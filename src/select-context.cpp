--- conflicted
+++ resolved
@@ -52,39 +52,12 @@
 
 using Inkscape::DocumentUndo;
 
-<<<<<<< HEAD
-=======
-static void sp_select_context_dispose(GObject *object);
-
-static void sp_select_context_setup(SPEventContext *ec);
-static void sp_select_context_set(SPEventContext *ec, Inkscape::Preferences::Entry *val);
-static gint sp_select_context_root_handler(SPEventContext *event_context, GdkEvent *event);
-static gint sp_select_context_item_handler(SPEventContext *event_context, SPItem *item, GdkEvent *event);
-static void sp_select_context_reset_opacities(SPEventContext *event_context);
-
->>>>>>> 8f989e27
 static GdkCursor *CursorSelectMouseover = NULL;
 static GdkCursor *CursorSelectDragging = NULL;
 GdkPixbuf *handles[13];
 
 static gint rb_escaped = 0; // if non-zero, rubberband was canceled by esc, so the next button release should not deselect
 static gint drag_escaped = 0; // if non-zero, drag was canceled by esc
-
-<<<<<<< HEAD
-//static gint xp = 0, yp = 0; // where drag started
-//static gint tolerance = 0;
-//static bool within_tolerance = false;
-=======
-static gint xp = 0, yp = 0; // where drag started
-static gint tolerance = 0;
-static bool within_tolerance = false;
-static bool is_cycling = false;
-static bool moved_while_cycling = false;
-SPEventContext *prev_event_context = NULL;
-
->>>>>>> 8f989e27
-
-
 #include "tool-factory.h"
 
 namespace {
@@ -95,12 +68,22 @@
 	bool selectContextRegistered = ToolFactory::instance().registerObject("/tools/select", createSelectContext);
 }
 
-<<<<<<< HEAD
 const std::string& SPSelectContext::getPrefsPath() {
 	return SPSelectContext::prefsPath;
 }
 
 const std::string SPSelectContext::prefsPath = "/tools/select";
+
+
+//Creates rotated variations for handles
+static void
+sp_load_handles(int start, int count, char const **xpm) {
+    handles[start] = gdk_pixbuf_new_from_xpm_data((gchar const **)xpm);
+    for(int i = start + 1; i < start + count; i++) {
+        // We use either the original at *start or previous loop item to rotate
+        handles[i] = gdk_pixbuf_rotate_simple(handles[i-1], GDK_PIXBUF_ROTATE_CLOCKWISE);
+    }
+}
 
 SPSelectContext::SPSelectContext() : SPEventContext() {
 	this->grabbed = 0;
@@ -118,33 +101,7 @@
     this->cycling_wrap = true;
     this->_seltrans = NULL;
     this->_describer = NULL;
-=======
-//Creates rotated variations for handles
-static void
-sp_load_handles(int start, int count, char const **xpm) {
-    handles[start] = gdk_pixbuf_new_from_xpm_data((gchar const **)xpm);
-    for(int i = start + 1; i < start + count; i++) {
-        // We use either the original at *start or previous loop item to rotate
-        handles[i] = gdk_pixbuf_rotate_simple(handles[i-1], GDK_PIXBUF_ROTATE_CLOCKWISE);
-    }
-}
-
-static void
-sp_select_context_init(SPSelectContext *sc)
-{
-    sc->dragging = FALSE;
-    sc->moved = FALSE;
-    sc->button_press_shift = false;
-    sc->button_press_ctrl = false;
-    sc->button_press_alt = false;
-    sc->cycling_items = NULL;
-    sc->cycling_items_cmp = NULL;
-    sc->cycling_items_selected_before = NULL;
-    sc->cycling_cur_item = NULL;
-    sc->cycling_wrap = true;
-    sc->_seltrans = NULL;
-    sc->_describer = NULL;
->>>>>>> 8f989e27
+
 
     // cursors in select context
     CursorSelectMouseover = sp_cursor_new_from_xpm(cursor_select_m_xpm , 1, 1);
@@ -157,6 +114,14 @@
     sp_load_handles(8, 4, handle_skew_xpm);
     sp_load_handles(12, 1, handle_center_xpm);
 }
+
+static gint xp = 0, yp = 0; // where drag started
+static gint tolerance = 0;
+static bool within_tolerance = false;
+static bool is_cycling = false;
+static bool moved_while_cycling = false;
+SPEventContext *prev_event_context = NULL;
+
 
 SPSelectContext::~SPSelectContext() {
     this->enableGrDrag(false);
@@ -470,6 +435,26 @@
         selection->set(item);
 }
 
+
+static void
+sp_select_context_reset_opacities(SPEventContext *event_context)
+{
+    // SPDesktop *desktop = event_context->desktop;
+	SPSelectContext *sc = SP_SELECT_CONTEXT(event_context);
+	Inkscape::DrawingItem *arenaitem;
+	for (GList *l = sc->cycling_items; l != NULL; l = g_list_next(l)) {
+		arenaitem = SP_ITEM(l->data)->get_arenaitem(event_context->desktop->dkey);
+		arenaitem->setOpacity(SP_SCALE24_TO_FLOAT(SP_ITEM(l->data)->style->opacity.value));
+		}
+	g_list_free(sc->cycling_items);
+	g_list_free(sc->cycling_items_selected_before);
+	g_list_free(sc->cycling_items_cmp);
+	sc->cycling_items = NULL;
+	sc->cycling_items_selected_before = NULL;
+	sc->cycling_cur_item = NULL;
+	sc->cycling_items_cmp = NULL;
+}
+
 gint SPSelectContext::root_handler(GdkEvent* event) {
     SPItem *item = NULL;
     SPItem *item_at_point = NULL, *group_at_point = NULL, *item_in_group = NULL;
@@ -552,18 +537,15 @@
             }
             break;
 
-<<<<<<< HEAD
-        case GDK_MOTION_NOTIFY: {
-=======
         case GDK_MOTION_NOTIFY:
         {
 		if (is_cycling)
 			{
 			moved_while_cycling = true;
-			prev_event_context = event_context;
+			prev_event_context = this;
 			}
->>>>>>> 8f989e27
-            tolerance = prefs->getIntLimited("/options/dragtolerance/value", 0, 0, 100);
+            
+			tolerance = prefs->getIntLimited("/options/dragtolerance/value", 0, 0, 100);
 
             if ((event->motion.state & GDK_BUTTON1_MASK) && !this->space_panning) {
                 Geom::Point const motion_pt(event->motion.x, event->motion.y);
@@ -927,12 +909,8 @@
 			{
 			{
         	guint keyval = get_group0_keyval(&event->key);
-<<<<<<< HEAD
         	
-            bool alt = ( MOD__ALT
-=======
                 bool alt = ( MOD__ALT(event)
->>>>>>> 8f989e27
                                     || (keyval == GDK_KEY_Alt_L)
                                     || (keyval == GDK_KEY_Alt_R)
                                     || (keyval == GDK_KEY_Meta_L)
@@ -974,34 +952,21 @@
 			switch (get_group0_keyval (&event->key)) {
                 case GDK_KEY_Left: // move selection left
                 case GDK_KEY_KP_Left:
-<<<<<<< HEAD
-                    if (!MOD__CTRL) { // not ctrl
+                    if (!MOD__CTRL(event)) { // not ctrl
                         gint mul = 1 + gobble_key_events( get_group0_keyval(&event->key), 0); // with any mask
                         
-                        if (MOD__ALT) { // alt
-                            if (MOD__SHIFT) {
-                            	sp_selection_move_screen(desktop, mul*-10, 0); // shift
+                        if (MOD__ALT(event)) { // alt
+                            if (MOD__SHIFT(event)) {
+                            	sp_selection_move_screen(sp_desktop_selection(desktop), mul*-10, 0); // shift
                             } else {
-                            	sp_selection_move_screen(desktop, mul*-1, 0); // no shift
+                            	sp_selection_move_screen(sp_desktop_selection(desktop), mul*-1, 0); // no shift
                             }
                         } else { // no alt
-                            if (MOD__SHIFT) {
-                            	sp_selection_move(desktop, mul*-10*nudge, 0); // shift
+                            if (MOD__SHIFT(event)) {
+                            	sp_selection_move(sp_desktop_selection(desktop), mul*-10*nudge, 0); // shift
                             } else {
-                            	sp_selection_move(desktop, mul*-nudge, 0); // no shift
-                            }
-=======
-                    if (!MOD__CTRL(event)) { // not ctrl
-                        gint mul = 1 + gobble_key_events(
-                            get_group0_keyval(&event->key), 0); // with any mask
-                        if (MOD__ALT(event)) { // alt
-                            if (MOD__SHIFT(event)) sp_selection_move_screen(sp_desktop_selection(desktop), mul*-10, 0); // shift
-                            else sp_selection_move_screen(sp_desktop_selection(desktop), mul*-1, 0); // no shift
-                        }
-                        else { // no alt
-                            if (MOD__SHIFT(event)) sp_selection_move(sp_desktop_selection(desktop), mul*-10*nudge, 0); // shift
-                            else sp_selection_move(sp_desktop_selection(desktop), mul*-nudge, 0); // no shift
->>>>>>> 8f989e27
+                            	sp_selection_move(sp_desktop_selection(desktop), mul*-nudge, 0); // no shift
+                            }
                         }
                         
                         ret = TRUE;
@@ -1010,34 +975,21 @@
                     
                 case GDK_KEY_Up: // move selection up
                 case GDK_KEY_KP_Up:
-<<<<<<< HEAD
-                    if (!MOD__CTRL) { // not ctrl
+                    if (!MOD__CTRL(event)) { // not ctrl
                         gint mul = 1 + gobble_key_events(get_group0_keyval(&event->key), 0); // with any mask
                         
-                        if (MOD__ALT) { // alt
-                            if (MOD__SHIFT) {
-                            	sp_selection_move_screen(desktop, 0, mul*10); // shift
+                        if (MOD__ALT(event)) { // alt
+                            if (MOD__SHIFT(event)) {
+                            	sp_selection_move_screen(sp_desktop_selection(desktop), 0, mul*10); // shift
                             } else {
-                            	sp_selection_move_screen(desktop, 0, mul*1); // no shift
+                            	sp_selection_move_screen(sp_desktop_selection(desktop), 0, mul*1); // no shift
                             }
                         } else { // no alt
-                            if (MOD__SHIFT) {
-                            	sp_selection_move(desktop, 0, mul*10*nudge); // shift
+                            if (MOD__SHIFT(event)) {
+                            	sp_selection_move(sp_desktop_selection(desktop), 0, mul*10*nudge); // shift
                             } else {
-                            	sp_selection_move(desktop, 0, mul*nudge); // no shift
-                            }
-=======
-                    if (!MOD__CTRL(event)) { // not ctrl
-                        gint mul = 1 + gobble_key_events(
-                            get_group0_keyval(&event->key), 0); // with any mask
-                        if (MOD__ALT(event)) { // alt
-                            if (MOD__SHIFT(event)) sp_selection_move_screen(sp_desktop_selection(desktop), 0, mul*10); // shift
-                            else sp_selection_move_screen(sp_desktop_selection(desktop), 0, mul*1); // no shift
-                        }
-                        else { // no alt
-                            if (MOD__SHIFT(event)) sp_selection_move(sp_desktop_selection(desktop), 0, mul*10*nudge); // shift
-                            else sp_selection_move(sp_desktop_selection(desktop), 0, mul*nudge); // no shift
->>>>>>> 8f989e27
+                            	sp_selection_move(sp_desktop_selection(desktop), 0, mul*nudge); // no shift
+                            }
                         }
                         
                         ret = TRUE;
@@ -1046,34 +998,21 @@
                     
                 case GDK_KEY_Right: // move selection right
                 case GDK_KEY_KP_Right:
-<<<<<<< HEAD
-                    if (!MOD__CTRL) { // not ctrl
+                    if (!MOD__CTRL(event)) { // not ctrl
                         gint mul = 1 + gobble_key_events(get_group0_keyval(&event->key), 0); // with any mask
                         
-                        if (MOD__ALT) { // alt
-                            if (MOD__SHIFT) {
-                            	sp_selection_move_screen(desktop, mul*10, 0); // shift
+                        if (MOD__ALT(event)) { // alt
+                            if (MOD__SHIFT(event)) {
+                            	sp_selection_move_screen(sp_desktop_selection(desktop), mul*10, 0); // shift
                             } else {
-                            	sp_selection_move_screen(desktop, mul*1, 0); // no shift
+                            	sp_selection_move_screen(sp_desktop_selection(desktop), mul*1, 0); // no shift
                             }
                         } else { // no alt
-                            if (MOD__SHIFT) {
-                            	sp_selection_move(desktop, mul*10*nudge, 0); // shift
+                            if (MOD__SHIFT(event)) {
+                            	sp_selection_move(sp_desktop_selection(desktop), mul*10*nudge, 0); // shift
                             } else {
-                            	sp_selection_move(desktop, mul*nudge, 0); // no shift
-                            }
-=======
-                    if (!MOD__CTRL(event)) { // not ctrl
-                        gint mul = 1 + gobble_key_events(
-                            get_group0_keyval(&event->key), 0); // with any mask
-                        if (MOD__ALT(event)) { // alt
-                            if (MOD__SHIFT(event)) sp_selection_move_screen(sp_desktop_selection(desktop), mul*10, 0); // shift
-                            else sp_selection_move_screen(sp_desktop_selection(desktop), mul*1, 0); // no shift
-                        }
-                        else { // no alt
-                            if (MOD__SHIFT(event)) sp_selection_move(sp_desktop_selection(desktop), mul*10*nudge, 0); // shift
-                            else sp_selection_move(sp_desktop_selection(desktop), mul*nudge, 0); // no shift
->>>>>>> 8f989e27
+                            	sp_selection_move(sp_desktop_selection(desktop), mul*nudge, 0); // no shift
+                            }
                         }
                         
                         ret = TRUE;
@@ -1082,34 +1021,21 @@
                     
                 case GDK_KEY_Down: // move selection down
                 case GDK_KEY_KP_Down:
-<<<<<<< HEAD
-                    if (!MOD__CTRL) { // not ctrl
+                    if (!MOD__CTRL(event)) { // not ctrl
                         gint mul = 1 + gobble_key_events(get_group0_keyval(&event->key), 0); // with any mask
                         
-                        if (MOD__ALT) { // alt
-                            if (MOD__SHIFT) {
-                            	sp_selection_move_screen(desktop, 0, mul*-10); // shift
+                        if (MOD__ALT(event)) { // alt
+                            if (MOD__SHIFT(event)) {
+                            	sp_selection_move_screen(sp_desktop_selection(desktop), 0, mul*-10); // shift
                             } else {
-                            	sp_selection_move_screen(desktop, 0, mul*-1); // no shift
+                            	sp_selection_move_screen(sp_desktop_selection(desktop), 0, mul*-1); // no shift
                             }
                         } else { // no alt
-                            if (MOD__SHIFT) {
-                            	sp_selection_move(desktop, 0, mul*-10*nudge); // shift
+                            if (MOD__SHIFT(event)) {
+                            	sp_selection_move(sp_desktop_selection(desktop), 0, mul*-10*nudge); // shift
                             } else {
-                            	sp_selection_move(desktop, 0, mul*-nudge); // no shift
-                            }
-=======
-                    if (!MOD__CTRL(event)) { // not ctrl
-                        gint mul = 1 + gobble_key_events(
-                            get_group0_keyval(&event->key), 0); // with any mask
-                        if (MOD__ALT(event)) { // alt
-                            if (MOD__SHIFT(event)) sp_selection_move_screen(sp_desktop_selection(desktop), 0, mul*-10); // shift
-                            else sp_selection_move_screen(sp_desktop_selection(desktop), 0, mul*-1); // no shift
-                        }
-                        else { // no alt
-                            if (MOD__SHIFT(event)) sp_selection_move(sp_desktop_selection(desktop), 0, mul*-10*nudge); // shift
-                            else sp_selection_move(sp_desktop_selection(desktop), 0, mul*-nudge); // no shift
->>>>>>> 8f989e27
+                            	sp_selection_move(sp_desktop_selection(desktop), 0, mul*-nudge); // no shift
+                            }
                         }
                         
                         ret = TRUE;
@@ -1150,14 +1076,8 @@
                     break;
                     
                 case GDK_KEY_bracketleft:
-<<<<<<< HEAD
-                    if (MOD__ALT) {
+                    if (MOD__ALT(event)) {
                         gint mul = 1 + gobble_key_events(get_group0_keyval(&event->key), 0); // with any mask
-=======
-                    if (MOD__ALT(event)) {
-                        gint mul = 1 + gobble_key_events(
-                            get_group0_keyval(&event->key), 0); // with any mask
->>>>>>> 8f989e27
                         sp_selection_rotate_screen(selection, mul*1);
                     } else if (MOD__CTRL(event)) {
                         sp_selection_rotate(selection, 90);
@@ -1169,14 +1089,8 @@
                     break;
                     
                 case GDK_KEY_bracketright:
-<<<<<<< HEAD
-                    if (MOD__ALT) {
+                    if (MOD__ALT(event)) {
                         gint mul = 1 + gobble_key_events(get_group0_keyval(&event->key), 0); // with any mask
-=======
-                    if (MOD__ALT(event)) {
-                        gint mul = 1 + gobble_key_events(
-                            get_group0_keyval(&event->key), 0); // with any mask
->>>>>>> 8f989e27
                         sp_selection_rotate_screen(selection, -1*mul);
                     } else if (MOD__CTRL(event)) {
                         sp_selection_rotate(selection, -90);
@@ -1189,14 +1103,8 @@
                     
                 case GDK_KEY_less:
                 case GDK_KEY_comma:
-<<<<<<< HEAD
-                    if (MOD__ALT) {
+                    if (MOD__ALT(event)) {
                         gint mul = 1 + gobble_key_events(get_group0_keyval(&event->key), 0); // with any mask
-=======
-                    if (MOD__ALT(event)) {
-                        gint mul = 1 + gobble_key_events(
-                            get_group0_keyval(&event->key), 0); // with any mask
->>>>>>> 8f989e27
                         sp_selection_scale_screen(selection, -2*mul);
                     } else if (MOD__CTRL(event)) {
                         sp_selection_scale_times(selection, 0.5);
@@ -1210,14 +1118,8 @@
                     
                 case GDK_KEY_greater:
                 case GDK_KEY_period:
-<<<<<<< HEAD
-                    if (MOD__ALT) {
+                    if (MOD__ALT(event)) {
                         gint mul = 1 + gobble_key_events(get_group0_keyval(&event->key), 0); // with any mask
-=======
-                    if (MOD__ALT(event)) {
-                        gint mul = 1 + gobble_key_events(
-                            get_group0_keyval(&event->key), 0); // with any mask
->>>>>>> 8f989e27
                         sp_selection_scale_screen(selection, 2*mul);
                     } else if (MOD__CTRL(event)) {
                         sp_selection_scale_times(selection, 2);
@@ -1279,18 +1181,11 @@
 			}
         case GDK_KEY_RELEASE: {
             guint keyval = get_group0_keyval(&event->key);
-<<<<<<< HEAD
             if (key_is_a_modifier (keyval)) {
                 this->defaultMessageContext()->clear();
             }
             
-            bool alt = ( MOD__ALT
-=======
-            if (key_is_a_modifier (keyval))
-                event_context->defaultMessageContext()->clear();
-
             bool alt = ( MOD__ALT(event)
->>>>>>> 8f989e27
                          || (keyval == GDK_KEY_Alt_L)
                          || (keyval == GDK_KEY_Alt_R)
                          || (keyval == GDK_KEY_Meta_L)
@@ -1304,29 +1199,11 @@
             } else {
                 if (alt) { // TODO: Should we have a variable like is_cycling or is it harmless to run this piece of code each time?
                     // quit cycle-selection and reset opacities
-<<<<<<< HEAD
-                    Inkscape::DrawingItem *arenaitem;
-                    
-                    for (GList *l = this->cycling_items; l != NULL; l = g_list_next(l)) {
-                        arenaitem = SP_ITEM(l->data)->get_arenaitem(desktop->dkey);
-                        arenaitem->setOpacity(1.0);
-                    }
-
-                    g_list_free(this->cycling_items);
-                    g_list_free(this->cycling_items_selected_before);
-                    g_list_free(this->cycling_items_cmp);
-
-                    this->cycling_items = NULL;
-                    this->cycling_items_selected_before = NULL;
-                    this->cycling_cur_item = NULL;
-                    this->cycling_items_cmp = NULL;
-=======
 			if (is_cycling)
 				{
-				sp_select_context_reset_opacities(event_context);
+				sp_select_context_reset_opacities(this);
 				is_cycling = false;	
 				}
->>>>>>> 8f989e27
                 }
             }
 
@@ -1350,29 +1227,7 @@
     return ret;
 }
 
-<<<<<<< HEAD
-=======
-static void
-sp_select_context_reset_opacities(SPEventContext *event_context)
-{
-    // SPDesktop *desktop = event_context->desktop;
-	SPSelectContext *sc = SP_SELECT_CONTEXT(event_context);
-	Inkscape::DrawingItem *arenaitem;
-	for (GList *l = sc->cycling_items; l != NULL; l = g_list_next(l)) {
-		arenaitem = SP_ITEM(l->data)->get_arenaitem(event_context->desktop->dkey);
-		arenaitem->setOpacity(SP_SCALE24_TO_FLOAT(SP_ITEM(l->data)->style->opacity.value));
-		}
-	g_list_free(sc->cycling_items);
-	g_list_free(sc->cycling_items_selected_before);
-	g_list_free(sc->cycling_items_cmp);
-	sc->cycling_items = NULL;
-	sc->cycling_items_selected_before = NULL;
-	sc->cycling_cur_item = NULL;
-	sc->cycling_items_cmp = NULL;
-}
-
-
->>>>>>> 8f989e27
+
 /*
   Local Variables:
   mode:c++
