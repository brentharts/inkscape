--- conflicted
+++ resolved
@@ -28,30 +28,10 @@
 #include "display/nr-filter-flood.h"
 
 /* FeFlood base class */
-
-static void sp_feFlood_build(SPObject *object, SPDocument *document, Inkscape::XML::Node *repr);
-static void sp_feFlood_release(SPObject *object);
-static void sp_feFlood_set(SPObject *object, unsigned int key, gchar const *value);
-static void sp_feFlood_update(SPObject *object, SPCtx *ctx, guint flags);
-static Inkscape::XML::Node *sp_feFlood_write(SPObject *object, Inkscape::XML::Document *doc, Inkscape::XML::Node *repr, guint flags);
-static void sp_feFlood_build_renderer(SPFilterPrimitive *primitive, Inkscape::Filters::Filter *filter);
-
 G_DEFINE_TYPE(SPFeFlood, sp_feFlood, SP_TYPE_FILTER_PRIMITIVE);
 
 static void sp_feFlood_class_init(SPFeFloodClass *klass)
 {
-    SPObjectClass *sp_object_class = (SPObjectClass *)klass;
-    SPFilterPrimitiveClass *sp_primitive_class = (SPFilterPrimitiveClass *)klass;
-
-<<<<<<< HEAD
-    feFlood_parent_class = (SPFilterPrimitiveClass*)g_type_class_peek_parent(klass);
-
-    //sp_object_class->build = sp_feFlood_build;
-//    sp_object_class->release = sp_feFlood_release;
-//    sp_object_class->write = sp_feFlood_write;
-//    sp_object_class->set = sp_feFlood_set;
-//    sp_object_class->update = sp_feFlood_update;
-    //sp_primitive_class->build_renderer = sp_feFlood_build_renderer;
 }
 
 CFeFlood::CFeFlood(SPFeFlood* flood) : CFilterPrimitive(flood) {
@@ -59,19 +39,13 @@
 }
 
 CFeFlood::~CFeFlood() {
-=======
-    sp_object_class->build = sp_feFlood_build;
-    sp_object_class->release = sp_feFlood_release;
-    sp_object_class->write = sp_feFlood_write;
-    sp_object_class->set = sp_feFlood_set;
-    sp_object_class->update = sp_feFlood_update;
-    sp_primitive_class->build_renderer = sp_feFlood_build_renderer;
->>>>>>> 50ee0508
 }
 
 static void sp_feFlood_init(SPFeFlood *feFlood)
 {
 	feFlood->cfeflood = new CFeFlood(feFlood);
+
+	delete feFlood->cfilterprimitive;
 	feFlood->cfilterprimitive = feFlood->cfeflood;
 	feFlood->cobject = feFlood->cfeflood;
 
@@ -84,23 +58,7 @@
  * our name must be associated with a repr via "sp_object_type_register".  Best done through
  * sp-object-repr.cpp's repr_name_entries array.
  */
-<<<<<<< HEAD
-//static void
-//sp_feFlood_build(SPObject *object, SPDocument *document, Inkscape::XML::Node *repr)
-//{
-////    if (((SPObjectClass *) feFlood_parent_class)->build) {
-////        ((SPObjectClass *) feFlood_parent_class)->build(object, document, repr);
-////    }
-//
-//    /*LOAD ATTRIBUTES FROM REPR HERE*/
-//    object->readAttr( "flood-opacity" );
-//    object->readAttr( "flood-color" );
-//}
-
 void CFeFlood::onBuild(SPDocument *document, Inkscape::XML::Node *repr) {
-	//    if (((SPObjectClass *) feFlood_parent_class)->build) {
-	//        ((SPObjectClass *) feFlood_parent_class)->build(object, document, repr);
-	//    }
 	CFilterPrimitive::onBuild(document, repr);
 
 	SPFeFlood* object = this->spfeflood;
@@ -108,109 +66,18 @@
 	/*LOAD ATTRIBUTES FROM REPR HERE*/
 	object->readAttr( "flood-opacity" );
 	object->readAttr( "flood-color" );
-=======
-static void
-sp_feFlood_build(SPObject *object, SPDocument *document, Inkscape::XML::Node *repr)
-{
-    if ((SP_OBJECT_CLASS(sp_feFlood_parent_class))->build) {
-        (SP_OBJECT_CLASS(sp_feFlood_parent_class))->build(object, document, repr);
-    }
-
-    /*LOAD ATTRIBUTES FROM REPR HERE*/
-    object->readAttr( "flood-opacity" );
-    object->readAttr( "flood-color" );
->>>>>>> 50ee0508
 }
 
 /**
  * Drops any allocated memory.
  */
-static void sp_feFlood_release(SPObject *object)
-{
-<<<<<<< HEAD
-//    if (((SPObjectClass *) feFlood_parent_class)->release)
-//        ((SPObjectClass *) feFlood_parent_class)->release(object);
-	((SPFeFlood*)object)->cfeflood->onRelease();
-}
-
 void CFeFlood::onRelease() {
 	CFilterPrimitive::onRelease();
-=======
-    if ((SP_OBJECT_CLASS(sp_feFlood_parent_class))->release)
-        (SP_OBJECT_CLASS(sp_feFlood_parent_class))->release(object);
->>>>>>> 50ee0508
 }
 
 /**
  * Sets a specific value in the SPFeFlood.
  */
-static void
-sp_feFlood_set(SPObject *object, unsigned int key, gchar const *value)
-{
-//    SPFeFlood *feFlood = SP_FEFLOOD(object);
-//    (void)feFlood;
-//    gchar const *cend_ptr = NULL;
-//    gchar *end_ptr = NULL;
-//    guint32 read_color;
-//    double read_num;
-//    bool dirty = false;
-//
-//    switch(key) {
-//	/*DEAL WITH SETTING ATTRIBUTES HERE*/
-//        case SP_PROP_FLOOD_COLOR:
-//            cend_ptr = NULL;
-//            read_color = sp_svg_read_color(value, &cend_ptr, 0xffffffff);
-//
-//            if (cend_ptr && read_color != feFlood->color){
-//                feFlood->color = read_color;
-//                dirty=true;
-//            }
-//
-//            if (cend_ptr){
-//                while (g_ascii_isspace(*cend_ptr)) {
-//                    ++cend_ptr;
-//                }
-//                if (strneq(cend_ptr, "icc-color(", 10)) {
-//                    if (!feFlood->icc) feFlood->icc = new SVGICCColor();
-//                    if ( ! sp_svg_read_icc_color( cend_ptr, feFlood->icc ) ) {
-//                        delete feFlood->icc;
-//                        feFlood->icc = NULL;
-//                    }
-//                    dirty = true;
-//                }
-//            }
-//            if (dirty)
-//                object->parent->requestModified(SP_OBJECT_MODIFIED_FLAG);
-//            break;
-//        case SP_PROP_FLOOD_OPACITY:
-//            if (value) {
-//                read_num = g_ascii_strtod(value, &end_ptr);
-//                if (end_ptr != NULL)
-//                {
-//                    if (*end_ptr)
-//                    {
-//                        g_warning("Unable to convert \"%s\" to number", value);
-//                        read_num = 1;
-//                    }
-//                }
-//            }
-//            else {
-//                read_num = 1;
-//            }
-//            if (read_num != feFlood->opacity){
-//                feFlood->opacity = read_num;
-//                object->parent->requestModified(SP_OBJECT_MODIFIED_FLAG);
-//            }
-//            break;
-//        default:
-//            if (((SPObjectClass *) feFlood_parent_class)->set)
-//                ((SPObjectClass *) feFlood_parent_class)->set(object, key, value);
-//            break;
-//    }
-	((SPFeFlood*)object)->cfeflood->onSet(key, value);
-
-}
-
 void CFeFlood::onSet(unsigned int key, gchar const *value) {
 	SPFeFlood* object = this->spfeflood;
 
@@ -270,14 +137,7 @@
             }
             break;
         default:
-<<<<<<< HEAD
-//            if (((SPObjectClass *) feFlood_parent_class)->set)
-//                ((SPObjectClass *) feFlood_parent_class)->set(object, key, value);
         	CFilterPrimitive::onSet(key, value);
-=======
-            if ((SP_OBJECT_CLASS(sp_feFlood_parent_class))->set)
-                (SP_OBJECT_CLASS(sp_feFlood_parent_class))->set(object, key, value);
->>>>>>> 50ee0508
             break;
     }
 }
@@ -285,22 +145,6 @@
 /**
  * Receives update notifications.
  */
-static void
-sp_feFlood_update(SPObject *object, SPCtx *ctx, guint flags)
-{
-//    if (flags & (SP_OBJECT_MODIFIED_FLAG | SP_OBJECT_STYLE_MODIFIED_FLAG |
-//                 SP_OBJECT_VIEWPORT_MODIFIED_FLAG)) {
-//
-//        /* do something to trigger redisplay, updates? */
-//
-//    }
-//
-//    if (((SPObjectClass *) feFlood_parent_class)->update) {
-//        ((SPObjectClass *) feFlood_parent_class)->update(object, ctx, flags);
-//    }
-	((SPFeFlood*)object)->cfeflood->onUpdate(ctx, flags);
-}
-
 void CFeFlood::onUpdate(SPCtx *ctx, guint flags) {
 	SPFeFlood* object = this->spfeflood;
 
@@ -311,38 +155,12 @@
 
     }
 
-<<<<<<< HEAD
-//    if (((SPObjectClass *) feFlood_parent_class)->update) {
-//        ((SPObjectClass *) feFlood_parent_class)->update(object, ctx, flags);
-//    }
     CFilterPrimitive::onUpdate(ctx, flags);
-=======
-    if ((SP_OBJECT_CLASS(sp_feFlood_parent_class))->update) {
-        (SP_OBJECT_CLASS(sp_feFlood_parent_class))->update(object, ctx, flags);
-    }
->>>>>>> 50ee0508
 }
 
 /**
  * Writes its settings to an incoming repr object, if any.
  */
-static Inkscape::XML::Node *
-sp_feFlood_write(SPObject *object, Inkscape::XML::Document *doc, Inkscape::XML::Node *repr, guint flags)
-{
-//    /* TODO: Don't just clone, but create a new repr node and write all
-//     * relevant values into it */
-//    if (!repr) {
-//        repr = object->getRepr()->duplicate(doc);
-//    }
-//
-//    if (((SPObjectClass *) feFlood_parent_class)->write) {
-//        ((SPObjectClass *) feFlood_parent_class)->write(object, doc, repr, flags);
-//    }
-//
-//    return repr;
-	return ((SPFeFlood*)object)->cfeflood->onWrite(doc, repr, flags);
-}
-
 Inkscape::XML::Node* CFeFlood::onWrite(Inkscape::XML::Document *doc, Inkscape::XML::Node *repr, guint flags) {
 	SPFeFlood* object = this->spfeflood;
 
@@ -352,38 +170,9 @@
         repr = object->getRepr()->duplicate(doc);
     }
 
-<<<<<<< HEAD
-//    if (((SPObjectClass *) feFlood_parent_class)->write) {
-//        ((SPObjectClass *) feFlood_parent_class)->write(object, doc, repr, flags);
-//    }
     CFilterPrimitive::onWrite(doc, repr, flags);
-=======
-    if ((SP_OBJECT_CLASS(sp_feFlood_parent_class))->write) {
-        (SP_OBJECT_CLASS(sp_feFlood_parent_class))->write(object, doc, repr, flags);
-    }
->>>>>>> 50ee0508
 
     return repr;
-}
-
-static void sp_feFlood_build_renderer(SPFilterPrimitive *primitive, Inkscape::Filters::Filter *filter) {
-//    g_assert(primitive != NULL);
-//    g_assert(filter != NULL);
-//
-//    SPFeFlood *sp_flood = SP_FEFLOOD(primitive);
-//    (void)sp_flood;
-//
-//    int primitive_n = filter->add_primitive(Inkscape::Filters::NR_FILTER_FLOOD);
-//    Inkscape::Filters::FilterPrimitive *nr_primitive = filter->get_primitive(primitive_n);
-//    Inkscape::Filters::FilterFlood *nr_flood = dynamic_cast<Inkscape::Filters::FilterFlood*>(nr_primitive);
-//    g_assert(nr_flood != NULL);
-//
-//    sp_filter_primitive_renderer_common(primitive, nr_primitive);
-//
-//    nr_flood->set_opacity(sp_flood->opacity);
-//    nr_flood->set_color(sp_flood->color);
-//    nr_flood->set_icc(sp_flood->icc);
-	((SPFeFlood*)primitive)->cfeflood->onBuildRenderer(filter);
 }
 
 void CFeFlood::onBuildRenderer(Inkscape::Filters::Filter* filter) {
