/** \file
 * SVG <feColorMatrix> implementation.
 *
 */
/*
 * Authors:
 *   Felipe Sanches <juca@members.fsf.org>
 *   hugo Rodrigues <haa.rodrigues@gmail.com>
 *   Abhishek Sharma
 *
 * Copyright (C) 2007 Felipe C. da S. Sanches
 * Copyright (C) 2006 Hugo Rodrigues
 *
 * Released under GNU GPL, read the file 'COPYING' for more information
 */

#ifdef HAVE_CONFIG_H
# include "config.h"
#endif

#include <string.h>

#include "attributes.h"
#include "svg/svg.h"
#include "colormatrix.h"
#include "xml/repr.h"
#include "helper-fns.h"

#include "display/nr-filter.h"
#include "display/nr-filter-colormatrix.h"

/* FeColorMatrix base class */
static void sp_feColorMatrix_build(SPObject *object, SPDocument *document, Inkscape::XML::Node *repr);
static void sp_feColorMatrix_release(SPObject *object);
static void sp_feColorMatrix_set(SPObject *object, unsigned int key, gchar const *value);
static void sp_feColorMatrix_update(SPObject *object, SPCtx *ctx, guint flags);
static Inkscape::XML::Node *sp_feColorMatrix_write(SPObject *object, Inkscape::XML::Document *doc, Inkscape::XML::Node *repr, guint flags);
static void sp_feColorMatrix_build_renderer(SPFilterPrimitive *primitive, Inkscape::Filters::Filter *filter);

G_DEFINE_TYPE(SPFeColorMatrix, sp_feColorMatrix, SP_TYPE_FILTER_PRIMITIVE);

static void
sp_feColorMatrix_class_init(SPFeColorMatrixClass *klass)
{
    SPObjectClass *sp_object_class = (SPObjectClass *)klass;
    SPFilterPrimitiveClass *sp_primitive_class = (SPFilterPrimitiveClass *)klass;

<<<<<<< HEAD
    feColorMatrix_parent_class = (SPFilterPrimitiveClass*)g_type_class_peek_parent(klass);

    //sp_object_class->build = sp_feColorMatrix_build;
//    sp_object_class->release = sp_feColorMatrix_release;
//    sp_object_class->write = sp_feColorMatrix_write;
//    sp_object_class->set = sp_feColorMatrix_set;
//    sp_object_class->update = sp_feColorMatrix_update;
    //sp_primitive_class->build_renderer = sp_feColorMatrix_build_renderer;
}

CFeColorMatrix::CFeColorMatrix(SPFeColorMatrix* matrix) : CFilterPrimitive(matrix) {
	this->spfecolormatrix = matrix;
}

CFeColorMatrix::~CFeColorMatrix() {
=======
    sp_object_class->build = sp_feColorMatrix_build;
    sp_object_class->release = sp_feColorMatrix_release;
    sp_object_class->write = sp_feColorMatrix_write;
    sp_object_class->set = sp_feColorMatrix_set;
    sp_object_class->update = sp_feColorMatrix_update;
    sp_primitive_class->build_renderer = sp_feColorMatrix_build_renderer;
>>>>>>> 50ee0508
}

static void
sp_feColorMatrix_init(SPFeColorMatrix *feColorMatrix)
{
	feColorMatrix->cfecolormatrix = new CFeColorMatrix(feColorMatrix);
	feColorMatrix->cfilterprimitive = feColorMatrix->cfecolormatrix;
	feColorMatrix->cobject = feColorMatrix->cfecolormatrix;
}

/**
 * Reads the Inkscape::XML::Node, and initializes SPFeColorMatrix variables.  For this to get called,
 * our name must be associated with a repr via "sp_object_type_register".  Best done through
 * sp-object-repr.cpp's repr_name_entries array.
 */
<<<<<<< HEAD
//static void
//sp_feColorMatrix_build(SPObject *object, SPDocument *document, Inkscape::XML::Node *repr)
//{
////    if (((SPObjectClass *) feColorMatrix_parent_class)->build) {
////        ((SPObjectClass *) feColorMatrix_parent_class)->build(object, document, repr);
////    }
//
//    /*LOAD ATTRIBUTES FROM REPR HERE*/
//    object->readAttr( "type" );
//    object->readAttr( "values" );
//}

void CFeColorMatrix::onBuild(SPDocument *document, Inkscape::XML::Node *repr) {
	//    if (((SPObjectClass *) feColorMatrix_parent_class)->build) {
	//        ((SPObjectClass *) feColorMatrix_parent_class)->build(object, document, repr);
	//    }
	CFilterPrimitive::onBuild(document, repr);

	SPFeColorMatrix* object = this->spfecolormatrix;

	/*LOAD ATTRIBUTES FROM REPR HERE*/
	object->readAttr( "type" );
	object->readAttr( "values" );
=======
static void
sp_feColorMatrix_build(SPObject *object, SPDocument *document, Inkscape::XML::Node *repr)
{
    if (((SPObjectClass *) sp_feColorMatrix_parent_class)->build) {
        ((SPObjectClass *) sp_feColorMatrix_parent_class)->build(object, document, repr);
    }

    /*LOAD ATTRIBUTES FROM REPR HERE*/
    object->readAttr( "type" );
    object->readAttr( "values" );
>>>>>>> 50ee0508
}

/**
 * Drops any allocated memory.
 */
static void
sp_feColorMatrix_release(SPObject *object)
{
<<<<<<< HEAD
//    if (((SPObjectClass *) feColorMatrix_parent_class)->release)
//        ((SPObjectClass *) feColorMatrix_parent_class)->release(object);
	((SPFeColorMatrix*)object)->cfecolormatrix->onRelease();
}

void CFeColorMatrix::onRelease() {
	CFilterPrimitive::onRelease();
=======
    if (((SPObjectClass *) sp_feColorMatrix_parent_class)->release)
        ((SPObjectClass *) sp_feColorMatrix_parent_class)->release(object);
>>>>>>> 50ee0508
}

static Inkscape::Filters::FilterColorMatrixType sp_feColorMatrix_read_type(gchar const *value){
    if (!value) return Inkscape::Filters::COLORMATRIX_MATRIX; //matrix is default
    switch(value[0]){
        case 'm':
            if (strcmp(value, "matrix") == 0) return Inkscape::Filters::COLORMATRIX_MATRIX;
            break;
        case 's':
            if (strcmp(value, "saturate") == 0) return Inkscape::Filters::COLORMATRIX_SATURATE;
            break;
        case 'h':
            if (strcmp(value, "hueRotate") == 0) return Inkscape::Filters::COLORMATRIX_HUEROTATE;
            break;
        case 'l':
            if (strcmp(value, "luminanceToAlpha") == 0) return Inkscape::Filters::COLORMATRIX_LUMINANCETOALPHA;
            break;
    }
    return Inkscape::Filters::COLORMATRIX_MATRIX; //matrix is default
}

/**
 * Sets a specific value in the SPFeColorMatrix.
 */
static void
sp_feColorMatrix_set(SPObject *object, unsigned int key, gchar const *str)
{
//    SPFeColorMatrix *feColorMatrix = SP_FECOLORMATRIX(object);
//    (void)feColorMatrix;
//
//    Inkscape::Filters::FilterColorMatrixType read_type;
//	/*DEAL WITH SETTING ATTRIBUTES HERE*/
//    switch(key) {
//        case SP_ATTR_TYPE:
//            read_type = sp_feColorMatrix_read_type(str);
//            if (feColorMatrix->type != read_type){
//                feColorMatrix->type = read_type;
//                object->parent->requestModified(SP_OBJECT_MODIFIED_FLAG);
//            }
//            break;
//        case SP_ATTR_VALUES:
//            if (str){
//                feColorMatrix->values = helperfns_read_vector(str);
//                feColorMatrix->value = helperfns_read_number(str, HELPERFNS_NO_WARNING);
//                object->parent->requestModified(SP_OBJECT_MODIFIED_FLAG);
//            }
//            break;
//        default:
//            if (((SPObjectClass *) feColorMatrix_parent_class)->set)
//                ((SPObjectClass *) feColorMatrix_parent_class)->set(object, key, str);
//            break;
//    }
	((SPFeColorMatrix*)object)->cfecolormatrix->onSet(key, str);
}

void CFeColorMatrix::onSet(unsigned int key, gchar const *str) {
	SPFeColorMatrix* object = this->spfecolormatrix;

    SPFeColorMatrix *feColorMatrix = SP_FECOLORMATRIX(object);
    (void)feColorMatrix;

    Inkscape::Filters::FilterColorMatrixType read_type;
	/*DEAL WITH SETTING ATTRIBUTES HERE*/
    switch(key) {
        case SP_ATTR_TYPE:
            read_type = sp_feColorMatrix_read_type(str);
            if (feColorMatrix->type != read_type){
                feColorMatrix->type = read_type;
                object->parent->requestModified(SP_OBJECT_MODIFIED_FLAG);
            }
            break;
        case SP_ATTR_VALUES:
            if (str){
                feColorMatrix->values = helperfns_read_vector(str);
                feColorMatrix->value = helperfns_read_number(str, HELPERFNS_NO_WARNING);
                object->parent->requestModified(SP_OBJECT_MODIFIED_FLAG);
            }
            break;
        default:
<<<<<<< HEAD
//            if (((SPObjectClass *) feColorMatrix_parent_class)->set)
//                ((SPObjectClass *) feColorMatrix_parent_class)->set(object, key, str);
        	CFilterPrimitive::onSet(key, str);
=======
            if (((SPObjectClass *) sp_feColorMatrix_parent_class)->set)
                ((SPObjectClass *) sp_feColorMatrix_parent_class)->set(object, key, str);
>>>>>>> 50ee0508
            break;
    }
}

/**
 * Receives update notifications.
 */
static void
sp_feColorMatrix_update(SPObject *object, SPCtx *ctx, guint flags)
{
//    if (flags & (SP_OBJECT_MODIFIED_FLAG | SP_OBJECT_STYLE_MODIFIED_FLAG |
//                 SP_OBJECT_VIEWPORT_MODIFIED_FLAG)) {
//
//        /* do something to trigger redisplay, updates? */
//
//    }
//
//    if (((SPObjectClass *) feColorMatrix_parent_class)->update) {
//        ((SPObjectClass *) feColorMatrix_parent_class)->update(object, ctx, flags);
//    }
	((SPFeColorMatrix*)object)->cfecolormatrix->onUpdate(ctx, flags);
}

void CFeColorMatrix::onUpdate(SPCtx *ctx, guint flags) {
	SPFeColorMatrix* object = this->spfecolormatrix;

	if (flags & (SP_OBJECT_MODIFIED_FLAG | SP_OBJECT_STYLE_MODIFIED_FLAG |
                 SP_OBJECT_VIEWPORT_MODIFIED_FLAG)) {

        /* do something to trigger redisplay, updates? */

    }

<<<<<<< HEAD
//    if (((SPObjectClass *) feColorMatrix_parent_class)->update) {
//        ((SPObjectClass *) feColorMatrix_parent_class)->update(object, ctx, flags);
//    }
	CFilterPrimitive::onUpdate(ctx, flags);
=======
    if (((SPObjectClass *) sp_feColorMatrix_parent_class)->update) {
        ((SPObjectClass *) sp_feColorMatrix_parent_class)->update(object, ctx, flags);
    }
>>>>>>> 50ee0508
}

/**
 * Writes its settings to an incoming repr object, if any.
 */
static Inkscape::XML::Node *
sp_feColorMatrix_write(SPObject *object, Inkscape::XML::Document *doc, Inkscape::XML::Node *repr, guint flags)
{
//    /* TODO: Don't just clone, but create a new repr node and write all
//     * relevant values into it */
//    if (!repr) {
//        repr = object->getRepr()->duplicate(doc);
//    }
//
//    if (((SPObjectClass *) feColorMatrix_parent_class)->write) {
//        ((SPObjectClass *) feColorMatrix_parent_class)->write(object, doc, repr, flags);
//    }
//
//    return repr;
	return ((SPFeColorMatrix*)object)->cfecolormatrix->onWrite(doc, repr, flags);
}

Inkscape::XML::Node* CFeColorMatrix::onWrite(Inkscape::XML::Document *doc, Inkscape::XML::Node *repr, guint flags) {
	SPFeColorMatrix* object = this->spfecolormatrix;

    /* TODO: Don't just clone, but create a new repr node and write all
     * relevant values into it */
    if (!repr) {
        repr = object->getRepr()->duplicate(doc);
    }

<<<<<<< HEAD
//    if (((SPObjectClass *) feColorMatrix_parent_class)->write) {
//        ((SPObjectClass *) feColorMatrix_parent_class)->write(object, doc, repr, flags);
//    }
    CFilterPrimitive::onWrite(doc, repr, flags);
=======
    if (((SPObjectClass *) sp_feColorMatrix_parent_class)->write) {
        ((SPObjectClass *) sp_feColorMatrix_parent_class)->write(object, doc, repr, flags);
    }
>>>>>>> 50ee0508

    return repr;
}

static void sp_feColorMatrix_build_renderer(SPFilterPrimitive *primitive, Inkscape::Filters::Filter *filter) {
//    g_assert(primitive != NULL);
//    g_assert(filter != NULL);
//
//    SPFeColorMatrix *sp_colormatrix = SP_FECOLORMATRIX(primitive);
//
//    int primitive_n = filter->add_primitive(Inkscape::Filters::NR_FILTER_COLORMATRIX);
//    Inkscape::Filters::FilterPrimitive *nr_primitive = filter->get_primitive(primitive_n);
//    Inkscape::Filters::FilterColorMatrix *nr_colormatrix = dynamic_cast<Inkscape::Filters::FilterColorMatrix*>(nr_primitive);
//    g_assert(nr_colormatrix != NULL);
//
//    sp_filter_primitive_renderer_common(primitive, nr_primitive);
//    nr_colormatrix->set_type(sp_colormatrix->type);
//    nr_colormatrix->set_value(sp_colormatrix->value);
//    nr_colormatrix->set_values(sp_colormatrix->values);
	((SPFeColorMatrix*)primitive)->cfecolormatrix->onBuildRenderer(filter);
}

void CFeColorMatrix::onBuildRenderer(Inkscape::Filters::Filter* filter) {
	SPFeColorMatrix* primitive = this->spfecolormatrix;

    g_assert(primitive != NULL);
    g_assert(filter != NULL);

    SPFeColorMatrix *sp_colormatrix = SP_FECOLORMATRIX(primitive);

    int primitive_n = filter->add_primitive(Inkscape::Filters::NR_FILTER_COLORMATRIX);
    Inkscape::Filters::FilterPrimitive *nr_primitive = filter->get_primitive(primitive_n);
    Inkscape::Filters::FilterColorMatrix *nr_colormatrix = dynamic_cast<Inkscape::Filters::FilterColorMatrix*>(nr_primitive);
    g_assert(nr_colormatrix != NULL);

    sp_filter_primitive_renderer_common(primitive, nr_primitive);
    nr_colormatrix->set_type(sp_colormatrix->type);
    nr_colormatrix->set_value(sp_colormatrix->value);
    nr_colormatrix->set_values(sp_colormatrix->values);
}

/*
  Local Variables:
  mode:c++
  c-file-style:"stroustrup"
  c-file-offsets:((innamespace . 0)(inline-open . 0)(case-label . +))
  indent-tabs-mode:nil
  fill-column:99
  End:
*/
// vim: filetype=cpp:expandtab:shiftwidth=4:tabstop=8:softtabstop=4:fileencoding=utf-8:textwidth=99 :<|MERGE_RESOLUTION|>--- conflicted
+++ resolved
@@ -30,30 +30,11 @@
 #include "display/nr-filter-colormatrix.h"
 
 /* FeColorMatrix base class */
-static void sp_feColorMatrix_build(SPObject *object, SPDocument *document, Inkscape::XML::Node *repr);
-static void sp_feColorMatrix_release(SPObject *object);
-static void sp_feColorMatrix_set(SPObject *object, unsigned int key, gchar const *value);
-static void sp_feColorMatrix_update(SPObject *object, SPCtx *ctx, guint flags);
-static Inkscape::XML::Node *sp_feColorMatrix_write(SPObject *object, Inkscape::XML::Document *doc, Inkscape::XML::Node *repr, guint flags);
-static void sp_feColorMatrix_build_renderer(SPFilterPrimitive *primitive, Inkscape::Filters::Filter *filter);
-
 G_DEFINE_TYPE(SPFeColorMatrix, sp_feColorMatrix, SP_TYPE_FILTER_PRIMITIVE);
 
 static void
 sp_feColorMatrix_class_init(SPFeColorMatrixClass *klass)
 {
-    SPObjectClass *sp_object_class = (SPObjectClass *)klass;
-    SPFilterPrimitiveClass *sp_primitive_class = (SPFilterPrimitiveClass *)klass;
-
-<<<<<<< HEAD
-    feColorMatrix_parent_class = (SPFilterPrimitiveClass*)g_type_class_peek_parent(klass);
-
-    //sp_object_class->build = sp_feColorMatrix_build;
-//    sp_object_class->release = sp_feColorMatrix_release;
-//    sp_object_class->write = sp_feColorMatrix_write;
-//    sp_object_class->set = sp_feColorMatrix_set;
-//    sp_object_class->update = sp_feColorMatrix_update;
-    //sp_primitive_class->build_renderer = sp_feColorMatrix_build_renderer;
 }
 
 CFeColorMatrix::CFeColorMatrix(SPFeColorMatrix* matrix) : CFilterPrimitive(matrix) {
@@ -61,20 +42,14 @@
 }
 
 CFeColorMatrix::~CFeColorMatrix() {
-=======
-    sp_object_class->build = sp_feColorMatrix_build;
-    sp_object_class->release = sp_feColorMatrix_release;
-    sp_object_class->write = sp_feColorMatrix_write;
-    sp_object_class->set = sp_feColorMatrix_set;
-    sp_object_class->update = sp_feColorMatrix_update;
-    sp_primitive_class->build_renderer = sp_feColorMatrix_build_renderer;
->>>>>>> 50ee0508
 }
 
 static void
 sp_feColorMatrix_init(SPFeColorMatrix *feColorMatrix)
 {
 	feColorMatrix->cfecolormatrix = new CFeColorMatrix(feColorMatrix);
+
+	delete feColorMatrix->cfilterprimitive;
 	feColorMatrix->cfilterprimitive = feColorMatrix->cfecolormatrix;
 	feColorMatrix->cobject = feColorMatrix->cfecolormatrix;
 }
@@ -84,23 +59,7 @@
  * our name must be associated with a repr via "sp_object_type_register".  Best done through
  * sp-object-repr.cpp's repr_name_entries array.
  */
-<<<<<<< HEAD
-//static void
-//sp_feColorMatrix_build(SPObject *object, SPDocument *document, Inkscape::XML::Node *repr)
-//{
-////    if (((SPObjectClass *) feColorMatrix_parent_class)->build) {
-////        ((SPObjectClass *) feColorMatrix_parent_class)->build(object, document, repr);
-////    }
-//
-//    /*LOAD ATTRIBUTES FROM REPR HERE*/
-//    object->readAttr( "type" );
-//    object->readAttr( "values" );
-//}
-
 void CFeColorMatrix::onBuild(SPDocument *document, Inkscape::XML::Node *repr) {
-	//    if (((SPObjectClass *) feColorMatrix_parent_class)->build) {
-	//        ((SPObjectClass *) feColorMatrix_parent_class)->build(object, document, repr);
-	//    }
 	CFilterPrimitive::onBuild(document, repr);
 
 	SPFeColorMatrix* object = this->spfecolormatrix;
@@ -108,38 +67,13 @@
 	/*LOAD ATTRIBUTES FROM REPR HERE*/
 	object->readAttr( "type" );
 	object->readAttr( "values" );
-=======
-static void
-sp_feColorMatrix_build(SPObject *object, SPDocument *document, Inkscape::XML::Node *repr)
-{
-    if (((SPObjectClass *) sp_feColorMatrix_parent_class)->build) {
-        ((SPObjectClass *) sp_feColorMatrix_parent_class)->build(object, document, repr);
-    }
-
-    /*LOAD ATTRIBUTES FROM REPR HERE*/
-    object->readAttr( "type" );
-    object->readAttr( "values" );
->>>>>>> 50ee0508
 }
 
 /**
  * Drops any allocated memory.
  */
-static void
-sp_feColorMatrix_release(SPObject *object)
-{
-<<<<<<< HEAD
-//    if (((SPObjectClass *) feColorMatrix_parent_class)->release)
-//        ((SPObjectClass *) feColorMatrix_parent_class)->release(object);
-	((SPFeColorMatrix*)object)->cfecolormatrix->onRelease();
-}
-
 void CFeColorMatrix::onRelease() {
 	CFilterPrimitive::onRelease();
-=======
-    if (((SPObjectClass *) sp_feColorMatrix_parent_class)->release)
-        ((SPObjectClass *) sp_feColorMatrix_parent_class)->release(object);
->>>>>>> 50ee0508
 }
 
 static Inkscape::Filters::FilterColorMatrixType sp_feColorMatrix_read_type(gchar const *value){
@@ -164,37 +98,6 @@
 /**
  * Sets a specific value in the SPFeColorMatrix.
  */
-static void
-sp_feColorMatrix_set(SPObject *object, unsigned int key, gchar const *str)
-{
-//    SPFeColorMatrix *feColorMatrix = SP_FECOLORMATRIX(object);
-//    (void)feColorMatrix;
-//
-//    Inkscape::Filters::FilterColorMatrixType read_type;
-//	/*DEAL WITH SETTING ATTRIBUTES HERE*/
-//    switch(key) {
-//        case SP_ATTR_TYPE:
-//            read_type = sp_feColorMatrix_read_type(str);
-//            if (feColorMatrix->type != read_type){
-//                feColorMatrix->type = read_type;
-//                object->parent->requestModified(SP_OBJECT_MODIFIED_FLAG);
-//            }
-//            break;
-//        case SP_ATTR_VALUES:
-//            if (str){
-//                feColorMatrix->values = helperfns_read_vector(str);
-//                feColorMatrix->value = helperfns_read_number(str, HELPERFNS_NO_WARNING);
-//                object->parent->requestModified(SP_OBJECT_MODIFIED_FLAG);
-//            }
-//            break;
-//        default:
-//            if (((SPObjectClass *) feColorMatrix_parent_class)->set)
-//                ((SPObjectClass *) feColorMatrix_parent_class)->set(object, key, str);
-//            break;
-//    }
-	((SPFeColorMatrix*)object)->cfecolormatrix->onSet(key, str);
-}
-
 void CFeColorMatrix::onSet(unsigned int key, gchar const *str) {
 	SPFeColorMatrix* object = this->spfecolormatrix;
 
@@ -219,14 +122,7 @@
             }
             break;
         default:
-<<<<<<< HEAD
-//            if (((SPObjectClass *) feColorMatrix_parent_class)->set)
-//                ((SPObjectClass *) feColorMatrix_parent_class)->set(object, key, str);
         	CFilterPrimitive::onSet(key, str);
-=======
-            if (((SPObjectClass *) sp_feColorMatrix_parent_class)->set)
-                ((SPObjectClass *) sp_feColorMatrix_parent_class)->set(object, key, str);
->>>>>>> 50ee0508
             break;
     }
 }
@@ -234,64 +130,22 @@
 /**
  * Receives update notifications.
  */
-static void
-sp_feColorMatrix_update(SPObject *object, SPCtx *ctx, guint flags)
-{
-//    if (flags & (SP_OBJECT_MODIFIED_FLAG | SP_OBJECT_STYLE_MODIFIED_FLAG |
-//                 SP_OBJECT_VIEWPORT_MODIFIED_FLAG)) {
-//
-//        /* do something to trigger redisplay, updates? */
-//
-//    }
-//
-//    if (((SPObjectClass *) feColorMatrix_parent_class)->update) {
-//        ((SPObjectClass *) feColorMatrix_parent_class)->update(object, ctx, flags);
-//    }
-	((SPFeColorMatrix*)object)->cfecolormatrix->onUpdate(ctx, flags);
-}
-
 void CFeColorMatrix::onUpdate(SPCtx *ctx, guint flags) {
 	SPFeColorMatrix* object = this->spfecolormatrix;
 
-	if (flags & (SP_OBJECT_MODIFIED_FLAG | SP_OBJECT_STYLE_MODIFIED_FLAG |
+    if (flags & (SP_OBJECT_MODIFIED_FLAG | SP_OBJECT_STYLE_MODIFIED_FLAG |
                  SP_OBJECT_VIEWPORT_MODIFIED_FLAG)) {
 
         /* do something to trigger redisplay, updates? */
 
     }
 
-<<<<<<< HEAD
-//    if (((SPObjectClass *) feColorMatrix_parent_class)->update) {
-//        ((SPObjectClass *) feColorMatrix_parent_class)->update(object, ctx, flags);
-//    }
 	CFilterPrimitive::onUpdate(ctx, flags);
-=======
-    if (((SPObjectClass *) sp_feColorMatrix_parent_class)->update) {
-        ((SPObjectClass *) sp_feColorMatrix_parent_class)->update(object, ctx, flags);
-    }
->>>>>>> 50ee0508
 }
 
 /**
  * Writes its settings to an incoming repr object, if any.
  */
-static Inkscape::XML::Node *
-sp_feColorMatrix_write(SPObject *object, Inkscape::XML::Document *doc, Inkscape::XML::Node *repr, guint flags)
-{
-//    /* TODO: Don't just clone, but create a new repr node and write all
-//     * relevant values into it */
-//    if (!repr) {
-//        repr = object->getRepr()->duplicate(doc);
-//    }
-//
-//    if (((SPObjectClass *) feColorMatrix_parent_class)->write) {
-//        ((SPObjectClass *) feColorMatrix_parent_class)->write(object, doc, repr, flags);
-//    }
-//
-//    return repr;
-	return ((SPFeColorMatrix*)object)->cfecolormatrix->onWrite(doc, repr, flags);
-}
-
 Inkscape::XML::Node* CFeColorMatrix::onWrite(Inkscape::XML::Document *doc, Inkscape::XML::Node *repr, guint flags) {
 	SPFeColorMatrix* object = this->spfecolormatrix;
 
@@ -301,36 +155,9 @@
         repr = object->getRepr()->duplicate(doc);
     }
 
-<<<<<<< HEAD
-//    if (((SPObjectClass *) feColorMatrix_parent_class)->write) {
-//        ((SPObjectClass *) feColorMatrix_parent_class)->write(object, doc, repr, flags);
-//    }
     CFilterPrimitive::onWrite(doc, repr, flags);
-=======
-    if (((SPObjectClass *) sp_feColorMatrix_parent_class)->write) {
-        ((SPObjectClass *) sp_feColorMatrix_parent_class)->write(object, doc, repr, flags);
-    }
->>>>>>> 50ee0508
 
     return repr;
-}
-
-static void sp_feColorMatrix_build_renderer(SPFilterPrimitive *primitive, Inkscape::Filters::Filter *filter) {
-//    g_assert(primitive != NULL);
-//    g_assert(filter != NULL);
-//
-//    SPFeColorMatrix *sp_colormatrix = SP_FECOLORMATRIX(primitive);
-//
-//    int primitive_n = filter->add_primitive(Inkscape::Filters::NR_FILTER_COLORMATRIX);
-//    Inkscape::Filters::FilterPrimitive *nr_primitive = filter->get_primitive(primitive_n);
-//    Inkscape::Filters::FilterColorMatrix *nr_colormatrix = dynamic_cast<Inkscape::Filters::FilterColorMatrix*>(nr_primitive);
-//    g_assert(nr_colormatrix != NULL);
-//
-//    sp_filter_primitive_renderer_common(primitive, nr_primitive);
-//    nr_colormatrix->set_type(sp_colormatrix->type);
-//    nr_colormatrix->set_value(sp_colormatrix->value);
-//    nr_colormatrix->set_values(sp_colormatrix->values);
-	((SPFeColorMatrix*)primitive)->cfecolormatrix->onBuildRenderer(filter);
 }
 
 void CFeColorMatrix::onBuildRenderer(Inkscape::Filters::Filter* filter) {
