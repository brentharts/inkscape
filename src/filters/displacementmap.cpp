--- conflicted
+++ resolved
@@ -26,30 +26,11 @@
 #include "display/nr-filter-displacement-map.h"
 
 /* FeDisplacementMap base class */
-static void sp_feDisplacementMap_build(SPObject *object, SPDocument *document, Inkscape::XML::Node *repr);
-static void sp_feDisplacementMap_release(SPObject *object);
-static void sp_feDisplacementMap_set(SPObject *object, unsigned int key, gchar const *value);
-static void sp_feDisplacementMap_update(SPObject *object, SPCtx *ctx, guint flags);
-static void sp_feDisplacementMap_build_renderer(SPFilterPrimitive *primitive, Inkscape::Filters::Filter *filter);
-static Inkscape::XML::Node *sp_feDisplacementMap_write(SPObject *object, Inkscape::XML::Document *doc, Inkscape::XML::Node *repr, guint flags);
-
 G_DEFINE_TYPE(SPFeDisplacementMap, sp_feDisplacementMap, SP_TYPE_FILTER_PRIMITIVE);
 
 static void
 sp_feDisplacementMap_class_init(SPFeDisplacementMapClass *klass)
 {
-    SPObjectClass *sp_object_class = (SPObjectClass *)klass;
-    SPFilterPrimitiveClass *sp_primitive_class = (SPFilterPrimitiveClass *)klass;
-
-<<<<<<< HEAD
-    feDisplacementMap_parent_class = (SPFilterPrimitiveClass*)g_type_class_peek_parent(klass);
-
-    //sp_object_class->build = sp_feDisplacementMap_build;
-//    sp_object_class->release = sp_feDisplacementMap_release;
-//    sp_object_class->write = sp_feDisplacementMap_write;
-//    sp_object_class->set = sp_feDisplacementMap_set;
-//    sp_object_class->update = sp_feDisplacementMap_update;
-    //sp_primitive_class->build_renderer = sp_feDisplacementMap_build_renderer;
 }
 
 CFeDisplacementMap::CFeDisplacementMap(SPFeDisplacementMap* map) : CFilterPrimitive(map) {
@@ -57,20 +38,14 @@
 }
 
 CFeDisplacementMap::~CFeDisplacementMap() {
-=======
-    sp_object_class->build = sp_feDisplacementMap_build;
-    sp_object_class->release = sp_feDisplacementMap_release;
-    sp_object_class->write = sp_feDisplacementMap_write;
-    sp_object_class->set = sp_feDisplacementMap_set;
-    sp_object_class->update = sp_feDisplacementMap_update;
-    sp_primitive_class->build_renderer = sp_feDisplacementMap_build_renderer;
->>>>>>> 50ee0508
 }
 
 static void
 sp_feDisplacementMap_init(SPFeDisplacementMap *feDisplacementMap)
 {
 	feDisplacementMap->cfedisplacementmap = new CFeDisplacementMap(feDisplacementMap);
+
+	delete feDisplacementMap->cfilterprimitive;
 	feDisplacementMap->cfilterprimitive = feDisplacementMap->cfedisplacementmap;
 	feDisplacementMap->cobject = feDisplacementMap->cfedisplacementmap;
 
@@ -85,38 +60,9 @@
  * our name must be associated with a repr via "sp_object_type_register".  Best done through
  * sp-object-repr.cpp's repr_name_entries array.
  */
-<<<<<<< HEAD
-//static void
-//sp_feDisplacementMap_build(SPObject *object, SPDocument *document, Inkscape::XML::Node *repr)
-//{
-////    if (((SPObjectClass *) feDisplacementMap_parent_class)->build) {
-////        ((SPObjectClass *) feDisplacementMap_parent_class)->build(object, document, repr);
-////    }
-//
-//    /*LOAD ATTRIBUTES FROM REPR HERE*/
-//    object->readAttr( "scale" );
-//    object->readAttr( "in2" );
-//    object->readAttr( "xChannelSelector" );
-//    object->readAttr( "yChannelSelector" );
-//
-//    /* Unlike normal in, in2 is required attribute. Make sure, we can call
-//     * it by some name. */
-//    SPFeDisplacementMap *disp = SP_FEDISPLACEMENTMAP(object);
-//    if (disp->in2 == Inkscape::Filters::NR_FILTER_SLOT_NOT_SET ||
-//        disp->in2 == Inkscape::Filters::NR_FILTER_UNNAMED_SLOT)
-//    {
-//        SPFilter *parent = SP_FILTER(object->parent);
-//        disp->in2 = sp_filter_primitive_name_previous_out(disp);
-//        repr->setAttribute("in2", sp_filter_name_for_image(parent, disp->in2));
-//    }
-//}
-
 void CFeDisplacementMap::onBuild(SPDocument *document, Inkscape::XML::Node *repr) {
 	SPFeDisplacementMap* object = this->spfedisplacementmap;
 
-	//    if (((SPObjectClass *) feDisplacementMap_parent_class)->build) {
-	//        ((SPObjectClass *) feDisplacementMap_parent_class)->build(object, document, repr);
-	//    }
 	CFilterPrimitive::onBuild(document, repr);
 
 	/*LOAD ATTRIBUTES FROM REPR HERE*/
@@ -135,51 +81,13 @@
 		disp->in2 = sp_filter_primitive_name_previous_out(disp);
 		repr->setAttribute("in2", sp_filter_name_for_image(parent, disp->in2));
 	}
-=======
-static void
-sp_feDisplacementMap_build(SPObject *object, SPDocument *document, Inkscape::XML::Node *repr)
-{
-    if (((SPObjectClass *) sp_feDisplacementMap_parent_class)->build) {
-        ((SPObjectClass *) sp_feDisplacementMap_parent_class)->build(object, document, repr);
-    }
-
-    /*LOAD ATTRIBUTES FROM REPR HERE*/
-    object->readAttr( "scale" );
-    object->readAttr( "in2" );
-    object->readAttr( "xChannelSelector" );
-    object->readAttr( "yChannelSelector" );
-
-    /* Unlike normal in, in2 is required attribute. Make sure, we can call
-     * it by some name. */
-    SPFeDisplacementMap *disp = SP_FEDISPLACEMENTMAP(object);
-    if (disp->in2 == Inkscape::Filters::NR_FILTER_SLOT_NOT_SET ||
-        disp->in2 == Inkscape::Filters::NR_FILTER_UNNAMED_SLOT)
-    {
-        SPFilter *parent = SP_FILTER(object->parent);
-        disp->in2 = sp_filter_primitive_name_previous_out(disp);
-        repr->setAttribute("in2", sp_filter_name_for_image(parent, disp->in2));
-    }
->>>>>>> 50ee0508
 }
 
 /**
  * Drops any allocated memory.
  */
-static void
-sp_feDisplacementMap_release(SPObject *object)
-{
-<<<<<<< HEAD
-//    if (((SPObjectClass *) feDisplacementMap_parent_class)->release)
-//        ((SPObjectClass *) feDisplacementMap_parent_class)->release(object);
-	((SPFeDisplacementMap*)object)->cfedisplacementmap->onRelease();
-}
-
 void CFeDisplacementMap::onRelease() {
 	CFilterPrimitive::onRelease();
-=======
-    if (((SPObjectClass *) sp_feDisplacementMap_parent_class)->release)
-        ((SPObjectClass *) sp_feDisplacementMap_parent_class)->release(object);
->>>>>>> 50ee0508
 }
 
 static FilterDisplacementMapChannelSelector sp_feDisplacementMap_readChannelSelector(gchar const *value)
@@ -209,53 +117,6 @@
 /**
  * Sets a specific value in the SPFeDisplacementMap.
  */
-static void
-sp_feDisplacementMap_set(SPObject *object, unsigned int key, gchar const *value)
-{
-//    SPFeDisplacementMap *feDisplacementMap = SP_FEDISPLACEMENTMAP(object);
-//    (void)feDisplacementMap;
-//    int input;
-//    double read_num;
-//    FilterDisplacementMapChannelSelector read_selector;
-//    switch(key) {
-//	/*DEAL WITH SETTING ATTRIBUTES HERE*/
-//        case SP_ATTR_XCHANNELSELECTOR:
-//            read_selector = sp_feDisplacementMap_readChannelSelector(value);
-//            if (read_selector != feDisplacementMap->xChannelSelector){
-//                feDisplacementMap->xChannelSelector = read_selector;
-//                object->parent->requestModified(SP_OBJECT_MODIFIED_FLAG);
-//            }
-//            break;
-//        case SP_ATTR_YCHANNELSELECTOR:
-//            read_selector = sp_feDisplacementMap_readChannelSelector(value);
-//            if (read_selector != feDisplacementMap->yChannelSelector){
-//                feDisplacementMap->yChannelSelector = read_selector;
-//                object->parent->requestModified(SP_OBJECT_MODIFIED_FLAG);
-//            }
-//            break;
-//        case SP_ATTR_SCALE:
-//            read_num = value ? helperfns_read_number(value) : 0;
-//            if (read_num != feDisplacementMap->scale) {
-//                feDisplacementMap->scale = read_num;
-//                object->parent->requestModified(SP_OBJECT_MODIFIED_FLAG);
-//            }
-//            break;
-//        case SP_ATTR_IN2:
-//            input = sp_filter_primitive_read_in(feDisplacementMap, value);
-//            if (input != feDisplacementMap->in2) {
-//                feDisplacementMap->in2 = input;
-//                object->parent->requestModified(SP_OBJECT_MODIFIED_FLAG);
-//            }
-//            break;
-//        default:
-//            if (((SPObjectClass *) feDisplacementMap_parent_class)->set)
-//                ((SPObjectClass *) feDisplacementMap_parent_class)->set(object, key, value);
-//            break;
-//    }
-	((SPFeDisplacementMap*)object)->cfedisplacementmap->onSet(key, value);
-
-}
-
 void CFeDisplacementMap::onSet(unsigned int key, gchar const *value) {
 	SPFeDisplacementMap* object = this->spfedisplacementmap;
 
@@ -295,14 +156,7 @@
             }
             break;
         default:
-<<<<<<< HEAD
-//            if (((SPObjectClass *) feDisplacementMap_parent_class)->set)
-//                ((SPObjectClass *) feDisplacementMap_parent_class)->set(object, key, value);
         	CFilterPrimitive::onSet(key, value);
-=======
-            if (((SPObjectClass *) sp_feDisplacementMap_parent_class)->set)
-                ((SPObjectClass *) sp_feDisplacementMap_parent_class)->set(object, key, value);
->>>>>>> 50ee0508
             break;
     }
 }
@@ -310,35 +164,6 @@
 /**
  * Receives update notifications.
  */
-static void
-sp_feDisplacementMap_update(SPObject *object, SPCtx *ctx, guint flags)
-{
-//    if (flags & (SP_OBJECT_MODIFIED_FLAG | SP_OBJECT_STYLE_MODIFIED_FLAG |
-//                 SP_OBJECT_VIEWPORT_MODIFIED_FLAG)) {
-//
-//        /* do something to trigger redisplay, updates? */
-//
-//    }
-//
-//    /* Unlike normal in, in2 is required attribute. Make sure, we can call
-//     * it by some name. */
-//    SPFeDisplacementMap *disp = SP_FEDISPLACEMENTMAP(object);
-//    if (disp->in2 == Inkscape::Filters::NR_FILTER_SLOT_NOT_SET ||
-//        disp->in2 == Inkscape::Filters::NR_FILTER_UNNAMED_SLOT)
-//    {
-//        SPFilter *parent = SP_FILTER(object->parent);
-//        disp->in2 = sp_filter_primitive_name_previous_out(disp);
-//
-//        //XML Tree being used directly here while it shouldn't be.
-//        object->getRepr()->setAttribute("in2", sp_filter_name_for_image(parent, disp->in2));
-//    }
-//
-//    if (((SPObjectClass *) feDisplacementMap_parent_class)->update) {
-//        ((SPObjectClass *) feDisplacementMap_parent_class)->update(object, ctx, flags);
-//    }
-	((SPFeDisplacementMap*)object)->cfedisplacementmap->onUpdate(ctx, flags);
-}
-
 void CFeDisplacementMap::onUpdate(SPCtx *ctx, guint flags) {
 	SPFeDisplacementMap* object = this->spfedisplacementmap;
 
@@ -362,16 +187,7 @@
         object->getRepr()->setAttribute("in2", sp_filter_name_for_image(parent, disp->in2));
     }
 
-<<<<<<< HEAD
-//    if (((SPObjectClass *) feDisplacementMap_parent_class)->update) {
-//        ((SPObjectClass *) feDisplacementMap_parent_class)->update(object, ctx, flags);
-//    }
     CFilterPrimitive::onUpdate(ctx, flags);
-=======
-    if (((SPObjectClass *) sp_feDisplacementMap_parent_class)->update) {
-        ((SPObjectClass *) sp_feDisplacementMap_parent_class)->update(object, ctx, flags);
-    }
->>>>>>> 50ee0508
 }
 
 static char const * get_channelselector_name(FilterDisplacementMapChannelSelector selector) {
@@ -392,44 +208,6 @@
 /**
  * Writes its settings to an incoming repr object, if any.
  */
-static Inkscape::XML::Node *
-sp_feDisplacementMap_write(SPObject *object, Inkscape::XML::Document *doc, Inkscape::XML::Node *repr, guint flags)
-{
-//    SPFeDisplacementMap *disp = SP_FEDISPLACEMENTMAP(object);
-//    SPFilter *parent = SP_FILTER(object->parent);
-//
-//    if (!repr) {
-//        repr = doc->createElement("svg:feDisplacementMap");
-//    }
-//
-//    gchar const *out_name = sp_filter_name_for_image(parent, disp->in2);
-//    if (out_name) {
-//        repr->setAttribute("in2", out_name);
-//    } else {
-//        SPObject *i = parent->children;
-//        while (i && i->next != object) i = i->next;
-//        SPFilterPrimitive *i_prim = SP_FILTER_PRIMITIVE(i);
-//        out_name = sp_filter_name_for_image(parent, i_prim->image_out);
-//        repr->setAttribute("in2", out_name);
-//        if (!out_name) {
-//            g_warning("Unable to set in2 for feDisplacementMap");
-//        }
-//    }
-//
-//    sp_repr_set_svg_double(repr, "scale", disp->scale);
-//    repr->setAttribute("xChannelSelector",
-//                       get_channelselector_name(disp->xChannelSelector));
-//    repr->setAttribute("yChannelSelector",
-//                       get_channelselector_name(disp->yChannelSelector));
-//
-//    if (((SPObjectClass *) feDisplacementMap_parent_class)->write) {
-//        ((SPObjectClass *) feDisplacementMap_parent_class)->write(object, doc, repr, flags);
-//    }
-//
-//    return repr;
-	return ((SPFeDisplacementMap*)object)->cfedisplacementmap->onWrite(doc, repr, flags);
-}
-
 Inkscape::XML::Node* CFeDisplacementMap::onWrite(Inkscape::XML::Document *doc, Inkscape::XML::Node *repr, guint flags) {
 	SPFeDisplacementMap* object = this->spfedisplacementmap;
 
@@ -460,38 +238,9 @@
     repr->setAttribute("yChannelSelector",
                        get_channelselector_name(disp->yChannelSelector));
 
-<<<<<<< HEAD
-//    if (((SPObjectClass *) feDisplacementMap_parent_class)->write) {
-//        ((SPObjectClass *) feDisplacementMap_parent_class)->write(object, doc, repr, flags);
-//    }
     CFilterPrimitive::onWrite(doc, repr, flags);
-=======
-    if (((SPObjectClass *) sp_feDisplacementMap_parent_class)->write) {
-        ((SPObjectClass *) sp_feDisplacementMap_parent_class)->write(object, doc, repr, flags);
-    }
->>>>>>> 50ee0508
 
     return repr;
-}
-
-static void sp_feDisplacementMap_build_renderer(SPFilterPrimitive *primitive, Inkscape::Filters::Filter *filter) {
-//    g_assert(primitive != NULL);
-//    g_assert(filter != NULL);
-//
-//    SPFeDisplacementMap *sp_displacement_map = SP_FEDISPLACEMENTMAP(primitive);
-//
-//    int primitive_n = filter->add_primitive(Inkscape::Filters::NR_FILTER_DISPLACEMENTMAP);
-//    Inkscape::Filters::FilterPrimitive *nr_primitive = filter->get_primitive(primitive_n);
-//    Inkscape::Filters::FilterDisplacementMap *nr_displacement_map = dynamic_cast<Inkscape::Filters::FilterDisplacementMap*>(nr_primitive);
-//    g_assert(nr_displacement_map != NULL);
-//
-//    sp_filter_primitive_renderer_common(primitive, nr_primitive);
-//
-//    nr_displacement_map->set_input(1, sp_displacement_map->in2);
-//    nr_displacement_map->set_scale(sp_displacement_map->scale);
-//    nr_displacement_map->set_channel_selector(0, sp_displacement_map->xChannelSelector);
-//    nr_displacement_map->set_channel_selector(1, sp_displacement_map->yChannelSelector);
-	((SPFeDisplacementMap*)primitive)->cfedisplacementmap->onBuildRenderer(filter);
 }
 
 void CFeDisplacementMap::onBuildRenderer(Inkscape::Filters::Filter* filter) {
