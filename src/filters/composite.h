--- conflicted
+++ resolved
@@ -32,18 +32,12 @@
     COMPOSITE_ENDOPERATOR
 };
 
-<<<<<<< HEAD
-class SPFeCompositeClass;
-
 class CFeComposite;
 
 class SPFeComposite : public SPFilterPrimitive {
 public:
 	CFeComposite* cfecomposite;
 
-=======
-struct SPFeComposite : public SPFilterPrimitive {
->>>>>>> 50ee0508
     FeCompositeOperator composite_operator;
     double k1, k2, k3, k4;
     int in2;
