--- conflicted
+++ resolved
@@ -26,38 +26,11 @@
 #include "display/nr-filter-offset.h"
 
 /* FeOffset base class */
-static void sp_feOffset_build(SPObject *object, SPDocument *document, Inkscape::XML::Node *repr);
-static void sp_feOffset_release(SPObject *object);
-static void sp_feOffset_set(SPObject *object, unsigned int key, gchar const *value);
-static void sp_feOffset_update(SPObject *object, SPCtx *ctx, guint flags);
-static Inkscape::XML::Node *sp_feOffset_write(SPObject *object, Inkscape::XML::Document *doc, Inkscape::XML::Node *repr, guint flags);
-static void sp_feOffset_build_renderer(SPFilterPrimitive *primitive, Inkscape::Filters::Filter *filter);
-
 G_DEFINE_TYPE(SPFeOffset, sp_feOffset, SP_TYPE_FILTER_PRIMITIVE);
 
 static void
 sp_feOffset_class_init(SPFeOffsetClass *klass)
 {
-    SPObjectClass *sp_object_class = (SPObjectClass *)klass;
-    SPFilterPrimitiveClass *sp_primitive_class = (SPFilterPrimitiveClass *)klass;
-
-<<<<<<< HEAD
-    feOffset_parent_class = (SPFilterPrimitiveClass*)g_type_class_peek_parent(klass);
-
-    //sp_object_class->build = sp_feOffset_build;
-//    sp_object_class->release = sp_feOffset_release;
-//    sp_object_class->write = sp_feOffset_write;
-//    sp_object_class->set = sp_feOffset_set;
-//    sp_object_class->update = sp_feOffset_update;
-=======
-    sp_object_class->build = sp_feOffset_build;
-    sp_object_class->release = sp_feOffset_release;
-    sp_object_class->write = sp_feOffset_write;
-    sp_object_class->set = sp_feOffset_set;
-    sp_object_class->update = sp_feOffset_update;
->>>>>>> 50ee0508
-
-    //sp_primitive_class->build_renderer = sp_feOffset_build_renderer;
 }
 
 CFeOffset::CFeOffset(SPFeOffset* offset) : CFilterPrimitive(offset) {
@@ -71,6 +44,8 @@
 sp_feOffset_init(SPFeOffset *feOffset)
 {
 	feOffset->cfeoffset = new CFeOffset(feOffset);
+
+	delete feOffset->cfilterprimitive;
 	feOffset->cfilterprimitive = feOffset->cfeoffset;
 	feOffset->cobject = feOffset->cfeoffset;
 
@@ -83,32 +58,9 @@
  * our name must be associated with a repr via "sp_object_type_register".  Best done through
  * sp-object-repr.cpp's repr_name_entries array.
  */
-<<<<<<< HEAD
-//static void
-//sp_feOffset_build(SPObject *object, SPDocument *document, Inkscape::XML::Node *repr)
-//{
-////    if (((SPObjectClass *) feOffset_parent_class)->build) {
-////        ((SPObjectClass *) feOffset_parent_class)->build(object, document, repr);
-////    }
-//
-//    object->readAttr( "dx" );
-//    object->readAttr( "dy" );
-//}
-
 void CFeOffset::onBuild(SPDocument *document, Inkscape::XML::Node *repr) {
 	SPFeOffset* object = this->spfeoffset;
-=======
-static void
-sp_feOffset_build(SPObject *object, SPDocument *document, Inkscape::XML::Node *repr)
-{
-    if (((SPObjectClass *) sp_feOffset_parent_class)->build) {
-        ((SPObjectClass *) sp_feOffset_parent_class)->build(object, document, repr);
-    }
->>>>>>> 50ee0508
 
-	//    if (((SPObjectClass *) feOffset_parent_class)->build) {
-	//        ((SPObjectClass *) feOffset_parent_class)->build(object, document, repr);
-	//    }
 	CFilterPrimitive::onBuild(document, repr);
 
 	object->readAttr( "dx" );
@@ -118,57 +70,13 @@
 /**
  * Drops any allocated memory.
  */
-static void
-sp_feOffset_release(SPObject *object)
-{
-<<<<<<< HEAD
-//    if (((SPObjectClass *) feOffset_parent_class)->release)
-//        ((SPObjectClass *) feOffset_parent_class)->release(object);
-	((SPFeOffset*)object)->cfeoffset->onRelease();
-}
-
 void CFeOffset::onRelease() {
 	CFilterPrimitive::onRelease();
-=======
-    if (((SPObjectClass *) sp_feOffset_parent_class)->release)
-        ((SPObjectClass *) sp_feOffset_parent_class)->release(object);
->>>>>>> 50ee0508
 }
 
 /**
  * Sets a specific value in the SPFeOffset.
  */
-static void
-sp_feOffset_set(SPObject *object, unsigned int key, gchar const *value)
-{
-//    SPFeOffset *feOffset = SP_FEOFFSET(object);
-//
-//    double read_num;
-//    switch(key) {
-//        case SP_ATTR_DX:
-//            read_num = value ? helperfns_read_number(value) : 0;
-//            if (read_num != feOffset->dx) {
-//                feOffset->dx = read_num;
-//                object->parent->requestModified(SP_OBJECT_MODIFIED_FLAG);
-//            }
-//            break;
-//        case SP_ATTR_DY:
-//            read_num = value ? helperfns_read_number(value) : 0;
-//            if (read_num != feOffset->dy) {
-//                feOffset->dy = read_num;
-//                object->parent->requestModified(SP_OBJECT_MODIFIED_FLAG);
-//            }
-//            break;
-//
-//	/*DEAL WITH SETTING ATTRIBUTES HERE*/
-//        default:
-//            if (((SPObjectClass *) feOffset_parent_class)->set)
-//                ((SPObjectClass *) feOffset_parent_class)->set(object, key, value);
-//            break;
-//    }
-	((SPFeOffset*)object)->cfeoffset->onSet(key, value);
-}
-
 void CFeOffset::onSet(unsigned int key, gchar const *value) {
 	SPFeOffset* object = this->spfeoffset;
 
@@ -193,14 +101,7 @@
             
 	/*DEAL WITH SETTING ATTRIBUTES HERE*/
         default:
-<<<<<<< HEAD
-//            if (((SPObjectClass *) feOffset_parent_class)->set)
-//                ((SPObjectClass *) feOffset_parent_class)->set(object, key, value);
         	CFilterPrimitive::onSet(key, value);
-=======
-            if (((SPObjectClass *) sp_feOffset_parent_class)->set)
-                ((SPObjectClass *) sp_feOffset_parent_class)->set(object, key, value);
->>>>>>> 50ee0508
             break;
     }
 }
@@ -208,20 +109,6 @@
 /**
  * Receives update notifications.
  */
-static void
-sp_feOffset_update(SPObject *object, SPCtx *ctx, guint flags)
-{
-//    if (flags & SP_OBJECT_MODIFIED_FLAG) {
-//        object->readAttr( "dx" );
-//        object->readAttr( "dy" );
-//    }
-//
-//    if (((SPObjectClass *) feOffset_parent_class)->update) {
-//        ((SPObjectClass *) feOffset_parent_class)->update(object, ctx, flags);
-//    }
-	((SPFeOffset*)object)->cfeoffset->onUpdate(ctx, flags);
-}
-
 void CFeOffset::onUpdate(SPCtx *ctx, guint flags) {
 	SPFeOffset* object = this->spfeoffset;
 
@@ -230,38 +117,12 @@
         object->readAttr( "dy" );
     }
 
-<<<<<<< HEAD
-//    if (((SPObjectClass *) feOffset_parent_class)->update) {
-//        ((SPObjectClass *) feOffset_parent_class)->update(object, ctx, flags);
-//    }
     CFilterPrimitive::onUpdate(ctx, flags);
-=======
-    if (((SPObjectClass *) sp_feOffset_parent_class)->update) {
-        ((SPObjectClass *) sp_feOffset_parent_class)->update(object, ctx, flags);
-    }
->>>>>>> 50ee0508
 }
 
 /**
  * Writes its settings to an incoming repr object, if any.
  */
-static Inkscape::XML::Node *
-sp_feOffset_write(SPObject *object, Inkscape::XML::Document *doc, Inkscape::XML::Node *repr, guint flags)
-{
-//    /* TODO: Don't just clone, but create a new repr node and write all
-//     * relevant values into it */
-//    if (!repr) {
-//        repr = object->getRepr()->duplicate(doc);
-//    }
-//
-//    if (((SPObjectClass *) feOffset_parent_class)->write) {
-//        ((SPObjectClass *) feOffset_parent_class)->write(object, doc, repr, flags);
-//    }
-//
-//    return repr;
-	return ((SPFeOffset*)object)->cfeoffset->onWrite(doc, repr, flags);
-}
-
 Inkscape::XML::Node* CFeOffset::onWrite(Inkscape::XML::Document *doc, Inkscape::XML::Node *repr, guint flags) {
 	SPFeOffset* object = this->spfeoffset;
 
@@ -271,36 +132,9 @@
         repr = object->getRepr()->duplicate(doc);
     }
 
-<<<<<<< HEAD
-//    if (((SPObjectClass *) feOffset_parent_class)->write) {
-//        ((SPObjectClass *) feOffset_parent_class)->write(object, doc, repr, flags);
-//    }
     CFilterPrimitive::onWrite(doc, repr, flags);
-=======
-    if (((SPObjectClass *) sp_feOffset_parent_class)->write) {
-        ((SPObjectClass *) sp_feOffset_parent_class)->write(object, doc, repr, flags);
-    }
->>>>>>> 50ee0508
 
     return repr;
-}
-
-static void sp_feOffset_build_renderer(SPFilterPrimitive *primitive, Inkscape::Filters::Filter *filter) {
-//    g_assert(primitive != NULL);
-//    g_assert(filter != NULL);
-//
-//    SPFeOffset *sp_offset = SP_FEOFFSET(primitive);
-//
-//    int primitive_n = filter->add_primitive(Inkscape::Filters::NR_FILTER_OFFSET);
-//    Inkscape::Filters::FilterPrimitive *nr_primitive = filter->get_primitive(primitive_n);
-//    Inkscape::Filters::FilterOffset *nr_offset = dynamic_cast<Inkscape::Filters::FilterOffset*>(nr_primitive);
-//    g_assert(nr_offset != NULL);
-//
-//    sp_filter_primitive_renderer_common(primitive, nr_primitive);
-//
-//    nr_offset->set_dx(sp_offset->dx);
-//    nr_offset->set_dy(sp_offset->dy);
-	((SPFeOffset*)primitive)->cfeoffset->onBuildRenderer(filter);
 }
 
 void CFeOffset::onBuildRenderer(Inkscape::Filters::Filter* filter) {
