--- conflicted
+++ resolved
@@ -29,28 +29,11 @@
 #define SP_MACROS_SILENT
 #include "macros.h"
 
-/* FeSpotLight class */
-static void sp_fespotlight_build(SPObject *object, SPDocument *document, Inkscape::XML::Node *repr);
-static void sp_fespotlight_release(SPObject *object);
-static void sp_fespotlight_set(SPObject *object, unsigned int key, gchar const *value);
-static void sp_fespotlight_update(SPObject *object, SPCtx *ctx, guint flags);
-static Inkscape::XML::Node *sp_fespotlight_write(SPObject *object, Inkscape::XML::Document *doc, Inkscape::XML::Node *repr, guint flags);
-
 G_DEFINE_TYPE(SPFeSpotLight, sp_fespotlight, SP_TYPE_OBJECT);
 
 static void
 sp_fespotlight_class_init(SPFeSpotLightClass *klass)
 {
-    SPObjectClass *sp_object_class = (SPObjectClass *)klass;
-
-<<<<<<< HEAD
-    feSpotLight_parent_class = (SPObjectClass*)g_type_class_peek_parent(klass);
-
-    //sp_object_class->build = sp_fespotlight_build;
-//    sp_object_class->release = sp_fespotlight_release;
-//    sp_object_class->write = sp_fespotlight_write;
-//    sp_object_class->set = sp_fespotlight_set;
-//    sp_object_class->update = sp_fespotlight_update;
 }
 
 CFeSpotLight::CFeSpotLight(SPFeSpotLight* spotlight) : CObject(spotlight) {
@@ -58,19 +41,14 @@
 }
 
 CFeSpotLight::~CFeSpotLight() {
-=======
-    sp_object_class->build = sp_fespotlight_build;
-    sp_object_class->release = sp_fespotlight_release;
-    sp_object_class->write = sp_fespotlight_write;
-    sp_object_class->set = sp_fespotlight_set;
-    sp_object_class->update = sp_fespotlight_update;
->>>>>>> 50ee0508
 }
 
 static void
 sp_fespotlight_init(SPFeSpotLight *fespotlight)
 {
 	fespotlight->cfespotlight = new CFeSpotLight(fespotlight);
+
+	delete fespotlight->cobject;
 	fespotlight->cobject = fespotlight->cfespotlight;
 
     fespotlight->x = 0;
@@ -97,40 +75,10 @@
  * our name must be associated with a repr via "sp_object_type_register".  Best done through
  * sp-object-repr.cpp's repr_name_entries array.
  */
-<<<<<<< HEAD
-//static void
-//sp_fespotlight_build(SPObject *object, SPDocument *document, Inkscape::XML::Node *repr)
-//{
-//    if (((SPObjectClass *) feSpotLight_parent_class)->build) {
-//        ((SPObjectClass *) feSpotLight_parent_class)->build(object, document, repr);
-//    }
-//    //Read values of key attributes from XML nodes into object.
-//    object->readAttr( "x" );
-//    object->readAttr( "y" );
-//    object->readAttr( "z" );
-//    object->readAttr( "pointsAtX" );
-//    object->readAttr( "pointsAtY" );
-//    object->readAttr( "pointsAtZ" );
-//    object->readAttr( "specularExponent" );
-//    object->readAttr( "limitingConeAngle" );
-//
-////is this necessary?
-//    document->addResource("fespotlight", object);
-//	((SPFeSpotLight*)object)->cfespotlight->onBuild(document, repr);
-//}
-
 void CFeSpotLight::onBuild(SPDocument *document, Inkscape::XML::Node *repr) {
 	CObject::onBuild(document, repr);
 
 	SPFeSpotLight* object = this->spfespotlight;
-=======
-static void
-sp_fespotlight_build(SPObject *object, SPDocument *document, Inkscape::XML::Node *repr)
-{
-    if (((SPObjectClass *) sp_fespotlight_parent_class)->build) {
-        ((SPObjectClass *) sp_fespotlight_parent_class)->build(object, document, repr);
-    }
->>>>>>> 50ee0508
 
     //Read values of key attributes from XML nodes into object.
     object->readAttr( "x" );
@@ -149,20 +97,6 @@
 /**
  * Drops any allocated memory.
  */
-static void
-sp_fespotlight_release(SPObject *object)
-{
-//    //SPFeSpotLight *fespotlight = SP_FESPOTLIGHT(object);
-//
-//    if ( object->document ) {
-//        // Unregister ourselves
-//        object->document->removeResource("fespotlight", object);
-//    }
-//
-////TODO: release resources here
-	((SPFeSpotLight*)object)->cfespotlight->onRelease();
-}
-
 void CFeSpotLight::onRelease() {
 	SPFeSpotLight* object = this->spfespotlight;
     //SPFeSpotLight *fespotlight = SP_FESPOTLIGHT(object);
@@ -178,159 +112,6 @@
 /**
  * Sets a specific value in the SPFeSpotLight.
  */
-static void
-sp_fespotlight_set(SPObject *object, unsigned int key, gchar const *value)
-{
-//    SPFeSpotLight *fespotlight = SP_FESPOTLIGHT(object);
-//    gchar *end_ptr;
-//
-//    switch (key) {
-//    case SP_ATTR_X:
-//        end_ptr = NULL;
-//        if (value) {
-//            fespotlight->x = g_ascii_strtod(value, &end_ptr);
-//            if (end_ptr)
-//                fespotlight->x_set = TRUE;
-//        }
-//        if(!value || !end_ptr) {
-//            fespotlight->x = 0;
-//            fespotlight->x_set = FALSE;
-//        }
-//        if (object->parent &&
-//                (SP_IS_FEDIFFUSELIGHTING(object->parent) ||
-//                 SP_IS_FESPECULARLIGHTING(object->parent))) {
-//            object->parent->parent->requestModified(SP_OBJECT_MODIFIED_FLAG);
-//        }
-//        break;
-//    case SP_ATTR_Y:
-//        end_ptr = NULL;
-//        if (value) {
-//            fespotlight->y = g_ascii_strtod(value, &end_ptr);
-//            if (end_ptr)
-//                fespotlight->y_set = TRUE;
-//        }
-//        if(!value || !end_ptr) {
-//            fespotlight->y = 0;
-//            fespotlight->y_set = FALSE;
-//        }
-//        if (object->parent &&
-//                (SP_IS_FEDIFFUSELIGHTING(object->parent) ||
-//                 SP_IS_FESPECULARLIGHTING(object->parent))) {
-//            object->parent->parent->requestModified(SP_OBJECT_MODIFIED_FLAG);
-//        }
-//        break;
-//    case SP_ATTR_Z:
-//        end_ptr = NULL;
-//        if (value) {
-//            fespotlight->z = g_ascii_strtod(value, &end_ptr);
-//            if (end_ptr)
-//                fespotlight->z_set = TRUE;
-//        }
-//        if(!value || !end_ptr) {
-//            fespotlight->z = 0;
-//            fespotlight->z_set = FALSE;
-//        }
-//        if (object->parent &&
-//                (SP_IS_FEDIFFUSELIGHTING(object->parent) ||
-//                 SP_IS_FESPECULARLIGHTING(object->parent))) {
-//            object->parent->parent->requestModified(SP_OBJECT_MODIFIED_FLAG);
-//        }
-//        break;
-//    case SP_ATTR_POINTSATX:
-//        end_ptr = NULL;
-//        if (value) {
-//            fespotlight->pointsAtX = g_ascii_strtod(value, &end_ptr);
-//            if (end_ptr)
-//                fespotlight->pointsAtX_set = TRUE;
-//        }
-//        if(!value || !end_ptr) {
-//            fespotlight->pointsAtX = 0;
-//            fespotlight->pointsAtX_set = FALSE;
-//        }
-//        if (object->parent &&
-//                (SP_IS_FEDIFFUSELIGHTING(object->parent) ||
-//                 SP_IS_FESPECULARLIGHTING(object->parent))) {
-//            object->parent->parent->requestModified(SP_OBJECT_MODIFIED_FLAG);
-//        }
-//        break;
-//    case SP_ATTR_POINTSATY:
-//        end_ptr = NULL;
-//        if (value) {
-//            fespotlight->pointsAtY = g_ascii_strtod(value, &end_ptr);
-//            if (end_ptr)
-//                fespotlight->pointsAtY_set = TRUE;
-//        }
-//        if(!value || !end_ptr) {
-//            fespotlight->pointsAtY = 0;
-//            fespotlight->pointsAtY_set = FALSE;
-//        }
-//        if (object->parent &&
-//                (SP_IS_FEDIFFUSELIGHTING(object->parent) ||
-//                 SP_IS_FESPECULARLIGHTING(object->parent))) {
-//            object->parent->parent->requestModified(SP_OBJECT_MODIFIED_FLAG);
-//        }
-//        break;
-//    case SP_ATTR_POINTSATZ:
-//        end_ptr = NULL;
-//        if (value) {
-//            fespotlight->pointsAtZ = g_ascii_strtod(value, &end_ptr);
-//            if (end_ptr)
-//                fespotlight->pointsAtZ_set = TRUE;
-//        }
-//        if(!value || !end_ptr) {
-//            fespotlight->pointsAtZ = 0;
-//            fespotlight->pointsAtZ_set = FALSE;
-//        }
-//        if (object->parent &&
-//                (SP_IS_FEDIFFUSELIGHTING(object->parent) ||
-//                 SP_IS_FESPECULARLIGHTING(object->parent))) {
-//            object->parent->parent->requestModified(SP_OBJECT_MODIFIED_FLAG);
-//        }
-//        break;
-//    case SP_ATTR_SPECULAREXPONENT:
-//        end_ptr = NULL;
-//        if (value) {
-//            fespotlight->specularExponent = g_ascii_strtod(value, &end_ptr);
-//            if (end_ptr)
-//                fespotlight->specularExponent_set = TRUE;
-//        }
-//        if(!value || !end_ptr) {
-//            fespotlight->specularExponent = 1;
-//            fespotlight->specularExponent_set = FALSE;
-//        }
-//        if (object->parent &&
-//                (SP_IS_FEDIFFUSELIGHTING(object->parent) ||
-//                 SP_IS_FESPECULARLIGHTING(object->parent))) {
-//            object->parent->parent->requestModified(SP_OBJECT_MODIFIED_FLAG);
-//        }
-//        break;
-//    case SP_ATTR_LIMITINGCONEANGLE:
-//        end_ptr = NULL;
-//        if (value) {
-//            fespotlight->limitingConeAngle = g_ascii_strtod(value, &end_ptr);
-//            if (end_ptr)
-//                fespotlight->limitingConeAngle_set = TRUE;
-//        }
-//        if(!value || !end_ptr) {
-//            fespotlight->limitingConeAngle = 90;
-//            fespotlight->limitingConeAngle_set = FALSE;
-//        }
-//        if (object->parent &&
-//                (SP_IS_FEDIFFUSELIGHTING(object->parent) ||
-//                 SP_IS_FESPECULARLIGHTING(object->parent))) {
-//            object->parent->parent->requestModified(SP_OBJECT_MODIFIED_FLAG);
-//        }
-//        break;
-//    default:
-//        // See if any parents need this value.
-//        if (((SPObjectClass *) feSpotLight_parent_class)->set) {
-//            ((SPObjectClass *) feSpotLight_parent_class)->set(object, key, value);
-//        }
-//        break;
-//    }
-	((SPFeSpotLight*)object)->cfespotlight->onSet(key, value);
-}
-
 void CFeSpotLight::onSet(unsigned int key, gchar const *value) {
 	SPFeSpotLight* object = this->spfespotlight;
 
@@ -476,16 +257,7 @@
         break;
     default:
         // See if any parents need this value.
-<<<<<<< HEAD
-//        if (((SPObjectClass *) feSpotLight_parent_class)->set) {
-//            ((SPObjectClass *) feSpotLight_parent_class)->set(object, key, value);
-//        }
     	CObject::onSet(key, value);
-=======
-        if (((SPObjectClass *) sp_fespotlight_parent_class)->set) {
-            ((SPObjectClass *) sp_fespotlight_parent_class)->set(object, key, value);
-        }
->>>>>>> 50ee0508
         break;
     }
 }
@@ -493,30 +265,6 @@
 /**
  *  * Receives update notifications.
  *   */
-static void
-sp_fespotlight_update(SPObject *object, SPCtx *ctx, guint flags)
-{
-//    SPFeSpotLight *feSpotLight = SP_FESPOTLIGHT(object);
-//    (void)feSpotLight;
-//
-//    if (flags & SP_OBJECT_MODIFIED_FLAG) {
-//        /* do something to trigger redisplay, updates? */
-//        object->readAttr( "x" );
-//        object->readAttr( "y" );
-//        object->readAttr( "z" );
-//        object->readAttr( "pointsAtX" );
-//        object->readAttr( "pointsAtY" );
-//        object->readAttr( "pointsAtZ" );
-//        object->readAttr( "specularExponent" );
-//        object->readAttr( "limitingConeAngle" );
-//    }
-//
-//    if (((SPObjectClass *) feSpotLight_parent_class)->update) {
-//        ((SPObjectClass *) feSpotLight_parent_class)->update(object, ctx, flags);
-//    }
-	((SPFeSpotLight*)object)->cfespotlight->onUpdate(ctx, flags);
-}
-
 void CFeSpotLight::onUpdate(SPCtx *ctx, guint flags) {
 	SPFeSpotLight* object = this->spfespotlight;
 
@@ -535,55 +283,12 @@
         object->readAttr( "limitingConeAngle" );
     }
 
-<<<<<<< HEAD
-//    if (((SPObjectClass *) feSpotLight_parent_class)->update) {
-//        ((SPObjectClass *) feSpotLight_parent_class)->update(object, ctx, flags);
-//    }
     CObject::onUpdate(ctx, flags);
-=======
-    if (((SPObjectClass *) sp_fespotlight_parent_class)->update) {
-        ((SPObjectClass *) sp_fespotlight_parent_class)->update(object, ctx, flags);
-    }
->>>>>>> 50ee0508
 }
 
 /**
  * Writes its settings to an incoming repr object, if any.
  */
-static Inkscape::XML::Node *
-sp_fespotlight_write(SPObject *object, Inkscape::XML::Document *doc, Inkscape::XML::Node *repr, guint flags)
-{
-//    SPFeSpotLight *fespotlight = SP_FESPOTLIGHT(object);
-//
-//    if (!repr) {
-//        repr = object->getRepr()->duplicate(doc);
-//    }
-//
-//    if (fespotlight->x_set)
-//        sp_repr_set_css_double(repr, "x", fespotlight->x);
-//    if (fespotlight->y_set)
-//        sp_repr_set_css_double(repr, "y", fespotlight->y);
-//    if (fespotlight->z_set)
-//        sp_repr_set_css_double(repr, "z", fespotlight->z);
-//    if (fespotlight->pointsAtX_set)
-//        sp_repr_set_css_double(repr, "pointsAtX", fespotlight->pointsAtX);
-//    if (fespotlight->pointsAtY_set)
-//        sp_repr_set_css_double(repr, "pointsAtY", fespotlight->pointsAtY);
-//    if (fespotlight->pointsAtZ_set)
-//        sp_repr_set_css_double(repr, "pointsAtZ", fespotlight->pointsAtZ);
-//    if (fespotlight->specularExponent_set)
-//        sp_repr_set_css_double(repr, "specularExponent", fespotlight->specularExponent);
-//    if (fespotlight->limitingConeAngle_set)
-//        sp_repr_set_css_double(repr, "limitingConeAngle", fespotlight->limitingConeAngle);
-//
-//    if (((SPObjectClass *) feSpotLight_parent_class)->write) {
-//        ((SPObjectClass *) feSpotLight_parent_class)->write(object, doc, repr, flags);
-//    }
-//
-//    return repr;
-	return ((SPFeSpotLight*)object)->cfespotlight->onWrite(doc, repr, flags);
-}
-
 Inkscape::XML::Node* CFeSpotLight::onWrite(Inkscape::XML::Document *doc, Inkscape::XML::Node *repr, guint flags) {
 	SPFeSpotLight* object = this->spfespotlight;
     SPFeSpotLight *fespotlight = SP_FESPOTLIGHT(object);
@@ -609,16 +314,7 @@
     if (fespotlight->limitingConeAngle_set)
         sp_repr_set_css_double(repr, "limitingConeAngle", fespotlight->limitingConeAngle);
 
-<<<<<<< HEAD
-//    if (((SPObjectClass *) feSpotLight_parent_class)->write) {
-//        ((SPObjectClass *) feSpotLight_parent_class)->write(object, doc, repr, flags);
-//    }
     CObject::onWrite(doc, repr, flags);
-=======
-    if (((SPObjectClass *) sp_fespotlight_parent_class)->write) {
-        ((SPObjectClass *) sp_fespotlight_parent_class)->write(object, doc, repr, flags);
-    }
->>>>>>> 50ee0508
 
     return repr;
 }
