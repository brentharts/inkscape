#ifndef SP_FEPOINTLIGHT_H_SEEN
#define SP_FEPOINTLIGHT_H_SEEN

/** \file
 * SVG <filter> implementation, see sp-filter.cpp.
 */
/*
 * Authors:
 *   Hugo Rodrigues <haa.rodrigues@gmail.com>
 *   Niko Kiirala <niko@kiirala.com>
 *   Jean-Rene Reinhard <jr@komite.net>
 *
 * Copyright (C) 2006,2007 Authors
 *
 * Released under GNU GPL, read the file 'COPYING' for more information
 */

#include "sp-object.h"

#define SP_TYPE_FEPOINTLIGHT (sp_fepointlight_get_type())
#define SP_FEPOINTLIGHT(obj) (G_TYPE_CHECK_INSTANCE_CAST((obj), SP_TYPE_FEPOINTLIGHT, SPFePointLight))
#define SP_FEPOINTLIGHT_CLASS(klass) (G_TYPE_CHECK_CLASS_CAST((klass), SP_TYPE_FEPOINTLIGHT, SPFePointLightClass))
#define SP_IS_FEPOINTLIGHT(obj) (G_TYPE_CHECK_INSTANCE_TYPE((obj), SP_TYPE_FEPOINTLIGHT))
#define SP_IS_FEPOINTLIGHT_CLASS(klass) (G_TYPE_CHECK_CLASS_TYPE((klass), SP_TYPE_FEPOINTLIGHT))

<<<<<<< HEAD
/* Distant light class */


class SPFePointLight;
class SPFePointLightClass;

class CFePointLight;

class SPFePointLight : public SPObject {
public:
	CFePointLight* cfepointlight;
=======
struct SPFePointLight : public SPObject {
>>>>>>> 50ee0508

    /** x coordinate of the light source */
    gfloat x; 
    guint x_set : 1;
    /** y coordinate of the light source */
    gfloat y; 
    guint y_set : 1;
    /** z coordinate of the light source */
    gfloat z; 
    guint z_set : 1;

    //other fields
};

class CFePointLight : public CObject {
public:
	CFePointLight(SPFePointLight* pointlight);
	virtual ~CFePointLight();

	virtual void onBuild(SPDocument* doc, Inkscape::XML::Node* repr);
	virtual void onRelease();

	virtual void onSet(unsigned int key, const gchar* value);

	virtual void onUpdate(SPCtx* ctx, unsigned int flags);

	virtual Inkscape::XML::Node* onWrite(Inkscape::XML::Document* doc, Inkscape::XML::Node* repr, guint flags);

private:
	SPFePointLight* spfepointlight;
};

struct SPFePointLightClass {
    SPObjectClass parent_class;
};

GType
sp_fepointlight_get_type();
#endif /* !SP_FEPOINTLIGHT_H_SEEN */

/*
  Local Variables:
  mode:c++
  c-file-style:"stroustrup"
  c-file-offsets:((innamespace . 0)(inline-open . 0)(case-label . +))
  indent-tabs-mode:nil
  fill-column:99
  End:
*/
// vim: filetype=cpp:expandtab:shiftwidth=4:tabstop=8:softtabstop=4:fileencoding=utf-8:textwidth=99 :<|MERGE_RESOLUTION|>--- conflicted
+++ resolved
@@ -23,21 +23,11 @@
 #define SP_IS_FEPOINTLIGHT(obj) (G_TYPE_CHECK_INSTANCE_TYPE((obj), SP_TYPE_FEPOINTLIGHT))
 #define SP_IS_FEPOINTLIGHT_CLASS(klass) (G_TYPE_CHECK_CLASS_TYPE((klass), SP_TYPE_FEPOINTLIGHT))
 
-<<<<<<< HEAD
-/* Distant light class */
-
-
-class SPFePointLight;
-class SPFePointLightClass;
-
 class CFePointLight;
 
 class SPFePointLight : public SPObject {
 public:
 	CFePointLight* cfepointlight;
-=======
-struct SPFePointLight : public SPObject {
->>>>>>> 50ee0508
 
     /** x coordinate of the light source */
     gfloat x; 
