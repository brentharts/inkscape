--- conflicted
+++ resolved
@@ -21,18 +21,11 @@
 #define SP_IS_FETILE_CLASS(klass) (G_TYPE_CHECK_CLASS_TYPE((klass), SP_TYPE_FETILE))
 
 /* FeTile base class */
-<<<<<<< HEAD
-class SPFeTileClass;
-
 class CFeTile;
 
 class SPFeTile : public SPFilterPrimitive {
 public:
     CFeTile* cfetile;
-=======
-struct SPFeTile : public SPFilterPrimitive {
-    
->>>>>>> 50ee0508
 };
 
 struct SPFeTileClass {
