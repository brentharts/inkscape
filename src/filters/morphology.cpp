/** \file
 * SVG <feMorphology> implementation.
 *
 */
/*
 * Authors:
 *   Felipe Sanches <juca@members.fsf.org>
 *   Hugo Rodrigues <haa.rodrigues@gmail.com>
 *   Abhishek Sharma
 *
 * Copyright (C) 2006 Hugo Rodrigues
 *
 * Released under GNU GPL, read the file 'COPYING' for more information
 */

#ifdef HAVE_CONFIG_H
# include "config.h"
#endif

#include <string.h>

#include "attributes.h"
#include "svg/svg.h"
#include "morphology.h"
#include "xml/repr.h"
#include "display/nr-filter.h"
#include "display/nr-filter-morphology.h"

/* FeMorphology base class */
static void sp_feMorphology_build(SPObject *object, SPDocument *document, Inkscape::XML::Node *repr);
static void sp_feMorphology_release(SPObject *object);
static void sp_feMorphology_set(SPObject *object, unsigned int key, gchar const *value);
static void sp_feMorphology_update(SPObject *object, SPCtx *ctx, guint flags);
static Inkscape::XML::Node *sp_feMorphology_write(SPObject *object, Inkscape::XML::Document *doc, Inkscape::XML::Node *repr, guint flags);
static void sp_feMorphology_build_renderer(SPFilterPrimitive *primitive, Inkscape::Filters::Filter *filter);

G_DEFINE_TYPE(SPFeMorphology, sp_feMorphology, SP_TYPE_FILTER_PRIMITIVE);

static void
sp_feMorphology_class_init(SPFeMorphologyClass *klass)
{
    SPObjectClass *sp_object_class = (SPObjectClass *)klass;
    SPFilterPrimitiveClass *sp_primitive_class = (SPFilterPrimitiveClass *)klass;

    //sp_object_class->build = sp_feMorphology_build;
//    sp_object_class->release = sp_feMorphology_release;
//    sp_object_class->write = sp_feMorphology_write;
//    sp_object_class->set = sp_feMorphology_set;
//    sp_object_class->update = sp_feMorphology_update;
    //sp_primitive_class->build_renderer = sp_feMorphology_build_renderer;
}

CFeMorphology::CFeMorphology(SPFeMorphology* morph) : CFilterPrimitive(morph) {
	this->spfemorphology = morph;
}

CFeMorphology::~CFeMorphology() {
}

static void
sp_feMorphology_init(SPFeMorphology *feMorphology)
{
	feMorphology->cfemorphology = new CFeMorphology(feMorphology);
	feMorphology->cfilterprimitive = feMorphology->cfemorphology;
	feMorphology->cobject = feMorphology->cfemorphology;

    //Setting default values:
    feMorphology->radius.set("0");
}

/**
 * Reads the Inkscape::XML::Node, and initializes SPFeMorphology variables.  For this to get called,
 * our name must be associated with a repr via "sp_object_type_register".  Best done through
 * sp-object-repr.cpp's repr_name_entries array.
 */
<<<<<<< HEAD
//static void
//sp_feMorphology_build(SPObject *object, SPDocument *document, Inkscape::XML::Node *repr)
//{
////    if (((SPObjectClass *) feMorphology_parent_class)->build) {
////        ((SPObjectClass *) feMorphology_parent_class)->build(object, document, repr);
////    }
//
//    /*LOAD ATTRIBUTES FROM REPR HERE*/
//    object->readAttr( "operator" );
//    object->readAttr( "radius" );
//}

void CFeMorphology::onBuild(SPDocument *document, Inkscape::XML::Node *repr) {
	//    if (((SPObjectClass *) feMorphology_parent_class)->build) {
	//        ((SPObjectClass *) feMorphology_parent_class)->build(object, document, repr);
	//    }
	CFilterPrimitive::onBuild(document, repr);
=======
static void
sp_feMorphology_build(SPObject *object, SPDocument *document, Inkscape::XML::Node *repr)
{
    if (((SPObjectClass *) sp_feMorphology_parent_class)->build) {
        ((SPObjectClass *) sp_feMorphology_parent_class)->build(object, document, repr);
    }
>>>>>>> 50ee0508

	SPFeMorphology* object = this->spfemorphology;

	/*LOAD ATTRIBUTES FROM REPR HERE*/
	object->readAttr( "operator" );
	object->readAttr( "radius" );
}

/**
 * Drops any allocated memory.
 */
static void
sp_feMorphology_release(SPObject *object)
{
<<<<<<< HEAD
//    if (((SPObjectClass *) feMorphology_parent_class)->release)
//        ((SPObjectClass *) feMorphology_parent_class)->release(object);
	((SPFeMorphology*)object)->cfemorphology->onRelease();
}

void CFeMorphology::onRelease() {
	CFilterPrimitive::onRelease();
=======
    if (((SPObjectClass *) sp_feMorphology_parent_class)->release)
        ((SPObjectClass *) sp_feMorphology_parent_class)->release(object);
>>>>>>> 50ee0508
}

static Inkscape::Filters::FilterMorphologyOperator sp_feMorphology_read_operator(gchar const *value){
    if (!value) return Inkscape::Filters::MORPHOLOGY_OPERATOR_ERODE; //erode is default
    switch(value[0]){
        case 'e':
            if (strncmp(value, "erode", 5) == 0) return Inkscape::Filters::MORPHOLOGY_OPERATOR_ERODE;
            break;
        case 'd':
            if (strncmp(value, "dilate", 6) == 0) return Inkscape::Filters::MORPHOLOGY_OPERATOR_DILATE;
            break;
    }
    return Inkscape::Filters::MORPHOLOGY_OPERATOR_ERODE; //erode is default
}

/**
 * Sets a specific value in the SPFeMorphology.
 */
static void
sp_feMorphology_set(SPObject *object, unsigned int key, gchar const *value)
{
//    SPFeMorphology *feMorphology = SP_FEMORPHOLOGY(object);
//    (void)feMorphology;
//
//    Inkscape::Filters::FilterMorphologyOperator read_operator;
//    switch(key) {
//    /*DEAL WITH SETTING ATTRIBUTES HERE*/
//        case SP_ATTR_OPERATOR:
//            read_operator = sp_feMorphology_read_operator(value);
//            if (read_operator != feMorphology->Operator){
//                feMorphology->Operator = read_operator;
//                object->parent->requestModified(SP_OBJECT_MODIFIED_FLAG);
//            }
//            break;
//        case SP_ATTR_RADIUS:
//            feMorphology->radius.set(value);
//            //From SVG spec: If <y-radius> is not provided, it defaults to <x-radius>.
//            if (feMorphology->radius.optNumIsSet() == false)
//                feMorphology->radius.setOptNumber(feMorphology->radius.getNumber());
//            object->parent->requestModified(SP_OBJECT_MODIFIED_FLAG);
//            break;
//        default:
//            if (((SPObjectClass *) feMorphology_parent_class)->set)
//                ((SPObjectClass *) feMorphology_parent_class)->set(object, key, value);
//            break;
//    }

	((SPFeMorphology*)object)->cfemorphology->onSet(key, value);
}

void CFeMorphology::onSet(unsigned int key, gchar const *value) {
	SPFeMorphology* object = this->spfemorphology;

    SPFeMorphology *feMorphology = SP_FEMORPHOLOGY(object);
    (void)feMorphology;
    
    Inkscape::Filters::FilterMorphologyOperator read_operator;
    switch(key) {
    /*DEAL WITH SETTING ATTRIBUTES HERE*/
        case SP_ATTR_OPERATOR:
            read_operator = sp_feMorphology_read_operator(value);
            if (read_operator != feMorphology->Operator){
                feMorphology->Operator = read_operator;
                object->parent->requestModified(SP_OBJECT_MODIFIED_FLAG);
            }
            break;
        case SP_ATTR_RADIUS:
            feMorphology->radius.set(value);
            //From SVG spec: If <y-radius> is not provided, it defaults to <x-radius>.
            if (feMorphology->radius.optNumIsSet() == false)
                feMorphology->radius.setOptNumber(feMorphology->radius.getNumber());
            object->parent->requestModified(SP_OBJECT_MODIFIED_FLAG);
            break;
        default:
<<<<<<< HEAD
//            if (((SPObjectClass *) feMorphology_parent_class)->set)
//                ((SPObjectClass *) feMorphology_parent_class)->set(object, key, value);
        	CFilterPrimitive::onSet(key, value);
=======
            if (((SPObjectClass *) sp_feMorphology_parent_class)->set)
                ((SPObjectClass *) sp_feMorphology_parent_class)->set(object, key, value);
>>>>>>> 50ee0508
            break;
    }

}

/**
 * Receives update notifications.
 */
static void
sp_feMorphology_update(SPObject *object, SPCtx *ctx, guint flags)
{
//    if (flags & (SP_OBJECT_MODIFIED_FLAG | SP_OBJECT_STYLE_MODIFIED_FLAG |
//                 SP_OBJECT_VIEWPORT_MODIFIED_FLAG)) {
//
//        /* do something to trigger redisplay, updates? */
//
//    }
//
//    if (((SPObjectClass *) feMorphology_parent_class)->update) {
//        ((SPObjectClass *) feMorphology_parent_class)->update(object, ctx, flags);
//    }
	((SPFeMorphology*)object)->cfemorphology->onUpdate(ctx, flags);
}

void CFeMorphology::onUpdate(SPCtx *ctx, guint flags) {
	SPFeMorphology* object = this->spfemorphology;

    if (flags & (SP_OBJECT_MODIFIED_FLAG | SP_OBJECT_STYLE_MODIFIED_FLAG |
                 SP_OBJECT_VIEWPORT_MODIFIED_FLAG)) {

        /* do something to trigger redisplay, updates? */

    }

<<<<<<< HEAD
//    if (((SPObjectClass *) feMorphology_parent_class)->update) {
//        ((SPObjectClass *) feMorphology_parent_class)->update(object, ctx, flags);
//    }
    CFilterPrimitive::onUpdate(ctx, flags);
=======
    if (((SPObjectClass *) sp_feMorphology_parent_class)->update) {
        ((SPObjectClass *) sp_feMorphology_parent_class)->update(object, ctx, flags);
    }
>>>>>>> 50ee0508
}

/**
 * Writes its settings to an incoming repr object, if any.
 */
static Inkscape::XML::Node *
sp_feMorphology_write(SPObject *object, Inkscape::XML::Document *doc, Inkscape::XML::Node *repr, guint flags)
{
//    /* TODO: Don't just clone, but create a new repr node and write all
//     * relevant values into it */
//    if (!repr) {
//        repr = object->getRepr()->duplicate(doc);
//    }
//
//    if (((SPObjectClass *) feMorphology_parent_class)->write) {
//        ((SPObjectClass *) feMorphology_parent_class)->write(object, doc, repr, flags);
//    }
//
//    return repr;
	return ((SPFeMorphology*)object)->cfemorphology->onWrite(doc, repr, flags);
}

Inkscape::XML::Node* CFeMorphology::onWrite(Inkscape::XML::Document *doc, Inkscape::XML::Node *repr, guint flags) {
	SPFeMorphology* object = this->spfemorphology;

	/* TODO: Don't just clone, but create a new repr node and write all
     * relevant values into it */
    if (!repr) {
        repr = object->getRepr()->duplicate(doc);
    }

<<<<<<< HEAD
//    if (((SPObjectClass *) feMorphology_parent_class)->write) {
//        ((SPObjectClass *) feMorphology_parent_class)->write(object, doc, repr, flags);
//    }
    CFilterPrimitive::onWrite(doc, repr, flags);
=======
    if (((SPObjectClass *) sp_feMorphology_parent_class)->write) {
        ((SPObjectClass *) sp_feMorphology_parent_class)->write(object, doc, repr, flags);
    }
>>>>>>> 50ee0508

    return repr;
}

static void sp_feMorphology_build_renderer(SPFilterPrimitive *primitive, Inkscape::Filters::Filter *filter) {
//    g_assert(primitive != NULL);
//    g_assert(filter != NULL);
//
//    SPFeMorphology *sp_morphology = SP_FEMORPHOLOGY(primitive);
//
//    int primitive_n = filter->add_primitive(Inkscape::Filters::NR_FILTER_MORPHOLOGY);
//    Inkscape::Filters::FilterPrimitive *nr_primitive = filter->get_primitive(primitive_n);
//    Inkscape::Filters::FilterMorphology *nr_morphology = dynamic_cast<Inkscape::Filters::FilterMorphology*>(nr_primitive);
//    g_assert(nr_morphology != NULL);
//
//    sp_filter_primitive_renderer_common(primitive, nr_primitive);
//
//    nr_morphology->set_operator(sp_morphology->Operator);
//    nr_morphology->set_xradius( sp_morphology->radius.getNumber() );
//    nr_morphology->set_yradius( sp_morphology->radius.getOptNumber() );
	((SPFeMorphology*)primitive)->cfemorphology->onBuildRenderer(filter);
}

void CFeMorphology::onBuildRenderer(Inkscape::Filters::Filter* filter) {
	SPFeMorphology* primitive = this->spfemorphology;

    g_assert(primitive != NULL);
    g_assert(filter != NULL);

    SPFeMorphology *sp_morphology = SP_FEMORPHOLOGY(primitive);

    int primitive_n = filter->add_primitive(Inkscape::Filters::NR_FILTER_MORPHOLOGY);
    Inkscape::Filters::FilterPrimitive *nr_primitive = filter->get_primitive(primitive_n);
    Inkscape::Filters::FilterMorphology *nr_morphology = dynamic_cast<Inkscape::Filters::FilterMorphology*>(nr_primitive);
    g_assert(nr_morphology != NULL);

    sp_filter_primitive_renderer_common(primitive, nr_primitive); 
    
    nr_morphology->set_operator(sp_morphology->Operator);
    nr_morphology->set_xradius( sp_morphology->radius.getNumber() );
    nr_morphology->set_yradius( sp_morphology->radius.getOptNumber() );
}

/*
  Local Variables:
  mode:c++
  c-file-style:"stroustrup"
  c-file-offsets:((innamespace . 0)(inline-open . 0)(case-label . +))
  indent-tabs-mode:nil
  fill-column:99
  End:
*/
// vim: filetype=cpp:expandtab:shiftwidth=4:tabstop=8:softtabstop=4:fileencoding=utf-8:textwidth=99 :<|MERGE_RESOLUTION|>--- conflicted
+++ resolved
@@ -27,27 +27,11 @@
 #include "display/nr-filter-morphology.h"
 
 /* FeMorphology base class */
-static void sp_feMorphology_build(SPObject *object, SPDocument *document, Inkscape::XML::Node *repr);
-static void sp_feMorphology_release(SPObject *object);
-static void sp_feMorphology_set(SPObject *object, unsigned int key, gchar const *value);
-static void sp_feMorphology_update(SPObject *object, SPCtx *ctx, guint flags);
-static Inkscape::XML::Node *sp_feMorphology_write(SPObject *object, Inkscape::XML::Document *doc, Inkscape::XML::Node *repr, guint flags);
-static void sp_feMorphology_build_renderer(SPFilterPrimitive *primitive, Inkscape::Filters::Filter *filter);
-
 G_DEFINE_TYPE(SPFeMorphology, sp_feMorphology, SP_TYPE_FILTER_PRIMITIVE);
 
 static void
 sp_feMorphology_class_init(SPFeMorphologyClass *klass)
 {
-    SPObjectClass *sp_object_class = (SPObjectClass *)klass;
-    SPFilterPrimitiveClass *sp_primitive_class = (SPFilterPrimitiveClass *)klass;
-
-    //sp_object_class->build = sp_feMorphology_build;
-//    sp_object_class->release = sp_feMorphology_release;
-//    sp_object_class->write = sp_feMorphology_write;
-//    sp_object_class->set = sp_feMorphology_set;
-//    sp_object_class->update = sp_feMorphology_update;
-    //sp_primitive_class->build_renderer = sp_feMorphology_build_renderer;
 }
 
 CFeMorphology::CFeMorphology(SPFeMorphology* morph) : CFilterPrimitive(morph) {
@@ -61,6 +45,8 @@
 sp_feMorphology_init(SPFeMorphology *feMorphology)
 {
 	feMorphology->cfemorphology = new CFeMorphology(feMorphology);
+
+	delete feMorphology->cfilterprimitive;
 	feMorphology->cfilterprimitive = feMorphology->cfemorphology;
 	feMorphology->cobject = feMorphology->cfemorphology;
 
@@ -73,32 +59,8 @@
  * our name must be associated with a repr via "sp_object_type_register".  Best done through
  * sp-object-repr.cpp's repr_name_entries array.
  */
-<<<<<<< HEAD
-//static void
-//sp_feMorphology_build(SPObject *object, SPDocument *document, Inkscape::XML::Node *repr)
-//{
-////    if (((SPObjectClass *) feMorphology_parent_class)->build) {
-////        ((SPObjectClass *) feMorphology_parent_class)->build(object, document, repr);
-////    }
-//
-//    /*LOAD ATTRIBUTES FROM REPR HERE*/
-//    object->readAttr( "operator" );
-//    object->readAttr( "radius" );
-//}
-
 void CFeMorphology::onBuild(SPDocument *document, Inkscape::XML::Node *repr) {
-	//    if (((SPObjectClass *) feMorphology_parent_class)->build) {
-	//        ((SPObjectClass *) feMorphology_parent_class)->build(object, document, repr);
-	//    }
 	CFilterPrimitive::onBuild(document, repr);
-=======
-static void
-sp_feMorphology_build(SPObject *object, SPDocument *document, Inkscape::XML::Node *repr)
-{
-    if (((SPObjectClass *) sp_feMorphology_parent_class)->build) {
-        ((SPObjectClass *) sp_feMorphology_parent_class)->build(object, document, repr);
-    }
->>>>>>> 50ee0508
 
 	SPFeMorphology* object = this->spfemorphology;
 
@@ -110,21 +72,8 @@
 /**
  * Drops any allocated memory.
  */
-static void
-sp_feMorphology_release(SPObject *object)
-{
-<<<<<<< HEAD
-//    if (((SPObjectClass *) feMorphology_parent_class)->release)
-//        ((SPObjectClass *) feMorphology_parent_class)->release(object);
-	((SPFeMorphology*)object)->cfemorphology->onRelease();
-}
-
 void CFeMorphology::onRelease() {
 	CFilterPrimitive::onRelease();
-=======
-    if (((SPObjectClass *) sp_feMorphology_parent_class)->release)
-        ((SPObjectClass *) sp_feMorphology_parent_class)->release(object);
->>>>>>> 50ee0508
 }
 
 static Inkscape::Filters::FilterMorphologyOperator sp_feMorphology_read_operator(gchar const *value){
@@ -143,38 +92,6 @@
 /**
  * Sets a specific value in the SPFeMorphology.
  */
-static void
-sp_feMorphology_set(SPObject *object, unsigned int key, gchar const *value)
-{
-//    SPFeMorphology *feMorphology = SP_FEMORPHOLOGY(object);
-//    (void)feMorphology;
-//
-//    Inkscape::Filters::FilterMorphologyOperator read_operator;
-//    switch(key) {
-//    /*DEAL WITH SETTING ATTRIBUTES HERE*/
-//        case SP_ATTR_OPERATOR:
-//            read_operator = sp_feMorphology_read_operator(value);
-//            if (read_operator != feMorphology->Operator){
-//                feMorphology->Operator = read_operator;
-//                object->parent->requestModified(SP_OBJECT_MODIFIED_FLAG);
-//            }
-//            break;
-//        case SP_ATTR_RADIUS:
-//            feMorphology->radius.set(value);
-//            //From SVG spec: If <y-radius> is not provided, it defaults to <x-radius>.
-//            if (feMorphology->radius.optNumIsSet() == false)
-//                feMorphology->radius.setOptNumber(feMorphology->radius.getNumber());
-//            object->parent->requestModified(SP_OBJECT_MODIFIED_FLAG);
-//            break;
-//        default:
-//            if (((SPObjectClass *) feMorphology_parent_class)->set)
-//                ((SPObjectClass *) feMorphology_parent_class)->set(object, key, value);
-//            break;
-//    }
-
-	((SPFeMorphology*)object)->cfemorphology->onSet(key, value);
-}
-
 void CFeMorphology::onSet(unsigned int key, gchar const *value) {
 	SPFeMorphology* object = this->spfemorphology;
 
@@ -199,14 +116,7 @@
             object->parent->requestModified(SP_OBJECT_MODIFIED_FLAG);
             break;
         default:
-<<<<<<< HEAD
-//            if (((SPObjectClass *) feMorphology_parent_class)->set)
-//                ((SPObjectClass *) feMorphology_parent_class)->set(object, key, value);
         	CFilterPrimitive::onSet(key, value);
-=======
-            if (((SPObjectClass *) sp_feMorphology_parent_class)->set)
-                ((SPObjectClass *) sp_feMorphology_parent_class)->set(object, key, value);
->>>>>>> 50ee0508
             break;
     }
 
@@ -215,22 +125,6 @@
 /**
  * Receives update notifications.
  */
-static void
-sp_feMorphology_update(SPObject *object, SPCtx *ctx, guint flags)
-{
-//    if (flags & (SP_OBJECT_MODIFIED_FLAG | SP_OBJECT_STYLE_MODIFIED_FLAG |
-//                 SP_OBJECT_VIEWPORT_MODIFIED_FLAG)) {
-//
-//        /* do something to trigger redisplay, updates? */
-//
-//    }
-//
-//    if (((SPObjectClass *) feMorphology_parent_class)->update) {
-//        ((SPObjectClass *) feMorphology_parent_class)->update(object, ctx, flags);
-//    }
-	((SPFeMorphology*)object)->cfemorphology->onUpdate(ctx, flags);
-}
-
 void CFeMorphology::onUpdate(SPCtx *ctx, guint flags) {
 	SPFeMorphology* object = this->spfemorphology;
 
@@ -241,38 +135,12 @@
 
     }
 
-<<<<<<< HEAD
-//    if (((SPObjectClass *) feMorphology_parent_class)->update) {
-//        ((SPObjectClass *) feMorphology_parent_class)->update(object, ctx, flags);
-//    }
     CFilterPrimitive::onUpdate(ctx, flags);
-=======
-    if (((SPObjectClass *) sp_feMorphology_parent_class)->update) {
-        ((SPObjectClass *) sp_feMorphology_parent_class)->update(object, ctx, flags);
-    }
->>>>>>> 50ee0508
 }
 
 /**
  * Writes its settings to an incoming repr object, if any.
  */
-static Inkscape::XML::Node *
-sp_feMorphology_write(SPObject *object, Inkscape::XML::Document *doc, Inkscape::XML::Node *repr, guint flags)
-{
-//    /* TODO: Don't just clone, but create a new repr node and write all
-//     * relevant values into it */
-//    if (!repr) {
-//        repr = object->getRepr()->duplicate(doc);
-//    }
-//
-//    if (((SPObjectClass *) feMorphology_parent_class)->write) {
-//        ((SPObjectClass *) feMorphology_parent_class)->write(object, doc, repr, flags);
-//    }
-//
-//    return repr;
-	return ((SPFeMorphology*)object)->cfemorphology->onWrite(doc, repr, flags);
-}
-
 Inkscape::XML::Node* CFeMorphology::onWrite(Inkscape::XML::Document *doc, Inkscape::XML::Node *repr, guint flags) {
 	SPFeMorphology* object = this->spfemorphology;
 
@@ -282,37 +150,9 @@
         repr = object->getRepr()->duplicate(doc);
     }
 
-<<<<<<< HEAD
-//    if (((SPObjectClass *) feMorphology_parent_class)->write) {
-//        ((SPObjectClass *) feMorphology_parent_class)->write(object, doc, repr, flags);
-//    }
     CFilterPrimitive::onWrite(doc, repr, flags);
-=======
-    if (((SPObjectClass *) sp_feMorphology_parent_class)->write) {
-        ((SPObjectClass *) sp_feMorphology_parent_class)->write(object, doc, repr, flags);
-    }
->>>>>>> 50ee0508
 
     return repr;
-}
-
-static void sp_feMorphology_build_renderer(SPFilterPrimitive *primitive, Inkscape::Filters::Filter *filter) {
-//    g_assert(primitive != NULL);
-//    g_assert(filter != NULL);
-//
-//    SPFeMorphology *sp_morphology = SP_FEMORPHOLOGY(primitive);
-//
-//    int primitive_n = filter->add_primitive(Inkscape::Filters::NR_FILTER_MORPHOLOGY);
-//    Inkscape::Filters::FilterPrimitive *nr_primitive = filter->get_primitive(primitive_n);
-//    Inkscape::Filters::FilterMorphology *nr_morphology = dynamic_cast<Inkscape::Filters::FilterMorphology*>(nr_primitive);
-//    g_assert(nr_morphology != NULL);
-//
-//    sp_filter_primitive_renderer_common(primitive, nr_primitive);
-//
-//    nr_morphology->set_operator(sp_morphology->Operator);
-//    nr_morphology->set_xradius( sp_morphology->radius.getNumber() );
-//    nr_morphology->set_yradius( sp_morphology->radius.getOptNumber() );
-	((SPFeMorphology*)primitive)->cfemorphology->onBuildRenderer(filter);
 }
 
 void CFeMorphology::onBuildRenderer(Inkscape::Filters::Filter* filter) {
