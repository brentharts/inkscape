--- conflicted
+++ resolved
@@ -21,19 +21,12 @@
 #define SP_IS_GAUSSIANBLUR(obj) (G_TYPE_CHECK_INSTANCE_TYPE((obj), SP_TYPE_GAUSSIANBLUR))
 #define SP_IS_GAUSSIANBLUR_CLASS(klass) (G_TYPE_CHECK_CLASS_TYPE((klass), SP_TYPE_GAUSSIANBLUR))
 
-<<<<<<< HEAD
-/* GaussianBlur base class */
-class SPGaussianBlurClass;
-
 class CGaussianBlur;
 
 class SPGaussianBlur : public SPFilterPrimitive {
 public:
 	CGaussianBlur* cgaussianblur;
 
-=======
-struct SPGaussianBlur : public SPFilterPrimitive {
->>>>>>> 50ee0508
     /** stdDeviation attribute */
     NumberOptNumber stdDeviation;
 };
