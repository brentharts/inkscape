#define __SP_DESKTOP_SNAP_C__

/**
 * \file snap.cpp
 * \brief SnapManager class.
 *
 * Authors:
 *   Lauris Kaplinski <lauris@kaplinski.com>
 *   Frank Felfe <innerspace@iname.com>
 *   Nathan Hurst <njh@njhurst.com>
 *   Carl Hetherington <inkscape@carlh.net>
 *   Diederik van Lierop <mail@diedenrezi.nl>
 *
 * Copyright (C) 2006-2007 Johan Engelen <johan@shouraizou.nl>
 * Copyrigth (C) 2004      Nathan Hurst
 * Copyright (C) 1999-2010 Authors
 *
 * Released under GNU GPL, read the file 'COPYING' for more information
 */

#include <utility>

#include "sp-namedview.h"
#include "snap.h"
#include "snapped-line.h"
#include "snapped-curve.h"

#include "display/canvas-grid.h"
#include "display/snap-indicator.h"

#include "inkscape.h"
#include "desktop.h"
#include "selection.h"
#include "sp-guide.h"
#include "preferences.h"
#include "event-context.h"
using std::vector;

/**
 *  Construct a SnapManager for a SPNamedView.
 *
 *  \param v `Owning' SPNamedView.
 */

SnapManager::SnapManager(SPNamedView const *v) :
    guide(this, 0),
    object(this, 0),
    snapprefs(),
    _named_view(v)
{
}

/**
 *  \brief Return a list of snappers
 *
 *  Inkscape snaps to objects, grids, and guides. For each of these snap targets a
 *  separate class is used, which has been derived from the base Snapper class. The
 *  getSnappers() method returns a list of pointers to instances of this class. This
 *  list contains exactly one instance of the guide snapper and of the object snapper
 *  class, but any number of grid snappers (because each grid has its own snapper
 *  instance)
 *
 *  \return List of snappers that we use.
 */
SnapManager::SnapperList
SnapManager::getSnappers() const
{
    SnapManager::SnapperList s;
    s.push_back(&guide);
    s.push_back(&object);

    SnapManager::SnapperList gs = getGridSnappers();
    s.splice(s.begin(), gs);

    return s;
}

/**
 *  \brief Return a list of gridsnappers
 *
 *  Each grid has its own instance of the snapper class. This way snapping can
 *  be enabled per grid individually. A list will be returned containing the
 *  pointers to these instances, but only for grids that are being displayed
 *  and for which snapping is enabled.
 *
 *  \return List of gridsnappers that we use.
 */
SnapManager::SnapperList
SnapManager::getGridSnappers() const
{
    SnapperList s;

    if (_desktop && _desktop->gridsEnabled() && snapprefs.getSnapToGrids()) {
        for ( GSList const *l = _named_view->grids; l != NULL; l = l->next) {
            Inkscape::CanvasGrid *grid = (Inkscape::CanvasGrid*) l->data;
            s.push_back(grid->snapper);
        }
    }

    return s;
}

/**
 * \brief Return true if any snapping might occur, whether its to grids, guides or objects
 *
 * Each snapper instance handles its own snapping target, e.g. grids, guides or
 * objects. This method iterates through all these snapper instances and returns
 * true if any of the snappers might possible snap, considering only the relevant
 * snapping preferences.
 *
 * \return true if one of the snappers will try to snap to something.
 */

bool SnapManager::someSnapperMightSnap() const
{
    if ( !snapprefs.getSnapEnabledGlobally() || snapprefs.getSnapPostponedGlobally() ) {
        return false;
    }

    SnapperList const s = getSnappers();
    SnapperList::const_iterator i = s.begin();
    while (i != s.end() && (*i)->ThisSnapperMightSnap() == false) {
        i++;
    }

    return (i != s.end());
}

/**
 * \return true if one of the grids might be snapped to.
 */

bool SnapManager::gridSnapperMightSnap() const
{
    if ( !snapprefs.getSnapEnabledGlobally() || snapprefs.getSnapPostponedGlobally() ) {
        return false;
    }

    SnapperList const s = getGridSnappers();
    SnapperList::const_iterator i = s.begin();
    while (i != s.end() && (*i)->ThisSnapperMightSnap() == false) {
        i++;
    }

    return (i != s.end());
}

/**
 *  \brief Try to snap a point to grids, guides or objects.
 *
 *  Try to snap a point to grids, guides or objects, in two degrees-of-freedom,
 *  i.e. snap in any direction on the two dimensional canvas to the nearest
 *  snap target. freeSnapReturnByRef() is equal in snapping behavior to
 *  freeSnap(), but the former returns the snapped point trough the referenced
 *  parameter p. This parameter p initially contains the position of the snap
 *  source and will we overwritten by the target position if snapping has occurred.
 *  This makes snapping transparent to the calling code. If this is not desired
 *  because either the calling code must know whether snapping has occurred, or
 *  because the original position should not be touched, then freeSnap() should be
 *  called instead.
 *
 *  PS:
 *  1) SnapManager::setup() must have been called before calling this method,
 *  but only once for a set of points
 *  2) Only to be used when a single source point is to be snapped; it assumes
 *  that source_num = 0, which is inefficient when snapping sets our source points
 *
 *  \param point_type Category of points to which the source point belongs: node, guide or bounding box
 *  \param p Current position of the snap source; will be overwritten by the position of the snap target if snapping has occurred
 *  \param source_type Detailed description of the source type, will be used by the snap indicator
 *  \param bbox_to_snap Bounding box hulling the set of points, all from the same selection and having the same transformation
 */

void SnapManager::freeSnapReturnByRef(Inkscape::SnapPreferences::PointType point_type,
                                      Geom::Point &p,
                                      Inkscape::SnapSourceType const source_type,
                                      Geom::OptRect const &bbox_to_snap) const
{
    //TODO: SnapCandidatePoint and point_type are somewhat redundant; can't we get rid of the point_type parameter?
    Inkscape::SnappedPoint const s = freeSnap(point_type, Inkscape::SnapCandidatePoint(p, source_type), bbox_to_snap);
    s.getPoint(p);
}


/**
 *  \brief Try to snap a point to grids, guides or objects.
 *
 *  Try to snap a point to grids, guides or objects, in two degrees-of-freedom,
 *  i.e. snap in any direction on the two dimensional canvas to the nearest
 *  snap target. freeSnap() is equal in snapping behavior to
 *  freeSnapReturnByRef(). Please read the comments of the latter for more details
 *
 *  PS: SnapManager::setup() must have been called before calling this method,
 *  but only once for a set of points
 *
 *  \param point_type Category of points to which the source point belongs: node, guide or bounding box
 *  \param p Source point to be snapped
 *  \param bbox_to_snap Bounding box hulling the set of points, all from the same selection and having the same transformation
 *  \return An instance of the SnappedPoint class, which holds data on the snap source, snap target, and various metrics
 */


Inkscape::SnappedPoint SnapManager::freeSnap(Inkscape::SnapPreferences::PointType const point_type,
                                             Inkscape::SnapCandidatePoint const &p,
                                             Geom::OptRect const &bbox_to_snap) const
{
    if (!someSnapperMightSnap()) {
<<<<<<< HEAD
        return Inkscape::SnappedPoint(p, source_type, Inkscape::SNAPTARGET_UNDEFINED, NR_HUGE, 0, false, false);
=======
        return Inkscape::SnappedPoint(p, Inkscape::SNAPTARGET_UNDEFINED, NR_HUGE, 0, false, false);
>>>>>>> 36c2b2fe
    }

    SnappedConstraints sc;
    SnapperList const snappers = getSnappers();

    for (SnapperList::const_iterator i = snappers.begin(); i != snappers.end(); i++) {
<<<<<<< HEAD
        (*i)->freeSnap(sc, point_type, p, source_type, first_point, bbox_to_snap, &_items_to_ignore, _unselected_nodes);
=======
        (*i)->freeSnap(sc, point_type, p, bbox_to_snap, items_to_ignore, _unselected_nodes);
    }

    if (_item_to_ignore) {
        delete items_to_ignore;
>>>>>>> 36c2b2fe
    }

    return findBestSnap(p, sc, false);
}

/**
 * \brief Snap to the closest multiple of a grid pitch
 *
 * When pasting, we would like to snap to the grid. Problem is that we don't know which
 * nodes were aligned to the grid at the time of copying, so we don't know which nodes
 * to snap. If we'd snap an unaligned node to the grid, previously aligned nodes would
 * become unaligned. That's undesirable. Instead we will make sure that the offset
 * between the source and its pasted copy is a multiple of the grid pitch. If the source
 * was aligned, then the copy will therefore also be aligned.
 *
 * PS: Whether we really find a multiple also depends on the snapping range! Most users
 * will have "always snap" enabled though, in which case a multiple will always be found.
 * PS2: When multiple grids are present then the result will become ambiguous. There is no
 * way to control to which grid this method will snap.
 *
 * \param t Vector that represents the offset of the pasted copy with respect to the original
 * \return Offset vector after snapping to the closest multiple of a grid pitch
 */

Geom::Point SnapManager::multipleOfGridPitch(Geom::Point const &t) const
{
    if (!snapprefs.getSnapEnabledGlobally()) // No need to check for snapprefs.getSnapPostponedGlobally() here
        return t;

    if (_desktop && _desktop->gridsEnabled()) {
        bool success = false;
        Geom::Point nearest_multiple;
        Geom::Coord nearest_distance = NR_HUGE;

        // It will snap to the grid for which we find the closest snap. This might be a different
        // grid than to which the objects were initially aligned. I don't see an easy way to fix
        // this, so when using multiple grids one can get unexpected results

        // Cannot use getGridSnappers() because we need both the grids AND their snappers
        // Therefore we iterate through all grids manually
        for (GSList const *l = _named_view->grids; l != NULL; l = l->next) {
            Inkscape::CanvasGrid *grid = (Inkscape::CanvasGrid*) l->data;
            const Inkscape::Snapper* snapper = grid->snapper;
            if (snapper && snapper->ThisSnapperMightSnap()) {
                // To find the nearest multiple of the grid pitch for a given translation t, we
                // will use the grid snapper. Simply snapping the value t to the grid will do, but
                // only if the origin of the grid is at (0,0). If it's not then compensate for this
                // in the translation t
                Geom::Point const t_offset = t + grid->origin;
                SnappedConstraints sc;
                // Only the first three parameters are being used for grid snappers
                snapper->freeSnap(sc, Inkscape::SnapPreferences::SNAPPOINT_NODE, Inkscape::SnapCandidatePoint(t_offset, Inkscape::SNAPSOURCE_UNDEFINED),Geom::OptRect(), NULL, NULL);
                // Find the best snap for this grid, including intersections of the grid-lines
                Inkscape::SnappedPoint s = findBestSnap(Inkscape::SnapCandidatePoint(t_offset, Inkscape::SNAPSOURCE_UNDEFINED), sc, false);
                if (s.getSnapped() && (s.getSnapDistance() < nearest_distance)) {
                    // use getSnapDistance() instead of getWeightedDistance() here because the pointer's position
                    // doesn't tell us anything about which node to snap
                    success = true;
                    nearest_multiple = s.getPoint() - to_2geom(grid->origin);
                    nearest_distance = s.getSnapDistance();
                }
            }
        }

        if (success)
            return nearest_multiple;
    }

    return t;
}

/**
 *  \brief Try to snap a point along a constraint line to grids, guides or objects.
 *
 *  Try to snap a point to grids, guides or objects, in only one degree-of-freedom,
 *  i.e. snap in a specific direction on the two dimensional canvas to the nearest
 *  snap target.
 *
 *  constrainedSnapReturnByRef() is equal in snapping behavior to
 *  constrainedSnap(), but the former returns the snapped point trough the referenced
 *  parameter p. This parameter p initially contains the position of the snap
 *  source and will we overwritten by the target position if snapping has occurred.
 *  This makes snapping transparent to the calling code. If this is not desired
 *  because either the calling code must know whether snapping has occurred, or
 *  because the original position should not be touched, then constrainedSnap() should
 *  be called instead.
 *
 *  PS:
 *  1) SnapManager::setup() must have been called before calling this method,
 *  but only once for a set of points
 *  2) Only to be used when a single source point is to be snapped; it assumes
 *  that source_num = 0, which is inefficient when snapping sets our source points

 *
 *  \param point_type Category of points to which the source point belongs: node, guide or bounding box
 *  \param p Current position of the snap source; will be overwritten by the position of the snap target if snapping has occurred
 *  \param source_type Detailed description of the source type, will be used by the snap indicator
 *  \param constraint The direction or line along which snapping must occur
 *  \param bbox_to_snap Bounding box hulling the set of points, all from the same selection and having the same transformation
 */

void SnapManager::constrainedSnapReturnByRef(Inkscape::SnapPreferences::PointType point_type,
                                             Geom::Point &p,
                                             Inkscape::SnapSourceType const source_type,
                                             Inkscape::Snapper::ConstraintLine const &constraint,
                                             Geom::OptRect const &bbox_to_snap) const
{
    Inkscape::SnappedPoint const s = constrainedSnap(point_type, Inkscape::SnapCandidatePoint(p, source_type, 0), constraint, bbox_to_snap);
    s.getPoint(p);
}

/**
 *  \brief Try to snap a point along a constraint line to grids, guides or objects.
 *
 *  Try to snap a point to grids, guides or objects, in only one degree-of-freedom,
 *  i.e. snap in a specific direction on the two dimensional canvas to the nearest
 *  snap target. constrainedSnap is equal in snapping behavior to
 *  constrainedSnapReturnByRef(). Please read the comments of the latter for more details.
 *
 *  PS: SnapManager::setup() must have been called before calling this method,
 *  but only once for a set of points
 *
 *  \param point_type Category of points to which the source point belongs: node, guide or bounding box
 *  \param p Source point to be snapped
 *  \param constraint The direction or line along which snapping must occur
 *  \param bbox_to_snap Bounding box hulling the set of points, all from the same selection and having the same transformation
 */

Inkscape::SnappedPoint SnapManager::constrainedSnap(Inkscape::SnapPreferences::PointType const point_type,
                                                    Inkscape::SnapCandidatePoint const &p,
                                                    Inkscape::Snapper::ConstraintLine const &constraint,
                                                    Geom::OptRect const &bbox_to_snap) const
{
    if (!someSnapperMightSnap()) {
        return Inkscape::SnappedPoint(p, Inkscape::SNAPTARGET_UNDEFINED, NR_HUGE, 0, false, false);
    }

    // First project the mouse pointer onto the constraint
    Geom::Point pp = constraint.projection(p.getPoint());
    // Then try to snap the projected point
    Inkscape::SnapCandidatePoint candidate(pp, p.getSourceType(), p.getSourceNum(), Inkscape::SNAPTARGET_UNDEFINED, Geom::Rect());

    SnappedConstraints sc;
    SnapperList const snappers = getSnappers();
    for (SnapperList::const_iterator i = snappers.begin(); i != snappers.end(); i++) {
<<<<<<< HEAD
        (*i)->constrainedSnap(sc, point_type, pp, source_type, first_point, bbox_to_snap, constraint, &_items_to_ignore);
=======
        (*i)->constrainedSnap(sc, point_type, candidate, bbox_to_snap, constraint, items_to_ignore);
    }

    if (_item_to_ignore) {
        delete items_to_ignore;
>>>>>>> 36c2b2fe
    }

    return findBestSnap(candidate, sc, true);
}

/**
 *  \brief Try to snap a point of a guide to another guide or to a node
 *
 *  Try to snap a point of a guide to another guide or to a node in two degrees-
 *  of-freedom, i.e. snap in any direction on the two dimensional canvas to the
 *  nearest snap target. This method is used when dragging or rotating a guide
 *
 *  PS: SnapManager::setup() must have been called before calling this method,
 *
 *  \param p Current position of the point on the guide that is to be snapped; will be overwritten by the position of the snap target if snapping has occurred
 *  \param guide_normal Vector normal to the guide line
 */
void SnapManager::guideFreeSnap(Geom::Point &p, Geom::Point const &guide_normal, SPGuideDragType drag_type) const
{
    if (!snapprefs.getSnapEnabledGlobally() || snapprefs.getSnapPostponedGlobally()) {
        return;
    }

    if (!(object.GuidesMightSnap() || snapprefs.getSnapToGuides())) {
        return;
    }

    Inkscape::SnapCandidatePoint candidate(p, Inkscape::SNAPSOURCE_GUIDE_ORIGIN);
    if (drag_type == SP_DRAG_ROTATE) {
        candidate = Inkscape::SnapCandidatePoint(p, Inkscape::SNAPSOURCE_GUIDE);
    }

    // Snap to nodes
    SnappedConstraints sc;
    if (object.GuidesMightSnap()) {
        object.guideFreeSnap(sc, p, guide_normal);
    }

    // Snap to guides & grid lines
    SnapperList snappers = getGridSnappers();
    snappers.push_back(&guide);
    for (SnapperList::const_iterator i = snappers.begin(); i != snappers.end(); i++) {
        (*i)->freeSnap(sc, Inkscape::SnapPreferences::SNAPPOINT_OTHER, candidate, Geom::OptRect(), NULL, NULL);
    }

    // Snap to intersections of curves, but not to the curves themselves! (see _snapTranslatingGuideToNodes in object-snapper.cpp)
    Inkscape::SnappedPoint const s = findBestSnap(candidate, sc, false, true);

    s.getPoint(p);
}

/**
 *  \brief Try to snap a point on a guide to the intersection with another guide or a path
 *
 *  Try to snap a point on a guide to the intersection of that guide with another
 *  guide or with a path. The snapped point will lie somewhere on the guide-line,
 *  making this is a constrained snap, i.e. in only one degree-of-freedom.
 *  This method is used when dragging the origin of the guide along the guide itself.
 *
 *  PS: SnapManager::setup() must have been called before calling this method,
 *
 *  \param p Current position of the point on the guide that is to be snapped; will be overwritten by the position of the snap target if snapping has occurred
 *  \param guide_normal Vector normal to the guide line
 */

void SnapManager::guideConstrainedSnap(Geom::Point &p, SPGuide const &guideline) const
{
    if (!snapprefs.getSnapEnabledGlobally() || snapprefs.getSnapPostponedGlobally()) {
        return;
    }

    if (!(object.ThisSnapperMightSnap() || snapprefs.getSnapToGuides())) {
        return;
    }

    Inkscape::SnapCandidatePoint candidate(p, Inkscape::SNAPSOURCE_GUIDE_ORIGIN, Inkscape::SNAPTARGET_UNDEFINED);

    // Snap to nodes or paths
    SnappedConstraints sc;
    Inkscape::Snapper::ConstraintLine cl(guideline.point_on_line, Geom::rot90(guideline.normal_to_line));
    if (object.ThisSnapperMightSnap()) {
        object.constrainedSnap(sc, Inkscape::SnapPreferences::SNAPPOINT_OTHER, candidate, Geom::OptRect(), cl, NULL);
    }

    // Snap to guides & grid lines
    SnapperList snappers = getGridSnappers();
    snappers.push_back(&guide);
    for (SnapperList::const_iterator i = snappers.begin(); i != snappers.end(); i++) {
        (*i)->constrainedSnap(sc, Inkscape::SnapPreferences::SNAPPOINT_OTHER, candidate, Geom::OptRect(), cl, NULL);
    }

    Inkscape::SnappedPoint const s = findBestSnap(candidate, sc, false);
    s.getPoint(p);
}

/**
 *  \brief Method for snapping sets of points while they are being transformed
 *
 *  Method for snapping sets of points while they are being transformed, when using
 *  for example the selector tool. This method is for internal use only, and should
 *  not have to be called directly. Use freeSnapTransalation(), constrainedSnapScale(),
 *  etc. instead.
 *
 *  This is what is being done in this method: transform each point, find out whether
 *  a free snap or constrained snap is more appropriate, do the snapping, calculate
 *  some metrics to quantify the snap "distance", and see if it's better than the
 *  previous snap. Finally, the best ("nearest") snap from all these points is returned.
 *
 *  \param type Category of points to which the source point belongs: node or bounding box.
 *  \param points Collection of points to snap (snap sources), at their untransformed position, all points undergoing the same transformation. Paired with an identifier of the type of the snap source.
 *  \param pointer Location of the mouse pointer at the time dragging started (i.e. when the selection was still untransformed).
 *  \param constrained true if the snap is constrained, e.g. for stretching or for purely horizontal translation.
 *  \param constraint The direction or line along which snapping must occur, if 'constrained' is true; otherwise undefined.
 *  \param transformation_type Type of transformation to apply to points before trying to snap them.
 *  \param transformation Description of the transformation; details depend on the type.
 *  \param origin Origin of the transformation, if applicable.
 *  \param dim Dimension to which the transformation applies, if applicable.
 *  \param uniform true if the transformation should be uniform; only applicable for stretching and scaling.
 *  \return An instance of the SnappedPoint class, which holds data on the snap source, snap target, and various metrics.
 */

Inkscape::SnappedPoint SnapManager::_snapTransformed(
    Inkscape::SnapPreferences::PointType type,
    std::vector<Inkscape::SnapCandidatePoint> const &points,
    Geom::Point const &pointer,
    bool constrained,
    Inkscape::Snapper::ConstraintLine const &constraint,
    Transformation transformation_type,
    Geom::Point const &transformation,
    Geom::Point const &origin,
    Geom::Dim2 dim,
    bool uniform) const
{
    /* We have a list of points, which we are proposing to transform in some way.  We need to see
    ** if any of these points, when transformed, snap to anything.  If they do, we return the
    ** appropriate transformation with `true'; otherwise we return the original scale with `false'.
    */

    /* Quick check to see if we have any snappers that are enabled
    ** Also used to globally disable all snapping
    */
    if (someSnapperMightSnap() == false) {
        return Inkscape::SnappedPoint(pointer);
    }

    std::vector<Inkscape::SnapCandidatePoint> transformed_points;
    Geom::Rect bbox;

    long source_num = 0;
    for (std::vector<Inkscape::SnapCandidatePoint>::const_iterator i = points.begin(); i != points.end(); i++) {

        /* Work out the transformed version of this point */
        Geom::Point transformed = _transformPoint(*i, transformation_type, transformation, origin, dim, uniform);

        // add the current transformed point to the box hulling all transformed points
        if (i == points.begin()) {
            bbox = Geom::Rect(transformed, transformed);
        } else {
            bbox.expandTo(transformed);
        }

        transformed_points.push_back(Inkscape::SnapCandidatePoint(transformed, (*i).getSourceType(), source_num));
        source_num++;
    }

    /* The current best transformation */
    Geom::Point best_transformation = transformation;

    /* The current best metric for the best transformation; lower is better, NR_HUGE
    ** means that we haven't snapped anything.
    */
    Geom::Point best_scale_metric(NR_HUGE, NR_HUGE);
    Inkscape::SnappedPoint best_snapped_point;
    g_assert(best_snapped_point.getAlwaysSnap() == false); // Check initialization of snapped point
    g_assert(best_snapped_point.getAtIntersection() == false);

    std::vector<Inkscape::SnapCandidatePoint>::const_iterator j = transformed_points.begin();


    // std::cout << std::endl;
    for (std::vector<Inkscape::SnapCandidatePoint>::const_iterator i = points.begin(); i != points.end(); i++) {

        /* Snap it */
        Inkscape::SnappedPoint snapped_point;
        Inkscape::Snapper::ConstraintLine dedicated_constraint = constraint;
        Geom::Point const b = ((*i).getPoint() - origin); // vector to original point

        if (constrained) {
            if ((transformation_type == SCALE || transformation_type == STRETCH) && uniform) {
                // When uniformly scaling, each point will have its own unique constraint line,
                // running from the scaling origin to the original untransformed point. We will
                // calculate that line here
                dedicated_constraint = Inkscape::Snapper::ConstraintLine(origin, b);
            } else if (transformation_type == STRETCH) { // when non-uniform stretching {
                dedicated_constraint = Inkscape::Snapper::ConstraintLine((*i).getPoint(), component_vectors[dim]);
            } else if (transformation_type == TRANSLATION) {
                // When doing a constrained translation, all points will move in the same direction, i.e.
                // either horizontally or vertically. The lines along which they move are therefore all
                // parallel, but might not be colinear. Therefore we will have to set the point through
                // which the constraint-line runs here, for each point individually.
                dedicated_constraint.setPoint((*i).getPoint());
            } // else: leave the original constraint, e.g. for skewing
            if (transformation_type == SCALE && !uniform) {
                g_warning("Non-uniform constrained scaling is not supported!");
            }
            snapped_point = constrainedSnap(type, *j, dedicated_constraint, bbox);
        } else {
            bool const c1 = fabs(b[Geom::X]) < 1e-6;
            bool const c2 = fabs(b[Geom::Y]) < 1e-6;
            if (transformation_type == SCALE && (c1 || c2) && !(c1 && c2)) {
                // When scaling, a point aligned either horizontally or vertically with the origin can only
                // move in that specific direction; therefore it should only snap in that direction, otherwise
                // we will get snapped points with an invalid transformation
                dedicated_constraint = Inkscape::Snapper::ConstraintLine(origin, component_vectors[c1]);
                snapped_point = constrainedSnap(type, *j, dedicated_constraint, bbox);
            } else {
                snapped_point = freeSnap(type, *j, bbox);
            }
        }
        // std::cout << "dist = " << snapped_point.getSnapDistance() << std::endl;
        snapped_point.setPointerDistance(Geom::L2(pointer - (*i).getPoint()));

        Geom::Point result;
        Geom::Point scale_metric(NR_HUGE, NR_HUGE);

        if (snapped_point.getSnapped()) {
            /* We snapped.  Find the transformation that describes where the snapped point has
            ** ended up, and also the metric for this transformation.
            */
            Geom::Point const a = (snapped_point.getPoint() - origin); // vector to snapped point
            //Geom::Point const b = (*i - origin); // vector to original point

            switch (transformation_type) {
                case TRANSLATION:
                    result = snapped_point.getPoint() - (*i).getPoint();
                    /* Consider the case in which a box is almost aligned with a grid in both
                     * horizontal and vertical directions. The distance to the intersection of
                     * the grid lines will always be larger then the distance to a single grid
                     * line. If we prefer snapping to an intersection instead of to a single
                     * grid line, then we cannot use "metric = Geom::L2(result)". Therefore the
                     * snapped distance will be used as a metric. Please note that the snapped
                     * distance is defined as the distance to the nearest line of the intersection,
                     * and not to the intersection itself!
                     */
                    // Only for translations, the relevant metric will be the real snapped distance,
                    // so we don't have to do anything special here
                    break;
                case SCALE:
                {
                    result = Geom::Point(NR_HUGE, NR_HUGE);
                    // If this point *i is horizontally or vertically aligned with
                    // the origin of the scaling, then it will scale purely in X or Y
                    // We can therefore only calculate the scaling in this direction
                    // and the scaling factor for the other direction should remain
                    // untouched (unless scaling is uniform ofcourse)
                    for (int index = 0; index < 2; index++) {
                        if (fabs(b[index]) > 1e-6) { // if SCALING CAN occur in this direction
                            if (fabs(fabs(a[index]/b[index]) - fabs(transformation[index])) > 1e-12) { // if SNAPPING DID occur in this direction
                                result[index] = a[index] / b[index]; // then calculate it!
                            }
                            // we might leave result[1-index] = NR_HUGE
                            // if scaling didn't occur in the other direction
                        }
                    }
                    // Compare the resulting scaling with the desired scaling
                    scale_metric = result - transformation; // One or both of its components might be NR_HUGE
                    break;
                }
                case STRETCH:
                    result = Geom::Point(NR_HUGE, NR_HUGE);
                    if (fabs(b[dim]) > 1e-6) { // if STRETCHING will occur for this point
                        result[dim] = a[dim] / b[dim];
                        result[1-dim] = uniform ? result[dim] : 1;
                    } else { // STRETCHING might occur for this point, but only when the stretching is uniform
                        if (uniform && fabs(b[1-dim]) > 1e-6) {
                           result[1-dim] = a[1-dim] / b[1-dim];
                           result[dim] = result[1-dim];
                        }
                    }
                    // Store the metric for this transformation as a virtual distance
                    snapped_point.setSnapDistance(std::abs(result[dim] - transformation[dim]));
                    snapped_point.setSecondSnapDistance(NR_HUGE);
                    break;
                case SKEW:
                    result[0] = (snapped_point.getPoint()[dim] - ((*i).getPoint())[dim]) / (((*i).getPoint())[1 - dim] - origin[1 - dim]); // skew factor
                    result[1] = transformation[1]; // scale factor
                    // Store the metric for this transformation as a virtual distance
                    snapped_point.setSnapDistance(std::abs(result[0] - transformation[0]));
                    snapped_point.setSecondSnapDistance(NR_HUGE);
                    break;
                default:
                    g_assert_not_reached();
            }

            // When scaling, we're considering the best transformation in each direction separately. We will have a metric in each
            // direction, whereas for all other transformation we only a single one-dimensional metric. That's why we need to handle
            // the scaling metric differently
            if (transformation_type == SCALE) {
                for (int index = 0; index < 2; index++) {
                    if (fabs(scale_metric[index]) < fabs(best_scale_metric[index])) {
                        best_transformation[index] = result[index];
                        best_scale_metric[index] = fabs(scale_metric[index]);
                        // When scaling, we're considering the best transformation in each direction separately
                        // Therefore two different snapped points might together make a single best transformation
                        // We will however return only a single snapped point (e.g. to display the snapping indicator)
                        best_snapped_point = snapped_point;
                        // std::cout << "SEL ";
                    } // else { std::cout << "    ";}
                }
                if (uniform) {
                    if (best_scale_metric[0] < best_scale_metric[1]) {
                        best_transformation[1] = best_transformation[0];
                        best_scale_metric[1] = best_scale_metric[0];
                    } else {
                        best_transformation[0] = best_transformation[1];
                        best_scale_metric[0] = best_scale_metric[1];
                    }
                }
            } else { // For all transformations other than scaling
                if (best_snapped_point.isOtherSnapBetter(snapped_point, true)) {
                    best_transformation = result;
                    best_snapped_point = snapped_point;
                }
            }
        }

        j++;
    }

    Geom::Coord best_metric;
    if (transformation_type == SCALE) {
        // When scaling, don't ever exit with one of scaling components set to NR_HUGE
        for (int index = 0; index < 2; index++) {
            if (best_transformation[index] == NR_HUGE) {
                if (uniform && best_transformation[1-index] < NR_HUGE) {
                    best_transformation[index] = best_transformation[1-index];
                } else {
                    best_transformation[index] = transformation[index];
                }
            }
        }
        best_metric = std::min(best_scale_metric[0], best_scale_metric[1]);
    } else { // For all transformations other than scaling
        best_metric = best_snapped_point.getSnapDistance();
    }

    best_snapped_point.setTransformation(best_transformation);
    // Using " < 1e6" instead of " < NR_HUGE" for catching some rounding errors
    // These rounding errors might be caused by NRRects, see bug #1584301
    best_snapped_point.setSnapDistance(best_metric < 1e6 ? best_metric : NR_HUGE);
    return best_snapped_point;
}


/**
 *  \brief Apply a translation to a set of points and try to snap freely in 2 degrees-of-freedom
 *
 *  \param point_type Category of points to which the source point belongs: node or bounding box.
 *  \param p Collection of points to snap (snap sources), at their untransformed position, all points undergoing the same transformation. Paired with an identifier of the type of the snap source.
 *  \param pointer Location of the mouse pointer at the time dragging started (i.e. when the selection was still untransformed).
 *  \param tr Proposed translation; the final translation can only be calculated after snapping has occurred
 *  \return An instance of the SnappedPoint class, which holds data on the snap source, snap target, and various metrics.
 */

Inkscape::SnappedPoint SnapManager::freeSnapTranslation(Inkscape::SnapPreferences::PointType point_type,
                                                        std::vector<Inkscape::SnapCandidatePoint> const &p,
                                                        Geom::Point const &pointer,
                                                        Geom::Point const &tr) const
{
    if (p.size() == 1) {
        Geom::Point pt = _transformPoint(p.at(0), TRANSLATION, tr, Geom::Point(0,0), Geom::X, false);
        _displaySnapsource(point_type, Inkscape::SnapCandidatePoint(pt, p.at(0).getSourceType()));
    }

    return _snapTransformed(point_type, p, pointer, false, Geom::Point(0,0), TRANSLATION, tr, Geom::Point(0,0), Geom::X, false);
}

/**
 *  \brief Apply a translation to a set of points and try to snap along a constraint
 *
 *  \param point_type Category of points to which the source point belongs: node or bounding box.
 *  \param p Collection of points to snap (snap sources), at their untransformed position, all points undergoing the same transformation. Paired with an identifier of the type of the snap source.
 *  \param pointer Location of the mouse pointer at the time dragging started (i.e. when the selection was still untransformed).
 *  \param constraint The direction or line along which snapping must occur.
 *  \param tr Proposed translation; the final translation can only be calculated after snapping has occurred.
 *  \return An instance of the SnappedPoint class, which holds data on the snap source, snap target, and various metrics.
 */

Inkscape::SnappedPoint SnapManager::constrainedSnapTranslation(Inkscape::SnapPreferences::PointType point_type,
                                                               std::vector<Inkscape::SnapCandidatePoint> const &p,
                                                               Geom::Point const &pointer,
                                                               Inkscape::Snapper::ConstraintLine const &constraint,
                                                               Geom::Point const &tr) const
{
    if (p.size() == 1) {
        Geom::Point pt = _transformPoint(p.at(0), TRANSLATION, tr, Geom::Point(0,0), Geom::X, false);
        _displaySnapsource(point_type, Inkscape::SnapCandidatePoint(pt, p.at(0).getSourceType()));
    }

    return _snapTransformed(point_type, p, pointer, true, constraint, TRANSLATION, tr, Geom::Point(0,0), Geom::X, false);
}


/**
 *  \brief Apply a scaling to a set of points and try to snap freely in 2 degrees-of-freedom
 *
 *  \param point_type Category of points to which the source point belongs: node or bounding box.
 *  \param p Collection of points to snap (snap sources), at their untransformed position, all points undergoing the same transformation. Paired with an identifier of the type of the snap source.
 *  \param pointer Location of the mouse pointer at the time dragging started (i.e. when the selection was still untransformed).
 *  \param s Proposed scaling; the final scaling can only be calculated after snapping has occurred
 *  \param o Origin of the scaling
 *  \return An instance of the SnappedPoint class, which holds data on the snap source, snap target, and various metrics.
 */

Inkscape::SnappedPoint SnapManager::freeSnapScale(Inkscape::SnapPreferences::PointType point_type,
                                                  std::vector<Inkscape::SnapCandidatePoint> const &p,
                                                  Geom::Point const &pointer,
                                                  Geom::Scale const &s,
                                                  Geom::Point const &o) const
{
    if (p.size() == 1) {
        Geom::Point pt = _transformPoint(p.at(0), SCALE, Geom::Point(s[Geom::X], s[Geom::Y]), o, Geom::X, false);
        _displaySnapsource(point_type, Inkscape::SnapCandidatePoint(pt, p.at(0).getSourceType()));
    }

    return _snapTransformed(point_type, p, pointer, false, Geom::Point(0,0), SCALE, Geom::Point(s[Geom::X], s[Geom::Y]), o, Geom::X, false);
}


/**
 *  \brief Apply a scaling to a set of points and snap such that the aspect ratio of the selection is preserved
 *
 *  \param point_type Category of points to which the source point belongs: node or bounding box.
 *  \param p Collection of points to snap (snap sources), at their untransformed position, all points undergoing the same transformation. Paired with an identifier of the type of the snap source.
 *  \param pointer Location of the mouse pointer at the time dragging started (i.e. when the selection was still untransformed).
 *  \param s Proposed scaling; the final scaling can only be calculated after snapping has occurred
 *  \param o Origin of the scaling
 *  \return An instance of the SnappedPoint class, which holds data on the snap source, snap target, and various metrics.
 */

Inkscape::SnappedPoint SnapManager::constrainedSnapScale(Inkscape::SnapPreferences::PointType point_type,
                                                         std::vector<Inkscape::SnapCandidatePoint> const &p,
                                                         Geom::Point const &pointer,
                                                         Geom::Scale const &s,
                                                         Geom::Point const &o) const
{
    // When constrained scaling, only uniform scaling is supported.
    if (p.size() == 1) {
        Geom::Point pt = _transformPoint(p.at(0), SCALE, Geom::Point(s[Geom::X], s[Geom::Y]), o, Geom::X, true);
        _displaySnapsource(point_type, Inkscape::SnapCandidatePoint(pt, p.at(0).getSourceType()));
    }

    return _snapTransformed(point_type, p, pointer, true, Geom::Point(0,0), SCALE, Geom::Point(s[Geom::X], s[Geom::Y]), o, Geom::X, true);
}

/**
 *  \brief Apply a stretch to a set of points and snap such that the direction of the stretch is preserved
 *
 *  \param point_type Category of points to which the source point belongs: node or bounding box.
 *  \param p Collection of points to snap (snap sources), at their untransformed position, all points undergoing the same transformation. Paired with an identifier of the type of the snap source.
 *  \param pointer Location of the mouse pointer at the time dragging started (i.e. when the selection was still untransformed).
 *  \param s Proposed stretch; the final stretch can only be calculated after snapping has occurred
 *  \param o Origin of the stretching
 *  \param d Dimension in which to apply proposed stretch.
 *  \param u true if the stretch should be uniform (i.e. to be applied equally in both dimensions)
 *  \return An instance of the SnappedPoint class, which holds data on the snap source, snap target, and various metrics.
 */

Inkscape::SnappedPoint SnapManager::constrainedSnapStretch(Inkscape::SnapPreferences::PointType point_type,
                                                            std::vector<Inkscape::SnapCandidatePoint> const &p,
                                                            Geom::Point const &pointer,
                                                            Geom::Coord const &s,
                                                            Geom::Point const &o,
                                                            Geom::Dim2 d,
                                                            bool u) const
{
    if (p.size() == 1) {
        Geom::Point pt = _transformPoint(p.at(0), STRETCH, Geom::Point(s, s), o, d, u);
        _displaySnapsource(point_type, Inkscape::SnapCandidatePoint(pt, p.at(0).getSourceType()));
    }

    return _snapTransformed(point_type, p, pointer, true, Geom::Point(0,0), STRETCH, Geom::Point(s, s), o, d, u);
}

/**
 *  \brief Apply a skew to a set of points and snap such that the direction of the skew is preserved
 *
 *  \param point_type Category of points to which the source point belongs: node or bounding box.
 *  \param p Collection of points to snap (snap sources), at their untransformed position, all points undergoing the same transformation. Paired with an identifier of the type of the snap source.
 *  \param pointer Location of the mouse pointer at the time dragging started (i.e. when the selection was still untransformed).
 *  \param constraint The direction or line along which snapping must occur.
 *  \param s Proposed skew; the final skew can only be calculated after snapping has occurred
 *  \param o Origin of the proposed skew
 *  \param d Dimension in which to apply proposed skew.
 *  \return An instance of the SnappedPoint class, which holds data on the snap source, snap target, and various metrics.
 */

Inkscape::SnappedPoint SnapManager::constrainedSnapSkew(Inkscape::SnapPreferences::PointType point_type,
                                                 std::vector<Inkscape::SnapCandidatePoint> const &p,
                                                 Geom::Point const &pointer,
                                                 Inkscape::Snapper::ConstraintLine const &constraint,
                                                 Geom::Point const &s,
                                                 Geom::Point const &o,
                                                 Geom::Dim2 d) const
{
    // "s" contains skew factor in s[0], and scale factor in s[1]

    // Snapping the nodes of the bounding box of a selection that is being transformed, will only work if
    // the transformation of the bounding box is equal to the transformation of the individual nodes. This is
    // NOT the case for example when rotating or skewing. The bounding box itself cannot possibly rotate or skew,
    // so it's corners have a different transformation. The snappers cannot handle this, therefore snapping
    // of bounding boxes is not allowed here.
    g_assert(!(point_type & Inkscape::SnapPreferences::SNAPPOINT_BBOX));

    if (p.size() == 1) {
        Geom::Point pt = _transformPoint(p.at(0), SKEW, s, o, d, false);
        _displaySnapsource(point_type, Inkscape::SnapCandidatePoint(pt, p.at(0).getSourceType()));
    }

    return _snapTransformed(point_type, p, pointer, true, constraint, SKEW, s, o, d, false);
}

/**
 * \brief Given a set of possible snap targets, find the best target (which is not necessarily
 * also the nearest target), and show the snap indicator if requested
 *
 * \param p Source point to be snapped
 * \param sc A structure holding all snap targets that have been found so far
 * \param constrained True if the snap is constrained, e.g. for stretching or for purely horizontal translation.
 * \param noCurves If true, then do consider snapping to intersections of curves, but not to the curves themselves
 * \return An instance of the SnappedPoint class, which holds data on the snap source, snap target, and various metrics
 */

Inkscape::SnappedPoint SnapManager::findBestSnap(Inkscape::SnapCandidatePoint const &p,
                                                 SnappedConstraints const &sc,
                                                 bool constrained,
                                                 bool noCurves) const
{

    /*
    std::cout << "Type and number of snapped constraints: " << std::endl;
    std::cout << "  Points      : " << sc.points.size() << std::endl;
    std::cout << "  Lines       : " << sc.lines.size() << std::endl;
    std::cout << "  Grid lines  : " << sc.grid_lines.size()<< std::endl;
    std::cout << "  Guide lines : " << sc.guide_lines.size()<< std::endl;
    std::cout << "  Curves      : " << sc.curves.size()<< std::endl;
    */

    // Store all snappoints
    std::list<Inkscape::SnappedPoint> sp_list;

    // search for the closest snapped point
    Inkscape::SnappedPoint closestPoint;
    if (getClosestSP(sc.points, closestPoint)) {
        sp_list.push_back(closestPoint);
    }

    // search for the closest snapped curve
    if (!noCurves) {
        Inkscape::SnappedCurve closestCurve;
        if (getClosestCurve(sc.curves, closestCurve)) {
            sp_list.push_back(Inkscape::SnappedPoint(closestCurve));
        }
    }

    if (snapprefs.getSnapIntersectionCS()) {
        // search for the closest snapped intersection of curves
        Inkscape::SnappedPoint closestCurvesIntersection;
        if (getClosestIntersectionCS(sc.curves, p.getPoint(), closestCurvesIntersection, _desktop->dt2doc())) {
            closestCurvesIntersection.setSource(p.getSourceType());
            sp_list.push_back(closestCurvesIntersection);
        }
    }

    // search for the closest snapped grid line
    Inkscape::SnappedLine closestGridLine;
    if (getClosestSL(sc.grid_lines, closestGridLine)) {
        sp_list.push_back(Inkscape::SnappedPoint(closestGridLine));
    }

    // search for the closest snapped guide line
    Inkscape::SnappedLine closestGuideLine;
    if (getClosestSL(sc.guide_lines, closestGuideLine)) {
        sp_list.push_back(Inkscape::SnappedPoint(closestGuideLine));
    }

    // When freely snapping to a grid/guide/path, only one degree of freedom is eliminated
    // Therefore we will try get fully constrained by finding an intersection with another grid/guide/path

    // When doing a constrained snap however, we're already at an intersection of the constrained line and
    // the grid/guide/path we're snapping to. This snappoint is therefore fully constrained, so there's
    // no need to look for additional intersections
    if (!constrained) {
        // search for the closest snapped intersection of grid lines
        Inkscape::SnappedPoint closestGridPoint;
        if (getClosestIntersectionSL(sc.grid_lines, closestGridPoint)) {
            closestGridPoint.setSource(p.getSourceType());
            closestGridPoint.setTarget(Inkscape::SNAPTARGET_GRID_INTERSECTION);
            sp_list.push_back(closestGridPoint);
        }

        // search for the closest snapped intersection of guide lines
        Inkscape::SnappedPoint closestGuidePoint;
        if (getClosestIntersectionSL(sc.guide_lines, closestGuidePoint)) {
            closestGuidePoint.setSource(p.getSourceType());
            closestGuidePoint.setTarget(Inkscape::SNAPTARGET_GUIDE_INTERSECTION);
            sp_list.push_back(closestGuidePoint);
        }

        // search for the closest snapped intersection of grid with guide lines
        if (snapprefs.getSnapIntersectionGG()) {
            Inkscape::SnappedPoint closestGridGuidePoint;
            if (getClosestIntersectionSL(sc.grid_lines, sc.guide_lines, closestGridGuidePoint)) {
                closestGridGuidePoint.setSource(p.getSourceType());
                closestGridGuidePoint.setTarget(Inkscape::SNAPTARGET_GRID_GUIDE_INTERSECTION);
                sp_list.push_back(closestGridGuidePoint);
            }
        }
    }

    // now let's see which snapped point gets a thumbs up
    Inkscape::SnappedPoint bestSnappedPoint(p.getPoint());
    // std::cout << "Finding the best snap..." << std::endl;
    for (std::list<Inkscape::SnappedPoint>::const_iterator i = sp_list.begin(); i != sp_list.end(); i++) {
        // first find out if this snapped point is within snapping range
        // std::cout << "sp = " << (*i).getPoint() << " | source = " << (*i).getSource() << " | target = " << (*i).getTarget();
        if ((*i).getSnapDistance() <= (*i).getTolerance()) {
            // if it's the first point, or if it is closer than the best snapped point so far
            if (i == sp_list.begin() || bestSnappedPoint.isOtherSnapBetter(*i, false)) {
                // then prefer this point over the previous one
                bestSnappedPoint = *i;
            }
        }
        // std::cout << std::endl;
    }

    // Update the snap indicator, if requested
    if (_snapindicator) {
        if (bestSnappedPoint.getSnapped()) {
            _desktop->snapindicator->set_new_snaptarget(bestSnappedPoint);
        } else {
            _desktop->snapindicator->remove_snaptarget();
        }
    }

    // std::cout << "findBestSnap = " << bestSnappedPoint.getPoint() << " | dist = " << bestSnappedPoint.getSnapDistance() << std::endl;
    return bestSnappedPoint;
}

/// Convenience shortcut when there is only one item to ignore
void SnapManager::setup(SPDesktop const *desktop,
                        bool snapindicator,
                        SPItem const *item_to_ignore,
                        std::vector<Inkscape::SnapCandidatePoint> *unselected_nodes,
                        SPGuide *guide_to_ignore)
{
    g_assert(desktop != NULL);
    _items_to_ignore.clear();
    _items_to_ignore.push_back(item_to_ignore);
    _desktop = desktop;
    _snapindicator = snapindicator;
    _unselected_nodes = unselected_nodes;
    _guide_to_ignore = guide_to_ignore;
}

/**
 * \brief Prepare the snap manager for the actual snapping, which includes building a list of snap targets
 * to ignore and toggling the snap indicator
 *
 * There are two overloaded setup() methods, of which the other one only allows for a single item to be ignored
 * whereas this one will take a list of items to ignore
 *
 * \param desktop Reference to the desktop to which this snap manager is attached
 * \param snapindicator If true then a snap indicator will be displayed automatically (when enabled in the preferences)
 * \param items_to_ignore These items will not be snapped to, e.g. the items that are currently being dragged. This avoids "self-snapping"
 * \param unselected_nodes Stationary nodes of the path that is currently being edited in the node tool and
 * that can be snapped too. Nodes not in this list will not be snapped to, to avoid "self-snapping". Of each
 * unselected node both the position (Geom::Point) and the type (Inkscape::SnapTargetType) will be stored
 * \param guide_to_ignore Guide that is currently being dragged and should not be snapped to
 */

void SnapManager::setup(SPDesktop const *desktop,
                        bool snapindicator,
<<<<<<< HEAD
                        std::vector<SPItem const *> const &items_to_ignore,
                        std::vector<std::pair<Geom::Point, int> > *unselected_nodes,
=======
                        std::vector<SPItem const *> &items_to_ignore,
                        std::vector<Inkscape::SnapCandidatePoint> *unselected_nodes,
>>>>>>> 36c2b2fe
                        SPGuide *guide_to_ignore)
{
    g_assert(desktop != NULL);
    _items_to_ignore = items_to_ignore;
    _desktop = desktop;
    _snapindicator = snapindicator;
    _unselected_nodes = unselected_nodes;
    _guide_to_ignore = guide_to_ignore;
}

/// Setup, taking the list of items to ignore from the desktop's selection.
void SnapManager::setupIgnoreSelection(SPDesktop const *desktop,
                                      bool snapindicator,
                                      std::vector<std::pair<Geom::Point, int> > *unselected_nodes,
                                      SPGuide *guide_to_ignore)
{
    _desktop = desktop;
    _snapindicator = snapindicator;
    _unselected_nodes = unselected_nodes;
    _guide_to_ignore = guide_to_ignore;
    _items_to_ignore.clear();

    Inkscape::Selection *sel = _desktop->selection;
    GSList const *items = sel->itemList();
    for (GSList *i = const_cast<GSList*>(items); i; i = i->next) {
        _items_to_ignore.push_back(static_cast<SPItem const *>(i->data));
    }
}

SPDocument *SnapManager::getDocument() const
{
    return _named_view->document;
}

/**
 * \brief Takes an untransformed point, applies the given transformation, and returns the transformed point. Eliminates lots of duplicated code
 *
 * \param p The untransformed position of the point, paired with an identifier of the type of the snap source.
 * \param transformation_type Type of transformation to apply.
 * \param transformation Mathematical description of the transformation; details depend on the type.
 * \param origin Origin of the transformation, if applicable.
 * \param dim Dimension to which the transformation applies, if applicable.
 * \param uniform true if the transformation should be uniform; only applicable for stretching and scaling.
 * \return The position of the point after transformation
 */

Geom::Point SnapManager::_transformPoint(Inkscape::SnapCandidatePoint const &p,
                                        Transformation const transformation_type,
                                        Geom::Point const &transformation,
                                        Geom::Point const &origin,
                                        Geom::Dim2 const dim,
                                        bool const uniform) const
{
    /* Work out the transformed version of this point */
    Geom::Point transformed;
    switch (transformation_type) {
        case TRANSLATION:
            transformed = p.getPoint() + transformation;
            break;
        case SCALE:
            transformed = (p.getPoint() - origin) * Geom::Scale(transformation[Geom::X], transformation[Geom::Y]) + origin;
            break;
        case STRETCH:
        {
            Geom::Scale s(1, 1);
            if (uniform)
                s[Geom::X] = s[Geom::Y] = transformation[dim];
            else {
                s[dim] = transformation[dim];
                s[1 - dim] = 1;
            }
            transformed = ((p.getPoint() - origin) * s) + origin;
            break;
        }
        case SKEW:
            // Apply the skew factor
            transformed[dim] = (p.getPoint())[dim] + transformation[0] * ((p.getPoint())[1 - dim] - origin[1 - dim]);
            // While skewing, mirroring and scaling (by integer multiples) in the opposite direction is also allowed.
            // Apply that scale factor here
            transformed[1-dim] = (p.getPoint() - origin)[1 - dim] * transformation[1] + origin[1 - dim];
            break;
        default:
            g_assert_not_reached();
    }

    return transformed;
}

/**
 * \brief Mark the location of the snap source (not the snap target!) on the canvas by drawing a symbol
 *
 * \param point_type Category of points to which the source point belongs: node, guide or bounding box
 * \param p The transformed position of the source point, paired with an identifier of the type of the snap source.
 */

void SnapManager::_displaySnapsource(Inkscape::SnapPreferences::PointType point_type, Inkscape::SnapCandidatePoint const &p) const {

    Inkscape::Preferences *prefs = Inkscape::Preferences::get();
    if (prefs->getBool("/options/snapclosestonly/value")) {
        bool p_is_a_node = point_type & Inkscape::SnapPreferences::SNAPPOINT_NODE;
        bool p_is_a_bbox = point_type & Inkscape::SnapPreferences::SNAPPOINT_BBOX;
        if (snapprefs.getSnapEnabledGlobally() && ((p_is_a_node && snapprefs.getSnapModeNode()) || (p_is_a_bbox && snapprefs.getSnapModeBBox()))) {
            _desktop->snapindicator->set_new_snapsource(p);
        } else {
            _desktop->snapindicator->remove_snapsource();
        }
    }
}

/*
  Local Variables:
  mode:c++
  c-file-style:"stroustrup"
  c-file-offsets:((innamespace . 0)(inline-open . 0)(case-label . +))
  indent-tabs-mode:nil
  fill-column:99
  End:
*/
// vim: filetype=cpp:expandtab:shiftwidth=4:tabstop=8:softtabstop=4:encoding=utf-8:textwidth=99 :<|MERGE_RESOLUTION|>--- conflicted
+++ resolved
@@ -205,26 +205,14 @@
                                              Geom::OptRect const &bbox_to_snap) const
 {
     if (!someSnapperMightSnap()) {
-<<<<<<< HEAD
-        return Inkscape::SnappedPoint(p, source_type, Inkscape::SNAPTARGET_UNDEFINED, NR_HUGE, 0, false, false);
-=======
         return Inkscape::SnappedPoint(p, Inkscape::SNAPTARGET_UNDEFINED, NR_HUGE, 0, false, false);
->>>>>>> 36c2b2fe
     }
 
     SnappedConstraints sc;
     SnapperList const snappers = getSnappers();
 
     for (SnapperList::const_iterator i = snappers.begin(); i != snappers.end(); i++) {
-<<<<<<< HEAD
-        (*i)->freeSnap(sc, point_type, p, source_type, first_point, bbox_to_snap, &_items_to_ignore, _unselected_nodes);
-=======
-        (*i)->freeSnap(sc, point_type, p, bbox_to_snap, items_to_ignore, _unselected_nodes);
-    }
-
-    if (_item_to_ignore) {
-        delete items_to_ignore;
->>>>>>> 36c2b2fe
+        (*i)->freeSnap(sc, point_type, p, bbox_to_snap, &_items_to_ignore, _unselected_nodes);
     }
 
     return findBestSnap(p, sc, false);
@@ -370,15 +358,7 @@
     SnappedConstraints sc;
     SnapperList const snappers = getSnappers();
     for (SnapperList::const_iterator i = snappers.begin(); i != snappers.end(); i++) {
-<<<<<<< HEAD
-        (*i)->constrainedSnap(sc, point_type, pp, source_type, first_point, bbox_to_snap, constraint, &_items_to_ignore);
-=======
-        (*i)->constrainedSnap(sc, point_type, candidate, bbox_to_snap, constraint, items_to_ignore);
-    }
-
-    if (_item_to_ignore) {
-        delete items_to_ignore;
->>>>>>> 36c2b2fe
+        (*i)->constrainedSnap(sc, point_type, candidate, bbox_to_snap, constraint, &_items_to_ignore);
     }
 
     return findBestSnap(candidate, sc, true);
@@ -1062,13 +1042,8 @@
 
 void SnapManager::setup(SPDesktop const *desktop,
                         bool snapindicator,
-<<<<<<< HEAD
-                        std::vector<SPItem const *> const &items_to_ignore,
-                        std::vector<std::pair<Geom::Point, int> > *unselected_nodes,
-=======
                         std::vector<SPItem const *> &items_to_ignore,
                         std::vector<Inkscape::SnapCandidatePoint> *unselected_nodes,
->>>>>>> 36c2b2fe
                         SPGuide *guide_to_ignore)
 {
     g_assert(desktop != NULL);
@@ -1082,7 +1057,7 @@
 /// Setup, taking the list of items to ignore from the desktop's selection.
 void SnapManager::setupIgnoreSelection(SPDesktop const *desktop,
                                       bool snapindicator,
-                                      std::vector<std::pair<Geom::Point, int> > *unselected_nodes,
+                                      std::vector<Inkscape::SnapCandidatePoint> *unselected_nodes,
                                       SPGuide *guide_to_ignore)
 {
     _desktop = desktop;
