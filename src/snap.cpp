#define __SP_DESKTOP_SNAP_C__

/**
 * \file snap.cpp
 * \brief SnapManager class.
 *
 * Authors:
 *   Lauris Kaplinski <lauris@kaplinski.com>
 *   Frank Felfe <innerspace@iname.com>
 *   Nathan Hurst <njh@njhurst.com>
 *   Carl Hetherington <inkscape@carlh.net>
 *   Diederik van Lierop <mail@diedenrezi.nl>
 *
 * Copyright (C) 2006-2007 Johan Engelen <johan@shouraizou.nl>
 * Copyrigth (C) 2004      Nathan Hurst
 * Copyright (C) 1999-2010 Authors
 *
 * Released under GNU GPL, read the file 'COPYING' for more information
 */

#include <utility>

#include "sp-namedview.h"
#include "snap.h"
#include "snapped-line.h"
#include "snapped-curve.h"

#include "display/canvas-grid.h"
#include "display/snap-indicator.h"

#include "inkscape.h"
#include "desktop.h"
#include "selection.h"
#include "sp-guide.h"
#include "preferences.h"
#include "event-context.h"
#include "util/mathfns.h"
using std::vector;

/**
 *  Construct a SnapManager for a SPNamedView.
 *
 *  \param v `Owning' SPNamedView.
 */

SnapManager::SnapManager(SPNamedView const *v) :
    guide(this, 0),
    object(this, 0),
    snapprefs(),
    _named_view(v),
    _rotation_center_source_items(NULL),
    _guide_to_ignore(NULL),
    _desktop(NULL),
    _unselected_nodes(NULL)
{
}

/**
 *  \brief Return a list of snappers
 *
 *  Inkscape snaps to objects, grids, and guides. For each of these snap targets a
 *  separate class is used, which has been derived from the base Snapper class. The
 *  getSnappers() method returns a list of pointers to instances of this class. This
 *  list contains exactly one instance of the guide snapper and of the object snapper
 *  class, but any number of grid snappers (because each grid has its own snapper
 *  instance)
 *
 *  \return List of snappers that we use.
 */
SnapManager::SnapperList
SnapManager::getSnappers() const
{
    SnapManager::SnapperList s;
    s.push_back(&guide);
    s.push_back(&object);

    SnapManager::SnapperList gs = getGridSnappers();
    s.splice(s.begin(), gs);

    return s;
}

/**
 *  \brief Return a list of gridsnappers
 *
 *  Each grid has its own instance of the snapper class. This way snapping can
 *  be enabled per grid individually. A list will be returned containing the
 *  pointers to these instances, but only for grids that are being displayed
 *  and for which snapping is enabled.
 *
 *  \return List of gridsnappers that we use.
 */
SnapManager::SnapperList
SnapManager::getGridSnappers() const
{
    SnapperList s;

    if (_desktop && _desktop->gridsEnabled() && snapprefs.getSnapToGrids()) {
        for ( GSList const *l = _named_view->grids; l != NULL; l = l->next) {
            Inkscape::CanvasGrid *grid = (Inkscape::CanvasGrid*) l->data;
            s.push_back(grid->snapper);
        }
    }

    return s;
}

/**
 * \brief Return true if any snapping might occur, whether its to grids, guides or objects
 *
 * Each snapper instance handles its own snapping target, e.g. grids, guides or
 * objects. This method iterates through all these snapper instances and returns
 * true if any of the snappers might possible snap, considering only the relevant
 * snapping preferences.
 *
 * \return true if one of the snappers will try to snap to something.
 */

bool SnapManager::someSnapperMightSnap() const
{
    if ( !snapprefs.getSnapEnabledGlobally() || snapprefs.getSnapPostponedGlobally() ) {
        return false;
    }

    SnapperList const s = getSnappers();
    SnapperList::const_iterator i = s.begin();
    while (i != s.end() && (*i)->ThisSnapperMightSnap() == false) {
        i++;
    }

    return (i != s.end());
}

/**
 * \return true if one of the grids might be snapped to.
 */

bool SnapManager::gridSnapperMightSnap() const
{
    if ( !snapprefs.getSnapEnabledGlobally() || snapprefs.getSnapPostponedGlobally() ) {
        return false;
    }

    SnapperList const s = getGridSnappers();
    SnapperList::const_iterator i = s.begin();
    while (i != s.end() && (*i)->ThisSnapperMightSnap() == false) {
        i++;
    }

    return (i != s.end());
}

/**
 *  \brief Try to snap a point to grids, guides or objects.
 *
 *  Try to snap a point to grids, guides or objects, in two degrees-of-freedom,
 *  i.e. snap in any direction on the two dimensional canvas to the nearest
 *  snap target. freeSnapReturnByRef() is equal in snapping behavior to
 *  freeSnap(), but the former returns the snapped point trough the referenced
 *  parameter p. This parameter p initially contains the position of the snap
 *  source and will we overwritten by the target position if snapping has occurred.
 *  This makes snapping transparent to the calling code. If this is not desired
 *  because either the calling code must know whether snapping has occurred, or
 *  because the original position should not be touched, then freeSnap() should be
 *  called instead.
 *
 *  PS:
 *  1) SnapManager::setup() must have been called before calling this method,
 *  but only once for a set of points
 *  2) Only to be used when a single source point is to be snapped; it assumes
 *  that source_num = 0, which is inefficient when snapping sets our source points
 *
 *  \param p Current position of the snap source; will be overwritten by the position of the snap target if snapping has occurred
 *  \param source_type Detailed description of the source type, will be used by the snap indicator
 *  \param bbox_to_snap Bounding box hulling the set of points, all from the same selection and having the same transformation
 */

void SnapManager::freeSnapReturnByRef(Geom::Point &p,
                                      Inkscape::SnapSourceType const source_type,
                                      Geom::OptRect const &bbox_to_snap) const
{
    Inkscape::SnappedPoint const s = freeSnap(Inkscape::SnapCandidatePoint(p, source_type), bbox_to_snap);
    s.getPointIfSnapped(p);
}


/**
 *  \brief Try to snap a point to grids, guides or objects.
 *
 *  Try to snap a point to grids, guides or objects, in two degrees-of-freedom,
 *  i.e. snap in any direction on the two dimensional canvas to the nearest
 *  snap target. freeSnap() is equal in snapping behavior to
 *  freeSnapReturnByRef(). Please read the comments of the latter for more details
 *
 *  PS: SnapManager::setup() must have been called before calling this method,
 *  but only once for a set of points
 *
 *  \param p Source point to be snapped
 *  \param bbox_to_snap Bounding box hulling the set of points, all from the same selection and having the same transformation
 *  \return An instance of the SnappedPoint class, which holds data on the snap source, snap target, and various metrics
 */


Inkscape::SnappedPoint SnapManager::freeSnap(Inkscape::SnapCandidatePoint const &p,
                                             Geom::OptRect const &bbox_to_snap) const
{
    if (!someSnapperMightSnap()) {
        return Inkscape::SnappedPoint(p, Inkscape::SNAPTARGET_UNDEFINED, Geom::infinity(), 0, false, false, false);
    }

    SnappedConstraints sc;
    SnapperList const snappers = getSnappers();

    for (SnapperList::const_iterator i = snappers.begin(); i != snappers.end(); i++) {
        (*i)->freeSnap(sc, p, bbox_to_snap, &_items_to_ignore, _unselected_nodes);
    }

    return findBestSnap(p, sc, false);
}

void SnapManager::preSnap(Inkscape::SnapCandidatePoint const &p)
{
    // setup() must have been called before calling this method!

    if (_snapindicator) {
        _snapindicator = false; // prevent other methods from drawing a snap indicator; we want to control this here
        Inkscape::SnappedPoint s = freeSnap(p);
        g_assert(_desktop != NULL);
        if (s.getSnapped()) {
            _desktop->snapindicator->set_new_snaptarget(s, true);
        } else {
            _desktop->snapindicator->remove_snaptarget(true);
        }
        _snapindicator = true; // restore the original value
    }
}

/**
 * \brief Snap to the closest multiple of a grid pitch
 *
 * When pasting, we would like to snap to the grid. Problem is that we don't know which
 * nodes were aligned to the grid at the time of copying, so we don't know which nodes
 * to snap. If we'd snap an unaligned node to the grid, previously aligned nodes would
 * become unaligned. That's undesirable. Instead we will make sure that the offset
 * between the source and its pasted copy is a multiple of the grid pitch. If the source
 * was aligned, then the copy will therefore also be aligned.
 *
 * PS: Whether we really find a multiple also depends on the snapping range! Most users
 * will have "always snap" enabled though, in which case a multiple will always be found.
 * PS2: When multiple grids are present then the result will become ambiguous. There is no
 * way to control to which grid this method will snap.
 *
 * \param t Vector that represents the offset of the pasted copy with respect to the original
 * \return Offset vector after snapping to the closest multiple of a grid pitch
 */

Geom::Point SnapManager::multipleOfGridPitch(Geom::Point const &t, Geom::Point const &origin)
{
    if (!snapprefs.getSnapEnabledGlobally() || snapprefs.getSnapPostponedGlobally())
        return t;

    if (_desktop && _desktop->gridsEnabled()) {
        bool success = false;
        Geom::Point nearest_multiple;
        Geom::Coord nearest_distance = Geom::infinity();
        Inkscape::SnappedPoint bestSnappedPoint(t);

        // It will snap to the grid for which we find the closest snap. This might be a different
        // grid than to which the objects were initially aligned. I don't see an easy way to fix
        // this, so when using multiple grids one can get unexpected results

        // Cannot use getGridSnappers() because we need both the grids AND their snappers
        // Therefore we iterate through all grids manually
        for (GSList const *l = _named_view->grids; l != NULL; l = l->next) {
            Inkscape::CanvasGrid *grid = (Inkscape::CanvasGrid*) l->data;
            const Inkscape::Snapper* snapper = grid->snapper;
            if (snapper && snapper->ThisSnapperMightSnap()) {
                // To find the nearest multiple of the grid pitch for a given translation t, we
                // will use the grid snapper. Simply snapping the value t to the grid will do, but
                // only if the origin of the grid is at (0,0). If it's not then compensate for this
                // in the translation t
                Geom::Point const t_offset = t + grid->origin;
                SnappedConstraints sc;
                // Only the first three parameters are being used for grid snappers
                snapper->freeSnap(sc, Inkscape::SnapCandidatePoint(t_offset, Inkscape::SNAPSOURCE_GRID_PITCH),Geom::OptRect(), NULL, NULL);
                // Find the best snap for this grid, including intersections of the grid-lines
                bool old_val = _snapindicator;
                _snapindicator = false;
                Inkscape::SnappedPoint s = findBestSnap(Inkscape::SnapCandidatePoint(t_offset, Inkscape::SNAPSOURCE_GRID_PITCH), sc, false, false, true);
                _snapindicator = old_val;
                if (s.getSnapped() && (s.getSnapDistance() < nearest_distance)) {
                    // use getSnapDistance() instead of getWeightedDistance() here because the pointer's position
                    // doesn't tell us anything about which node to snap
                    success = true;
                    nearest_multiple = s.getPoint() - to_2geom(grid->origin);
                    nearest_distance = s.getSnapDistance();
                    bestSnappedPoint = s;
                }
            }
        }

        if (success) {
            bestSnappedPoint.setPoint(origin + nearest_multiple);
            _desktop->snapindicator->set_new_snaptarget(bestSnappedPoint);
            return nearest_multiple;
        }
    }

    return t;
}

/**
 *  \brief Try to snap a point along a constraint line to grids, guides or objects.
 *
 *  Try to snap a point to grids, guides or objects, in only one degree-of-freedom,
 *  i.e. snap in a specific direction on the two dimensional canvas to the nearest
 *  snap target.
 *
 *  constrainedSnapReturnByRef() is equal in snapping behavior to
 *  constrainedSnap(), but the former returns the snapped point trough the referenced
 *  parameter p. This parameter p initially contains the position of the snap
 *  source and will be overwritten by the target position if snapping has occurred.
 *  This makes snapping transparent to the calling code. If this is not desired
 *  because either the calling code must know whether snapping has occurred, or
 *  because the original position should not be touched, then constrainedSnap() should
 *  be called instead. If there's nothing to snap to or if snapping has been disabled,
 *  then this method will still apply the constraint (but without snapping)
 *
 *  PS:
 *  1) SnapManager::setup() must have been called before calling this method,
 *  but only once for a set of points
 *  2) Only to be used when a single source point is to be snapped; it assumes
 *  that source_num = 0, which is inefficient when snapping sets our source points

 *
 *  \param p Current position of the snap source; will be overwritten by the position of the snap target if snapping has occurred
 *  \param source_type Detailed description of the source type, will be used by the snap indicator
 *  \param constraint The direction or line along which snapping must occur
 *  \param bbox_to_snap Bounding box hulling the set of points, all from the same selection and having the same transformation
 */

void SnapManager::constrainedSnapReturnByRef(Geom::Point &p,
                                             Inkscape::SnapSourceType const source_type,
                                             Inkscape::Snapper::SnapConstraint const &constraint,
                                             Geom::OptRect const &bbox_to_snap) const
{
    Inkscape::SnappedPoint const s = constrainedSnap(Inkscape::SnapCandidatePoint(p, source_type), constraint, bbox_to_snap);
    p = s.getPoint(); // If we didn't snap, then we will return the point projected onto the constraint
}

/**
 *  \brief Try to snap a point along a constraint line to grids, guides or objects.
 *
 *  Try to snap a point to grids, guides or objects, in only one degree-of-freedom,
 *  i.e. snap in a specific direction on the two dimensional canvas to the nearest
 *  snap target. constrainedSnap is equal in snapping behavior to
 *  constrainedSnapReturnByRef(). Please read the comments of the latter for more details.
 *
 *  PS: SnapManager::setup() must have been called before calling this method,
 *  but only once for a set of points
 *  PS: If there's nothing to snap to or if snapping has been disabled, then this
 *  method will still apply the constraint (but without snapping)
 *
 *  \param p Source point to be snapped
 *  \param constraint The direction or line along which snapping must occur
 *  \param bbox_to_snap Bounding box hulling the set of points, all from the same selection and having the same transformation
 */

Inkscape::SnappedPoint SnapManager::constrainedSnap(Inkscape::SnapCandidatePoint const &p,
                                                    Inkscape::Snapper::SnapConstraint const &constraint,
                                                    Geom::OptRect const &bbox_to_snap) const
{
    // First project the mouse pointer onto the constraint
    Geom::Point pp = constraint.projection(p.getPoint());

    Inkscape::SnappedPoint no_snap = Inkscape::SnappedPoint(pp, p.getSourceType(), p.getSourceNum(), Inkscape::SNAPTARGET_CONSTRAINT, NR_HUGE, 0, false, true, false);

    if (!someSnapperMightSnap()) {
        // Always return point on constraint
        return no_snap;
    }

    Inkscape::SnappedPoint result = no_snap;

    Inkscape::Preferences *prefs = Inkscape::Preferences::get();
    if ((prefs->getBool("/options/snapmousepointer/value", false)) && p.isSingleHandle()) {
        // Snapping the mouse pointer instead of the constrained position of the knot allows
        // to snap to things which don't intersect with the constraint line; this is basically
        // then just a freesnap with the constraint applied afterwards
        // We'll only to this if we're dragging a single handle, and for example not when transforming an object in the selector tool
        result = freeSnap(p, bbox_to_snap);
        if (result.getSnapped()) {
            // only change the snap indicator if we really snapped to something
            if (_snapindicator && _desktop) {
                _desktop->snapindicator->set_new_snaptarget(result);
            }
            // Apply the constraint
            result.setPoint(constraint.projection(result.getPoint()));
            return result;
        }
        return no_snap;
    }

    SnappedConstraints sc;
    SnapperList const snappers = getSnappers();
    for (SnapperList::const_iterator i = snappers.begin(); i != snappers.end(); i++) {
        (*i)->constrainedSnap(sc, p, bbox_to_snap, constraint, &_items_to_ignore, _unselected_nodes);
    }

    result = findBestSnap(p, sc, true);

    if (result.getSnapped()) {
        // only change the snap indicator if we really snapped to something
        if (_snapindicator && _desktop) {
            _desktop->snapindicator->set_new_snaptarget(result);
        }
        return result;
    }
    return no_snap;
}

/* See the documentation for constrainedSnap() directly above for more details.
 * The difference is that multipleConstrainedSnaps() will take a list of constraints instead of a single one,
 * and will try to snap the SnapCandidatePoint to all of the provided constraints and see which one fits best
 *  \param p Source point to be snapped
 *  \param constraints List of directions or lines along which snapping must occur
 *  \param dont_snap If true then we will only apply the constraint, without snapping
 *  \param bbox_to_snap Bounding box hulling the set of points, all from the same selection and having the same transformation
 */


Inkscape::SnappedPoint SnapManager::multipleConstrainedSnaps(Inkscape::SnapCandidatePoint const &p,
                                                    std::vector<Inkscape::Snapper::SnapConstraint> const &constraints,
                                                    bool dont_snap,
                                                    Geom::OptRect const &bbox_to_snap) const
{

    Inkscape::SnappedPoint no_snap = Inkscape::SnappedPoint(p.getPoint(), p.getSourceType(), p.getSourceNum(), Inkscape::SNAPTARGET_CONSTRAINT, NR_HUGE, 0, false, true, false);
    if (constraints.size() == 0) {
        return no_snap;
    }

    SnappedConstraints sc;
    SnapperList const snappers = getSnappers();
    std::vector<Geom::Point> projections;
    bool snapping_is_futile = !someSnapperMightSnap() || dont_snap;

    Inkscape::SnappedPoint result = no_snap;

    Inkscape::Preferences *prefs = Inkscape::Preferences::get();
    bool snap_mouse = prefs->getBool("/options/snapmousepointer/value", false);

    for (std::vector<Inkscape::Snapper::SnapConstraint>::const_iterator c = constraints.begin(); c != constraints.end(); c++) {
        // Project the mouse pointer onto the constraint; In case we don't snap then we will
        // return the projection onto the constraint, such that the constraint is always enforced
        Geom::Point pp = (*c).projection(p.getPoint());
        projections.push_back(pp);
    }

    if (snap_mouse && p.isSingleHandle() && !dont_snap) {
        // Snapping the mouse pointer instead of the constrained position of the knot allows
        // to snap to things which don't intersect with the constraint line; this is basically
        // then just a freesnap with the constraint applied afterwards
        // We'll only to this if we're dragging a single handle, and for example not when transforming an object in the selector tool
        result = freeSnap(p, bbox_to_snap);
    } else {
        // Iterate over the constraints
        for (std::vector<Inkscape::Snapper::SnapConstraint>::const_iterator c = constraints.begin(); c != constraints.end(); c++) {
            // Try to snap to the constraint
            if (!snapping_is_futile) {
                for (SnapperList::const_iterator i = snappers.begin(); i != snappers.end(); i++) {
                    (*i)->constrainedSnap(sc, p, bbox_to_snap, *c, &_items_to_ignore,_unselected_nodes);
                }
            }
        }
        result = findBestSnap(p, sc, true);
    }

    if (result.getSnapped()) {
        if (snap_mouse) {
            // If "snap_mouse" then we still have to apply the constraint, because so far we only tried a freeSnap
            Geom::Point result_closest;
            for (std::vector<Inkscape::Snapper::SnapConstraint>::const_iterator c = constraints.begin(); c != constraints.end(); c++) {
                // Project the mouse pointer onto the constraint; In case we don't snap then we will
                // return the projection onto the constraint, such that the constraint is always enforced
                Geom::Point result_p = (*c).projection(result.getPoint());
                if (c == constraints.begin() || (Geom::L2(result_p - p.getPoint()) < Geom::L2(result_closest - p.getPoint()))) {
                    result_closest = result_p;
                }
            }
            result.setPoint(result_closest);
        }
        return result;
    }

    // So we didn't snap, but we still need to return a point on one of the constraints
    // Find out which of the constraints yielded the closest projection of point p
    for (std::vector<Geom::Point>::iterator pp = projections.begin(); pp != projections.end(); pp++) {
        if (pp != projections.begin()) {
            if (Geom::L2(*pp - p.getPoint()) < Geom::L2(no_snap.getPoint() - p.getPoint())) {
                no_snap.setPoint(*pp);
            }
        } else {
            no_snap.setPoint(projections.front());
        }
    }

    return no_snap;
}

/**
 *  \brief Try to snap a point to something at a specific angle
 *
 *  When drawing a straight line or modifying a gradient, it will snap to specific angle increments
 *  if CTRL is being pressed. This method will enforce this angular constraint (even if there is nothing
 *  to snap to)
 *
 *  \param p Source point to be snapped
 *  \param p_ref Optional original point, relative to which the angle should be calculated. If empty then
 *  the angle will be calculated relative to the y-axis
 *  \param snaps Number of angular increments per PI radians; E.g. if snaps = 2 then we will snap every PI/2 = 90 degrees
 */

Inkscape::SnappedPoint SnapManager::constrainedAngularSnap(Inkscape::SnapCandidatePoint const &p,
                                                            boost::optional<Geom::Point> const &p_ref,
                                                            Geom::Point const &o,
                                                            unsigned const snaps) const
{
    Inkscape::SnappedPoint sp;
    if (snaps > 0) { // 0 means no angular snapping
        // p is at an arbitrary angle. Now we should snap this angle to specific increments.
        // For this we'll calculate the closest two angles, one at each side of the current angle
        Geom::Line y_axis(Geom::Point(0, 0), Geom::Point(0, 1));
        Geom::Line p_line(o, p.getPoint());
        double angle = Geom::angle_between(y_axis, p_line);
        double angle_incr = M_PI / snaps;
        double angle_offset = 0;
        if (p_ref) {
            Geom::Line p_line_ref(o, *p_ref);
            angle_offset = Geom::angle_between(y_axis, p_line_ref);
        }
        double angle_ceil = round_to_upper_multiple_plus(angle, angle_incr, angle_offset);
        double angle_floor = round_to_lower_multiple_plus(angle, angle_incr, angle_offset);
        // We have two angles now. The constrained snapper will try each of them and return the closest

        // Now do the snapping...
        std::vector<Inkscape::Snapper::SnapConstraint> constraints;
        constraints.push_back(Inkscape::Snapper::SnapConstraint(Geom::Line(o, angle_ceil - M_PI/2)));
        constraints.push_back(Inkscape::Snapper::SnapConstraint(Geom::Line(o, angle_floor - M_PI/2)));
        sp = multipleConstrainedSnaps(p, constraints); // Constraints will always be applied, even if we didn't snap
        if (!sp.getSnapped()) { // If we haven't snapped then we only had the constraint applied;
            sp.setTarget(Inkscape::SNAPTARGET_CONSTRAINED_ANGLE);
        }
    } else {
        sp = freeSnap(p);
    }
    return sp;
}

/**
 *  \brief Try to snap a point of a guide to another guide or to a node
 *
 *  Try to snap a point of a guide to another guide or to a node in two degrees-
 *  of-freedom, i.e. snap in any direction on the two dimensional canvas to the
 *  nearest snap target. This method is used when dragging or rotating a guide
 *
 *  PS: SnapManager::setup() must have been called before calling this method,
 *
 *  \param p Current position of the point on the guide that is to be snapped; will be overwritten by the position of the snap target if snapping has occurred
 *  \param guide_normal Vector normal to the guide line
 */
void SnapManager::guideFreeSnap(Geom::Point &p, Geom::Point const &guide_normal, SPGuideDragType drag_type) const
{
    if (!snapprefs.getSnapEnabledGlobally() || snapprefs.getSnapPostponedGlobally()) {
        return;
    }

    if (!(object.ThisSnapperMightSnap() || snapprefs.getSnapToGuides())) {
        return;
    }

    Inkscape::SnapCandidatePoint candidate(p, Inkscape::SNAPSOURCE_GUIDE_ORIGIN);
    if (drag_type == SP_DRAG_ROTATE) {
        candidate = Inkscape::SnapCandidatePoint(p, Inkscape::SNAPSOURCE_GUIDE);
    }

    // Snap to nodes
    SnappedConstraints sc;
    if (object.ThisSnapperMightSnap()) {
        object.guideFreeSnap(sc, p, guide_normal);
    }

    // Snap to guides & grid lines
    SnapperList snappers = getGridSnappers();
    snappers.push_back(&guide);
    for (SnapperList::const_iterator i = snappers.begin(); i != snappers.end(); i++) {
        (*i)->freeSnap(sc, candidate, Geom::OptRect(), NULL, NULL);
    }

    Inkscape::SnappedPoint const s = findBestSnap(candidate, sc, false, false);

    s.getPointIfSnapped(p);
}

/**
 *  \brief Try to snap a point on a guide to the intersection with another guide or a path
 *
 *  Try to snap a point on a guide to the intersection of that guide with another
 *  guide or with a path. The snapped point will lie somewhere on the guide-line,
 *  making this is a constrained snap, i.e. in only one degree-of-freedom.
 *  This method is used when dragging the origin of the guide along the guide itself.
 *
 *  PS: SnapManager::setup() must have been called before calling this method,
 *
 *  \param p Current position of the point on the guide that is to be snapped; will be overwritten by the position of the snap target if snapping has occurred
 *  \param guide_normal Vector normal to the guide line
 */

void SnapManager::guideConstrainedSnap(Geom::Point &p, SPGuide const &guideline) const
{
    if (!snapprefs.getSnapEnabledGlobally() || snapprefs.getSnapPostponedGlobally()) {
        return;
    }

    if (!(object.ThisSnapperMightSnap() || snapprefs.getSnapToGuides())) {
        return;
    }

    Inkscape::SnapCandidatePoint candidate(p, Inkscape::SNAPSOURCE_GUIDE_ORIGIN, Inkscape::SNAPTARGET_UNDEFINED);

    // Snap to nodes or paths
    SnappedConstraints sc;
    Inkscape::Snapper::SnapConstraint cl(guideline.point_on_line, Geom::rot90(guideline.normal_to_line));
    if (object.ThisSnapperMightSnap()) {
        object.constrainedSnap(sc, candidate, Geom::OptRect(), cl, NULL, NULL);
    }

    // Snap to guides & grid lines
    SnapperList snappers = getGridSnappers();
    snappers.push_back(&guide);
    for (SnapperList::const_iterator i = snappers.begin(); i != snappers.end(); i++) {
        (*i)->constrainedSnap(sc, candidate, Geom::OptRect(), cl, NULL, NULL);
    }

    Inkscape::SnappedPoint const s = findBestSnap(candidate, sc, false);
    s.getPointIfSnapped(p);
}

/**
 *  \brief Method for snapping sets of points while they are being transformed
 *
 *  Method for snapping sets of points while they are being transformed, when using
 *  for example the selector tool. This method is for internal use only, and should
 *  not have to be called directly. Use freeSnapTransalation(), constrainedSnapScale(),
 *  etc. instead.
 *
 *  This is what is being done in this method: transform each point, find out whether
 *  a free snap or constrained snap is more appropriate, do the snapping, calculate
 *  some metrics to quantify the snap "distance", and see if it's better than the
 *  previous snap. Finally, the best ("nearest") snap from all these points is returned.
 *  If no snap has occurred and we're asked for a constrained snap then the constraint
 *  will be applied nevertheless
 *
 *  \param points Collection of points to snap (snap sources), at their untransformed position, all points undergoing the same transformation. Paired with an identifier of the type of the snap source.
 *  \param pointer Location of the mouse pointer at the time dragging started (i.e. when the selection was still untransformed).
 *  \param constrained true if the snap is constrained, e.g. for stretching or for purely horizontal translation.
 *  \param constraint The direction or line along which snapping must occur, if 'constrained' is true; otherwise undefined.
 *  \param transformation_type Type of transformation to apply to points before trying to snap them.
 *  \param transformation Description of the transformation; details depend on the type.
 *  \param origin Origin of the transformation, if applicable.
 *  \param dim Dimension to which the transformation applies, if applicable.
 *  \param uniform true if the transformation should be uniform; only applicable for stretching and scaling.
 *  \return An instance of the SnappedPoint class, which holds data on the snap source, snap target, and various metrics.
 */

Inkscape::SnappedPoint SnapManager::_snapTransformed(
    std::vector<Inkscape::SnapCandidatePoint> const &points,
    Geom::Point const &pointer,
    bool constrained,
    Inkscape::Snapper::SnapConstraint const &constraint,
    Transformation transformation_type,
    Geom::Point const &transformation,
    Geom::Point const &origin,
    Geom::Dim2 dim,
    bool uniform) const
{
    /* We have a list of points, which we are proposing to transform in some way.  We need to see
    ** if any of these points, when transformed, snap to anything.  If they do, we return the
    ** appropriate transformation with `true'; otherwise we return the original scale with `false'.
    */

    if (points.size() == 0) {
        return Inkscape::SnappedPoint(pointer);
    }

    std::vector<Inkscape::SnapCandidatePoint> transformed_points;
    Geom::Rect bbox;

    long source_num = 0;
    for (std::vector<Inkscape::SnapCandidatePoint>::const_iterator i = points.begin(); i != points.end(); i++) {

        /* Work out the transformed version of this point */
        Geom::Point transformed = _transformPoint(*i, transformation_type, transformation, origin, dim, uniform);

        // add the current transformed point to the box hulling all transformed points
        if (i == points.begin()) {
            bbox = Geom::Rect(transformed, transformed);
        } else {
            bbox.expandTo(transformed);
        }

        transformed_points.push_back(Inkscape::SnapCandidatePoint(transformed, (*i).getSourceType(), source_num, Inkscape::SNAPTARGET_UNDEFINED, Geom::OptRect()));
        source_num++;
    }

    /* The current best transformation */
    Geom::Point best_transformation = transformation;

    /* The current best metric for the best transformation; lower is better, Geom::infinity()
    ** means that we haven't snapped anything.
    */
    Geom::Point best_scale_metric(Geom::infinity(), Geom::infinity());
    Inkscape::SnappedPoint best_snapped_point;
    g_assert(best_snapped_point.getAlwaysSnap() == false); // Check initialization of snapped point
    g_assert(best_snapped_point.getAtIntersection() == false);

    // Warnings for the devs
    if (constrained && transformation_type == SCALE && !uniform) {
        g_warning("Non-uniform constrained scaling is not supported!");
    }

    if (!constrained && transformation_type == ROTATE) {
        // We do not yet allow for simultaneous rotation and scaling
        g_warning("Unconstrained rotation is not supported!");
    }

    std::vector<Inkscape::SnapCandidatePoint>::iterator j = transformed_points.begin();

    // std::cout << std::endl;
    bool first_free_snap = true;
    for (std::vector<Inkscape::SnapCandidatePoint>::const_iterator i = points.begin(); i != points.end(); i++) {

        /* Snap it */
        Inkscape::SnappedPoint snapped_point;
        Inkscape::Snapper::SnapConstraint dedicated_constraint = constraint;
        Geom::Point const b = ((*i).getPoint() - origin); // vector to original point (not the transformed point! required for rotations!)

        if (constrained) {
            if (((transformation_type == SCALE || transformation_type == STRETCH) && uniform)) {
                // When uniformly scaling, each point will have its own unique constraint line,
                // running from the scaling origin to the original untransformed point. We will
                // calculate that line here
                dedicated_constraint = Inkscape::Snapper::SnapConstraint(origin, b);
            } else if (transformation_type == ROTATE) {
                Geom::Coord r = Geom::L2(b); // the radius of the circular constraint
                if (r < 1e-9) { // points too close to the rotation center will not move. Don't try to snap these
                    // as they will always yield a perfect snap result if they're already snapped beforehand (e.g.
                    // when the transformation center has been snapped to a grid intersection in the selector tool)
                    continue; // skip this SnapCandidate and continue with the next one
                    // PS1: Apparently we don't have to do this for skewing, but why?
                    // PS2: We cannot easily filter these points upstream, e.g. in the grab() method (seltrans.cpp)
                    // because the rotation center will change when pressing shift, and grab() won't be recalled.
                    // Filtering could be done in handleRequest() (again in seltrans.cpp), by iterating through
                    // the snap candidates. But hey, we're iterating here anyway.
                }
                dedicated_constraint = Inkscape::Snapper::SnapConstraint(origin, b, r);
            } else if (transformation_type == STRETCH) { // when non-uniform stretching {
                dedicated_constraint = Inkscape::Snapper::SnapConstraint((*i).getPoint(), component_vectors[dim]);
            } else if (transformation_type == TRANSLATE) {
                // When doing a constrained translation, all points will move in the same direction, i.e.
                // either horizontally or vertically. The lines along which they move are therefore all
                // parallel, but might not be colinear. Therefore we will have to specify the point through
                // which the constraint-line runs here, for each point individually. (we could also have done this
                // earlier on, e.g. in seltrans.cpp but we're being lazy there and don't want to add an iteration loop)
                dedicated_constraint = Inkscape::Snapper::SnapConstraint((*i).getPoint(), constraint.getDirection());
            } // else: leave the original constraint, e.g. for skewing
            snapped_point = constrainedSnap(*j, dedicated_constraint, bbox);
        } else {
            bool const c1 = fabs(b[Geom::X]) < 1e-6;
            bool const c2 = fabs(b[Geom::Y]) < 1e-6;
            if (transformation_type == SCALE && (c1 || c2) && !(c1 && c2)) {
                // When scaling, a point aligned either horizontally or vertically with the origin can only
                // move in that specific direction; therefore it should only snap in that direction, otherwise
                // we will get snapped points with an invalid transformation
                dedicated_constraint = Inkscape::Snapper::SnapConstraint(origin, component_vectors[c1]);
                snapped_point = constrainedSnap(*j, dedicated_constraint, bbox);
            } else {
                // If we have a collection of SnapCandidatePoints, with mixed constrained snapping and free snapping
                // requirements, then freeSnap might never see the SnapCandidatePoint with source_num == 0. The freeSnap()
                // method in the object snapper depends on this, because only for source-num == 0 the target nodes will
                // be collected. Therefore we enforce that the first SnapCandidatePoint that is to be freeSnapped always
                // has source_num == 0;
                // TODO: This is a bit ugly so fix this; do we need sourcenum for anything else? if we don't then get rid
                // of it and explicitely communicate to the object snapper that this is a first point
                if (first_free_snap) {
                    (*j).setSourceNum(0);
                    first_free_snap = false;
                }
                snapped_point = freeSnap(*j, bbox);
            }
        }
        // std::cout << "dist = " << snapped_point.getSnapDistance() << std::endl;
        snapped_point.setPointerDistance(Geom::L2(pointer - (*i).getPoint()));

        Geom::Point result;

<<<<<<< HEAD
        if (snapped_point.getSnapped()) {
            /* We snapped.  Find the transformation that describes where the snapped point has
            ** ended up, and also the metric for this transformation.
            */
            Geom::Point const a = snapped_point.getPoint() - origin; // vector to snapped point
            //Geom::Point const b = (*i - origin); // vector to original point

            switch (transformation_type) {
                case TRANSLATE:
                    result = snapped_point.getPoint() - (*i).getPoint();
                    /* Consider the case in which a box is almost aligned with a grid in both
                     * horizontal and vertical directions. The distance to the intersection of
                     * the grid lines will always be larger then the distance to a single grid
                     * line. If we prefer snapping to an intersection instead of to a single
                     * grid line, then we cannot use "metric = Geom::L2(result)". Therefore the
                     * snapped distance will be used as a metric. Please note that the snapped
                     * distance is defined as the distance to the nearest line of the intersection,
                     * and not to the intersection itself!
                     */
                    // Only for translations, the relevant metric will be the real snapped distance,
                    // so we don't have to do anything special here
                    break;
                case SCALE:
                {
                    result = Geom::Point(Geom::infinity(), Geom::infinity());
                    // If this point *i is horizontally or vertically aligned with
                    // the origin of the scaling, then it will scale purely in X or Y
                    // We can therefore only calculate the scaling in this direction
                    // and the scaling factor for the other direction should remain
                    // untouched (unless scaling is uniform of course)
                    for (int index = 0; index < 2; index++) {
                        if (fabs(b[index]) > 1e-6) { // if SCALING CAN occur in this direction
                            if (fabs(fabs(a[index]/b[index]) - fabs(transformation[index])) > 1e-12) { // if SNAPPING DID occur in this direction
                                result[index] = a[index] / b[index]; // then calculate it!
                            }
                            // we might leave result[1-index] = Geom::infinity()
                            // if scaling didn't occur in the other direction
                        }
                    }
                    if (uniform) {
                        if (fabs(result[0]) < fabs(result[1])) {
                            result[1] = result[0];
                        } else {
                            result[0] = result[1];
=======
        /*Find the transformation that describes where the snapped point has
        ** ended up, and also the metric for this transformation.
        */
        Geom::Point const a = snapped_point.getPoint() - origin; // vector to snapped point
        //Geom::Point const b = (*i - origin); // vector to original point

        switch (transformation_type) {
            case TRANSLATE:
                result = snapped_point.getPoint() - (*i).getPoint();
                /* Consider the case in which a box is almost aligned with a grid in both
                 * horizontal and vertical directions. The distance to the intersection of
                 * the grid lines will always be larger then the distance to a single grid
                 * line. If we prefer snapping to an intersection instead of to a single
                 * grid line, then we cannot use "metric = Geom::L2(result)". Therefore the
                 * snapped distance will be used as a metric. Please note that the snapped
                 * distance is defined as the distance to the nearest line of the intersection,
                 * and not to the intersection itself!
                 */
                // Only for translations, the relevant metric will be the real snapped distance,
                // so we don't have to do anything special here
                break;
            case SCALE:
            {
                result = Geom::Point(NR_HUGE, NR_HUGE);
                // If this point *i is horizontally or vertically aligned with
                // the origin of the scaling, then it will scale purely in X or Y
                // We can therefore only calculate the scaling in this direction
                // and the scaling factor for the other direction should remain
                // untouched (unless scaling is uniform of course)
                for (int index = 0; index < 2; index++) {
                    if (fabs(b[index]) > 1e-6) { // if SCALING CAN occur in this direction
                        if (fabs(fabs(a[index]/b[index]) - fabs(transformation[index])) > 1e-12) { // if SNAPPING DID occur in this direction
                            result[index] = a[index] / b[index]; // then calculate it!
>>>>>>> 5c2728c4
                        }
                        // we might leave result[1-index] = NR_HUGE
                        // if scaling didn't occur in the other direction
                    }
<<<<<<< HEAD
                    // Compare the resulting scaling with the desired scaling
                    Geom::Point scale_metric = Geom::abs(result - transformation); // One or both of its components might be Geom::infinity()
                    snapped_point.setSnapDistance(std::min(scale_metric[0], scale_metric[1]));
                    snapped_point.setSecondSnapDistance(std::max(scale_metric[0], scale_metric[1]));
                    break;
                }
                case STRETCH:
                    result = Geom::Point(Geom::infinity(), Geom::infinity());
                    if (fabs(b[dim]) > 1e-6) { // if STRETCHING will occur for this point
                        result[dim] = a[dim] / b[dim];
                        result[1-dim] = uniform ? result[dim] : 1;
                    } else { // STRETCHING might occur for this point, but only when the stretching is uniform
                        if (uniform && fabs(b[1-dim]) > 1e-6) {
                           result[1-dim] = a[1-dim] / b[1-dim];
                           result[dim] = result[1-dim];
                        }
                    }
                    // Store the metric for this transformation as a virtual distance
                    snapped_point.setSnapDistance(std::abs(result[dim] - transformation[dim]));
                    snapped_point.setSecondSnapDistance(Geom::infinity());
                    break;
                case SKEW:
                    result[0] = (snapped_point.getPoint()[dim] - ((*i).getPoint())[dim]) / b[1 - dim]; // skew factor
                    result[1] = transformation[1]; // scale factor
                    // Store the metric for this transformation as a virtual distance
                    snapped_point.setSnapDistance(std::abs(result[0] - transformation[0]));
                    snapped_point.setSecondSnapDistance(Geom::infinity());
                    break;
                case ROTATE:
                    // a is vector to snapped point; b is vector to original point; now lets calculate angle between a and b
                    result[0] = atan2(Geom::dot(Geom::rot90(b), a), Geom::dot(b, a));
                    result[1] = result[1]; // how else should we store an angle in a point ;-)
                    // Store the metric for this transformation as a virtual distance (we're storing an angle)
                    snapped_point.setSnapDistance(std::abs(result[0] - transformation[0]));
                    snapped_point.setSecondSnapDistance(NR_HUGE);
                    break;
                default:
                    g_assert_not_reached();
=======
                }
                if (uniform) {
                    if (fabs(result[0]) < fabs(result[1])) {
                        result[1] = result[0];
                    } else {
                        result[0] = result[1];
                    }
                }
                // Compare the resulting scaling with the desired scaling
                Geom::Point scale_metric = Geom::abs(result - transformation); // One or both of its components might be NR_HUGE
                snapped_point.setSnapDistance(std::min(scale_metric[0], scale_metric[1]));
                snapped_point.setSecondSnapDistance(std::max(scale_metric[0], scale_metric[1]));
                break;
>>>>>>> 5c2728c4
            }
            case STRETCH:
                result = Geom::Point(NR_HUGE, NR_HUGE);
                if (fabs(b[dim]) > 1e-6) { // if STRETCHING will occur for this point
                    result[dim] = a[dim] / b[dim];
                    result[1-dim] = uniform ? result[dim] : 1;
                } else { // STRETCHING might occur for this point, but only when the stretching is uniform
                    if (uniform && fabs(b[1-dim]) > 1e-6) {
                       result[1-dim] = a[1-dim] / b[1-dim];
                       result[dim] = result[1-dim];
                    }
                }
                // Store the metric for this transformation as a virtual distance
                snapped_point.setSnapDistance(std::abs(result[dim] - transformation[dim]));
                snapped_point.setSecondSnapDistance(NR_HUGE);
                break;
            case SKEW:
                result[0] = (snapped_point.getPoint()[dim] - ((*i).getPoint())[dim]) / b[1 - dim]; // skew factor
                result[1] = transformation[1]; // scale factor
                // Store the metric for this transformation as a virtual distance
                snapped_point.setSnapDistance(std::abs(result[0] - transformation[0]));
                snapped_point.setSecondSnapDistance(NR_HUGE);
                break;
            case ROTATE:
                // a is vector to snapped point; b is vector to original point; now lets calculate angle between a and b
                result[0] = atan2(Geom::dot(Geom::rot90(b), a), Geom::dot(b, a));
                result[1] = result[1]; // how else should we store an angle in a point ;-)
                // Store the metric for this transformation as a virtual distance (we're storing an angle)
                snapped_point.setSnapDistance(std::abs(result[0] - transformation[0]));
                snapped_point.setSecondSnapDistance(NR_HUGE);
                break;
            default:
                g_assert_not_reached();
        }

        if (snapped_point.getSnapped()) {
            // We snapped; keep track of the best snap
            if (best_snapped_point.isOtherSnapBetter(snapped_point, true)) {
                best_transformation = result;
                best_snapped_point = snapped_point;
            }
        } else {
            // So we didn't snap for this point
            if (!best_snapped_point.getSnapped()) {
                // ... and none of the points before snapped either
                // We might still need to apply a constraint though, if we tried a constrained snap. And
                // in case of a free snap we might have use for the transformed point, so let's return that
                // point, whether it's constrained or not
                if (best_snapped_point.isOtherSnapBetter(snapped_point, true)) {
                    // .. so we must keep track of the best non-snapped constrained point
                    best_transformation = result;
                    best_snapped_point = snapped_point;
                }
            }
        }

        j++;
    }

    Geom::Coord best_metric;
    if (transformation_type == SCALE) {
        // When scaling, don't ever exit with one of scaling components set to Geom::infinity()
        for (int index = 0; index < 2; index++) {
            if (best_transformation[index] == Geom::infinity()) {
                if (uniform && best_transformation[1-index] < Geom::infinity()) {
                    best_transformation[index] = best_transformation[1-index];
                } else {
                    best_transformation[index] = transformation[index];
                }
            }
        }
    }

    best_metric = best_snapped_point.getSnapDistance();
    best_snapped_point.setTransformation(best_transformation);
    // Using " < 1e6" instead of " < Geom::infinity()" for catching some rounding errors
    // These rounding errors might be caused by NRRects, see bug #1584301
    best_snapped_point.setSnapDistance(best_metric < 1e6 ? best_metric : Geom::infinity());
    return best_snapped_point;
}


/**
 *  \brief Apply a translation to a set of points and try to snap freely in 2 degrees-of-freedom
 *
 *  \param p Collection of points to snap (snap sources), at their untransformed position, all points undergoing the same transformation. Paired with an identifier of the type of the snap source.
 *  \param pointer Location of the mouse pointer at the time dragging started (i.e. when the selection was still untransformed).
 *  \param tr Proposed translation; the final translation can only be calculated after snapping has occurred
 *  \return An instance of the SnappedPoint class, which holds data on the snap source, snap target, and various metrics.
 */

Inkscape::SnappedPoint SnapManager::freeSnapTranslate(std::vector<Inkscape::SnapCandidatePoint> const &p,
                                                        Geom::Point const &pointer,
                                                        Geom::Point const &tr) const
{
    Inkscape::SnappedPoint result = _snapTransformed(p, pointer, false, Geom::Point(0,0), TRANSLATE, tr, Geom::Point(0,0), Geom::X, false);

    if (p.size() == 1) {
        _displaySnapsource(Inkscape::SnapCandidatePoint(result.getPoint(), p.at(0).getSourceType()));
    }

    return result;
}

/**
 *  \brief Apply a translation to a set of points and try to snap along a constraint
 *
 *  \param p Collection of points to snap (snap sources), at their untransformed position, all points undergoing the same transformation. Paired with an identifier of the type of the snap source.
 *  \param pointer Location of the mouse pointer at the time dragging started (i.e. when the selection was still untransformed).
 *  \param constraint The direction or line along which snapping must occur.
 *  \param tr Proposed translation; the final translation can only be calculated after snapping has occurred.
 *  \return An instance of the SnappedPoint class, which holds data on the snap source, snap target, and various metrics.
 */

Inkscape::SnappedPoint SnapManager::constrainedSnapTranslate(std::vector<Inkscape::SnapCandidatePoint> const &p,
                                                               Geom::Point const &pointer,
                                                               Inkscape::Snapper::SnapConstraint const &constraint,
                                                               Geom::Point const &tr) const
{
    Inkscape::SnappedPoint result = _snapTransformed(p, pointer, true, constraint, TRANSLATE, tr, Geom::Point(0,0), Geom::X, false);

    if (p.size() == 1) {
        _displaySnapsource(Inkscape::SnapCandidatePoint(result.getPoint(), p.at(0).getSourceType()));
    }

    return result;
}


/**
 *  \brief Apply a scaling to a set of points and try to snap freely in 2 degrees-of-freedom
 *
 *  \param p Collection of points to snap (snap sources), at their untransformed position, all points undergoing the same transformation. Paired with an identifier of the type of the snap source.
 *  \param pointer Location of the mouse pointer at the time dragging started (i.e. when the selection was still untransformed).
 *  \param s Proposed scaling; the final scaling can only be calculated after snapping has occurred
 *  \param o Origin of the scaling
 *  \return An instance of the SnappedPoint class, which holds data on the snap source, snap target, and various metrics.
 */

Inkscape::SnappedPoint SnapManager::freeSnapScale(std::vector<Inkscape::SnapCandidatePoint> const &p,
                                                  Geom::Point const &pointer,
                                                  Geom::Scale const &s,
                                                  Geom::Point const &o) const
{
    Inkscape::SnappedPoint result = _snapTransformed(p, pointer, false, Geom::Point(0,0), SCALE, Geom::Point(s[Geom::X], s[Geom::Y]), o, Geom::X, false);

    if (p.size() == 1) {
        _displaySnapsource(Inkscape::SnapCandidatePoint(result.getPoint(), p.at(0).getSourceType()));
    }

    return result;
}


/**
 *  \brief Apply a scaling to a set of points and snap such that the aspect ratio of the selection is preserved
 *
 *  \param p Collection of points to snap (snap sources), at their untransformed position, all points undergoing the same transformation. Paired with an identifier of the type of the snap source.
 *  \param pointer Location of the mouse pointer at the time dragging started (i.e. when the selection was still untransformed).
 *  \param s Proposed scaling; the final scaling can only be calculated after snapping has occurred
 *  \param o Origin of the scaling
 *  \return An instance of the SnappedPoint class, which holds data on the snap source, snap target, and various metrics.
 */

Inkscape::SnappedPoint SnapManager::constrainedSnapScale(std::vector<Inkscape::SnapCandidatePoint> const &p,
                                                         Geom::Point const &pointer,
                                                         Geom::Scale const &s,
                                                         Geom::Point const &o) const
{
    // When constrained scaling, only uniform scaling is supported.
    Inkscape::SnappedPoint result = _snapTransformed(p, pointer, true, Geom::Point(0,0), SCALE, Geom::Point(s[Geom::X], s[Geom::Y]), o, Geom::X, true);

    if (p.size() == 1) {
        _displaySnapsource(Inkscape::SnapCandidatePoint(result.getPoint(), p.at(0).getSourceType()));
    }

    return result;
}

/**
 *  \brief Apply a stretch to a set of points and snap such that the direction of the stretch is preserved
 *
 *  \param p Collection of points to snap (snap sources), at their untransformed position, all points undergoing the same transformation. Paired with an identifier of the type of the snap source.
 *  \param pointer Location of the mouse pointer at the time dragging started (i.e. when the selection was still untransformed).
 *  \param s Proposed stretch; the final stretch can only be calculated after snapping has occurred
 *  \param o Origin of the stretching
 *  \param d Dimension in which to apply proposed stretch.
 *  \param u true if the stretch should be uniform (i.e. to be applied equally in both dimensions)
 *  \return An instance of the SnappedPoint class, which holds data on the snap source, snap target, and various metrics.
 */

Inkscape::SnappedPoint SnapManager::constrainedSnapStretch(std::vector<Inkscape::SnapCandidatePoint> const &p,
                                                            Geom::Point const &pointer,
                                                            Geom::Coord const &s,
                                                            Geom::Point const &o,
                                                            Geom::Dim2 d,
                                                            bool u) const
{
    Inkscape::SnappedPoint result = _snapTransformed(p, pointer, true, Geom::Point(0,0), STRETCH, Geom::Point(s, s), o, d, u);

    if (p.size() == 1) {
        _displaySnapsource(Inkscape::SnapCandidatePoint(result.getPoint(), p.at(0).getSourceType()));
    }

    return result;
}

/**
 *  \brief Apply a skew to a set of points and snap such that the direction of the skew is preserved
 *
 *  \param p Collection of points to snap (snap sources), at their untransformed position, all points undergoing the same transformation. Paired with an identifier of the type of the snap source.
 *  \param pointer Location of the mouse pointer at the time dragging started (i.e. when the selection was still untransformed).
 *  \param constraint The direction or line along which snapping must occur.
 *  \param s Proposed skew; the final skew can only be calculated after snapping has occurred
 *  \param o Origin of the proposed skew
 *  \param d Dimension in which to apply proposed skew.
 *  \return An instance of the SnappedPoint class, which holds data on the snap source, snap target, and various metrics.
 */

Inkscape::SnappedPoint SnapManager::constrainedSnapSkew(std::vector<Inkscape::SnapCandidatePoint> const &p,
                                                 Geom::Point const &pointer,
                                                 Inkscape::Snapper::SnapConstraint const &constraint,
                                                 Geom::Point const &s,
                                                 Geom::Point const &o,
                                                 Geom::Dim2 d) const
{
    // "s" contains skew factor in s[0], and scale factor in s[1]

    // Snapping the nodes of the bounding box of a selection that is being transformed, will only work if
    // the transformation of the bounding box is equal to the transformation of the individual nodes. This is
    // NOT the case for example when rotating or skewing. The bounding box itself cannot possibly rotate or skew,
    // so it's corners have a different transformation. The snappers cannot handle this, therefore snapping
    // of bounding boxes is not allowed here.
    if (p.size() > 0) {
        g_assert(!(p.at(0).getSourceType() & Inkscape::SNAPSOURCE_BBOX_CATEGORY));
    }

    Inkscape::SnappedPoint result = _snapTransformed(p, pointer, true, constraint, SKEW, s, o, d, false);

    if (p.size() == 1) {
        _displaySnapsource(Inkscape::SnapCandidatePoint(result.getPoint(), p.at(0).getSourceType()));
    }

    return result;
}

/**
 *  \brief Apply a rotation to a set of points and snap, without scaling
 *
 *  \param p Collection of points to snap (snap sources), at their untransformed position, all points undergoing the same transformation. Paired with an identifier of the type of the snap source.
 *  \param pointer Location of the mouse pointer at the time dragging started (i.e. when the selection was still untransformed).
 *  \param angle Proposed rotation (in radians); the final rotation can only be calculated after snapping has occurred
 *  \param o Origin of the rotation
 *  \return An instance of the SnappedPoint class, which holds data on the snap source, snap target, and various metrics.
 */

Inkscape::SnappedPoint SnapManager::constrainedSnapRotate(std::vector<Inkscape::SnapCandidatePoint> const &p,
                                                    Geom::Point const &pointer,
                                                    Geom::Coord const &angle,
                                                    Geom::Point const &o) const
{
    // Snapping the nodes of the bounding box of a selection that is being transformed, will only work if
    // the transformation of the bounding box is equal to the transformation of the individual nodes. This is
    // NOT the case for example when rotating or skewing. The bounding box itself cannot possibly rotate or skew,
    // so it's corners have a different transformation. The snappers cannot handle this, therefore snapping
    // of bounding boxes is not allowed here.

    Inkscape::SnappedPoint result = _snapTransformed(p, pointer, true, Geom::Point(0,0), ROTATE, Geom::Point(angle, angle), o, Geom::X, false);

    if (p.size() == 1) {
        _displaySnapsource(Inkscape::SnapCandidatePoint(result.getPoint(), p.at(0).getSourceType()));
    }

    return result;

}

/**
 * \brief Given a set of possible snap targets, find the best target (which is not necessarily
 * also the nearest target), and show the snap indicator if requested
 *
 * \param p Source point to be snapped
 * \param sc A structure holding all snap targets that have been found so far
 * \param constrained True if the snap is constrained, e.g. for stretching or for purely horizontal translation.
 * \param noCurves If true, then do consider snapping to intersections of curves, but not to the curves themselves
 * \param allowOffScreen If true, then snapping to points which are off the screen is allowed (needed for example when pasting to the grid)
 * \return An instance of the SnappedPoint class, which holds data on the snap source, snap target, and various metrics
 */

Inkscape::SnappedPoint SnapManager::findBestSnap(Inkscape::SnapCandidatePoint const &p,
                                                 SnappedConstraints const &sc,
                                                 bool constrained,
                                                 bool noCurves,
                                                 bool allowOffScreen) const
{
    g_assert(_desktop != NULL);

    /*
    std::cout << "Type and number of snapped constraints: " << std::endl;
    std::cout << "  Points      : " << sc.points.size() << std::endl;
    std::cout << "  Lines       : " << sc.lines.size() << std::endl;
    std::cout << "  Grid lines  : " << sc.grid_lines.size()<< std::endl;
    std::cout << "  Guide lines : " << sc.guide_lines.size()<< std::endl;
    std::cout << "  Curves      : " << sc.curves.size()<< std::endl;
    */

    // Store all snappoints
    std::list<Inkscape::SnappedPoint> sp_list;

    // search for the closest snapped point
    Inkscape::SnappedPoint closestPoint;
    if (getClosestSP(sc.points, closestPoint)) {
        sp_list.push_back(closestPoint);
    }

    // search for the closest snapped curve
    if (!noCurves) {
        Inkscape::SnappedCurve closestCurve;
        if (getClosestCurve(sc.curves, closestCurve)) {
            sp_list.push_back(Inkscape::SnappedPoint(closestCurve));
        }
    }

    if (snapprefs.getSnapIntersectionCS()) {
        // search for the closest snapped intersection of curves
        Inkscape::SnappedPoint closestCurvesIntersection;
        if (getClosestIntersectionCS(sc.curves, p.getPoint(), closestCurvesIntersection, _desktop->dt2doc())) {
            closestCurvesIntersection.setSource(p.getSourceType());
            sp_list.push_back(closestCurvesIntersection);
        }
    }

    // search for the closest snapped grid line
    Inkscape::SnappedLine closestGridLine;
    if (getClosestSL(sc.grid_lines, closestGridLine)) {
        sp_list.push_back(Inkscape::SnappedPoint(closestGridLine));
    }

    // search for the closest snapped guide line
    Inkscape::SnappedLine closestGuideLine;
    if (getClosestSL(sc.guide_lines, closestGuideLine)) {
        sp_list.push_back(Inkscape::SnappedPoint(closestGuideLine));
    }

    // When freely snapping to a grid/guide/path, only one degree of freedom is eliminated
    // Therefore we will try get fully constrained by finding an intersection with another grid/guide/path

    // When doing a constrained snap however, we're already at an intersection of the constrained line and
    // the grid/guide/path we're snapping to. This snappoint is therefore fully constrained, so there's
    // no need to look for additional intersections
    if (!constrained) {
        // search for the closest snapped intersection of grid lines
        Inkscape::SnappedPoint closestGridPoint;
        if (getClosestIntersectionSL(sc.grid_lines, closestGridPoint)) {
            closestGridPoint.setSource(p.getSourceType());
            closestGridPoint.setTarget(Inkscape::SNAPTARGET_GRID_INTERSECTION);
            sp_list.push_back(closestGridPoint);
        }

        // search for the closest snapped intersection of guide lines
        Inkscape::SnappedPoint closestGuidePoint;
        if (getClosestIntersectionSL(sc.guide_lines, closestGuidePoint)) {
            closestGuidePoint.setSource(p.getSourceType());
            closestGuidePoint.setTarget(Inkscape::SNAPTARGET_GUIDE_INTERSECTION);
            sp_list.push_back(closestGuidePoint);
        }

        // search for the closest snapped intersection of grid with guide lines
        if (snapprefs.getSnapIntersectionGG()) {
            Inkscape::SnappedPoint closestGridGuidePoint;
            if (getClosestIntersectionSL(sc.grid_lines, sc.guide_lines, closestGridGuidePoint)) {
                closestGridGuidePoint.setSource(p.getSourceType());
                closestGridGuidePoint.setTarget(Inkscape::SNAPTARGET_GRID_GUIDE_INTERSECTION);
                sp_list.push_back(closestGridGuidePoint);
            }
        }
    }

    // now let's see which snapped point gets a thumbs up
    Inkscape::SnappedPoint bestSnappedPoint(p.getPoint());
    // std::cout << "Finding the best snap..." << std::endl;
    for (std::list<Inkscape::SnappedPoint>::const_iterator i = sp_list.begin(); i != sp_list.end(); i++) {
        // std::cout << "sp = " << (*i).getPoint() << " | source = " << (*i).getSource() << " | target = " << (*i).getTarget();
        bool onScreen = _desktop->get_display_area().contains((*i).getPoint());
        if (onScreen || allowOffScreen) { // Only snap to points which are not off the screen
            if ((*i).getSnapDistance() <= (*i).getTolerance()) { // Only snap to points within snapping range
                // if it's the first point, or if it is closer than the best snapped point so far
                if (i == sp_list.begin() || bestSnappedPoint.isOtherSnapBetter(*i, false)) {
                    // then prefer this point over the previous one
                    bestSnappedPoint = *i;
                }
            }
        }
        // std::cout << std::endl;
    }

    // Update the snap indicator, if requested
    if (_snapindicator) {
        if (bestSnappedPoint.getSnapped()) {
            _desktop->snapindicator->set_new_snaptarget(bestSnappedPoint);
        } else {
            _desktop->snapindicator->remove_snaptarget();
        }
    }

    // std::cout << "findBestSnap = " << bestSnappedPoint.getPoint() << " | dist = " << bestSnappedPoint.getSnapDistance() << std::endl;
    return bestSnappedPoint;
}

/// Convenience shortcut when there is only one item to ignore
void SnapManager::setup(SPDesktop const *desktop,
                        bool snapindicator,
                        SPItem const *item_to_ignore,
                        std::vector<Inkscape::SnapCandidatePoint> *unselected_nodes,
                        SPGuide *guide_to_ignore)
{
    g_assert(desktop != NULL);
    if (_desktop != NULL) {
        g_warning("The snapmanager has been set up before, but unSetup() hasn't been called afterwards. It possibly held invalid pointers");
    }
    _items_to_ignore.clear();
    _items_to_ignore.push_back(item_to_ignore);
    _desktop = desktop;
    _snapindicator = snapindicator;
    _unselected_nodes = unselected_nodes;
    _guide_to_ignore = guide_to_ignore;
    _rotation_center_source_items = NULL;
}

/**
 * \brief Prepare the snap manager for the actual snapping, which includes building a list of snap targets
 * to ignore and toggling the snap indicator
 *
 * There are two overloaded setup() methods, of which the other one only allows for a single item to be ignored
 * whereas this one will take a list of items to ignore
 *
 * \param desktop Reference to the desktop to which this snap manager is attached
 * \param snapindicator If true then a snap indicator will be displayed automatically (when enabled in the preferences)
 * \param items_to_ignore These items will not be snapped to, e.g. the items that are currently being dragged. This avoids "self-snapping"
 * \param unselected_nodes Stationary nodes of the path that is currently being edited in the node tool and
 * that can be snapped too. Nodes not in this list will not be snapped to, to avoid "self-snapping". Of each
 * unselected node both the position (Geom::Point) and the type (Inkscape::SnapTargetType) will be stored
 * \param guide_to_ignore Guide that is currently being dragged and should not be snapped to
 */

void SnapManager::setup(SPDesktop const *desktop,
                        bool snapindicator,
                        std::vector<SPItem const *> &items_to_ignore,
                        std::vector<Inkscape::SnapCandidatePoint> *unselected_nodes,
                        SPGuide *guide_to_ignore)
{
    g_assert(desktop != NULL);
    if (_desktop != NULL) {
        g_warning("The snapmanager has been set up before, but unSetup() hasn't been called afterwards. It possibly held invalid pointers");
    }
    _items_to_ignore = items_to_ignore;
    _desktop = desktop;
    _snapindicator = snapindicator;
    _unselected_nodes = unselected_nodes;
    _guide_to_ignore = guide_to_ignore;
    _rotation_center_source_items = NULL;
}

/// Setup, taking the list of items to ignore from the desktop's selection.
void SnapManager::setupIgnoreSelection(SPDesktop const *desktop,
                                      bool snapindicator,
                                      std::vector<Inkscape::SnapCandidatePoint> *unselected_nodes,
                                      SPGuide *guide_to_ignore)
{
    g_assert(desktop != NULL);
    if (_desktop != NULL) {
        // Someone has been naughty here! This is dangerous
        g_warning("The snapmanager has been set up before, but unSetup() hasn't been called afterwards. It possibly held invalid pointers");
    }
    _desktop = desktop;
    _snapindicator = snapindicator;
    _unselected_nodes = unselected_nodes;
    _guide_to_ignore = guide_to_ignore;
    _rotation_center_source_items = NULL;
    _items_to_ignore.clear();

    Inkscape::Selection *sel = _desktop->selection;
    GSList const *items = sel->itemList();
    for (GSList *i = const_cast<GSList*>(items); i; i = i->next) {
        _items_to_ignore.push_back(static_cast<SPItem const *>(i->data));
    }
}

SPDocument *SnapManager::getDocument() const
{
    return _named_view->document;
}

/**
 * \brief Takes an untransformed point, applies the given transformation, and returns the transformed point. Eliminates lots of duplicated code
 *
 * \param p The untransformed position of the point, paired with an identifier of the type of the snap source.
 * \param transformation_type Type of transformation to apply.
 * \param transformation Mathematical description of the transformation; details depend on the type.
 * \param origin Origin of the transformation, if applicable.
 * \param dim Dimension to which the transformation applies, if applicable.
 * \param uniform true if the transformation should be uniform; only applicable for stretching and scaling.
 * \return The position of the point after transformation
 */

Geom::Point SnapManager::_transformPoint(Inkscape::SnapCandidatePoint const &p,
                                        Transformation const transformation_type,
                                        Geom::Point const &transformation,
                                        Geom::Point const &origin,
                                        Geom::Dim2 const dim,
                                        bool const uniform) const
{
    /* Work out the transformed version of this point */
    Geom::Point transformed;
    switch (transformation_type) {
        case TRANSLATE:
            transformed = p.getPoint() + transformation;
            break;
        case SCALE:
            transformed = (p.getPoint() - origin) * Geom::Scale(transformation[Geom::X], transformation[Geom::Y]) + origin;
            break;
        case STRETCH:
        {
            Geom::Scale s(1, 1);
            if (uniform)
                s[Geom::X] = s[Geom::Y] = transformation[dim];
            else {
                s[dim] = transformation[dim];
                s[1 - dim] = 1;
            }
            transformed = ((p.getPoint() - origin) * s) + origin;
            break;
        }
        case SKEW:
            // Apply the skew factor
            transformed[dim] = (p.getPoint())[dim] + transformation[0] * ((p.getPoint())[1 - dim] - origin[1 - dim]);
            // While skewing, mirroring and scaling (by integer multiples) in the opposite direction is also allowed.
            // Apply that scale factor here
            transformed[1-dim] = (p.getPoint() - origin)[1 - dim] * transformation[1] + origin[1 - dim];
            break;
        case ROTATE:
            // for rotations: transformation[0] stores the angle in radians
            transformed = (p.getPoint() - origin) * Geom::Rotate(transformation[0]) + origin;
            break;
        default:
            g_assert_not_reached();
    }

    return transformed;
}

/**
 * \brief Mark the location of the snap source (not the snap target!) on the canvas by drawing a symbol
 *
 * \param point_type Category of points to which the source point belongs: node, guide or bounding box
 * \param p The transformed position of the source point, paired with an identifier of the type of the snap source.
 */

void SnapManager::_displaySnapsource(Inkscape::SnapCandidatePoint const &p) const {

    Inkscape::Preferences *prefs = Inkscape::Preferences::get();
    if (prefs->getBool("/options/snapclosestonly/value")) {
        bool p_is_a_node = p.getSourceType() & Inkscape::SNAPSOURCE_NODE_CATEGORY;
        bool p_is_a_bbox = p.getSourceType() & Inkscape::SNAPSOURCE_BBOX_CATEGORY;
        bool p_is_other = p.getSourceType() & Inkscape::SNAPSOURCE_OTHER_CATEGORY;

        g_assert(_desktop != NULL);
        if (snapprefs.getSnapEnabledGlobally() && (p_is_other || (p_is_a_node && snapprefs.getSnapModeNode()) || (p_is_a_bbox && snapprefs.getSnapModeBBox()))) {
            _desktop->snapindicator->set_new_snapsource(p);
        } else {
            _desktop->snapindicator->remove_snapsource();
        }
    }
}

/*
  Local Variables:
  mode:c++
  c-file-style:"stroustrup"
  c-file-offsets:((innamespace . 0)(inline-open . 0)(case-label . +))
  indent-tabs-mode:nil
  fill-column:99
  End:
*/
// vim: filetype=cpp:expandtab:shiftwidth=4:tabstop=8:softtabstop=4:fileencoding=utf-8:textwidth=99 :<|MERGE_RESOLUTION|>--- conflicted
+++ resolved
@@ -804,52 +804,6 @@
 
         Geom::Point result;
 
-<<<<<<< HEAD
-        if (snapped_point.getSnapped()) {
-            /* We snapped.  Find the transformation that describes where the snapped point has
-            ** ended up, and also the metric for this transformation.
-            */
-            Geom::Point const a = snapped_point.getPoint() - origin; // vector to snapped point
-            //Geom::Point const b = (*i - origin); // vector to original point
-
-            switch (transformation_type) {
-                case TRANSLATE:
-                    result = snapped_point.getPoint() - (*i).getPoint();
-                    /* Consider the case in which a box is almost aligned with a grid in both
-                     * horizontal and vertical directions. The distance to the intersection of
-                     * the grid lines will always be larger then the distance to a single grid
-                     * line. If we prefer snapping to an intersection instead of to a single
-                     * grid line, then we cannot use "metric = Geom::L2(result)". Therefore the
-                     * snapped distance will be used as a metric. Please note that the snapped
-                     * distance is defined as the distance to the nearest line of the intersection,
-                     * and not to the intersection itself!
-                     */
-                    // Only for translations, the relevant metric will be the real snapped distance,
-                    // so we don't have to do anything special here
-                    break;
-                case SCALE:
-                {
-                    result = Geom::Point(Geom::infinity(), Geom::infinity());
-                    // If this point *i is horizontally or vertically aligned with
-                    // the origin of the scaling, then it will scale purely in X or Y
-                    // We can therefore only calculate the scaling in this direction
-                    // and the scaling factor for the other direction should remain
-                    // untouched (unless scaling is uniform of course)
-                    for (int index = 0; index < 2; index++) {
-                        if (fabs(b[index]) > 1e-6) { // if SCALING CAN occur in this direction
-                            if (fabs(fabs(a[index]/b[index]) - fabs(transformation[index])) > 1e-12) { // if SNAPPING DID occur in this direction
-                                result[index] = a[index] / b[index]; // then calculate it!
-                            }
-                            // we might leave result[1-index] = Geom::infinity()
-                            // if scaling didn't occur in the other direction
-                        }
-                    }
-                    if (uniform) {
-                        if (fabs(result[0]) < fabs(result[1])) {
-                            result[1] = result[0];
-                        } else {
-                            result[0] = result[1];
-=======
         /*Find the transformation that describes where the snapped point has
         ** ended up, and also the metric for this transformation.
         */
@@ -883,51 +837,10 @@
                     if (fabs(b[index]) > 1e-6) { // if SCALING CAN occur in this direction
                         if (fabs(fabs(a[index]/b[index]) - fabs(transformation[index])) > 1e-12) { // if SNAPPING DID occur in this direction
                             result[index] = a[index] / b[index]; // then calculate it!
->>>>>>> 5c2728c4
                         }
                         // we might leave result[1-index] = NR_HUGE
                         // if scaling didn't occur in the other direction
                     }
-<<<<<<< HEAD
-                    // Compare the resulting scaling with the desired scaling
-                    Geom::Point scale_metric = Geom::abs(result - transformation); // One or both of its components might be Geom::infinity()
-                    snapped_point.setSnapDistance(std::min(scale_metric[0], scale_metric[1]));
-                    snapped_point.setSecondSnapDistance(std::max(scale_metric[0], scale_metric[1]));
-                    break;
-                }
-                case STRETCH:
-                    result = Geom::Point(Geom::infinity(), Geom::infinity());
-                    if (fabs(b[dim]) > 1e-6) { // if STRETCHING will occur for this point
-                        result[dim] = a[dim] / b[dim];
-                        result[1-dim] = uniform ? result[dim] : 1;
-                    } else { // STRETCHING might occur for this point, but only when the stretching is uniform
-                        if (uniform && fabs(b[1-dim]) > 1e-6) {
-                           result[1-dim] = a[1-dim] / b[1-dim];
-                           result[dim] = result[1-dim];
-                        }
-                    }
-                    // Store the metric for this transformation as a virtual distance
-                    snapped_point.setSnapDistance(std::abs(result[dim] - transformation[dim]));
-                    snapped_point.setSecondSnapDistance(Geom::infinity());
-                    break;
-                case SKEW:
-                    result[0] = (snapped_point.getPoint()[dim] - ((*i).getPoint())[dim]) / b[1 - dim]; // skew factor
-                    result[1] = transformation[1]; // scale factor
-                    // Store the metric for this transformation as a virtual distance
-                    snapped_point.setSnapDistance(std::abs(result[0] - transformation[0]));
-                    snapped_point.setSecondSnapDistance(Geom::infinity());
-                    break;
-                case ROTATE:
-                    // a is vector to snapped point; b is vector to original point; now lets calculate angle between a and b
-                    result[0] = atan2(Geom::dot(Geom::rot90(b), a), Geom::dot(b, a));
-                    result[1] = result[1]; // how else should we store an angle in a point ;-)
-                    // Store the metric for this transformation as a virtual distance (we're storing an angle)
-                    snapped_point.setSnapDistance(std::abs(result[0] - transformation[0]));
-                    snapped_point.setSecondSnapDistance(NR_HUGE);
-                    break;
-                default:
-                    g_assert_not_reached();
-=======
                 }
                 if (uniform) {
                     if (fabs(result[0]) < fabs(result[1])) {
@@ -941,7 +854,6 @@
                 snapped_point.setSnapDistance(std::min(scale_metric[0], scale_metric[1]));
                 snapped_point.setSecondSnapDistance(std::max(scale_metric[0], scale_metric[1]));
                 break;
->>>>>>> 5c2728c4
             }
             case STRETCH:
                 result = Geom::Point(NR_HUGE, NR_HUGE);
