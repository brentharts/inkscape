--- conflicted
+++ resolved
@@ -87,21 +87,14 @@
             SPGuide *guide_to_ignore = NULL);
 
     void setup(SPDesktop const *desktop,
-<<<<<<< HEAD
-    		bool snapindicator,
-    		std::vector<SPItem const *> const &items_to_ignore,
-    		std::vector<std::pair<Geom::Point, int> > *unselected_nodes = NULL,
-    		SPGuide *guide_to_ignore = NULL);
+               bool snapindicator,
+               std::vector<SPItem const *> &items_to_ignore,
+               std::vector<Inkscape::SnapCandidatePoint> *unselected_nodes = NULL,
+               SPGuide *guide_to_ignore = NULL);
     void setupIgnoreSelection(SPDesktop const *desktop,
                               bool snapindicator = true,
-                              std::vector<std::pair<Geom::Point, int> > *unselected_nodes = NULL,
+                              std::vector<Inkscape::SnapCandidatePoint> *unselected_nodes = NULL,
                               SPGuide *guide_to_ignore = NULL);
-=======
-            bool snapindicator,
-            std::vector<SPItem const *> &items_to_ignore,
-            std::vector<Inkscape::SnapCandidatePoint> *unselected_nodes = NULL,
-            SPGuide *guide_to_ignore = NULL);
->>>>>>> 36c2b2fe
 
     // freeSnapReturnByRef() is preferred over freeSnap(), because it only returns a
     // point if snapping has occurred (by overwriting p); otherwise p is untouched
