/*
 *  splivarot.cpp
 *  Inkscape
 *
 *  Created by fred on Fri Dec 05 2003.
 *  tweaked endlessly by bulia byak <buliabyak@users.sf.net>
 *  public domain
 *
 */

/*
 * contains lots of stitched pieces of path-chemistry.c
 */

#ifdef HAVE_CONFIG_H
# include <config.h>
#endif

#include <cstring>
#include <string>
#include <vector>
#include <glib.h>
#include "xml/repr.h"
#include "svg/svg.h"
#include "sp-path.h"
#include "sp-shape.h"
#include "sp-image.h"
#include "marker.h"
#include "enums.h"
#include "sp-text.h"
#include "sp-flowtext.h"
#include "text-editing.h"
#include "sp-item-group.h"
#include "style.h"
#include "document.h"
#include "document-undo.h"
#include "layer-model.h"
#include "message-stack.h"
#include "selection.h"
#include "desktop-handles.h"
#include "desktop.h"
#include "display/canvas-bpath.h"
#include "display/curve.h"
#include <glibmm/i18n.h>
#include "preferences.h"

#include "xml/repr.h"
#include "xml/repr-sorting.h"
#include <2geom/pathvector.h>
#include "helper/geom.h"

#include "livarot/Path.h"
#include "livarot/Shape.h"

#include "splivarot.h"
#include "verbs.h"
#include "2geom/svg-path-parser.h" // to get from SVG on boolean to Geom::Path

using Inkscape::DocumentUndo;

bool   Ancetre(Inkscape::XML::Node *a, Inkscape::XML::Node *who);

void sp_selected_path_boolop(Inkscape::Selection *selection, SPDesktop *desktop, bool_op bop, const unsigned int verb=SP_VERB_NONE, const Glib::ustring description="");
void sp_selected_path_do_offset(SPDesktop *desktop, bool expand, double prefOffset);
void sp_selected_path_create_offset_object(SPDesktop *desktop, int expand, bool updating);

void
sp_selected_path_union(Inkscape::Selection *selection, SPDesktop *desktop)
{
    sp_selected_path_boolop(selection, desktop, bool_op_union, SP_VERB_SELECTION_UNION, _("Union"));
}

void
sp_selected_path_union_skip_undo(Inkscape::Selection *selection, SPDesktop *desktop)
{
    sp_selected_path_boolop(selection, desktop, bool_op_union, SP_VERB_NONE, _("Union"));
}

void
sp_selected_path_intersect(Inkscape::Selection *selection, SPDesktop *desktop)
{
    sp_selected_path_boolop(selection, desktop, bool_op_inters, SP_VERB_SELECTION_INTERSECT, _("Intersection"));
}

void
sp_selected_path_diff(Inkscape::Selection *selection, SPDesktop *desktop)
{
    sp_selected_path_boolop(selection, desktop, bool_op_diff, SP_VERB_SELECTION_DIFF, _("Difference"));
}

void
sp_selected_path_diff_skip_undo(Inkscape::Selection *selection, SPDesktop *desktop)
{
    sp_selected_path_boolop(selection, desktop, bool_op_diff, SP_VERB_NONE, _("Difference"));
}

void
sp_selected_path_symdiff(Inkscape::Selection *selection, SPDesktop *desktop)
{
    sp_selected_path_boolop(selection, desktop, bool_op_symdiff, SP_VERB_SELECTION_SYMDIFF, _("Exclusion"));
}
void
sp_selected_path_cut(Inkscape::Selection *selection, SPDesktop *desktop)
{
    sp_selected_path_boolop(selection, desktop, bool_op_cut, SP_VERB_SELECTION_CUT, _("Division"));
}
void
sp_selected_path_slice(Inkscape::Selection *selection, SPDesktop *desktop)
{
    sp_selected_path_boolop(selection, desktop, bool_op_slice, SP_VERB_SELECTION_SLICE,  _("Cut path"));
}

// helper for printing error messages, regardless of whether we have a GUI or not
// If desktop == NULL, errors will be shown on stderr
static void
boolop_display_error_message(SPDesktop *desktop, Glib::ustring const &msg)
{
    if (desktop) {
        desktop->messageStack()->flash(Inkscape::ERROR_MESSAGE, msg);
    } else {
        g_printerr("%s\n", msg.c_str());
    }
}

// boolean operations PathVectors A,B -> PathVector result.
// This is derived from sp_selected_path_boolop
// take the source paths from the file, do the operation, delete the originals and add the results
// fra,fra are fill_rules for PathVectors a,b
Geom::PathVector 
sp_pathvector_boolop(Geom::PathVector const &pathva, Geom::PathVector const &pathvb, bool_op bop, fill_typ fra, fill_typ frb)
{        

    // extract the livarot Paths from the source objects
    // also get the winding rule specified in the style
    int nbOriginaux = 2;
    std::vector<Path *> originaux(nbOriginaux);
    std::vector<FillRule> origWind(nbOriginaux);
    origWind[0]=fra;
    origWind[1]=frb;
    Geom::PathVector patht;
    // Livarot's outline of arcs is broken. So convert the path to linear and cubics only, for which the outline is created correctly. 
    originaux[0] = Path_for_pathvector(pathv_to_linear_and_cubic_beziers( pathva));
    originaux[1] = Path_for_pathvector(pathv_to_linear_and_cubic_beziers( pathvb));

    // some temporary instances, first
    Shape *theShapeA = new Shape;
    Shape *theShapeB = new Shape;
    Shape *theShape = new Shape;
    Path *res = new Path;
    res->SetBackData(false);
    Path::cut_position  *toCut=NULL;
    int                  nbToCut=0;

    if ( bop == bool_op_inters || bop == bool_op_union || bop == bool_op_diff || bop == bool_op_symdiff ) {
        // true boolean op
        // get the polygons of each path, with the winding rule specified, and apply the operation iteratively
        originaux[0]->ConvertWithBackData(0.1);

        originaux[0]->Fill(theShape, 0);

        theShapeA->ConvertToShape(theShape, origWind[0]);

        originaux[1]->ConvertWithBackData(0.1);

        originaux[1]->Fill(theShape, 1);

        theShapeB->ConvertToShape(theShape, origWind[1]);
        
        theShape->Booleen(theShapeB, theShapeA, bop);

    } else if ( bop == bool_op_cut ) {
        // cuts= sort of a bastard boolean operation, thus not the axact same modus operandi
        // technically, the cut path is not necessarily a polygon (thus has no winding rule)
        // it is just uncrossed, and cleaned from duplicate edges and points
        // then it's fed to Booleen() which will uncross it against the other path
        // then comes the trick: each edge of the cut path is duplicated (one in each direction),
        // thus making a polygon. the weight of the edges of the cut are all 0, but
        // the Booleen need to invert the ones inside the source polygon (for the subsequent
        // ConvertToForme)

        // the cut path needs to have the highest pathID in the back data
        // that's how the Booleen() function knows it's an edge of the cut

        // FIXME: this gives poor results, the final paths are full of extraneous nodes. Decreasing
        // ConvertWithBackData parameter below simply increases the number of nodes, so for now I
        // left it at 1.0. Investigate replacing this by a combination of difference and
        // intersection of the same two paths. -- bb
        {
            Path* swap=originaux[0];originaux[0]=originaux[1];originaux[1]=swap;
            int   swai=origWind[0];origWind[0]=origWind[1];origWind[1]=(fill_typ)swai;
        }
        originaux[0]->ConvertWithBackData(1.0);

        originaux[0]->Fill(theShape, 0);

        theShapeA->ConvertToShape(theShape, origWind[0]);

        originaux[1]->ConvertWithBackData(1.0);

        originaux[1]->Fill(theShape, 1,false,false,false); //do not closeIfNeeded

        theShapeB->ConvertToShape(theShape, fill_justDont); // fill_justDont doesn't computes winding numbers

        // les elements arrivent en ordre inverse dans la liste
        theShape->Booleen(theShapeB, theShapeA, bool_op_cut, 1);

    } else if ( bop == bool_op_slice ) {
        // slice is not really a boolean operation
        // you just put the 2 shapes in a single polygon, uncross it
        // the points where the degree is > 2 are intersections
        // just check it's an intersection on the path you want to cut, and keep it
        // the intersections you have found are then fed to ConvertPositionsToMoveTo() which will
        // make new subpath at each one of these positions
        // inversion pour l'opration
        {
            Path* swap=originaux[0];originaux[0]=originaux[1];originaux[1]=swap;
            int   swai=origWind[0];origWind[0]=origWind[1];origWind[1]=(fill_typ)swai;
        }
        originaux[0]->ConvertWithBackData(1.0);

        originaux[0]->Fill(theShapeA, 0,false,false,false); // don't closeIfNeeded

        originaux[1]->ConvertWithBackData(1.0);

        originaux[1]->Fill(theShapeA, 1,true,false,false);// don't closeIfNeeded and just dump in the shape, don't reset it

        theShape->ConvertToShape(theShapeA, fill_justDont);

        if ( theShape->hasBackData() ) {
            // should always be the case, but ya never know
            {
                for (int i = 0; i < theShape->numberOfPoints(); i++) {
                    if ( theShape->getPoint(i).totalDegree() > 2 ) {
                        // possibly an intersection
                        // we need to check that at least one edge from the source path is incident to it
                        // before we declare it's an intersection
                        int cb = theShape->getPoint(i).incidentEdge[FIRST];
                        int   nbOrig=0;
                        int   nbOther=0;
                        int   piece=-1;
                        float t=0.0;
                        while ( cb >= 0 && cb < theShape->numberOfEdges() ) {
                            if ( theShape->ebData[cb].pathID == 0 ) {
                                // the source has an edge incident to the point, get its position on the path
                                piece=theShape->ebData[cb].pieceID;
                                if ( theShape->getEdge(cb).st == i ) {
                                    t=theShape->ebData[cb].tSt;
                                } else {
                                    t=theShape->ebData[cb].tEn;
                                }
                                nbOrig++;
                            }
                            if ( theShape->ebData[cb].pathID == 1 ) nbOther++; // the cut is incident to this point
                            cb=theShape->NextAt(i, cb);
                        }
                        if ( nbOrig > 0 && nbOther > 0 ) {
                            // point incident to both path and cut: an intersection
                            // note that you only keep one position on the source; you could have degenerate
                            // cases where the source crosses itself at this point, and you wouyld miss an intersection
                            toCut=(Path::cut_position*)realloc(toCut, (nbToCut+1)*sizeof(Path::cut_position));
                            toCut[nbToCut].piece=piece;
                            toCut[nbToCut].t=t;
                            nbToCut++;
                        }
                    }
                }
            }
            {
                // i think it's useless now
                int i = theShape->numberOfEdges() - 1;
                for (;i>=0;i--) {
                    if ( theShape->ebData[i].pathID == 1 ) {
                        theShape->SubEdge(i);
                    }
                }
            }

        }
    }

    int*    nesting=NULL;
    int*    conts=NULL;
    int     nbNest=0;
    // pour compenser le swap juste avant
    if ( bop == bool_op_slice ) {
//    theShape->ConvertToForme(res, nbOriginaux, originaux, true);
//    res->ConvertForcedToMoveTo();
        res->Copy(originaux[0]);
        res->ConvertPositionsToMoveTo(nbToCut, toCut); // cut where you found intersections
        free(toCut);
    } else if ( bop == bool_op_cut ) {
        // il faut appeler pour desallouer PointData (pas vital, mais bon)
        // the Booleen() function did not deallocated the point_data array in theShape, because this
        // function needs it.
        // this function uses the point_data to get the winding number of each path (ie: is a hole or not)
        // for later reconstruction in objects, you also need to extract which path is parent of holes (nesting info)
        theShape->ConvertToFormeNested(res, nbOriginaux, &originaux[0], 1, nbNest, nesting, conts);
    } else {
        theShape->ConvertToForme(res, nbOriginaux, &originaux[0]);
    }

    delete theShape;
    delete theShapeA;
    delete theShapeB;
    delete originaux[0];
    delete originaux[1];

    std::vector<Geom::Path> outres =  Geom::parse_svg_path(res->svg_dump_path());


    delete res;
    return outres;
}


/* Convert from a livarot path to a 2geom PathVector */
Geom::PathVector pathliv_to_pathvector(Path *pathliv){
    std::vector<Geom::Path> outres =  Geom::parse_svg_path(pathliv->svg_dump_path());
    return outres;
}


// boolean operations on the desktop
// take the source paths from the file, do the operation, delete the originals and add the results
void
sp_selected_path_boolop(Inkscape::Selection *selection, SPDesktop *desktop, bool_op bop, const unsigned int verb, const Glib::ustring description)
{
    SPDocument *doc = selection->layers()->getDocument();
    GSList *il = (GSList *) selection->itemList();
    
    // allow union on a single object for the purpose of removing self overlapse (svn log, revision 13334)
    if ( (g_slist_length(il) < 2) && (bop != bool_op_union)) {
        boolop_display_error_message(desktop, _("Select <b>at least 2 paths</b> to perform a boolean operation."));
        return;
    }
    else if ( g_slist_length(il) < 1 ) {
        boolop_display_error_message(desktop, _("Select <b>at least 1 path</b> to perform a boolean union."));
        return;
    }

    g_assert(il != NULL);

    if (g_slist_length(il) > 2) {
        if (bop == bool_op_diff || bop == bool_op_cut || bop == bool_op_slice ) {
            boolop_display_error_message(desktop, _("Select <b>exactly 2 paths</b> to perform difference, division, or path cut."));
            return;
        }
    }

    // reverseOrderForOp marks whether the order of the list is the top->down order
    // it's only used when there are 2 objects, and for operations who need to know the
    // topmost object (differences, cuts)
    bool reverseOrderForOp = false;

    if (bop == bool_op_diff || bop == bool_op_cut || bop == bool_op_slice) {
        // check in the tree to find which element of the selection list is topmost (for 2-operand commands only)
        Inkscape::XML::Node *a = SP_OBJECT(il->data)->getRepr();
        Inkscape::XML::Node *b = SP_OBJECT(il->next->data)->getRepr();

        if (a == NULL || b == NULL) {
            boolop_display_error_message(desktop, _("Unable to determine the <b>z-order</b> of the objects selected for difference, XOR, division, or path cut."));
            return;
        }

        if (Ancetre(a, b)) {
            // a is the parent of b, already in the proper order
        } else if (Ancetre(b, a)) {
            // reverse order
            reverseOrderForOp = true;
        } else {

            // objects are not in parent/child relationship;
            // find their lowest common ancestor
            Inkscape::XML::Node *parent = LCA(a, b);
            if (parent == NULL) {
                boolop_display_error_message(desktop, _("Unable to determine the <b>z-order</b> of the objects selected for difference, XOR, division, or path cut."));
                return;
            }

            // find the children of the LCA that lead from it to the a and b
            Inkscape::XML::Node *as = AncetreFils(a, parent);
            Inkscape::XML::Node *bs = AncetreFils(b, parent);

            // find out which comes first
            for (Inkscape::XML::Node *child = parent->firstChild(); child; child = child->next()) {
                if (child == as) {
                    /* a first, so reverse. */
                    reverseOrderForOp = true;
                    break;
                }
                if (child == bs)
                    break;
            }
        }
    }

    il = g_slist_copy(il);
    g_assert(il != NULL);

    // first check if all the input objects have shapes
    // otherwise bail out
    for (GSList *l = il; l != NULL; l = l->next)
    {
        SPItem *item = SP_ITEM(l->data);
        if (!SP_IS_SHAPE(item) && !SP_IS_TEXT(item) && !SP_IS_FLOWTEXT(item))
        {
            boolop_display_error_message(desktop, _("One of the objects is <b>not a path</b>, cannot perform boolean operation."));
            g_slist_free(il);
            return;
        }
    }

    // extract the livarot Paths from the source objects
    // also get the winding rule specified in the style
    int nbOriginaux = g_slist_length(il);
    std::vector<Path *> originaux(nbOriginaux);
    std::vector<FillRule> origWind(nbOriginaux);
    int curOrig;
    {
        curOrig = 0;
        for (GSList *l = il; l != NULL; l = l->next)
        {
            // apply live path effects prior to performing boolean operation
            if (SP_IS_LPE_ITEM(l->data)) {
                SP_LPE_ITEM(l->data)->removeAllPathEffects(true);
            }

            SPCSSAttr *css = sp_repr_css_attr(reinterpret_cast<SPObject *>(il->data)->getRepr(), "style");
            gchar const *val = sp_repr_css_property(css, "fill-rule", NULL);
            if (val && strcmp(val, "nonzero") == 0) {
                origWind[curOrig]= fill_nonZero;
            } else if (val && strcmp(val, "evenodd") == 0) {
                origWind[curOrig]= fill_oddEven;
            } else {
                origWind[curOrig]= fill_nonZero;
            }

            originaux[curOrig] = Path_for_item((SPItem *) l->data, true, true);
            if (originaux[curOrig] == NULL || originaux[curOrig]->descr_cmd.size() <= 1)
            {
                for (int i = curOrig; i >= 0; i--) delete originaux[i];
                g_slist_free(il);
                return;
            }
            curOrig++;
        }
    }
    // reverse if needed
    // note that the selection list keeps its order
    if ( reverseOrderForOp ) {
        Path* swap=originaux[0];originaux[0]=originaux[1];originaux[1]=swap;
        FillRule swai=origWind[0]; origWind[0]=origWind[1]; origWind[1]=swai;
    }

    // and work
    // some temporary instances, first
    Shape *theShapeA = new Shape;
    Shape *theShapeB = new Shape;
    Shape *theShape = new Shape;
    Path *res = new Path;
    res->SetBackData(false);
    Path::cut_position  *toCut=NULL;
    int                  nbToCut=0;

    if ( bop == bool_op_inters || bop == bool_op_union || bop == bool_op_diff || bop == bool_op_symdiff ) {
        // true boolean op
        // get the polygons of each path, with the winding rule specified, and apply the operation iteratively
        originaux[0]->ConvertWithBackData(0.1);

        originaux[0]->Fill(theShape, 0);

        theShapeA->ConvertToShape(theShape, origWind[0]);

        curOrig = 1;
        for (GSList *l = il->next; l != NULL; l = l->next) {
            originaux[curOrig]->ConvertWithBackData(0.1);

            originaux[curOrig]->Fill(theShape, curOrig);

            theShapeB->ConvertToShape(theShape, origWind[curOrig]);

            /* Due to quantization of the input shape coordinates, we may end up with A or B being empty.
             * If this is a union or symdiff operation, we just use the non-empty shape as the result:
             *   A=0  =>  (0 or B) == B
             *   B=0  =>  (A or 0) == A
             *   A=0  =>  (0 xor B) == B
             *   B=0  =>  (A xor 0) == A
             * If this is an intersection operation, we just use the empty shape as the result:
             *   A=0  =>  (0 and B) == 0 == A
             *   B=0  =>  (A and 0) == 0 == B
             * If this a difference operation, and the upper shape (A) is empty, we keep B.
             * If the lower shape (B) is empty, we still keep B, as it's empty:
             *   A=0  =>  (B - 0) == B
             *   B=0  =>  (0 - A) == 0 == B
             *
             * In any case, the output from this operation is stored in shape A, so we may apply
             * the above rules simply by judicious use of swapping A and B where necessary.
             */
            bool zeroA = theShapeA->numberOfEdges() == 0;
            bool zeroB = theShapeB->numberOfEdges() == 0;
            if (zeroA || zeroB) {
            	// We might need to do a swap. Apply the above rules depending on operation type.
            	bool resultIsB =   ((bop == bool_op_union || bop == bool_op_symdiff) && zeroA)
            		        || ((bop == bool_op_inters) && zeroB)
            			||  (bop == bool_op_diff);
                if (resultIsB) {
                	// Swap A and B to use B as the result
                    Shape *swap = theShapeB;
                    theShapeB = theShapeA;
                    theShapeA = swap;
                }
            } else {
            	// Just do the Boolean operation as usual
                // les elements arrivent en ordre inverse dans la liste
                theShape->Booleen(theShapeB, theShapeA, bop);
                Shape *swap = theShape;
                theShape = theShapeA;
                theShapeA = swap;
            }
            curOrig++;
        }

        {
            Shape *swap = theShape;
            theShape = theShapeA;
            theShapeA = swap;
        }

    } else if ( bop == bool_op_cut ) {
        // cuts= sort of a bastard boolean operation, thus not the axact same modus operandi
        // technically, the cut path is not necessarily a polygon (thus has no winding rule)
        // it is just uncrossed, and cleaned from duplicate edges and points
        // then it's fed to Booleen() which will uncross it against the other path
        // then comes the trick: each edge of the cut path is duplicated (one in each direction),
        // thus making a polygon. the weight of the edges of the cut are all 0, but
        // the Booleen need to invert the ones inside the source polygon (for the subsequent
        // ConvertToForme)

        // the cut path needs to have the highest pathID in the back data
        // that's how the Booleen() function knows it's an edge of the cut

        // FIXME: this gives poor results, the final paths are full of extraneous nodes. Decreasing
        // ConvertWithBackData parameter below simply increases the number of nodes, so for now I
        // left it at 1.0. Investigate replacing this by a combination of difference and
        // intersection of the same two paths. -- bb
        {
            Path* swap=originaux[0];originaux[0]=originaux[1];originaux[1]=swap;
            int   swai=origWind[0];origWind[0]=origWind[1];origWind[1]=(fill_typ)swai;
        }
        originaux[0]->ConvertWithBackData(1.0);

        originaux[0]->Fill(theShape, 0);

        theShapeA->ConvertToShape(theShape, origWind[0]);

        originaux[1]->ConvertWithBackData(1.0);

        if ((originaux[1]->pts.size() == 2) && originaux[1]->pts[0].isMoveTo && !originaux[1]->pts[1].isMoveTo)
            originaux[1]->Fill(theShape, 1,false,true,false); // see LP Bug 177956
        else
            originaux[1]->Fill(theShape, 1,false,false,false); //do not closeIfNeeded

        theShapeB->ConvertToShape(theShape, fill_justDont); // fill_justDont doesn't computes winding numbers

        // les elements arrivent en ordre inverse dans la liste
        theShape->Booleen(theShapeB, theShapeA, bool_op_cut, 1);

    } else if ( bop == bool_op_slice ) {
        // slice is not really a boolean operation
        // you just put the 2 shapes in a single polygon, uncross it
        // the points where the degree is > 2 are intersections
        // just check it's an intersection on the path you want to cut, and keep it
        // the intersections you have found are then fed to ConvertPositionsToMoveTo() which will
        // make new subpath at each one of these positions
        // inversion pour l'opration
        {
            Path* swap=originaux[0];originaux[0]=originaux[1];originaux[1]=swap;
            int   swai=origWind[0];origWind[0]=origWind[1];origWind[1]=(fill_typ)swai;
        }
        originaux[0]->ConvertWithBackData(1.0);

        originaux[0]->Fill(theShapeA, 0,false,false,false); // don't closeIfNeeded

        originaux[1]->ConvertWithBackData(1.0);

        originaux[1]->Fill(theShapeA, 1,true,false,false);// don't closeIfNeeded and just dump in the shape, don't reset it

        theShape->ConvertToShape(theShapeA, fill_justDont);

        if ( theShape->hasBackData() ) {
            // should always be the case, but ya never know
            {
                for (int i = 0; i < theShape->numberOfPoints(); i++) {
                    if ( theShape->getPoint(i).totalDegree() > 2 ) {
                        // possibly an intersection
                        // we need to check that at least one edge from the source path is incident to it
                        // before we declare it's an intersection
                        int cb = theShape->getPoint(i).incidentEdge[FIRST];
                        int   nbOrig=0;
                        int   nbOther=0;
                        int   piece=-1;
                        float t=0.0;
                        while ( cb >= 0 && cb < theShape->numberOfEdges() ) {
                            if ( theShape->ebData[cb].pathID == 0 ) {
                                // the source has an edge incident to the point, get its position on the path
                                piece=theShape->ebData[cb].pieceID;
                                if ( theShape->getEdge(cb).st == i ) {
                                    t=theShape->ebData[cb].tSt;
                                } else {
                                    t=theShape->ebData[cb].tEn;
                                }
                                nbOrig++;
                            }
                            if ( theShape->ebData[cb].pathID == 1 ) nbOther++; // the cut is incident to this point
                            cb=theShape->NextAt(i, cb);
                        }
                        if ( nbOrig > 0 && nbOther > 0 ) {
                            // point incident to both path and cut: an intersection
                            // note that you only keep one position on the source; you could have degenerate
                            // cases where the source crosses itself at this point, and you wouyld miss an intersection
                            toCut=(Path::cut_position*)realloc(toCut, (nbToCut+1)*sizeof(Path::cut_position));
                            toCut[nbToCut].piece=piece;
                            toCut[nbToCut].t=t;
                            nbToCut++;
                        }
                    }
                }
            }
            {
                // i think it's useless now
                int i = theShape->numberOfEdges() - 1;
                for (;i>=0;i--) {
                    if ( theShape->ebData[i].pathID == 1 ) {
                        theShape->SubEdge(i);
                    }
                }
            }

        }
    }

    int*    nesting=NULL;
    int*    conts=NULL;
    int     nbNest=0;
    // pour compenser le swap juste avant
    if ( bop == bool_op_slice ) {
//    theShape->ConvertToForme(res, nbOriginaux, originaux, true);
//    res->ConvertForcedToMoveTo();
        res->Copy(originaux[0]);
        res->ConvertPositionsToMoveTo(nbToCut, toCut); // cut where you found intersections
        free(toCut);
    } else if ( bop == bool_op_cut ) {
        // il faut appeler pour desallouer PointData (pas vital, mais bon)
        // the Booleen() function did not deallocated the point_data array in theShape, because this
        // function needs it.
        // this function uses the point_data to get the winding number of each path (ie: is a hole or not)
        // for later reconstruction in objects, you also need to extract which path is parent of holes (nesting info)
        theShape->ConvertToFormeNested(res, nbOriginaux, &originaux[0], 1, nbNest, nesting, conts);
    } else {
        theShape->ConvertToForme(res, nbOriginaux, &originaux[0]);
    }

    delete theShape;
    delete theShapeA;
    delete theShapeB;
    for (int i = 0; i < nbOriginaux; i++)  delete originaux[i];

    if (res->descr_cmd.size() <= 1)
    {
        // only one command, presumably a moveto: it isn't a path
        for (GSList *l = il; l != NULL; l = l->next)
        {
            SP_OBJECT(l->data)->deleteObject();
        }
        DocumentUndo::done(doc, SP_VERB_NONE, description);
        selection->clear();

        delete res;
        g_slist_free(il);
        return;
    }

    // get the source path object
    SPObject *source;
    if ( bop == bool_op_diff || bop == bool_op_cut || bop == bool_op_slice ) {
        if (reverseOrderForOp) {
             source = SP_OBJECT(il->data);
        } else {
             source = SP_OBJECT(il->next->data);
        }
    } else {
        // find out the bottom object
        GSList *sorted = g_slist_copy((GSList *) selection->reprList());

        sorted = g_slist_sort(sorted, (GCompareFunc) sp_repr_compare_position);

        source = doc->getObjectByRepr((Inkscape::XML::Node *)sorted->data);

        g_slist_free(sorted);
    }

    // adjust style properties that depend on a possible transform in the source object in order
    // to get a correct style attribute for the new path
    SPItem* item_source = SP_ITEM(source);
    Geom::Affine i2doc(item_source->i2doc_affine());
    item_source->adjust_stroke(i2doc.descrim());
    item_source->adjust_pattern(i2doc);
    item_source->adjust_gradient(i2doc);
    item_source->adjust_livepatheffect(i2doc);

    Inkscape::XML::Node *repr_source = source->getRepr();

    // remember important aspects of the source path, to be restored
    gint pos = repr_source->position();
    Inkscape::XML::Node *parent = repr_source->parent();
    gchar const *id = repr_source->attribute("id");
    gchar const *style = repr_source->attribute("style");
    gchar const *mask = repr_source->attribute("mask");
    gchar const *clip_path = repr_source->attribute("clip-path");
    gchar *title = source->title();
    gchar *desc = source->desc();
    // remove source paths
    selection->clear();
    for (GSList *l = il; l != NULL; l = l->next) {
        // if this is the bottommost object,
        if (!strcmp(reinterpret_cast<SPObject *>(l->data)->getRepr()->attribute("id"), id)) {
            // delete it so that its clones don't get alerted; this object will be restored shortly, with the same id
            SP_OBJECT(l->data)->deleteObject(false);
        } else {
            // delete the object for real, so that its clones can take appropriate action
            SP_OBJECT(l->data)->deleteObject();
        }
    }
    g_slist_free(il);

    // premultiply by the inverse of parent's repr
    SPItem *parent_item = SP_ITEM(doc->getObjectByRepr(parent));
    Geom::Affine local (parent_item->i2doc_affine());
    gchar *transform = sp_svg_transform_write(local.inverse());

    // now that we have the result, add it on the canvas
    if ( bop == bool_op_cut || bop == bool_op_slice ) {
        int    nbRP=0;
        Path** resPath;
        if ( bop == bool_op_slice ) {
            // there are moveto's at each intersection, but it's still one unique path
            // so break it down and add each subpath independently
            // we could call break_apart to do this, but while we have the description...
            resPath=res->SubPaths(nbRP, false);
        } else {
            // cut operation is a bit wicked: you need to keep holes
            // that's why you needed the nesting
            // ConvertToFormeNested() dumped all the subpath in a single Path "res", so we need
            // to get the path for each part of the polygon. that's why you need the nesting info:
            // to know in wich subpath to add a subpath
            resPath=res->SubPathsWithNesting(nbRP, true, nbNest, nesting, conts);

            // cleaning
            if ( conts ) free(conts);
            if ( nesting ) free(nesting);
        }

        // add all the pieces resulting from cut or slice
        for (int i=0;i<nbRP;i++) {
            gchar *d = resPath[i]->svg_dump_path();

            Inkscape::XML::Document *xml_doc = doc->getReprDoc();
            Inkscape::XML::Node *repr = xml_doc->createElement("svg:path");
            repr->setAttribute("style", style);
            if (mask)
                repr->setAttribute("mask", mask);
            if (clip_path)
                repr->setAttribute("clip-path", clip_path);

            repr->setAttribute("d", d);
            g_free(d);

            // for slice, remove fill
            if (bop == bool_op_slice) {
                SPCSSAttr *css;

                css = sp_repr_css_attr_new();
                sp_repr_css_set_property(css, "fill", "none");

                sp_repr_css_change(repr, css, "style");

                sp_repr_css_attr_unref(css);
            }

            // we assign the same id on all pieces, but it on adding to document, it will be changed on all except one
            // this means it's basically random which of the pieces inherits the original's id and clones
            // a better algorithm might figure out e.g. the biggest piece
            repr->setAttribute("id", id);

            repr->setAttribute("transform", transform);

            // add the new repr to the parent
            parent->appendChild(repr);

            // move to the saved position
            repr->setPosition(pos > 0 ? pos : 0);

            selection->add(repr);
            Inkscape::GC::release(repr);

            delete resPath[i];
        }
        if ( resPath ) free(resPath);

    } else {
        gchar *d = res->svg_dump_path();

        Inkscape::XML::Document *xml_doc = doc->getReprDoc();
        Inkscape::XML::Node *repr = xml_doc->createElement("svg:path");
        repr->setAttribute("style", style);

        if ( mask )
            repr->setAttribute("mask", mask);

        if ( clip_path )
            repr->setAttribute("clip-path", clip_path);

        repr->setAttribute("d", d);
        g_free(d);

        repr->setAttribute("transform", transform);

        repr->setAttribute("id", id);
        parent->appendChild(repr);
        if (title) {
        	doc->getObjectByRepr(repr)->setTitle(title);
        }            
        if (desc) {
        	doc->getObjectByRepr(repr)->setDesc(desc);
        }
		repr->setPosition(pos > 0 ? pos : 0);

        selection->add(repr);
        Inkscape::GC::release(repr);
    }

    g_free(transform);
    if (title) g_free(title);
    if (desc) g_free(desc);

    if (verb != SP_VERB_NONE) {
        DocumentUndo::done(doc, verb, description);
    }

    delete res;
}

static
void sp_selected_path_outline_add_marker( SPObject *marker_object, Geom::Affine marker_transform,
                                          Geom::Scale stroke_scale, Geom::Affine transform,
                                          Inkscape::XML::Node *g_repr, Inkscape::XML::Document *xml_doc, SPDocument * doc )
{
    SPMarker* marker = SP_MARKER (marker_object);
    SPItem* marker_item = sp_item_first_item_child(marker_object);
    if (!marker_item) {
        return;
    }

    Geom::Affine tr(marker_transform);

    if (marker->markerUnits == SP_MARKER_UNITS_STROKEWIDTH) {
        tr = stroke_scale * tr;
    }

    // total marker transform
    tr = marker_item->transform * marker->c2p * tr * transform;

    if (marker_item->getRepr()) {
        Inkscape::XML::Node *m_repr = marker_item->getRepr()->duplicate(xml_doc);
        g_repr->appendChild(m_repr);
        SPItem *marker_item = (SPItem *) doc->getObjectByRepr(m_repr);
        marker_item->doWriteTransform(m_repr, tr);
    }
}

static
void item_outline_add_marker_child( SPItem const *item, Geom::Affine marker_transform, Geom::PathVector* pathv_in )
{
    Geom::Affine tr(marker_transform);
    tr = item->transform * tr;

    // note: a marker child item can be an item group!
    if (SP_IS_GROUP(item)) {
        // recurse through all childs:
        for (SPObject const *o = item->firstChild() ; o ; o = o->getNext() ) {
            if ( SP_IS_ITEM(o) ) {
                item_outline_add_marker_child(SP_ITEM(o), tr, pathv_in);
            }
        }
    } else {
        Geom::PathVector* marker_pathv = item_outline(item);

        if (marker_pathv) {
            for (unsigned int j=0; j < marker_pathv->size(); j++) {
                pathv_in->push_back((*marker_pathv)[j] * tr);
            }
            delete marker_pathv;
        }
    }
}

static
void item_outline_add_marker( SPObject const *marker_object, Geom::Affine marker_transform,
                              Geom::Scale stroke_scale, Geom::PathVector* pathv_in )
{
    SPMarker const * marker = SP_MARKER(marker_object);

    Geom::Affine tr(marker_transform);
    if (marker->markerUnits == SP_MARKER_UNITS_STROKEWIDTH) {
        tr = stroke_scale * tr;
    }
    // total marker transform
    tr = marker->c2p * tr;

    SPItem const * marker_item = sp_item_first_item_child(marker_object); // why only consider the first item? can a marker only consist of a single item (that may be a group)?
    if (marker_item) {
        item_outline_add_marker_child(marker_item, tr, pathv_in);
    }
}

/**
 *  Returns a pathvector that is the outline of the stroked item, with markers.
 *  item must be SPShape or SPText.
 */
Geom::PathVector* item_outline(SPItem const *item, bool bbox_only)
{
    Geom::PathVector *ret_pathv = NULL;

    if (!SP_IS_SHAPE(item) && !SP_IS_TEXT(item)) {
        return ret_pathv;
    }

    // no stroke: no outline
    if (!item->style || item->style->stroke.noneSet) {
        return ret_pathv;
    }

    SPCurve *curve = NULL;
    if (SP_IS_SHAPE(item)) {
        curve = SP_SHAPE(item)->getCurve();
    } else if (SP_IS_TEXT(item)) {
        curve = SP_TEXT(item)->getNormalizedBpath();
    }
    if (curve == NULL) {
        return ret_pathv;
    }

    if (curve->get_pathvector().empty()) {
        return ret_pathv;
    }

    // remember old stroke style, to be set on fill
    SPStyle *i_style = item->style;

    Geom::Affine const transform(item->transform);
    float const scale = transform.descrim();

    float o_width = i_style->stroke_width.computed;
    if (o_width < Geom::EPSILON) {
        // This may result in rounding errors for very small stroke widths (happens e.g. when user unit is large).
        // See bug lp:1244861
        o_width = Geom::EPSILON;
    }
    float o_miter = i_style->stroke_miterlimit.value * o_width;

    JoinType o_join;
    ButtType o_butt;
    {
        switch (i_style->stroke_linejoin.computed) {
            case SP_STROKE_LINEJOIN_MITER:
                o_join = join_pointy;
                break;
            case SP_STROKE_LINEJOIN_ROUND:
                o_join = join_round;
                break;
            default:
                o_join = join_straight;
                break;
        }

        switch (i_style->stroke_linecap.computed) {
            case SP_STROKE_LINECAP_SQUARE:
                o_butt = butt_square;
                break;
            case SP_STROKE_LINECAP_ROUND:
                o_butt = butt_round;
                break;
            default:
                o_butt = butt_straight;
                break;
        }
    }

    // Livarot's outline of arcs is broken. So convert the path to linear and cubics only, for which the outline is created correctly.
    Geom::PathVector pathv = pathv_to_linear_and_cubic_beziers( curve->get_pathvector() );

    Path *orig = new Path;
    orig->LoadPathVector(pathv);

    Path *res = new Path;
    res->SetBackData(false);

    if (!i_style->stroke_dasharray.values.empty()) {
        // For dashed strokes, use Stroke method, because Outline can't do dashes
        // However Stroke adds lots of extra nodes _or_ makes the path crooked, so consider this a temporary workaround

        orig->ConvertWithBackData(0.1);

        orig->DashPolylineFromStyle(i_style, scale, 0);

        Shape* theShape = new Shape;
        orig->Stroke(theShape, false, 0.5*o_width, o_join, o_butt,
                     0.5 * o_miter);
        orig->Outline(res, 0.5 * o_width, o_join, o_butt, 0.5 * o_miter);

        if (!bbox_only) {
            Shape *theRes = new Shape;
            theRes->ConvertToShape(theShape, fill_positive);

            Path *originaux[1];
            originaux[0] = res;
            theRes->ConvertToForme(orig, 1, originaux);
            res->Coalesce(5.0);
            delete theRes;
        }
        delete theShape;
    } else {
        orig->Outline(res, 0.5 * o_width, o_join, o_butt, 0.5 * o_miter);

        if (!bbox_only) {
            orig->Coalesce(0.5 * o_width);
            Shape *theShape = new Shape;
            Shape *theRes = new Shape;

            res->ConvertWithBackData(1.0);
            res->Fill(theShape, 0);
            theRes->ConvertToShape(theShape, fill_positive);

            Path *originaux[1];
            originaux[0] = res;
            theRes->ConvertToForme(orig, 1, originaux);

            delete theShape;
            delete theRes;
        }
    }

    if (orig->descr_cmd.size() <= 1) {
        // ca a merd, ou bien le resultat est vide
        delete res;
        delete orig;
        curve->unref();
        return ret_pathv;
    }


    if (res->descr_cmd.size() > 1) { // if there's 0 or 1 node left, drop this path altogether
        ret_pathv = bbox_only ? res->MakePathVector() : orig->MakePathVector();

        if (SP_IS_SHAPE(item) && SP_SHAPE(item)->hasMarkers() && !bbox_only) {
            SPShape *shape = SP_SHAPE(item);

            Geom::PathVector const & pathv = curve->get_pathvector();

            // START marker
            for (int i = 0; i < 2; i++) {  // SP_MARKER_LOC and SP_MARKER_LOC_START
                if ( SPObject *marker_obj = shape->_marker[i] ) {
                    Geom::Affine const m (sp_shape_marker_get_transform_at_start(pathv.front().front()));
                    item_outline_add_marker( marker_obj, m,
                                             Geom::Scale(i_style->stroke_width.computed),
                                             ret_pathv );
                }
            }
            // MID marker
            for (int i = 0; i < 3; i += 2) {  // SP_MARKER_LOC and SP_MARKER_LOC_MID
                SPObject *midmarker_obj = shape->_marker[i];
                if (!midmarker_obj) continue;
                for(Geom::PathVector::const_iterator path_it = pathv.begin(); path_it != pathv.end(); ++path_it) {
                    // START position
                    if ( path_it != pathv.begin() 
                         && ! ((path_it == (pathv.end()-1)) && (path_it->size_default() == 0)) ) // if this is the last path and it is a moveto-only, there is no mid marker there
                    {
                        Geom::Affine const m (sp_shape_marker_get_transform_at_start(path_it->front()));
                        item_outline_add_marker( midmarker_obj, m,
                                                 Geom::Scale(i_style->stroke_width.computed),
                                                 ret_pathv );
                    }
                    // MID position
                   if (path_it->size_default() > 1) {
                        Geom::Path::const_iterator curve_it1 = path_it->begin();      // incoming curve
                        Geom::Path::const_iterator curve_it2 = ++(path_it->begin());  // outgoing curve
                        while (curve_it2 != path_it->end_default())
                        {
                            /* Put marker between curve_it1 and curve_it2.
                             * Loop to end_default (so including closing segment), because when a path is closed,
                             * there should be a midpoint marker between last segment and closing straight line segment
                             */
                            Geom::Affine const m (sp_shape_marker_get_transform(*curve_it1, *curve_it2));
                            item_outline_add_marker( midmarker_obj, m,
                                                     Geom::Scale(i_style->stroke_width.computed),
                                                     ret_pathv);

                            ++curve_it1;
                            ++curve_it2;
                        }
                    }
                    // END position
                    if ( path_it != (pathv.end()-1) && !path_it->empty()) {
                        Geom::Curve const &lastcurve = path_it->back_default();
                        Geom::Affine const m = sp_shape_marker_get_transform_at_end(lastcurve);
                        item_outline_add_marker( midmarker_obj, m,
                                                 Geom::Scale(i_style->stroke_width.computed),
                                                 ret_pathv );
                    }
                }
            }
            // END marker
            for (int i = 0; i < 4; i += 3) {  // SP_MARKER_LOC and SP_MARKER_LOC_END
                if ( SPObject *marker_obj = shape->_marker[i] ) {
                    /* Get reference to last curve in the path.
                     * For moveto-only path, this returns the "closing line segment". */
                    Geom::Path const &path_last = pathv.back();
                    unsigned int index = path_last.size_default();
                    if (index > 0) {
                        index--;
                    }
                    Geom::Curve const &lastcurve = path_last[index];

                    Geom::Affine const m = sp_shape_marker_get_transform_at_end(lastcurve);
                    item_outline_add_marker( marker_obj, m,
                                             Geom::Scale(i_style->stroke_width.computed),
                                             ret_pathv );
                }
            }
        }

        curve->unref();
    }

    delete res;
    delete orig;

    return ret_pathv;
}

void
sp_selected_path_outline(SPDesktop *desktop)
{
    Inkscape::Selection *selection = sp_desktop_selection(desktop);

    if (selection->isEmpty()) {
        desktop->messageStack()->flash(Inkscape::WARNING_MESSAGE, _("Select <b>stroked path(s)</b> to convert stroke to path."));
        return;
    }

    bool did = false;

    for (GSList *items = g_slist_copy((GSList *) selection->itemList());
         items != NULL;
         items = items->next) {

        SPItem *item = SP_ITEM(items->data);

        if (!SP_IS_SHAPE(item) && !SP_IS_TEXT(item))
            continue;

        SPCurve *curve = NULL;
        if (SP_IS_SHAPE(item)) {
            curve = SP_SHAPE(item)->getCurve();
            if (curve == NULL)
                continue;
        }
        if (SP_IS_TEXT(item)) {
            curve = SP_TEXT(item)->getNormalizedBpath();
            if (curve == NULL)
                continue;
        }

        g_assert(curve != NULL);

        if (curve->get_pathvector().empty()) {
            continue;
        }

        // pas de stroke pas de chocolat
        if (!item->style || item->style->stroke.noneSet) {
            curve->unref();
            continue;
        }

        // remember old stroke style, to be set on fill
        SPStyle *i_style = item->style;
        SPCSSAttr *ncss = 0;
        {
            ncss = sp_css_attr_from_style(i_style, SP_STYLE_FLAG_ALWAYS);
            gchar const *s_val = sp_repr_css_property(ncss, "stroke", NULL);
            gchar const *s_opac = sp_repr_css_property(ncss, "stroke-opacity", NULL);

            sp_repr_css_set_property(ncss, "stroke", "none");
            sp_repr_css_set_property(ncss, "stroke-opacity", "1.0");
            sp_repr_css_set_property(ncss, "fill", s_val);
            if ( s_opac ) {
                sp_repr_css_set_property(ncss, "fill-opacity", s_opac);
            } else {
                sp_repr_css_set_property(ncss, "fill-opacity", "1.0");
            }
            sp_repr_css_unset_property(ncss, "marker-start");
            sp_repr_css_unset_property(ncss, "marker-mid");
            sp_repr_css_unset_property(ncss, "marker-end");
        }

        Geom::Affine const transform(item->transform);
        float const scale = transform.descrim();
        gchar const *mask = item->getRepr()->attribute("mask");
        gchar const *clip_path = item->getRepr()->attribute("clip-path");

        float o_width, o_miter;
        JoinType o_join;
        ButtType o_butt;

        {
            int jointype, captype;

            jointype = i_style->stroke_linejoin.computed;
            captype = i_style->stroke_linecap.computed;
            o_width = i_style->stroke_width.computed;

            switch (jointype) {
                case SP_STROKE_LINEJOIN_MITER:
                    o_join = join_pointy;
                    break;
                case SP_STROKE_LINEJOIN_ROUND:
                    o_join = join_round;
                    break;
                default:
                    o_join = join_straight;
                    break;
            }

            switch (captype) {
                case SP_STROKE_LINECAP_SQUARE:
                    o_butt = butt_square;
                    break;
                case SP_STROKE_LINECAP_ROUND:
                    o_butt = butt_round;
                    break;
                default:
                    o_butt = butt_straight;
                    break;
            }

            if (o_width < 0.032)
                o_width = 0.032;
            o_miter = i_style->stroke_miterlimit.value * o_width;
        }

        SPCurve *curvetemp = curve_for_item(item);
        if (curvetemp == NULL) {
            curve->unref();
            continue;
        }
        // Livarot's outline of arcs is broken. So convert the path to linear and cubics only, for which the outline is created correctly.
        Geom::PathVector pathv = pathv_to_linear_and_cubic_beziers( curvetemp->get_pathvector() );
        curvetemp->unref();

        Path *orig = new Path;
        orig->LoadPathVector(pathv);

        Path *res = new Path;
        res->SetBackData(false);

        if (!i_style->stroke_dasharray.values.empty()) {
            // For dashed strokes, use Stroke method, because Outline can't do dashes
            // However Stroke adds lots of extra nodes _or_ makes the path crooked, so consider this a temporary workaround

            orig->ConvertWithBackData(0.1);

            orig->DashPolylineFromStyle(i_style, scale, 0);

            Shape* theShape = new Shape;
            orig->Stroke(theShape, false, 0.5*o_width, o_join, o_butt,
                         0.5 * o_miter);
            orig->Outline(res, 0.5 * o_width, o_join, o_butt, 0.5 * o_miter);

            Shape *theRes = new Shape;

            theRes->ConvertToShape(theShape, fill_positive);

            Path *originaux[1];
            originaux[0] = res;
            theRes->ConvertToForme(orig, 1, originaux);

            res->Coalesce(5.0);

            delete theShape;
            delete theRes;

        } else {

            orig->Outline(res, 0.5 * o_width, o_join, o_butt, 0.5 * o_miter);

            orig->Coalesce(0.5 * o_width);

            Shape *theShape = new Shape;
            Shape *theRes = new Shape;

            res->ConvertWithBackData(1.0);
            res->Fill(theShape, 0);
            theRes->ConvertToShape(theShape, fill_positive);

            Path *originaux[1];
            originaux[0] = res;
            theRes->ConvertToForme(orig, 1, originaux);

            delete theShape;
            delete theRes;
        }

        if (orig->descr_cmd.size() <= 1) {
            // ca a merd, ou bien le resultat est vide
            delete res;
            delete orig;
            continue;
        }

        did = true;

        // remember the position of the item
        gint pos = item->getRepr()->position();
        // remember parent
        Inkscape::XML::Node *parent = item->getRepr()->parent();
        // remember id
        char const *id = item->getRepr()->attribute("id");
        // remember title
        gchar *title = item->title();
        // remember description
        gchar *desc = item->desc();
        // remember highlight color
        guint32 highlight_color = 0;
        if (item->isHighlightSet())
            highlight_color = item->highlight_color();
        
        if (res->descr_cmd.size() > 1) { // if there's 0 or 1 node left, drop this path altogether

            SPDocument * doc = sp_desktop_document(desktop);
            Inkscape::XML::Document *xml_doc = doc->getReprDoc();
            Inkscape::XML::Node *repr = xml_doc->createElement("svg:path");

            // restore old style, but set old stroke style on fill
            sp_repr_css_change(repr, ncss, "style");

            sp_repr_css_attr_unref(ncss);

            gchar *str = orig->svg_dump_path();
            repr->setAttribute("d", str);
            g_free(str);

            if (mask)
                repr->setAttribute("mask", mask);
            if (clip_path)
                repr->setAttribute("clip-path", clip_path);

            if (SP_IS_SHAPE(item) && SP_SHAPE(item)->hasMarkers ()) {

                Inkscape::XML::Document *xml_doc = doc->getReprDoc();
                Inkscape::XML::Node *g_repr = xml_doc->createElement("svg:g");

                // add the group to the parent
                parent->appendChild(g_repr);
                // move to the saved position
                g_repr->setPosition(pos > 0 ? pos : 0);

                g_repr->appendChild(repr);
                // restore title, description, id, transform
                repr->setAttribute("id", id);
                SPItem *newitem = (SPItem *) doc->getObjectByRepr(repr);
                newitem->doWriteTransform(repr, transform);
                if (title) {
                	newitem->setTitle(title);
                }
                if (desc) {
                	newitem->setDesc(desc);
                }
                if (highlight_color && newitem) {
                        newitem->setHighlightColor( highlight_color );
                }
                
                SPShape *shape = SP_SHAPE(item);

                Geom::PathVector const & pathv = curve->get_pathvector();

                // START marker
                for (int i = 0; i < 2; i++) {  // SP_MARKER_LOC and SP_MARKER_LOC_START
                    if ( SPObject *marker_obj = shape->_marker[i] ) {
                        Geom::Affine const m (sp_shape_marker_get_transform_at_start(pathv.front().front()));
                        sp_selected_path_outline_add_marker( marker_obj, m,
                                                             Geom::Scale(i_style->stroke_width.computed), transform,
                                                             g_repr, xml_doc, doc );
                    }
                }
                // MID marker
                for (int i = 0; i < 3; i += 2) {  // SP_MARKER_LOC and SP_MARKER_LOC_MID
                    SPObject *midmarker_obj = shape->_marker[i];
                    if (!midmarker_obj) continue;
                    for(Geom::PathVector::const_iterator path_it = pathv.begin(); path_it != pathv.end(); ++path_it) {
                        // START position
                        if ( path_it != pathv.begin() 
                             && ! ((path_it == (pathv.end()-1)) && (path_it->size_default() == 0)) ) // if this is the last path and it is a moveto-only, there is no mid marker there
                        {
                            Geom::Affine const m (sp_shape_marker_get_transform_at_start(path_it->front()));
                            sp_selected_path_outline_add_marker( midmarker_obj, m,
                                                                 Geom::Scale(i_style->stroke_width.computed), transform,
                                                                 g_repr, xml_doc, doc );
                        }
                        // MID position
                       if (path_it->size_default() > 1) {
                            Geom::Path::const_iterator curve_it1 = path_it->begin();      // incoming curve
                            Geom::Path::const_iterator curve_it2 = ++(path_it->begin());  // outgoing curve
                            while (curve_it2 != path_it->end_default())
                            {
                                /* Put marker between curve_it1 and curve_it2.
                                 * Loop to end_default (so including closing segment), because when a path is closed,
                                 * there should be a midpoint marker between last segment and closing straight line segment
                                 */
                                Geom::Affine const m (sp_shape_marker_get_transform(*curve_it1, *curve_it2));
                                sp_selected_path_outline_add_marker(midmarker_obj, m,
                                                                    Geom::Scale(i_style->stroke_width.computed), transform,
                                                                    g_repr, xml_doc, doc);

                                ++curve_it1;
                                ++curve_it2;
                            }
                        }
                        // END position
                        if ( path_it != (pathv.end()-1) && !path_it->empty()) {
                            Geom::Curve const &lastcurve = path_it->back_default();
                            Geom::Affine const m = sp_shape_marker_get_transform_at_end(lastcurve);
                            sp_selected_path_outline_add_marker( midmarker_obj, m,
                                                                 Geom::Scale(i_style->stroke_width.computed), transform,
                                                                 g_repr, xml_doc, doc );
                        }
                    }
                }
                // END marker
                for (int i = 0; i < 4; i += 3) {  // SP_MARKER_LOC and SP_MARKER_LOC_END
                    if ( SPObject *marker_obj = shape->_marker[i] ) {
                        /* Get reference to last curve in the path.
                         * For moveto-only path, this returns the "closing line segment". */
                        Geom::Path const &path_last = pathv.back();
                        unsigned int index = path_last.size_default();
                        if (index > 0) {
                            index--;
                        }
                        Geom::Curve const &lastcurve = path_last[index];

                        Geom::Affine const m = sp_shape_marker_get_transform_at_end(lastcurve);
                        sp_selected_path_outline_add_marker( marker_obj, m,
                                                             Geom::Scale(i_style->stroke_width.computed), transform,
                                                             g_repr, xml_doc, doc );
                    }
                }
<<<<<<< HEAD
                //bug 1290573: completely destroy the old object first to prevent
                //an ID clash, which has issues on undo
=======
                //bug lp:1290573 : completely destroy the old object first
>>>>>>> d4c92eb1
                curve->unref();
                selection->remove(item);
                item->deleteObject(false);

                selection->add(g_repr);

                Inkscape::GC::release(g_repr);

            } else
            {
<<<<<<< HEAD
                //bug 1290573: completely destroy the old object first to prevent
                //an ID clash, which has issues on undo
=======
                //lp:1290573
>>>>>>> d4c92eb1
                curve->unref();
                selection->remove(item);
                item->deleteObject(false);

                // add the new repr to the parent
                parent->appendChild(repr);

                // move to the saved position
                repr->setPosition(pos > 0 ? pos : 0);

                // restore title, description, id, transform
                repr->setAttribute("id", id);

                SPItem *newitem = (SPItem *) sp_desktop_document(desktop)->getObjectByRepr(repr);
                newitem->doWriteTransform(repr, transform);
                if (title) {
                	newitem->setTitle(title);
                }
                if (desc) {
                	newitem->setDesc(desc);
                }
                if (highlight_color && newitem) {
                        newitem->setHighlightColor( highlight_color );
                }
                
                selection->add(repr);

            }

            Inkscape::GC::release(repr);

        }
        if (title) {
            g_free(title);
            title = 0;
        }
        if (desc) {
            g_free(desc);
            desc = 0;
        }

        delete res;
        delete orig;
    }

    if (did) {
        DocumentUndo::done(sp_desktop_document(desktop), SP_VERB_SELECTION_OUTLINE, 
                           _("Convert stroke to path"));
    } else {
        // TRANSLATORS: "to outline" means "to convert stroke to path"
        desktop->messageStack()->flash(Inkscape::ERROR_MESSAGE, _("<b>No stroked paths</b> in the selection."));
        return;
    }
}


void
sp_selected_path_offset(SPDesktop *desktop)
{
    Inkscape::Preferences *prefs = Inkscape::Preferences::get();
    double prefOffset = prefs->getDouble("/options/defaultoffsetwidth/value", 1.0, "px");

    sp_selected_path_do_offset(desktop, true, prefOffset);
}
void
sp_selected_path_inset(SPDesktop *desktop)
{
    Inkscape::Preferences *prefs = Inkscape::Preferences::get();
    double prefOffset = prefs->getDouble("/options/defaultoffsetwidth/value", 1.0, "px");

    sp_selected_path_do_offset(desktop, false, prefOffset);
}

void
sp_selected_path_offset_screen(SPDesktop *desktop, double pixels)
{
    sp_selected_path_do_offset(desktop, true,  pixels / desktop->current_zoom());
}

void
sp_selected_path_inset_screen(SPDesktop *desktop, double pixels)
{
    sp_selected_path_do_offset(desktop, false,  pixels / desktop->current_zoom());
}


void sp_selected_path_create_offset_object_zero(SPDesktop *desktop)
{
    sp_selected_path_create_offset_object(desktop, 0, false);
}

void sp_selected_path_create_offset(SPDesktop *desktop)
{
    sp_selected_path_create_offset_object(desktop, 1, false);
}
void sp_selected_path_create_inset(SPDesktop *desktop)
{
    sp_selected_path_create_offset_object(desktop, -1, false);
}

void sp_selected_path_create_updating_offset_object_zero(SPDesktop *desktop)
{
    sp_selected_path_create_offset_object(desktop, 0, true);
}

void sp_selected_path_create_updating_offset(SPDesktop *desktop)
{
    sp_selected_path_create_offset_object(desktop, 1, true);
}
void sp_selected_path_create_updating_inset(SPDesktop *desktop)
{
    sp_selected_path_create_offset_object(desktop, -1, true);
}

void sp_selected_path_create_offset_object(SPDesktop *desktop, int expand, bool updating)
{
    SPCurve *curve = NULL;
    Inkscape::Selection *selection = sp_desktop_selection(desktop);
    SPItem *item = selection->singleItem();

    if (item == NULL || ( !SP_IS_SHAPE(item) && !SP_IS_TEXT(item) ) ) {
        desktop->messageStack()->flash(Inkscape::ERROR_MESSAGE, _("Selected object is <b>not a path</b>, cannot inset/outset."));
        return;
    }
    else if (SP_IS_SHAPE(item))
    {
        curve = SP_SHAPE(item)->getCurve();
    }
    else // Item must be SP_TEXT
    {
        curve = SP_TEXT(item)->getNormalizedBpath();
    }
        
    if (curve == NULL) {
        return;
    }

    Geom::Affine const transform(item->transform);

    item->doWriteTransform(item->getRepr(), Geom::identity());

    //XML Tree being used directly here while it shouldn't be...
    gchar *style = g_strdup(item->getRepr()->attribute("style"));

    // remember the position of the item
    gint pos = item->getRepr()->position();

    // remember parent
    Inkscape::XML::Node *parent = item->getRepr()->parent();

    float o_width = 0;
    {
        {
            Inkscape::Preferences *prefs = Inkscape::Preferences::get();
            o_width = prefs->getDouble("/options/defaultoffsetwidth/value", 1.0, "px");
        }

        if (o_width < 0.01){
            o_width = 0.01;
        }
    }

    Path *orig = Path_for_item(item, true, false);
    if (orig == NULL)
    {
        g_free(style);
        curve->unref();
        return;
    }

    Path *res = new Path;
    res->SetBackData(false);

    {
        Shape *theShape = new Shape;
        Shape *theRes = new Shape;

        orig->ConvertWithBackData(1.0);
        orig->Fill(theShape, 0);

        SPCSSAttr *css = sp_repr_css_attr(item->getRepr(), "style");
        gchar const *val = sp_repr_css_property(css, "fill-rule", NULL);
        if (val && strcmp(val, "nonzero") == 0)
        {
            theRes->ConvertToShape(theShape, fill_nonZero);
        }
        else if (val && strcmp(val, "evenodd") == 0)
        {
            theRes->ConvertToShape(theShape, fill_oddEven);
        }
        else
        {
            theRes->ConvertToShape(theShape, fill_nonZero);
        }

        Path *originaux[1];
        originaux[0] = orig;
        theRes->ConvertToForme(res, 1, originaux);

        delete theShape;
        delete theRes;
    }

    curve->unref();

    if (res->descr_cmd.size() <= 1)
    {
        // pas vraiment de points sur le resultat
        // donc il ne reste rien
        DocumentUndo::done(sp_desktop_document(desktop), 
                           (updating ? SP_VERB_SELECTION_LINKED_OFFSET 
                            : SP_VERB_SELECTION_DYNAMIC_OFFSET),
                           (updating ? _("Create linked offset")
                            : _("Create dynamic offset")));
        selection->clear();

        delete res;
        delete orig;
        g_free(style);
        return;
    }

    {
        Inkscape::XML::Document *xml_doc = desktop->doc()->getReprDoc();
        Inkscape::XML::Node *repr = xml_doc->createElement("svg:path");
        repr->setAttribute("sodipodi:type", "inkscape:offset");
        sp_repr_set_svg_double(repr, "inkscape:radius", ( expand > 0
                                                          ? o_width
                                                          : expand < 0
                                                          ? -o_width
                                                          : 0 ));

        gchar *str = res->svg_dump_path();
        repr->setAttribute("inkscape:original", str);
        g_free(str);
        str = 0;

        if ( updating ) {

			//XML Tree being used directly here while it shouldn't be
            item->doWriteTransform(item->getRepr(), transform);
            char const *id = item->getRepr()->attribute("id");
            char const *uri = g_strdup_printf("#%s", id);
            repr->setAttribute("xlink:href", uri);
            g_free((void *) uri);
        } else {
            repr->setAttribute("inkscape:href", NULL);
        }

        repr->setAttribute("style", style);

        // add the new repr to the parent
        parent->appendChild(repr);

        // move to the saved position
        repr->setPosition(pos > 0 ? pos : 0);

        SPItem *nitem = reinterpret_cast<SPItem *>(sp_desktop_document(desktop)->getObjectByRepr(repr));

        if ( !updating ) {
            // delete original, apply the transform to the offset
            item->deleteObject(false);
            nitem->doWriteTransform(repr, transform);
        }

        // The object just created from a temporary repr is only a seed.
        // We need to invoke its write which will update its real repr (in particular adding d=)
        nitem->updateRepr();

        Inkscape::GC::release(repr);

        selection->set(nitem);
    }

    DocumentUndo::done(sp_desktop_document(desktop), 
                       (updating ? SP_VERB_SELECTION_LINKED_OFFSET 
                        : SP_VERB_SELECTION_DYNAMIC_OFFSET),
                       (updating ? _("Create linked offset")
                        : _("Create dynamic offset")));

    delete res;
    delete orig;

    g_free(style);
}












void
sp_selected_path_do_offset(SPDesktop *desktop, bool expand, double prefOffset)
{
    Inkscape::Selection *selection = sp_desktop_selection(desktop);

    if (selection->isEmpty()) {
        desktop->messageStack()->flash(Inkscape::WARNING_MESSAGE, _("Select <b>path(s)</b> to inset/outset."));
        return;
    }

    bool did = false;

    for (GSList *items = g_slist_copy((GSList *) selection->itemList());
         items != NULL;
         items = items->next) {

        SPItem *item = SP_ITEM(items->data);
        SPCurve *curve = NULL;

        if (!SP_IS_SHAPE(item) && !SP_IS_TEXT(item))
            continue;
        else if (SP_IS_SHAPE(item)) {
            curve = SP_SHAPE(item)->getCurve();
        }
        else { // Item must be SP_TEXT
            curve = SP_TEXT(item)->getNormalizedBpath();
        }

        if (curve == NULL)
            continue;

        Geom::Affine const transform(item->transform);

        item->doWriteTransform(item->getRepr(), Geom::identity());

        gchar *style = g_strdup(item->getRepr()->attribute("style"));

        float o_width = 0;
        float o_miter = 0;
        JoinType o_join = join_straight;
        //ButtType o_butt = butt_straight;

        {
            SPStyle *i_style = item->style;
            int jointype = i_style->stroke_linejoin.value;

            switch (jointype) {
                case SP_STROKE_LINEJOIN_MITER:
                    o_join = join_pointy;
                    break;
                case SP_STROKE_LINEJOIN_ROUND:
                    o_join = join_round;
                    break;
                default:
                    o_join = join_straight;
                    break;
            }

            o_width = prefOffset;

            if (o_width < 0.1)
                o_width = 0.1;
            o_miter = i_style->stroke_miterlimit.value * o_width;
        }

        Path *orig = Path_for_item(item, false);
        if (orig == NULL) {
            g_free(style);
            curve->unref();
            continue;
        }

        Path *res = new Path;
        res->SetBackData(false);

        {
            Shape *theShape = new Shape;
            Shape *theRes = new Shape;

            orig->ConvertWithBackData(0.03);
            orig->Fill(theShape, 0);

            SPCSSAttr *css = sp_repr_css_attr(item->getRepr(), "style");
            gchar const *val = sp_repr_css_property(css, "fill-rule", NULL);
            if (val && strcmp(val, "nonzero") == 0)
            {
                theRes->ConvertToShape(theShape, fill_nonZero);
            }
            else if (val && strcmp(val, "evenodd") == 0)
            {
                theRes->ConvertToShape(theShape, fill_oddEven);
            }
            else
            {
                theRes->ConvertToShape(theShape, fill_nonZero);
            }

            // et maintenant: offset
            // methode inexacte
/*			Path *originaux[1];
			originaux[0] = orig;
			theRes->ConvertToForme(res, 1, originaux);

			if (expand) {
                        res->OutsideOutline(orig, 0.5 * o_width, o_join, o_butt, o_miter);
			} else {
                        res->OutsideOutline(orig, -0.5 * o_width, o_join, o_butt, o_miter);
			}

			orig->ConvertWithBackData(1.0);
			orig->Fill(theShape, 0);
			theRes->ConvertToShape(theShape, fill_positive);
			originaux[0] = orig;
			theRes->ConvertToForme(res, 1, originaux);

			if (o_width >= 0.5) {
                        //     res->Coalesce(1.0);
                        res->ConvertEvenLines(1.0);
                        res->Simplify(1.0);
			} else {
                        //      res->Coalesce(o_width);
                        res->ConvertEvenLines(1.0*o_width);
                        res->Simplify(1.0 * o_width);
			}    */
            // methode par makeoffset

            if (expand)
            {
                theShape->MakeOffset(theRes, o_width, o_join, o_miter);
            }
            else
            {
                theShape->MakeOffset(theRes, -o_width, o_join, o_miter);
            }
            theRes->ConvertToShape(theShape, fill_positive);

            res->Reset();
            theRes->ConvertToForme(res);

            if (o_width >= 1.0)
            {
                res->ConvertEvenLines(1.0);
                res->Simplify(1.0);
            }
            else
            {
                res->ConvertEvenLines(1.0*o_width);
                res->Simplify(1.0 * o_width);
            }

            delete theShape;
            delete theRes;
        }

        did = true;

        curve->unref();
        // remember the position of the item
        gint pos = item->getRepr()->position();
        // remember parent
        Inkscape::XML::Node *parent = item->getRepr()->parent();
        // remember id
        char const *id = item->getRepr()->attribute("id");

        selection->remove(item);
        item->deleteObject(false);

        if (res->descr_cmd.size() > 1) { // if there's 0 or 1 node left, drop this path altogether
            Inkscape::XML::Document *xml_doc = desktop->doc()->getReprDoc();
            Inkscape::XML::Node *repr = xml_doc->createElement("svg:path");

            repr->setAttribute("style", style);

            gchar *str = res->svg_dump_path();
            repr->setAttribute("d", str);
            g_free(str);

            // add the new repr to the parent
            parent->appendChild(repr);

            // move to the saved position
            repr->setPosition(pos > 0 ? pos : 0);

            SPItem *newitem = (SPItem *) sp_desktop_document(desktop)->getObjectByRepr(repr);

            // reapply the transform
            newitem->doWriteTransform(repr, transform);

            repr->setAttribute("id", id);

            selection->add(repr);

            Inkscape::GC::release(repr);
        }

        delete orig;
        delete res;
    }

    if (did) {
        DocumentUndo::done(sp_desktop_document(desktop), 
                           (expand ? SP_VERB_SELECTION_OFFSET : SP_VERB_SELECTION_INSET),
                           (expand ? _("Outset path") : _("Inset path")));
    } else {
        desktop->messageStack()->flash(Inkscape::ERROR_MESSAGE, _("<b>No paths</b> to inset/outset in the selection."));
        return;
    }
}


static bool
sp_selected_path_simplify_items(SPDesktop *desktop,
                                Inkscape::Selection *selection, GSList *items,
                                float threshold,  bool justCoalesce,
                                float angleLimit, bool breakableAngles,
                                bool modifySelection);


//return true if we changed something, else false
static bool
sp_selected_path_simplify_item(SPDesktop *desktop,
                 Inkscape::Selection *selection, SPItem *item,
                 float threshold,  bool justCoalesce,
                 float angleLimit, bool breakableAngles,
                 gdouble size,     bool modifySelection)
{
    if (!(SP_IS_GROUP(item) || SP_IS_SHAPE(item) || SP_IS_TEXT(item)))
        return false;

    //If this is a group, do the children instead
    if (SP_IS_GROUP(item)) {
        GSList *items = sp_item_group_item_list(SP_GROUP(item));
        
        return sp_selected_path_simplify_items(desktop, selection, items,
                                               threshold, justCoalesce,
                                               angleLimit, breakableAngles,
                                               false);
    }

    // get path to simplify (note that the path *before* LPE calculation is needed)
    Path *orig = Path_for_item_before_LPE(item, false);
    if (orig == NULL) {
        return false;
    }

    // correct virtual size by full transform (bug #166937)
    size /= item->i2doc_affine().descrim();

    // save the transform, to re-apply it after simplification
    Geom::Affine const transform(item->transform);

    /*
       reset the transform, effectively transforming the item by transform.inverse();
       this is necessary so that the item is transformed twice back and forth,
       allowing all compensations to cancel out regardless of the preferences
    */
    item->doWriteTransform(item->getRepr(), Geom::identity());

    gchar *style = g_strdup(item->getRepr()->attribute("style"));
    gchar *mask = g_strdup(item->getRepr()->attribute("mask"));
    gchar *clip_path = g_strdup(item->getRepr()->attribute("clip-path"));

    // remember the position of the item
    gint pos = item->getRepr()->position();
    // remember parent
    Inkscape::XML::Node *parent = item->getRepr()->parent();
    // remember id
    char const *id = item->getRepr()->attribute("id");
    // remember path effect
    char const *patheffect = item->getRepr()->attribute("inkscape:path-effect");
    // remember title
    gchar *title = item->title();
    // remember description
    gchar *desc = item->desc();
    
    //If a group was selected, to not change the selection list
    if (modifySelection) {
        selection->remove(item);
    }

    item->deleteObject(false);

    if ( justCoalesce ) {
        orig->Coalesce(threshold * size);
    } else {
        orig->ConvertEvenLines(threshold * size);
        orig->Simplify(threshold * size);
    }

    Inkscape::XML::Document *xml_doc = desktop->doc()->getReprDoc();
    Inkscape::XML::Node *repr = xml_doc->createElement("svg:path");

    // restore style, mask and clip-path
    repr->setAttribute("style", style);
    g_free(style);

    if ( mask ) {
        repr->setAttribute("mask", mask);
        g_free(mask);
    }

    if ( clip_path ) {
        repr->setAttribute("clip-path", clip_path);
        g_free(clip_path);
    }

    // restore path effect
    repr->setAttribute("inkscape:path-effect", patheffect);

    // path
    gchar *str = orig->svg_dump_path();
    if (patheffect)
        repr->setAttribute("inkscape:original-d", str);
    else 
        repr->setAttribute("d", str);
    g_free(str);

    // restore id
    repr->setAttribute("id", id);

    // add the new repr to the parent
    parent->appendChild(repr);

    // move to the saved position
    repr->setPosition(pos > 0 ? pos : 0);

    SPItem *newitem = (SPItem *) sp_desktop_document(desktop)->getObjectByRepr(repr);

    // reapply the transform
    newitem->doWriteTransform(repr, transform);

    // restore title & description
    if (title) {
    	newitem->setTitle(title);
        g_free(title);
    }
    if (desc) {
    	newitem->setDesc(desc);
        g_free(desc);
    }
    
    //If we are not in a selected group
    if (modifySelection)
        selection->add(repr);

    Inkscape::GC::release(repr);

    // clean up
    if (orig) delete orig;

    return true;
}


bool
sp_selected_path_simplify_items(SPDesktop *desktop,
                                Inkscape::Selection *selection, GSList *items,
                                float threshold,  bool justCoalesce,
                                float angleLimit, bool breakableAngles,
                                bool modifySelection)
{
    Inkscape::Preferences *prefs = Inkscape::Preferences::get();
    bool simplifyIndividualPaths = prefs->getBool("/options/simplifyindividualpaths/value");

    gchar *simplificationType;
    if (simplifyIndividualPaths) {
        simplificationType = _("Simplifying paths (separately):");
    } else {
        simplificationType = _("Simplifying paths:");
    }

    bool didSomething = false;

    Geom::OptRect selectionBbox = selection->visualBounds();
    if (!selectionBbox) {
        return false;
    }
    gdouble selectionSize  = L2(selectionBbox->dimensions());

    gdouble simplifySize  = selectionSize;

    int pathsSimplified = 0;
    int totalPathCount  = g_slist_length(items);

    // set "busy" cursor
    desktop->setWaitingCursor();

    for (; items != NULL; items = items->next) {
        SPItem *item = (SPItem *) items->data;

        if (!(SP_IS_GROUP(item) || SP_IS_SHAPE(item) || SP_IS_TEXT(item)))
          continue;

        if (simplifyIndividualPaths) {
            Geom::OptRect itemBbox = item->desktopVisualBounds();
            if (itemBbox) {
                simplifySize      = L2(itemBbox->dimensions());
            } else {
                simplifySize      = 0;
            }
        }

        pathsSimplified++;

        if (pathsSimplified % 20 == 0) {
            gchar *message = g_strdup_printf(_("%s <b>%d</b> of <b>%d</b> paths simplified..."),
                simplificationType, pathsSimplified, totalPathCount);
            desktop->messageStack()->flash(Inkscape::IMMEDIATE_MESSAGE, message);
            g_free(message);
        }

        didSomething |= sp_selected_path_simplify_item(desktop, selection, item,
            threshold, justCoalesce, angleLimit, breakableAngles, simplifySize, modifySelection);
    }

    desktop->clearWaitingCursor();

    if (pathsSimplified > 20) {
        desktop->messageStack()->flashF(Inkscape::NORMAL_MESSAGE, _("<b>%d</b> paths simplified."), pathsSimplified);
    }

    return didSomething;
}

static void
sp_selected_path_simplify_selection(SPDesktop *desktop, float threshold, bool justCoalesce,
                                    float angleLimit, bool breakableAngles)
{
    Inkscape::Selection *selection = sp_desktop_selection(desktop);

    if (selection->isEmpty()) {
        desktop->messageStack()->flash(Inkscape::WARNING_MESSAGE,
                         _("Select <b>path(s)</b> to simplify."));
        return;
    }

    GSList *items = g_slist_copy((GSList *) selection->itemList());

    bool didSomething = sp_selected_path_simplify_items(desktop, selection,
                                                        items, threshold,
                                                        justCoalesce,
                                                        angleLimit,
                                                        breakableAngles, true);

    if (didSomething)
        DocumentUndo::done(sp_desktop_document(desktop), SP_VERB_SELECTION_SIMPLIFY, 
                           _("Simplify"));
    else
        desktop->messageStack()->flash(Inkscape::ERROR_MESSAGE, _("<b>No paths</b> to simplify in the selection."));

}


// globals for keeping track of accelerated simplify
static double previousTime      = 0.0;
static gdouble simplifyMultiply = 1.0;

void
sp_selected_path_simplify(SPDesktop *desktop)
{
    Inkscape::Preferences *prefs = Inkscape::Preferences::get();
    gdouble simplifyThreshold =
        prefs->getDouble("/options/simplifythreshold/value", 0.003);
    bool simplifyJustCoalesce = prefs->getBool("/options/simplifyjustcoalesce/value", 0);

    //Get the current time
    GTimeVal currentTimeVal;
    g_get_current_time(&currentTimeVal);
    double currentTime = currentTimeVal.tv_sec * 1000000 +
                currentTimeVal.tv_usec;

    //Was the previous call to this function recent? (<0.5 sec)
    if (previousTime > 0.0 && currentTime - previousTime < 500000.0) {

        // add to the threshold 1/2 of its original value
        simplifyMultiply  += 0.5;
        simplifyThreshold *= simplifyMultiply;

    } else {
        // reset to the default
        simplifyMultiply = 1;
    }

    //remember time for next call
    previousTime = currentTime;

    //g_print("%g\n", simplify_threshold);

    //Make the actual call
    sp_selected_path_simplify_selection(desktop, simplifyThreshold,
                                        simplifyJustCoalesce, 0.0, false);
}



// fonctions utilitaires

bool
Ancetre(Inkscape::XML::Node *a, Inkscape::XML::Node *who)
{
    if (who == NULL || a == NULL)
        return false;
    if (who == a)
        return true;
    return Ancetre(a->parent(), who);
}

// derived from Path_for_item
// there must be some other way to load dest directly from epathv,  without going through pathv...
Path *
Path_for_pathvector(Geom::PathVector const &epathv)
{
    Geom::PathVector *pathv = new Geom::PathVector;
    std::copy(epathv.begin(), epathv.end(), std::back_inserter(*pathv)); 
    
    Path *dest = new Path;
    dest->LoadPathVector(*pathv);    
    delete pathv;
    
    return dest;
}

Path *
Path_for_item(SPItem *item, bool doTransformation, bool transformFull)
{
    SPCurve *curve = curve_for_item(item);

    if (curve == NULL)
        return NULL;
    
    Geom::PathVector *pathv = pathvector_for_curve(item, curve, doTransformation, transformFull, Geom::identity(), Geom::identity());
    curve->unref();
    
    Path *dest = new Path;
    dest->LoadPathVector(*pathv);    
    delete pathv;
    
    return dest;
}

/**
 * Obtains an item's Path before the LPE stack has been applied.
 */
Path *
Path_for_item_before_LPE(SPItem *item, bool doTransformation, bool transformFull)
{
    SPCurve *curve = curve_for_item_before_LPE(item);

    if (curve == NULL)
        return NULL;
    
    Geom::PathVector *pathv = pathvector_for_curve(item, curve, doTransformation, transformFull, Geom::identity(), Geom::identity());
    curve->unref();
    
    Path *dest = new Path;
    dest->LoadPathVector(*pathv);
    delete pathv;

    return dest;
}

/* 
 * NOTE: Returns empty pathvector if curve == NULL
 * TODO: see if calling this method can be optimized. All the pathvector copying might be slow.
 */
Geom::PathVector*
pathvector_for_curve(SPItem *item, SPCurve *curve, bool doTransformation, bool transformFull, Geom::Affine extraPreAffine, Geom::Affine extraPostAffine)
{
    if (curve == NULL)
        return NULL;

    Geom::PathVector *dest = new Geom::PathVector;    
    *dest = curve->get_pathvector(); // Make a copy; must be freed by the caller!
    
    if (doTransformation) {
        if (transformFull) {
            *dest *= extraPreAffine * item->i2doc_affine() * extraPostAffine;
        } else {
            *dest *= extraPreAffine * (Geom::Affine)item->transform * extraPostAffine;
        }
    } else {
        *dest *= extraPreAffine * extraPostAffine;
    }
    
    return dest;
}

/**
 * Obtains an item's curve. For SPPath, it is the path *before* LPE. For SPShapes other than path, it is the path *after* LPE.
 * So the result is somewhat ill-defined, and probably this method should not be used... See curve_for_item_before_LPE.
 */
SPCurve* curve_for_item(SPItem *item)
{
    if (!item) 
        return NULL;
    
    SPCurve *curve = NULL;
    if (SP_IS_SHAPE(item)) {
        if (SP_IS_PATH(item)) {
            curve = SP_PATH(item)->get_curve_for_edit();
        } else {
            curve = SP_SHAPE(item)->getCurve();
        }
    }
    else if (SP_IS_TEXT(item) || SP_IS_FLOWTEXT(item))
    {
        curve = te_get_layout(item)->convertToCurves();
    }
    else if (SP_IS_IMAGE(item))
    {
    curve = sp_image_get_curve(SP_IMAGE(item));
    }
    
    return curve; // do not forget to unref the curve at some point!
}

/**
 * Obtains an item's curve *before* LPE.
 * The returned SPCurve should be unreffed by the caller.
 */
SPCurve* curve_for_item_before_LPE(SPItem *item)
{
    if (!item) 
        return NULL;
    
    SPCurve *curve = NULL;
    if (SP_IS_SHAPE(item)) {
        curve = SP_SHAPE(item)->getCurveBeforeLPE();
    }
    else if (SP_IS_TEXT(item) || SP_IS_FLOWTEXT(item))
    {
        curve = te_get_layout(item)->convertToCurves();
    }
    else if (SP_IS_IMAGE(item))
    {
        curve = sp_image_get_curve(SP_IMAGE(item));
    }
    
    return curve; // do not forget to unref the curve at some point!
}

boost::optional<Path::cut_position> get_nearest_position_on_Path(Path *path, Geom::Point p, unsigned seg)
{
    //get nearest position on path
    Path::cut_position pos = path->PointToCurvilignPosition(p, seg);
    return pos;
}

Geom::Point get_point_on_Path(Path *path, int piece, double t)
{
    Geom::Point p;
    path->PointAt(piece, t, p);
    return p;
}


/*
  Local Variables:
  mode:c++
  c-file-style:"stroustrup"
  c-file-offsets:((innamespace . 0)(inline-open . 0)(case-label . +))
  indent-tabs-mode:nil
  fill-column:99
  End:
*/
// vim: filetype=cpp:expandtab:shiftwidth=4:tabstop=8:softtabstop=4:fileencoding=utf-8:textwidth=99 :<|MERGE_RESOLUTION|>--- conflicted
+++ resolved
@@ -1340,10 +1340,6 @@
         gchar *title = item->title();
         // remember description
         gchar *desc = item->desc();
-        // remember highlight color
-        guint32 highlight_color = 0;
-        if (item->isHighlightSet())
-            highlight_color = item->highlight_color();
         
         if (res->descr_cmd.size() > 1) { // if there's 0 or 1 node left, drop this path altogether
 
@@ -1385,9 +1381,6 @@
                 }
                 if (desc) {
                 	newitem->setDesc(desc);
-                }
-                if (highlight_color && newitem) {
-                        newitem->setHighlightColor( highlight_color );
                 }
                 
                 SPShape *shape = SP_SHAPE(item);
@@ -1464,12 +1457,7 @@
                                                              g_repr, xml_doc, doc );
                     }
                 }
-<<<<<<< HEAD
-                //bug 1290573: completely destroy the old object first to prevent
-                //an ID clash, which has issues on undo
-=======
                 //bug lp:1290573 : completely destroy the old object first
->>>>>>> d4c92eb1
                 curve->unref();
                 selection->remove(item);
                 item->deleteObject(false);
@@ -1480,12 +1468,7 @@
 
             } else
             {
-<<<<<<< HEAD
-                //bug 1290573: completely destroy the old object first to prevent
-                //an ID clash, which has issues on undo
-=======
                 //lp:1290573
->>>>>>> d4c92eb1
                 curve->unref();
                 selection->remove(item);
                 item->deleteObject(false);
@@ -1506,9 +1489,6 @@
                 }
                 if (desc) {
                 	newitem->setDesc(desc);
-                }
-                if (highlight_color && newitem) {
-                        newitem->setHighlightColor( highlight_color );
                 }
                 
                 selection->add(repr);
