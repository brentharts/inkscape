--- conflicted
+++ resolved
@@ -230,14 +230,9 @@
     gdouble getWidth() const;
     gdouble getHeight() const;
     Geom::Point getDimensions() const;
-<<<<<<< HEAD
+    Geom::OptRect preferredBounds() const;
     void setWidth(const Inkscape::Util::Quantity &width);
     void setHeight(const Inkscape::Util::Quantity &height);
-=======
-    Geom::OptRect preferredBounds() const;
-    void setWidth(gdouble width, const SPUnit *unit);
-    void setHeight(gdouble height, const SPUnit *unit);
->>>>>>> 4e088d33
     void requestModified();
     gint ensureUpToDate();
     bool addResource(const gchar *key, SPObject *object);
