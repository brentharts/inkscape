// SPDX-License-Identifier: GPL-2.0-or-later
#ifndef FONT_LISTER_H
#define FONT_LISTER_H

/*
 * Font selection widgets
 *
 * Authors:
 *   Chris Lahey <clahey@ximian.com>
 *   Lauris Kaplinski <lauris@kaplinski.com>
 *   Tavmjong Bah <tavmjong@free.fr>
 *
 * Copyright (C) 1999-2001 Ximian, Inc.
 * Copyright (C) 2002 Lauris Kaplinski
 * Copyright (C) 2013 Tavmjong Bah
 *
 * Released under GNU GPL v2+, read the file 'COPYING' for more information.
 */

#include <map>
#include <set>

#include <glibmm/ustring.h>
#include <glibmm/stringutils.h> // For strescape()

#include <gtkmm/liststore.h>
#include <gtkmm/treemodelcolumn.h>
#include <gtkmm/treepath.h>

class SPObject;
class SPDocument;
class SPCSSAttr;
class SPStyle;

namespace Gtk {
class CellRenderer;
}

namespace Inkscape {

/**
 *  This class enumerates fonts using libnrtype into reusable data stores and
 *  allows for random access to the font-family list and the font-style list.
 *  Setting the font-family updates the font-style list. "Style" in this case
 *  refers to everything but family and size (e.g. italic/oblique, weight).
 *
 *  This class handles font-family lists and fonts that are not on the system,
 *  where there is not an entry in the fontInstanceMap.
 *
 *  This class uses the idea of "font_spec". This is a plain text string as used by
 *  Pango. It is similar to the CSS font shorthand except that font-family comes
 *  first and in this class the font-size is not used.
 *
 *  This class uses the FontFactory class to get a list of system fonts
 *  and to find best matches via Pango. The Pango interface is only setup
 *  to deal with fonts that are on the system so care must be taken. For
 *  example, best matches should only be done with the first font-family
 *  in a font-family list. If the first font-family is not on the system
 *  then a generic font-family should be used (sans-serif -> Sans).
 *
 *  This class is used by the UI interface (text-toolbar, font-select, etc.).
 *  Those items can change the selected font family and style here. When that
 *  happens. this class emits a signal for those items to update their displayed
 *  values.
 *
 *  This class is a singleton (one instance per Inkscape session). Since fonts
 *  used in a document are added to the list, there really should be one
 *  instance per document.
 *
 *  "Font" includes family and style. It should not be used when one
 *  means font-family.
 */

class FontLister {
public:
    enum Exceptions {
        FAMILY_NOT_FOUND,
        STYLE_NOT_FOUND
    };

    virtual ~FontLister();

    /**
     * GtkTreeModelColumnRecord for the font-family list Gtk::ListStore
     */
    struct FontListClass : public Gtk::TreeModelColumnRecord {
        /**
         * Column containing the family name
         */
        Gtk::TreeModelColumn<Glib::ustring> family;

        /**
         * Column containing the styles for each family name.
         */
        Gtk::TreeModelColumn<GList *> styles;

        /**
         * Column containing flag if font is on system
         */
        Gtk::TreeModelColumn<bool> onSystem;
        
        /**
         * Not actually a column.
         * Necessary for quick initialization of FontLister,
         * we initially store the pango family and if the
         * font style is actually used we'll cache it in
         * %styles.
         */
        Gtk::TreeModelColumn<PangoFontFamily *> pango_family;
        
        FontListClass()
        {
            add(family);
            add(styles);
            add(onSystem);
            add(pango_family);
        }
    };

    FontListClass FontList;

    struct FontStyleListClass : public Gtk::TreeModelColumnRecord {
        /**
         * Column containing the styles as Font designer used.
         */
        Gtk::TreeModelColumn<Glib::ustring> displayStyle;

        /**
         * Column containing the styles in CSS/Pango format.
         */
        Gtk::TreeModelColumn<Glib::ustring> cssStyle;

        FontStyleListClass()
        {
            add(cssStyle);
            add(displayStyle);
        }
    };

    FontStyleListClass FontStyleList;

    /** 
     * @return the ListStore with the family names
     *
     * The return is const and the function is declared as const.
     * The ListStore is ready to be used after class instantiation
     * and should not be modified.
     */
    const Glib::RefPtr<Gtk::ListStore> get_font_list() const;

    /**
     * @return the ListStore with the styles
     */
    const Glib::RefPtr<Gtk::ListStore> get_style_list() const;

    /** 
     * Inserts a font family or font-fallback list (for use when not
     *  already in document or on system).
     */
    void insert_font_family(Glib::ustring new_family);

    /**
     * Updates font list to include fonts in document.
     */
    void update_font_list(SPDocument *document);

public:
    static Inkscape::FontLister *get_instance();

    /**
     * Takes a hand written font spec and returns a Pango generated one in
     *  standard form.
     */
    Glib::ustring canonize_fontspec(Glib::ustring fontspec);

    /**
     * Find closest system font to given font.
     */
    Glib::ustring system_fontspec(Glib::ustring fontspec);

    /**
     * Gets font-family and style from fontspec.
     *  font-family and style returned.
     */
    std::pair<Glib::ustring, Glib::ustring> ui_from_fontspec(Glib::ustring fontspec);

    /**
     * Sets font-family and style after a selection change.
     *  New font-family and style returned.
     */
    std::pair<Glib::ustring, Glib::ustring> selection_update();

    /** 
     * Sets current_fontspec, etc. If check is false, won't
     *  try to find best style match (assumes style in fontspec
     *  valid for given font-family).
     */
    void set_fontspec(Glib::ustring fontspec, bool check = true);

    Glib::ustring get_fontspec() { return (canonize_fontspec(current_family + ", " + current_style)); }

    /**
     * Changes font-family, updating style list and attempting to find
     *  closest style to current_style style (if check_style is true).
     *  New font-family and style returned.
     *  Does NOT update current_family and current_style.
     *  (For potential use in font-selector which doesn't update until
     *  "Apply" button clicked.)
     */
    std::pair<Glib::ustring, Glib::ustring> new_font_family(Glib::ustring family, bool check_style = true);

    /** 
     * Sets font-family, updating style list and attempting
     *  to find closest style to old current_style.
     *  New font-family and style returned.
     *  Updates current_family and current_style.
     *  Calls new_font_family().
     *  (For use in text-toolbar where update is immediate.)
     */
    std::pair<Glib::ustring, Glib::ustring> set_font_family(Glib::ustring family, bool check_style = true,
                                                            bool emit = true);

    /**
     * Sets font-family from row in list store.
     *  The row can be used to determine if we are in the
     *  document or system part of the font-family list.
     *  This is needed to handle scrolling through the
     *  font-family list correctly.
     *  Calls set_font_family().
     */
    std::pair<Glib::ustring, Glib::ustring> set_font_family(int row, bool check_style = true, bool emit = true);

    Glib::ustring get_font_family()
    {
        return current_family;
    }

    int get_font_family_row()
    {
        return current_family_row;
    }

    /**
     * Sets style. Does not validate style for family.
     */
    void set_font_style(Glib::ustring style, bool emit = true);

    Glib::ustring get_font_style()
    {
        return current_style;
    }

    Glib::ustring fontspec_from_style(SPStyle *style);

    /**
     * Fill css using given fontspec (doesn't need to be member function).
     */
    void fill_css(SPCSSAttr *css, Glib::ustring fontspec = "");

    Gtk::TreeModel::Row get_row_for_font() { return get_row_for_font (current_family); }

    Gtk::TreeModel::Row get_row_for_font(Glib::ustring family);

    Gtk::TreePath get_path_for_font(Glib::ustring family);

    bool is_path_for_font(Gtk::TreePath path, Glib::ustring family);

    Gtk::TreeModel::Row get_row_for_style() { return get_row_for_style (current_style); }

    Gtk::TreeModel::Row get_row_for_style(Glib::ustring style);

    Gtk::TreePath get_path_for_style(Glib::ustring style);

    std::pair<Gtk::TreePath, Gtk::TreePath> get_paths(Glib::ustring family, Glib::ustring style);

    /**
     * Return best style match for new font given style for old font.
     */
    Glib::ustring get_best_style_match(Glib::ustring family, Glib::ustring style);

    /**
     * Ensures the style list for a particular family has been created.
     */
    void ensureRowStyles(Glib::RefPtr<Gtk::TreeModel> model, Gtk::TreeModel::iterator const iter);

    /**
     * Get markup for font-family.
     */
    Glib::ustring get_font_family_markup(Gtk::TreeIter const &iter);

    /**
     * Let users of FontLister know to update GUI.
     * This is to allow synchronization of changes across multiple widgets.
     * Handlers should block signals.
     * Input is fontspec to set.
     */
    sigc::connection connectUpdate(sigc::slot<void> slot) {
        return update_signal.connect(slot);
    }

    bool blocked() { return block; }

private:
    FontLister();

    void update_font_data_recursive(SPObject& r, std::map<Glib::ustring, std::set<Glib::ustring>> &font_data);

<<<<<<< HEAD
	void font_family_row_update(int start);
=======
	void font_family_row_update(int start=0);
>>>>>>> 9c1e195a

    Glib::RefPtr<Gtk::ListStore> font_list_store;
    Glib::RefPtr<Gtk::ListStore> style_list_store;

    /**
     * Info for currently selected font (what is shown in the UI).
     *  May include font-family lists and fonts not on system.
     */
    int current_family_row;
    Glib::ustring current_family;
    Glib::ustring current_style;

    /**
     * If a font-family is not on system, this list of styles is used.
     */
    GList *default_styles;

    bool block;
    void emit_update();
    sigc::signal<void> update_signal;
};

} // namespace Inkscape

// Helper functions
bool font_lister_separator_func (const Glib::RefPtr<Gtk::TreeModel>& model,
                                 const Gtk::TreeModel::iterator& iter);

gboolean font_lister_separator_func2(GtkTreeModel *model,
                                    GtkTreeIter *iter,
                                    gpointer /*data*/);

void font_lister_cell_data_func (Gtk::CellRenderer *renderer, Gtk::TreeIter const &iter);

void font_lister_cell_data_func2(GtkCellLayout * /*cell_layout*/,
                                GtkCellRenderer *cell,
                                GtkTreeModel *model,
                                GtkTreeIter *iter,
                                gpointer /*data*/);

void font_lister_style_cell_data_func (Gtk::CellRenderer *renderer, Gtk::TreeIter const &iter);

#endif

/*
  Local Variables:
  mode:c++
  c-file-style:"stroustrup"
  c-file-offsets:((innamespace . 0)(inline-open . 0)(case-label . +))
  indent-tabs-mode:nil
  fill-column:99
  End:
*/
// vim: filetype=cpp:expandtab:shiftwidth=4:tabstop=8:softtabstop=4:fileencoding=utf-8 :<|MERGE_RESOLUTION|>--- conflicted
+++ resolved
@@ -305,11 +305,7 @@
 
     void update_font_data_recursive(SPObject& r, std::map<Glib::ustring, std::set<Glib::ustring>> &font_data);
 
-<<<<<<< HEAD
-	void font_family_row_update(int start);
-=======
 	void font_family_row_update(int start=0);
->>>>>>> 9c1e195a
 
     Glib::RefPtr<Gtk::ListStore> font_list_store;
     Glib::RefPtr<Gtk::ListStore> style_list_store;
