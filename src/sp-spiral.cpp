--- conflicted
+++ resolved
@@ -28,49 +28,15 @@
 
 #include "sp-spiral.h"
 
-
-<<<<<<< HEAD
-static gchar * sp_spiral_description (SPItem * item);
-static void sp_spiral_snappoints(SPItem const *item, std::vector<Inkscape::SnapCandidatePoint> &p, Inkscape::SnapPreferences const *snapprefs);
-static Geom::Affine sp_spiral_set_transform(SPItem *item, Geom::Affine const &xform);
-=======
 #include "sp-factory.h"
->>>>>>> 28669551
 
 namespace {
 	SPObject* createSpiral() {
 		return new SPSpiral();
 	}
 
-<<<<<<< HEAD
-static Geom::Point sp_spiral_get_tangent (SPSpiral const *spiral, gdouble t);
-
-G_DEFINE_TYPE(SPSpiral, sp_spiral, SP_TYPE_SHAPE);
-
-/**
- * SPSpiral vtable initialization.
- */
-static void sp_spiral_class_init(SPSpiralClass *klass)
-{
-    SPObjectClass *sp_object_class = reinterpret_cast<SPObjectClass *>(klass);
-    SPItemClass *item_class = reinterpret_cast<SPItemClass *>(klass);
-    SPLPEItemClass *lpe_item_class = reinterpret_cast<SPLPEItemClass *>(klass);
-    SPShapeClass *shape_class = reinterpret_cast<SPShapeClass *>(klass);
-
-    sp_object_class->build = sp_spiral_build;
-    sp_object_class->write = sp_spiral_write;
-    sp_object_class->set = sp_spiral_set;
-    sp_object_class->update = sp_spiral_update;
-
-    item_class->description = sp_spiral_description;
-    item_class->snappoints = sp_spiral_snappoints;
-    item_class->set_transform = sp_spiral_set_transform;
-
-    lpe_item_class->update_patheffect = sp_spiral_update_patheffect;
-=======
 	bool spiralRegistered = SPFactory::instance().registerObject("spiral", createSpiral);
 }
->>>>>>> 28669551
 
 SPSpiral::SPSpiral() : SPShape() {
 	this->cx         = 0.0;
@@ -470,20 +436,15 @@
 /**
  * Set spiral transform
  */
-static Geom::Affine sp_spiral_set_transform(SPItem *item, Geom::Affine const &xform)
+Geom::Affine SPSpiral::set_transform(Geom::Affine const &xform)
 {
     // Only set transform with proportional scaling
     if (!xform.withoutTranslation().isUniformScale()) {
         return xform;
     }
-    
-    g_assert(item != NULL);
-    g_assert(SP_IS_SPIRAL(item));
-
-    SPSpiral *spiral = SP_SPIRAL(item);
 
     /* Calculate spiral start in parent coords. */
-    Geom::Point pos( Geom::Point(spiral->cx, spiral->cy) * xform );
+    Geom::Point pos( Geom::Point(this->cx, this->cy) * xform );
 
     /* This function takes care of translation and scaling, we return whatever parts we can't
        handle. */
@@ -501,25 +462,25 @@
         ret[3] = 1.0;
     }
 
-    spiral->rad *= s;
+    this->rad *= s;
 
     /* Find start in item coords */
     pos = pos * ret.inverse();
-    spiral->cx = pos[Geom::X];
-    spiral->cy = pos[Geom::Y];
-
-    sp_spiral_set_shape(spiral);
+    this->cx = pos[Geom::X];
+    this->cy = pos[Geom::Y];
+
+    this->set_shape();
 
     // Adjust stroke width
-    item->adjust_stroke(s);
+    this->adjust_stroke(s);
 
     // Adjust pattern fill
-    item->adjust_pattern(xform * ret.inverse());
+    this->adjust_pattern(xform * ret.inverse());
 
     // Adjust gradient fill
-    item->adjust_gradient(xform * ret.inverse());
-
-    item->requestDisplayUpdate(SP_OBJECT_MODIFIED_FLAG | SP_OBJECT_STYLE_MODIFIED_FLAG);
+    this->adjust_gradient(xform * ret.inverse());
+
+    this->requestDisplayUpdate(SP_OBJECT_MODIFIED_FLAG | SP_OBJECT_STYLE_MODIFIED_FLAG);
 
     return ret;
 }
