--- conflicted
+++ resolved
@@ -493,8 +493,6 @@
     return;
 }
 
-
-
 /**
     \return    none
     \brief     This function uses an extension as an effect on a document.
@@ -607,90 +605,7 @@
     return;
 }
 
-<<<<<<< HEAD
-=======
-
-
-/**
-    \brief  A function to replace all the elements in an old document
-            by those from a new document.
-            document and repinserts them into an emptied old document.
-    \param  oldroot  The root node of the old (destination) document.
-    \param  newroot  The root node of the new (source) document.
-
-    This function first deletes all the root attributes in the old document followed
-    by copying all the root attributes from the new document to the old document.
-
-    It then deletes all the elements in the old document by
-    making two passes, the first to create a list of the old elements and
-    the second to actually delete them. This two pass approach removes issues
-    with the list being changed while parsing through it... lots of nasty bugs.
-
-    Then, it copies all the element in the new document into the old document.
-
-    Finally, it copies the attributes in namedview.
-*/
-void Script::copy_doc (Inkscape::XML::Node * oldroot, Inkscape::XML::Node * newroot)
-{
-    if ((oldroot == nullptr) ||(newroot == nullptr))
-    {
-        g_warning("Error on copy_doc: NULL pointer input.");
-        return;
-    }
-
-    // For copying attributes in root and in namedview
-    std::vector<gchar const *> attribs;
-
-    // Must explicitly copy root attributes. This must be done first since
-    // copying grid lines calls "SPGuide::set()" which needs to know the
-    // width, height, and viewBox of the root element.
-
-    // Make a list of all attributes of the old root node.
-    for (const auto & iter : oldroot->attributeList()) {
-        attribs.push_back(g_quark_to_string(iter.key));
-    }
-
-    // Delete the attributes of the old root node.
-    for (auto attrib : attribs) {
-        oldroot->removeAttribute(attrib);
-    }
-
-    // Set the new attributes.
-    for (const auto & iter : newroot->attributeList()) {
-        gchar const *name = g_quark_to_string(iter.key);
-        oldroot->setAttribute(name, newroot->attribute(name));
-    }
-
-    // Question: Why is the "sodipodi:namedview" special? Treating it as a normal
-    // element results in crashes.
-    // Seems to be a bug:
-    // http://inkscape.13.x6.nabble.com/Effect-that-modifies-the-document-properties-tt2822126.html
-
-    std::vector<Inkscape::XML::Node *> delete_list;
-
-    // Make list
-    for (Inkscape::XML::Node * child = oldroot->firstChild();
-            child != nullptr;
-            child = child->next()) {
-        if (!strcmp("sodipodi:namedview", child->name())) {
-            for (Inkscape::XML::Node * oldroot_namedview_child = child->firstChild();
-                    oldroot_namedview_child != nullptr;
-                    oldroot_namedview_child = oldroot_namedview_child->next()) {
-                delete_list.push_back(oldroot_namedview_child);
-            }
-            break;
-        }
-    }
-
-    // Unparent (delete)
-    for (auto & i : delete_list) {
-        sp_repr_unparent(i);
-    }
-    attribs.clear();
-    oldroot->mergeFrom(newroot, "id", true, true);
-}
-
->>>>>>> f20c49d5
+
 /**  \brief  This function checks the stderr file, and if it has data,
              shows it in a warning dialog to the user
      \param  filename  Filename of the stderr file
