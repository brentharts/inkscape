--- conflicted
+++ resolved
@@ -15,15 +15,6 @@
  * Released under GNU GPL v2+, read the file 'COPYING' for more information.
  */
 
-<<<<<<< HEAD
-#ifdef HAVE_CONFIG_H
-# include <config.h>
-#endif
-
-#include <vector>
-
-=======
->>>>>>> 057ce311
 #include <gtkmm.h>
 
 #include <giomm/file.h>
@@ -44,12 +35,8 @@
 #include "xml/attribute-record.h"
 #include "xml/simple-document.h"
 
-<<<<<<< HEAD
+#include "object/sp-image.h"
 #include "object/sp-root.h"
-#include "object/sp-namedview.h"
-=======
->>>>>>> 057ce311
-#include "object/sp-image.h"
 #include "object/sp-text.h"
 
 #include "util/units.h"
