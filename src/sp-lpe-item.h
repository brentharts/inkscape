--- conflicted
+++ resolved
@@ -24,15 +24,10 @@
 #define SP_IS_LPE_ITEM(o) (G_TYPE_CHECK_INSTANCE_TYPE((o), SP_TYPE_LPE_ITEM))
 #define SP_IS_LPE_ITEM_CLASS(klass) (G_TYPE_CHECK_CLASS_TYPE ((klass), SP_TYPE_LPE_ITEM))
 
-<<<<<<< HEAD
-struct LivePathEffectObject;
-struct SPCurve;
 class CLPEItem;
-=======
 class LivePathEffectObject;
 class SPCurve;
 class SPDesktop;
->>>>>>> 50ee0508
 
 namespace Inkscape{ 
 namespace Display {
@@ -65,7 +60,6 @@
 struct SPLPEItemClass {
     SPItemClass parent_class;
 
-    //void (* update_patheffect) (SPLPEItem *lpeitem, bool write);
 };
 
 
