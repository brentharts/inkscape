/** @file
 * @brief Miscellanous operations on selected items
 */
/* Authors:
 *   Lauris Kaplinski <lauris@kaplinski.com>
 *   Frank Felfe <innerspace@iname.com>
 *   MenTaLguY <mental@rydia.net>
 *   bulia byak <buliabyak@users.sf.net>
 *   Andrius R. <knutux@gmail.com>
 *   Jon A. Cruz <jon@joncruz.org>
 *   Martin Sucha <martin.sucha-inkscape@jts-sro.sk>
 *   Abhishek Sharma
 *
 * Copyright (C) 1999-2010 authors
 * Copyright (C) 2001-2002 Ximian, Inc.
 *
 * Released under GNU GPL, read the file 'COPYING' for more information
 */

#ifdef HAVE_CONFIG_H
# include "config.h"
#endif

#include "selection-chemistry.h"

// TOOD fixme: This should be moved into preference repr
SPCycleType SP_CYCLING = SP_CYCLE_FOCUS;


#include <gtkmm/clipboard.h>

#include "svg/svg.h"
#include "desktop.h"
#include "desktop-style.h"
#include "dir-util.h"
#include "selection.h"
#include "tools-switch.h"
#include "desktop-handles.h"
#include "message-stack.h"
#include "sp-item-transform.h"
#include "marker.h"
#include "sp-use.h"
#include "sp-textpath.h"
#include "sp-tspan.h"
#include "sp-tref.h"
#include "sp-flowtext.h"
#include "sp-flowregion.h"
#include "sp-image.h"
#include "text-editing.h"
#include "text-context.h"
#include "connector-context.h"
#include "sp-path.h"
#include "sp-conn-end.h"
#include "dropper-context.h"
#include <glibmm/i18n.h>
#include <2geom/transforms.h>
#include "xml/repr.h"
#include "xml/rebase-hrefs.h"
#include "style.h"
#include "document-private.h"
#include "sp-gradient.h"
#include "sp-gradient-reference.h"
#include "sp-linear-gradient-fns.h"
#include "sp-pattern.h"
#include "sp-radial-gradient-fns.h"
#include "gradient-context.h"
#include "sp-namedview.h"
#include "preferences.h"
#include "sp-offset.h"
#include "sp-clippath.h"
#include "sp-mask.h"
#include "file.h"
#include "helper/png-write.h"
#include "layer-fns.h"
#include "context-fns.h"
#include <map>
#include <cstring>
#include <string>
#include "helper/units.h"
#include "sp-item.h"
#include "box3d.h"
#include "persp3d.h"
#include "unit-constants.h"
#include "xml/simple-document.h"
#include "sp-filter-reference.h"
#include "gradient-drag.h"
#include "uri-references.h"
#include "libnr/nr-convert2geom.h"
#include "display/curve.h"
#include "display/canvas-bpath.h"
#include "inkscape-private.h"
#include "path-chemistry.h"
#include "ui/tool/control-point-selection.h"
#include "ui/tool/multi-path-manipulator.h"

#include "enums.h"
#include "sp-item-group.h"

// For clippath editing
#include "tools-switch.h"
#include "ui/tool/node-tool.h"

#include "ui/clipboard.h"

using Inkscape::DocumentUndo;
using Geom::X;
using Geom::Y;

/* The clipboard handling is in ui/clipboard.cpp now. There are some legacy functions left here,
because the layer manipulation code uses them. It should be rewritten specifically
for that purpose. */



namespace Inkscape {

void SelectionHelper::selectAll(SPDesktop *dt)
{
    if (tools_isactive(dt, TOOLS_NODES)) {
        InkNodeTool *nt = static_cast<InkNodeTool*>(dt->event_context);
        if (!nt->_multipath->empty()) {
            nt->_multipath->selectSubpaths();
            return;
        }
    }
    sp_edit_select_all(dt);
}

void SelectionHelper::selectAllInAll(SPDesktop *dt)
{
    if (tools_isactive(dt, TOOLS_NODES)) {
        InkNodeTool *nt = static_cast<InkNodeTool*>(dt->event_context);
        nt->_selected_nodes->selectAll();
    } else {
        sp_edit_select_all_in_all_layers(dt);
    }
}

void SelectionHelper::selectNone(SPDesktop *dt)
{
    if (tools_isactive(dt, TOOLS_NODES)) {
        InkNodeTool *nt = static_cast<InkNodeTool*>(dt->event_context);
        nt->_selected_nodes->clear();
    } else {
        sp_desktop_selection(dt)->clear();
    }
}

void SelectionHelper::invert(SPDesktop *dt)
{
    if (tools_isactive(dt, TOOLS_NODES)) {
        InkNodeTool *nt = static_cast<InkNodeTool*>(dt->event_context);
        nt->_multipath->invertSelectionInSubpaths();
    } else {
        sp_edit_invert(dt);
    }
}

void SelectionHelper::invertAllInAll(SPDesktop *dt)
{
    if (tools_isactive(dt, TOOLS_NODES)) {
        InkNodeTool *nt = static_cast<InkNodeTool*>(dt->event_context);
        nt->_selected_nodes->invertSelection();
    } else {
        sp_edit_invert_in_all_layers(dt);
    }
}

void SelectionHelper::reverse(SPDesktop *dt)
{
    // TODO make this a virtual method of event context!
    if (tools_isactive(dt, TOOLS_NODES)) {
        InkNodeTool *nt = static_cast<InkNodeTool*>(dt->event_context);
        nt->_multipath->reverseSubpaths();
    } else {
        sp_selected_path_reverse(dt);
    }
}

void SelectionHelper::selectNext(SPDesktop *dt)
{
    SPEventContext *ec = dt->event_context;
    if (tools_isactive(dt, TOOLS_NODES)) {
        InkNodeTool *nt = static_cast<InkNodeTool*>(dt->event_context);
        nt->_multipath->shiftSelection(1);
    } else if (tools_isactive(dt, TOOLS_GRADIENT)
               && ec->_grdrag->isNonEmpty()) {
        sp_gradient_context_select_next(ec);
    } else {
        sp_selection_item_next(dt);
    }
}

void SelectionHelper::selectPrev(SPDesktop *dt)
{
    SPEventContext *ec = dt->event_context;
    if (tools_isactive(dt, TOOLS_NODES)) {
        InkNodeTool *nt = static_cast<InkNodeTool*>(dt->event_context);
        nt->_multipath->shiftSelection(-1);
    } else if (tools_isactive(dt, TOOLS_GRADIENT)
               && ec->_grdrag->isNonEmpty()) {
        sp_gradient_context_select_prev(ec);
    } else {
        sp_selection_item_prev(dt);
    }
}

} // namespace Inkscape


/**
 * Copies repr and its inherited css style elements, along with the accumulated transform 'full_t',
 * then prepends the copy to 'clip'.
 */
void sp_selection_copy_one(Inkscape::XML::Node *repr, Geom::Affine full_t, GSList **clip, Inkscape::XML::Document* xml_doc)
{
    Inkscape::XML::Node *copy = repr->duplicate(xml_doc);

    // copy complete inherited style
    SPCSSAttr *css = sp_repr_css_attr_inherited(repr, "style");
    sp_repr_css_set(copy, css, "style");
    sp_repr_css_attr_unref(css);

    // write the complete accumulated transform passed to us
    // (we're dealing with unattached repr, so we write to its attr
    // instead of using sp_item_set_transform)
    gchar *affinestr=sp_svg_transform_write(full_t);
    copy->setAttribute("transform", affinestr);
    g_free(affinestr);

    *clip = g_slist_prepend(*clip, copy);
}

void sp_selection_copy_impl(GSList const *items, GSList **clip, Inkscape::XML::Document* xml_doc)
{
    // Sort items:
    GSList *sorted_items = g_slist_copy((GSList *) items);
    sorted_items = g_slist_sort((GSList *) sorted_items, (GCompareFunc) sp_object_compare_position);

    // Copy item reprs:
    for (GSList *i = (GSList *) sorted_items; i != NULL; i = i->next) {
        sp_selection_copy_one(SP_OBJECT(i->data)->getRepr(), SP_ITEM(i->data)->i2doc_affine(), clip, xml_doc);
    }

    *clip = g_slist_reverse(*clip);
    g_slist_free((GSList *) sorted_items);
}

GSList *sp_selection_paste_impl(SPDocument *doc, SPObject *parent, GSList **clip)
{
    Inkscape::XML::Document *xml_doc = doc->getReprDoc();

    GSList *copied = NULL;
    // add objects to document
    for (GSList *l = *clip; l != NULL; l = l->next) {
        Inkscape::XML::Node *repr = (Inkscape::XML::Node *) l->data;
        Inkscape::XML::Node *copy = repr->duplicate(xml_doc);

        // premultiply the item transform by the accumulated parent transform in the paste layer
        Geom::Affine local(SP_ITEM(parent)->i2doc_affine());
        if (!local.isIdentity()) {
            gchar const *t_str = copy->attribute("transform");
            Geom::Affine item_t(Geom::identity());
            if (t_str)
                sp_svg_transform_read(t_str, &item_t);
            item_t *= local.inverse();
            // (we're dealing with unattached repr, so we write to its attr instead of using sp_item_set_transform)
            gchar *affinestr=sp_svg_transform_write(item_t);
            copy->setAttribute("transform", affinestr);
            g_free(affinestr);
        }

        parent->appendChildRepr(copy);
        copied = g_slist_prepend(copied, copy);
        Inkscape::GC::release(copy);
    }
    return copied;
}

void sp_selection_delete_impl(GSList const *items, bool propagate = true, bool propagate_descendants = true)
{
    for (GSList const *i = items ; i ; i = i->next ) {
        sp_object_ref((SPObject *)i->data, NULL);
    }
    for (GSList const *i = items; i != NULL; i = i->next) {
        SPItem *item = reinterpret_cast<SPItem *>(i->data);
        item->deleteObject(propagate, propagate_descendants);
        sp_object_unref(item, NULL);
    }
}


void sp_selection_delete(SPDesktop *desktop)
{
    if (desktop == NULL) {
        return;
    }

    if (tools_isactive(desktop, TOOLS_TEXT))
        if (sp_text_delete_selection(desktop->event_context)) {
            DocumentUndo::done(sp_desktop_document(desktop), SP_VERB_CONTEXT_TEXT,
                               _("Delete text"));
            return;
        }

    Inkscape::Selection *selection = sp_desktop_selection(desktop);

    // check if something is selected
    if (selection->isEmpty()) {
        desktop->messageStack()->flash(Inkscape::WARNING_MESSAGE, _("<b>Nothing</b> was deleted."));
        return;
    }

    GSList const *selected = g_slist_copy(const_cast<GSList *>(selection->itemList()));
    selection->clear();
    sp_selection_delete_impl(selected);
    g_slist_free((GSList *) selected);

    /* a tool may have set up private information in it's selection context
     * that depends on desktop items.  I think the only sane way to deal with
     * this currently is to reset the current tool, which will reset it's
     * associated selection context.  For example: deleting an object
     * while moving it around the canvas.
     */
    tools_switch( desktop, tools_active( desktop ) );

    DocumentUndo::done(sp_desktop_document(desktop), SP_VERB_EDIT_DELETE,
                       _("Delete"));
}

void add_ids_recursive(std::vector<const gchar *> &ids, SPObject *obj)
{
    if (obj) {
        ids.push_back(obj->getId());

        if (SP_IS_GROUP(obj)) {
            for (SPObject *child = obj->firstChild() ; child; child = child->getNext() ) {
                add_ids_recursive(ids, child);
            }
        }
    }
}

void sp_selection_duplicate(SPDesktop *desktop, bool suppressDone)
{
    if (desktop == NULL) {
        return;
    }

    SPDocument *doc = desktop->doc();
    Inkscape::XML::Document* xml_doc = doc->getReprDoc();
    Inkscape::Selection *selection = sp_desktop_selection(desktop);

    // check if something is selected
    if (selection->isEmpty()) {
        desktop->messageStack()->flash(Inkscape::WARNING_MESSAGE, _("Select <b>object(s)</b> to duplicate."));
        return;
    }

    GSList *reprs = g_slist_copy((GSList *) selection->reprList());

    selection->clear();

    // sorting items from different parents sorts each parent's subset without possibly mixing
    // them, just what we need
    reprs = g_slist_sort(reprs, (GCompareFunc) sp_repr_compare_position);

    GSList *newsel = NULL;

    std::vector<const gchar *> old_ids;
    std::vector<const gchar *> new_ids;
    Inkscape::Preferences *prefs = Inkscape::Preferences::get();
    bool relink_clones = prefs->getBool("/options/relinkclonesonduplicate/value");

    while (reprs) {
        Inkscape::XML::Node *old_repr = (Inkscape::XML::Node *) reprs->data;
        Inkscape::XML::Node *parent = old_repr->parent();
        Inkscape::XML::Node *copy = old_repr->duplicate(xml_doc);

        parent->appendChild(copy);

        if (relink_clones) {
            SPObject *old_obj = doc->getObjectByRepr(old_repr);
            SPObject *new_obj = doc->getObjectByRepr(copy);
            add_ids_recursive(old_ids, old_obj);
            add_ids_recursive(new_ids, new_obj);
        }

        newsel = g_slist_prepend(newsel, copy);
        reprs = g_slist_remove(reprs, reprs->data);
        Inkscape::GC::release(copy);
    }

    if (relink_clones) {

        g_assert(old_ids.size() == new_ids.size());

        for (unsigned int i = 0; i < old_ids.size(); i++) {
            const gchar *id = old_ids[i];
            SPObject *old_clone = doc->getObjectById(id);
            if (SP_IS_USE(old_clone)) {
                SPItem *orig = sp_use_get_original(SP_USE(old_clone));
                if (!orig) // orphaned
                    continue;
                for (unsigned int j = 0; j < old_ids.size(); j++) {
                    if (!strcmp(orig->getId(), old_ids[j])) {
                        // we have both orig and clone in selection, relink
                        // std::cout << id  << " old, its ori: " << orig->getId() << "; will relink:" << new_ids[i] << " to " << new_ids[j] << "\n";
                        gchar *newref = g_strdup_printf("#%s", new_ids[j]);
                        SPObject *new_clone = doc->getObjectById(new_ids[i]);
                        new_clone->getRepr()->setAttribute("xlink:href", newref);
                        new_clone->requestDisplayUpdate(SP_OBJECT_MODIFIED_FLAG);
                        g_free(newref);
                    }
                }
            } else if (SP_IS_OFFSET(old_clone)) {
                for (guint j = 0; j < old_ids.size(); j++) {
                gchar *source_href = SP_OFFSET(old_clone)->sourceHref;
                    if (source_href && source_href[0]=='#' && !strcmp(source_href+1, old_ids[j])) {
                        gchar *newref = g_strdup_printf("#%s", new_ids[j]);
                        doc->getObjectById(new_ids[i])->getRepr()->setAttribute("xlink:href", newref);
                        g_free(newref);
                    }
                }
            }
        }
    }


    if ( !suppressDone ) {
        DocumentUndo::done(sp_desktop_document(desktop), SP_VERB_EDIT_DUPLICATE,
                           _("Duplicate"));
    }

    selection->setReprList(newsel);

    g_slist_free(newsel);
}

void sp_edit_clear_all(SPDesktop *dt)
{
    if (!dt)
        return;

    SPDocument *doc = sp_desktop_document(dt);
    sp_desktop_selection(dt)->clear();

    g_return_if_fail(SP_IS_GROUP(dt->currentLayer()));
    GSList *items = sp_item_group_item_list(SP_GROUP(dt->currentLayer()));

    while (items) {
        reinterpret_cast<SPObject*>(items->data)->deleteObject();
        items = g_slist_remove(items, items->data);
    }

    DocumentUndo::done(doc, SP_VERB_EDIT_CLEAR_ALL,
                       _("Delete all"));
}

GSList *get_all_items(GSList *list, SPObject *from, SPDesktop *desktop, bool onlyvisible, bool onlysensitive, GSList const *exclude)
{
    for ( SPObject *child = from->firstChild() ; child; child = child->getNext() ) {
        if (SP_IS_ITEM(child) &&
            !desktop->isLayer(SP_ITEM(child)) &&
            (!onlysensitive || !SP_ITEM(child)->isLocked()) &&
            (!onlyvisible || !desktop->itemIsHidden(SP_ITEM(child))) &&
            (!exclude || !g_slist_find((GSList *) exclude, child))
            )
        {
            list = g_slist_prepend(list, SP_ITEM(child));
        }

        if (SP_IS_ITEM(child) && desktop->isLayer(SP_ITEM(child))) {
            list = get_all_items(list, child, desktop, onlyvisible, onlysensitive, exclude);
        }
    }

    return list;
}

void sp_edit_select_all_full(SPDesktop *dt, bool force_all_layers, bool invert)
{
    if (!dt)
        return;

    Inkscape::Selection *selection = sp_desktop_selection(dt);

    g_return_if_fail(SP_IS_GROUP(dt->currentLayer()));

    Inkscape::Preferences *prefs = Inkscape::Preferences::get();
    PrefsSelectionContext inlayer = (PrefsSelectionContext) prefs->getInt("/options/kbselection/inlayer", PREFS_SELECTION_LAYER);
    bool onlyvisible = prefs->getBool("/options/kbselection/onlyvisible", true);
    bool onlysensitive = prefs->getBool("/options/kbselection/onlysensitive", true);

    GSList *items = NULL;

    GSList const *exclude = NULL;
    if (invert) {
        exclude = selection->itemList();
    }

    if (force_all_layers)
        inlayer = PREFS_SELECTION_ALL;

    switch (inlayer) {
        case PREFS_SELECTION_LAYER: {
        if ( (onlysensitive && SP_ITEM(dt->currentLayer())->isLocked()) ||
             (onlyvisible && dt->itemIsHidden(SP_ITEM(dt->currentLayer()))) )
        return;

        GSList *all_items = sp_item_group_item_list(SP_GROUP(dt->currentLayer()));

        for (GSList *i = all_items; i; i = i->next) {
            SPItem *item = SP_ITEM(i->data);

            if (item && (!onlysensitive || !item->isLocked())) {
                if (!onlyvisible || !dt->itemIsHidden(item)) {
                    if (!dt->isLayer(item)) {
                        if (!invert || !g_slist_find((GSList *) exclude, item)) {
                            items = g_slist_prepend(items, item); // leave it in the list
                        }
                    }
                }
            }
        }

        g_slist_free(all_items);
            break;
        }
        case PREFS_SELECTION_LAYER_RECURSIVE: {
            items = get_all_items(NULL, dt->currentLayer(), dt, onlyvisible, onlysensitive, exclude);
            break;
        }
        default: {
        items = get_all_items(NULL, dt->currentRoot(), dt, onlyvisible, onlysensitive, exclude);
            break;
    }
    }

    selection->setList(items);

    if (items) {
        g_slist_free(items);
    }
}

void sp_edit_select_all(SPDesktop *desktop)
{
    sp_edit_select_all_full(desktop, false, false);
}

void sp_edit_select_all_in_all_layers(SPDesktop *desktop)
{
    sp_edit_select_all_full(desktop, true, false);
}

void sp_edit_invert(SPDesktop *desktop)
{
    sp_edit_select_all_full(desktop, false, true);
}

void sp_edit_invert_in_all_layers(SPDesktop *desktop)
{
    sp_edit_select_all_full(desktop, true, true);
}

void sp_selection_group_impl(GSList *p, Inkscape::XML::Node *group, Inkscape::XML::Document *xml_doc, SPDocument *doc) {

    p = g_slist_sort(p, (GCompareFunc) sp_repr_compare_position);

    // Remember the position and parent of the topmost object.
    gint topmost = ((Inkscape::XML::Node *) g_slist_last(p)->data)->position();
    Inkscape::XML::Node *topmost_parent = ((Inkscape::XML::Node *) g_slist_last(p)->data)->parent();

    while (p) {
        Inkscape::XML::Node *current = (Inkscape::XML::Node *) p->data;

        if (current->parent() == topmost_parent) {
            Inkscape::XML::Node *spnew = current->duplicate(xml_doc);
            sp_repr_unparent(current);
            group->appendChild(spnew);
            Inkscape::GC::release(spnew);
            topmost --; // only reduce count for those items deleted from topmost_parent
        } else { // move it to topmost_parent first
            GSList *temp_clip = NULL;

            // At this point, current may already have no item, due to its being a clone whose original is already moved away
            // So we copy it artificially calculating the transform from its repr->attr("transform") and the parent transform
            gchar const *t_str = current->attribute("transform");
            Geom::Affine item_t(Geom::identity());
            if (t_str)
                sp_svg_transform_read(t_str, &item_t);
            item_t *= SP_ITEM(doc->getObjectByRepr(current->parent()))->i2doc_affine();
            // FIXME: when moving both clone and original from a transformed group (either by
            // grouping into another parent, or by cut/paste) the transform from the original's
            // parent becomes embedded into original itself, and this affects its clones. Fix
            // this by remembering the transform diffs we write to each item into an array and
            // then, if this is clone, looking up its original in that array and pre-multiplying
            // it by the inverse of that original's transform diff.

            sp_selection_copy_one(current, item_t, &temp_clip, xml_doc);
            sp_repr_unparent(current);

            // paste into topmost_parent (temporarily)
            GSList *copied = sp_selection_paste_impl(doc, doc->getObjectByRepr(topmost_parent), &temp_clip);
            if (temp_clip) g_slist_free(temp_clip);
            if (copied) { // if success,
                // take pasted object (now in topmost_parent)
                Inkscape::XML::Node *in_topmost = (Inkscape::XML::Node *) copied->data;
                // make a copy
                Inkscape::XML::Node *spnew = in_topmost->duplicate(xml_doc);
                // remove pasted
                sp_repr_unparent(in_topmost);
                // put its copy into group
                group->appendChild(spnew);
                Inkscape::GC::release(spnew);
                g_slist_free(copied);
            }
        }
        p = g_slist_remove(p, current);
    }

    // Add the new group to the topmost members' parent
    topmost_parent->appendChild(group);

    // Move to the position of the topmost, reduced by the number of items deleted from topmost_parent
    group->setPosition(topmost + 1);
}

void sp_selection_group(SPDesktop *desktop)
{
    if (desktop == NULL) {
        return;
    }

    SPDocument *doc = sp_desktop_document(desktop);
    Inkscape::XML::Document *xml_doc = doc->getReprDoc();

    Inkscape::Selection *selection = sp_desktop_selection(desktop);

    // Check if something is selected.
    if (selection->isEmpty()) {
        desktop->messageStack()->flash(Inkscape::WARNING_MESSAGE, _("Select <b>some objects</b> to group."));
        return;
    }

    GSList const *l = (GSList *) selection->reprList();

    GSList *p = g_slist_copy((GSList *) l);

    selection->clear();

    Inkscape::XML::Node *group = xml_doc->createElement("svg:g");

    sp_selection_group_impl(p, group, xml_doc, doc);

    DocumentUndo::done(sp_desktop_document(desktop), SP_VERB_SELECTION_GROUP,
                       _("Group"));

    selection->set(group);
    Inkscape::GC::release(group);
}

void sp_selection_ungroup(SPDesktop *desktop)
{
    if (desktop == NULL)
        return;

    Inkscape::Selection *selection = sp_desktop_selection(desktop);

    if (selection->isEmpty()) {
        desktop->messageStack()->flash(Inkscape::WARNING_MESSAGE, _("Select a <b>group</b> to ungroup."));
        return;
    }

    GSList *items = g_slist_copy((GSList *) selection->itemList());
    selection->clear();

    // Get a copy of current selection.
    GSList *new_select = NULL;
    bool ungrouped = false;
    for (GSList *i = items;
         i != NULL;
         i = i->next)
    {
        SPItem *group = (SPItem *) i->data;

        // when ungrouping cloned groups with their originals, some objects that were selected may no more exist due to unlinking
        if (!SP_IS_OBJECT(group)) {
            continue;
        }

        /* We do not allow ungrouping <svg> etc. (lauris) */
        if (strcmp(group->getRepr()->name(), "svg:g") && strcmp(group->getRepr()->name(), "svg:switch")) {
            // keep the non-group item in the new selection
            new_select = g_slist_append(new_select, group);
            continue;
        }

        GSList *children = NULL;
        /* This is not strictly required, but is nicer to rely on group ::destroy (lauris) */
        sp_item_group_ungroup(SP_GROUP(group), &children, false);
        ungrouped = true;
        // Add ungrouped items to the new selection.
        new_select = g_slist_concat(new_select, children);
    }

    if (new_select) { // Set new selection.
        selection->addList(new_select);
        g_slist_free(new_select);
    }
    if (!ungrouped) {
        desktop->messageStack()->flash(Inkscape::ERROR_MESSAGE, _("<b>No groups</b> to ungroup in the selection."));
    }

    g_slist_free(items);

    DocumentUndo::done(sp_desktop_document(desktop), SP_VERB_SELECTION_UNGROUP,
                       _("Ungroup"));
}

/** Replace all groups in the list with their member objects, recursively; returns a new list, frees old */
GSList *
sp_degroup_list(GSList *items)
{
    GSList *out = NULL;
    bool has_groups = false;
    for (GSList *item = items; item; item = item->next) {
        if (!SP_IS_GROUP(item->data)) {
            out = g_slist_prepend(out, item->data);
        } else {
            has_groups = true;
            GSList *members = sp_item_group_item_list(SP_GROUP(item->data));
            for (GSList *member = members; member; member = member->next) {
                out = g_slist_prepend(out, member->data);
            }
            g_slist_free(members);
        }
    }
    out = g_slist_reverse(out);
    g_slist_free(items);

    if (has_groups) { // recurse if we unwrapped a group - it may have contained others
        out = sp_degroup_list(out);
    }

    return out;
}


/** If items in the list have a common parent, return it, otherwise return NULL */
static SPGroup *
sp_item_list_common_parent_group(GSList const *items)
{
    if (!items) {
        return NULL;
    }
    SPObject *parent = SP_OBJECT(items->data)->parent;
    // Strictly speaking this CAN happen, if user selects <svg> from Inkscape::XML editor
    if (!SP_IS_GROUP(parent)) {
        return NULL;
    }
    for (items = items->next; items; items = items->next) {
        if (SP_OBJECT(items->data)->parent != parent) {
            return NULL;
        }
    }

    return SP_GROUP(parent);
}

/** Finds out the minimum common bbox of the selected items. */
static Geom::OptRect
enclose_items(GSList const *items)
{
    g_assert(items != NULL);

    Geom::OptRect r;
    for (GSList const *i = items; i; i = i->next) {
        r = Geom::unify(r, ((SPItem *) i->data)->getBboxDesktop());
    }
    return r;
}

// TODO determine if this is intentionally different from SPObject::getPrev()
SPObject *prev_sibling(SPObject *child)
{
    SPObject *prev = 0;
    if ( child && SP_IS_GROUP(child->parent) ) {
        prev = child->getPrev();
    }
    return prev;
}

void
sp_selection_raise(SPDesktop *desktop)
{
    if (!desktop)
        return;

    Inkscape::Selection *selection = sp_desktop_selection(desktop);

    GSList const *items = (GSList *) selection->itemList();
    if (!items) {
        desktop->messageStack()->flash(Inkscape::WARNING_MESSAGE, _("Select <b>object(s)</b> to raise."));
        return;
    }

    SPGroup const *group = sp_item_list_common_parent_group(items);
    if (!group) {
        desktop->messageStack()->flash(Inkscape::ERROR_MESSAGE, _("You cannot raise/lower objects from <b>different groups</b> or <b>layers</b>."));
        return;
    }

    Inkscape::XML::Node *grepr = const_cast<Inkscape::XML::Node *>(group->getRepr());

    /* Construct reverse-ordered list of selected children. */
    GSList *rev = g_slist_copy((GSList *) items);
    rev = g_slist_sort(rev, (GCompareFunc) sp_item_repr_compare_position);

    // Determine the common bbox of the selected items.
    Geom::OptRect selected = enclose_items(items);

    // Iterate over all objects in the selection (starting from top).
    if (selected) {
        while (rev) {
            SPObject *child = reinterpret_cast<SPObject*>(rev->data);
            // for each selected object, find the next sibling
            for (SPObject *newref = child->next; newref; newref = newref->next) {
                // if the sibling is an item AND overlaps our selection,
                if (SP_IS_ITEM(newref)) {
                    Geom::OptRect newref_bbox = SP_ITEM(newref)->getBboxDesktop();
                    if ( newref_bbox && selected->intersects(*newref_bbox) ) {
                        // AND if it's not one of our selected objects,
                        if (!g_slist_find((GSList *) items, newref)) {
                            // move the selected object after that sibling
                            grepr->changeOrder(child->getRepr(), newref->getRepr());
                        }
                        break;
                    }
                }
            }
            rev = g_slist_remove(rev, child);
        }
    } else {
        g_slist_free(rev);
    }

    DocumentUndo::done(sp_desktop_document(desktop), SP_VERB_SELECTION_RAISE,
                       //TRANSLATORS: "Raise" means "to raise an object" in the undo history
                       C_("Undo action", "Raise"));
}

void sp_selection_raise_to_top(SPDesktop *desktop)
{
    if (desktop == NULL)
        return;

    SPDocument *document = sp_desktop_document(desktop);
    Inkscape::Selection *selection = sp_desktop_selection(desktop);

    if (selection->isEmpty()) {
        desktop->messageStack()->flash(Inkscape::WARNING_MESSAGE, _("Select <b>object(s)</b> to raise to top."));
        return;
    }

    GSList const *items = (GSList *) selection->itemList();

    SPGroup const *group = sp_item_list_common_parent_group(items);
    if (!group) {
        desktop->messageStack()->flash(Inkscape::ERROR_MESSAGE, _("You cannot raise/lower objects from <b>different groups</b> or <b>layers</b>."));
        return;
    }

    GSList *rl = g_slist_copy((GSList *) selection->reprList());
    rl = g_slist_sort(rl, (GCompareFunc) sp_repr_compare_position);

    for (GSList *l = rl; l != NULL; l = l->next) {
        Inkscape::XML::Node *repr = (Inkscape::XML::Node *) l->data;
        repr->setPosition(-1);
    }

    g_slist_free(rl);

    DocumentUndo::done(document, SP_VERB_SELECTION_TO_FRONT,
                       _("Raise to top"));
}

void
sp_selection_lower(SPDesktop *desktop)
{
    if (desktop == NULL)
        return;

    Inkscape::Selection *selection = sp_desktop_selection(desktop);

    GSList const *items = (GSList *) selection->itemList();
    if (!items) {
        desktop->messageStack()->flash(Inkscape::WARNING_MESSAGE, _("Select <b>object(s)</b> to lower."));
        return;
    }

    SPGroup const *group = sp_item_list_common_parent_group(items);
    if (!group) {
        desktop->messageStack()->flash(Inkscape::ERROR_MESSAGE, _("You cannot raise/lower objects from <b>different groups</b> or <b>layers</b>."));
        return;
    }

    Inkscape::XML::Node *grepr = const_cast<Inkscape::XML::Node *>(group->getRepr());

    // Determine the common bbox of the selected items.
    Geom::OptRect selected = enclose_items(items);

    /* Construct direct-ordered list of selected children. */
    GSList *rev = g_slist_copy((GSList *) items);
    rev = g_slist_sort(rev, (GCompareFunc) sp_item_repr_compare_position);
    rev = g_slist_reverse(rev);

    // Iterate over all objects in the selection (starting from top).
    if (selected) {
        while (rev) {
            SPObject *child = reinterpret_cast<SPObject*>(rev->data);
            // for each selected object, find the prev sibling
            for (SPObject *newref = prev_sibling(child); newref; newref = prev_sibling(newref)) {
                // if the sibling is an item AND overlaps our selection,
                if (SP_IS_ITEM(newref)) {
                    Geom::OptRect ref_bbox = SP_ITEM(newref)->getBboxDesktop();
                    if ( ref_bbox && selected->intersects(*ref_bbox) ) {
                        // AND if it's not one of our selected objects,
                        if (!g_slist_find((GSList *) items, newref)) {
                            // move the selected object before that sibling
                            SPObject *put_after = prev_sibling(newref);
                            if (put_after)
                                grepr->changeOrder(child->getRepr(), put_after->getRepr());
                            else
                                child->getRepr()->setPosition(0);
                        }
                        break;
                    }
                }
            }
            rev = g_slist_remove(rev, child);
        }
    } else {
        g_slist_free(rev);
    }

    DocumentUndo::done(sp_desktop_document(desktop), SP_VERB_SELECTION_LOWER,
                       _("Lower"));
}

void sp_selection_lower_to_bottom(SPDesktop *desktop)
{
    if (desktop == NULL)
        return;

    SPDocument *document = sp_desktop_document(desktop);
    Inkscape::Selection *selection = sp_desktop_selection(desktop);

    if (selection->isEmpty()) {
        desktop->messageStack()->flash(Inkscape::WARNING_MESSAGE, _("Select <b>object(s)</b> to lower to bottom."));
        return;
    }

    GSList const *items = (GSList *) selection->itemList();

    SPGroup const *group = sp_item_list_common_parent_group(items);
    if (!group) {
        desktop->messageStack()->flash(Inkscape::ERROR_MESSAGE, _("You cannot raise/lower objects from <b>different groups</b> or <b>layers</b>."));
        return;
    }

    GSList *rl;
    rl = g_slist_copy((GSList *) selection->reprList());
    rl = g_slist_sort(rl, (GCompareFunc) sp_repr_compare_position);
    rl = g_slist_reverse(rl);

    for (GSList *l = rl; l != NULL; l = l->next) {
        gint minpos;
        SPObject *pp, *pc;
        Inkscape::XML::Node *repr = (Inkscape::XML::Node *) l->data;
        pp = document->getObjectByRepr(sp_repr_parent(repr));
        minpos = 0;
        g_assert(SP_IS_GROUP(pp));
        pc = pp->firstChild();
        while (!SP_IS_ITEM(pc)) {
            minpos += 1;
            pc = pc->next;
        }
        repr->setPosition(minpos);
    }

    g_slist_free(rl);

    DocumentUndo::done(document, SP_VERB_SELECTION_TO_BACK,
                       _("Lower to bottom"));
}

void
sp_undo(SPDesktop *desktop, SPDocument *)
{
    if (!DocumentUndo::undo(sp_desktop_document(desktop))) {
        desktop->messageStack()->flash(Inkscape::WARNING_MESSAGE, _("Nothing to undo."));
    }
}

void
sp_redo(SPDesktop *desktop, SPDocument *)
{
    if (!DocumentUndo::redo(sp_desktop_document(desktop))) {
        desktop->messageStack()->flash(Inkscape::WARNING_MESSAGE, _("Nothing to redo."));
    }
}

void sp_selection_cut(SPDesktop *desktop)
{
    sp_selection_copy(desktop);
    sp_selection_delete(desktop);
}

/**
 * \pre item != NULL
 */
SPCSSAttr *
take_style_from_item(SPItem *item)
{
    // write the complete cascaded style, context-free
    SPCSSAttr *css = sp_css_attr_from_object(item, SP_STYLE_FLAG_ALWAYS);
    if (css == NULL)
        return NULL;

    if ((SP_IS_GROUP(item) && item->children) ||
        (SP_IS_TEXT(item) && item->children && item->children->next == NULL)) {
        // if this is a text with exactly one tspan child, merge the style of that tspan as well
        // If this is a group, merge the style of its topmost (last) child with style
        for (SPObject *last_element = item->lastChild(); last_element != NULL; last_element = last_element->getPrev()) {
            if ( last_element->style ) {
                SPCSSAttr *temp = sp_css_attr_from_object(last_element, SP_STYLE_FLAG_IFSET);
                if (temp) {
                    sp_repr_css_merge(css, temp);
                    sp_repr_css_attr_unref(temp);
                }
                break;
            }
        }
    }
    if (!(SP_IS_TEXT(item) || SP_IS_TSPAN(item) || SP_IS_TREF(item) || SP_IS_STRING(item))) {
        // do not copy text properties from non-text objects, it's confusing
        css = sp_css_attr_unset_text(css);
    }

    // FIXME: also transform gradient/pattern fills, by forking? NO, this must be nondestructive
    double ex = item->i2doc_affine().descrim();
    if (ex != 1.0) {
        css = sp_css_attr_scale(css, ex);
    }

    return css;
}


void sp_selection_copy(SPDesktop *desktop)
{
    Inkscape::UI::ClipboardManager *cm = Inkscape::UI::ClipboardManager::get();
    cm->copy(desktop);
}

void sp_selection_paste(SPDesktop *desktop, bool in_place)
{
    Inkscape::UI::ClipboardManager *cm = Inkscape::UI::ClipboardManager::get();
    if (cm->paste(desktop, in_place)) {
        DocumentUndo::done(sp_desktop_document(desktop), SP_VERB_EDIT_PASTE, _("Paste"));
    }
}

void sp_selection_paste_style(SPDesktop *desktop)
{
    Inkscape::UI::ClipboardManager *cm = Inkscape::UI::ClipboardManager::get();
    if (cm->pasteStyle(desktop)) {
        DocumentUndo::done(sp_desktop_document(desktop), SP_VERB_EDIT_PASTE_STYLE, _("Paste style"));
    }
}


void sp_selection_paste_livepatheffect(SPDesktop *desktop)
{
    Inkscape::UI::ClipboardManager *cm = Inkscape::UI::ClipboardManager::get();
    if (cm->pastePathEffect(desktop)) {
        DocumentUndo::done(sp_desktop_document(desktop), SP_VERB_EDIT_PASTE_LIVEPATHEFFECT,
                           _("Paste live path effect"));
    }
}


void sp_selection_remove_livepatheffect_impl(SPItem *item)
{
    if ( item && SP_IS_LPE_ITEM(item) &&
         sp_lpe_item_has_path_effect(SP_LPE_ITEM(item))) {
        sp_lpe_item_remove_all_path_effects(SP_LPE_ITEM(item), false);
    }
}

void sp_selection_remove_livepatheffect(SPDesktop *desktop)
{
    if (desktop == NULL) return;

    Inkscape::Selection *selection = sp_desktop_selection(desktop);

    // check if something is selected
    if (selection->isEmpty()) {
        desktop->messageStack()->flash(Inkscape::WARNING_MESSAGE, _("Select <b>object(s)</b> to remove live path effects from."));
        return;
    }

    for ( GSList const *itemlist = selection->itemList(); itemlist != NULL; itemlist = g_slist_next(itemlist) ) {
        SPItem *item = reinterpret_cast<SPItem*>(itemlist->data);

        sp_selection_remove_livepatheffect_impl(item);

    }

    DocumentUndo::done(sp_desktop_document(desktop), SP_VERB_EDIT_REMOVE_LIVEPATHEFFECT,
                       _("Remove live path effect"));
}

void sp_selection_remove_filter(SPDesktop *desktop)
{
    if (desktop == NULL) return;

    Inkscape::Selection *selection = sp_desktop_selection(desktop);

    // check if something is selected
    if (selection->isEmpty()) {
        desktop->messageStack()->flash(Inkscape::WARNING_MESSAGE, _("Select <b>object(s)</b> to remove filters from."));
        return;
    }

    SPCSSAttr *css = sp_repr_css_attr_new();
    sp_repr_css_unset_property(css, "filter");
    sp_desktop_set_style(desktop, css);
    sp_repr_css_attr_unref(css);

    DocumentUndo::done(sp_desktop_document(desktop), SP_VERB_EDIT_REMOVE_FILTER,
                       _("Remove filter"));
}


void sp_selection_paste_size(SPDesktop *desktop, bool apply_x, bool apply_y)
{
    Inkscape::UI::ClipboardManager *cm = Inkscape::UI::ClipboardManager::get();
    if (cm->pasteSize(desktop, false, apply_x, apply_y)) {
        DocumentUndo::done(sp_desktop_document(desktop), SP_VERB_EDIT_PASTE_SIZE,
                           _("Paste size"));
    }
}

void sp_selection_paste_size_separately(SPDesktop *desktop, bool apply_x, bool apply_y)
{
    Inkscape::UI::ClipboardManager *cm = Inkscape::UI::ClipboardManager::get();
    if (cm->pasteSize(desktop, true, apply_x, apply_y)) {
        DocumentUndo::done(sp_desktop_document(desktop), SP_VERB_EDIT_PASTE_SIZE_SEPARATELY,
                           _("Paste size separately"));
    }
}

void sp_selection_to_next_layer(SPDesktop *dt, bool suppressDone)
{
    Inkscape::Selection *selection = sp_desktop_selection(dt);

    // check if something is selected
    if (selection->isEmpty()) {
        dt->messageStack()->flash(Inkscape::WARNING_MESSAGE, _("Select <b>object(s)</b> to move to the layer above."));
        return;
    }

    GSList const *items = g_slist_copy((GSList *) selection->itemList());

    bool no_more = false; // Set to true, if no more layers above
    SPObject *next=Inkscape::next_layer(dt->currentRoot(), dt->currentLayer());
    if (next) {
        GSList *temp_clip = NULL;
        sp_selection_copy_impl(items, &temp_clip, dt->doc()->getReprDoc());
        sp_selection_delete_impl(items, false, false);
        next=Inkscape::next_layer(dt->currentRoot(), dt->currentLayer()); // Fixes bug 1482973: crash while moving layers
        GSList *copied;
        if (next) {
            copied = sp_selection_paste_impl(sp_desktop_document(dt), next, &temp_clip);
        } else {
            copied = sp_selection_paste_impl(sp_desktop_document(dt), dt->currentLayer(), &temp_clip);
            no_more = true;
        }
        selection->setReprList((GSList const *) copied);
        g_slist_free(copied);
        if (temp_clip) g_slist_free(temp_clip);
        if (next) dt->setCurrentLayer(next);
        if ( !suppressDone ) {
            DocumentUndo::done(sp_desktop_document(dt), SP_VERB_LAYER_MOVE_TO_NEXT,
                               _("Raise to next layer"));
        }
    } else {
        no_more = true;
    }

    if (no_more) {
        dt->messageStack()->flash(Inkscape::WARNING_MESSAGE, _("No more layers above."));
    }

    g_slist_free((GSList *) items);
}

void sp_selection_to_prev_layer(SPDesktop *dt, bool suppressDone)
{
    Inkscape::Selection *selection = sp_desktop_selection(dt);

    // check if something is selected
    if (selection->isEmpty()) {
        dt->messageStack()->flash(Inkscape::WARNING_MESSAGE, _("Select <b>object(s)</b> to move to the layer below."));
        return;
    }

    GSList const *items = g_slist_copy((GSList *) selection->itemList());

    bool no_more = false; // Set to true, if no more layers below
    SPObject *next=Inkscape::previous_layer(dt->currentRoot(), dt->currentLayer());
    if (next) {
        GSList *temp_clip = NULL;
        sp_selection_copy_impl(items, &temp_clip, dt->doc()->getReprDoc()); // we're in the same doc, so no need to copy defs
        sp_selection_delete_impl(items, false, false);
        next=Inkscape::previous_layer(dt->currentRoot(), dt->currentLayer()); // Fixes bug 1482973: crash while moving layers
        GSList *copied;
        if (next) {
            copied = sp_selection_paste_impl(sp_desktop_document(dt), next, &temp_clip);
        } else {
            copied = sp_selection_paste_impl(sp_desktop_document(dt), dt->currentLayer(), &temp_clip);
            no_more = true;
        }
        selection->setReprList((GSList const *) copied);
        g_slist_free(copied);
        if (temp_clip) g_slist_free(temp_clip);
        if (next) dt->setCurrentLayer(next);
        if ( !suppressDone ) {
            DocumentUndo::done(sp_desktop_document(dt), SP_VERB_LAYER_MOVE_TO_PREV,
                               _("Lower to previous layer"));
        }
    } else {
        no_more = true;
    }

    if (no_more) {
        dt->messageStack()->flash(Inkscape::WARNING_MESSAGE, _("No more layers below."));
    }

    g_slist_free((GSList *) items);
}

bool
selection_contains_original(SPItem *item, Inkscape::Selection *selection)
{
    bool contains_original = false;

    bool is_use = SP_IS_USE(item);
    SPItem *item_use = item;
    SPItem *item_use_first = item;
    while (is_use && item_use && !contains_original)
    {
        item_use = sp_use_get_original(SP_USE(item_use));
        contains_original |= selection->includes(item_use);
        if (item_use == item_use_first)
            break;
        is_use = SP_IS_USE(item_use);
    }

    // If it's a tref, check whether the object containing the character
    // data is part of the selection
    if (!contains_original && SP_IS_TREF(item)) {
        contains_original = selection->includes(SP_TREF(item)->getObjectReferredTo());
    }

    return contains_original;
}


bool
selection_contains_both_clone_and_original(Inkscape::Selection *selection)
{
    bool clone_with_original = false;
    for (GSList const *l = selection->itemList(); l != NULL; l = l->next) {
        SPItem *item = SP_ITEM(l->data);
        clone_with_original |= selection_contains_original(item, selection);
        if (clone_with_original)
            break;
    }
    return clone_with_original;
}

/** Apply matrix to the selection.  \a set_i2d is normally true, which means objects are in the
original transform, synced with their reprs, and need to jump to the new transform in one go. A
value of set_i2d==false is only used by seltrans when it's dragging objects live (not outlines); in
that case, items are already in the new position, but the repr is in the old, and this function
then simply updates the repr from item->transform.
 */
void sp_selection_apply_affine(Inkscape::Selection *selection, Geom::Affine const &affine, bool set_i2d, bool compensate)
{
    if (selection->isEmpty())
        return;

    // For each perspective with a box in selection, check whether all boxes are selected and
    // unlink all non-selected boxes.
    Persp3D *persp;
    Persp3D *transf_persp;
    std::list<Persp3D *> plist = selection->perspList();
    for (std::list<Persp3D *>::iterator i = plist.begin(); i != plist.end(); ++i) {
        persp = (Persp3D *) (*i);

        if (!persp3d_has_all_boxes_in_selection (persp, selection)) {
            std::list<SPBox3D *> selboxes = selection->box3DList(persp);

            // create a new perspective as a copy of the current one and link the selected boxes to it
            transf_persp = persp3d_create_xml_element (persp->document, persp->perspective_impl);

            for (std::list<SPBox3D *>::iterator b = selboxes.begin(); b != selboxes.end(); ++b)
                box3d_switch_perspectives(*b, persp, transf_persp);
        } else {
            transf_persp = persp;
        }

        persp3d_apply_affine_transformation(transf_persp, affine);
    }

    for (GSList const *l = selection->itemList(); l != NULL; l = l->next) {
        SPItem *item = SP_ITEM(l->data);

        Geom::Point old_center(0,0);
        if (set_i2d && item->isCenterSet())
            old_center = item->getCenter();

#if 0 /* Re-enable this once persistent guides have a graphical indication.
         At the time of writing, this is the only place to re-enable. */
        sp_item_update_cns(*item, selection->desktop());
#endif

        // we're moving both a clone and its original or any ancestor in clone chain?
        bool transform_clone_with_original = selection_contains_original(item, selection);
        // ...both a text-on-path and its path?
        bool transform_textpath_with_path = (SP_IS_TEXT_TEXTPATH(item) && selection->includes( sp_textpath_get_path_item(SP_TEXTPATH(item->firstChild())) ));
        // ...both a flowtext and its frame?
        bool transform_flowtext_with_frame = (SP_IS_FLOWTEXT(item) && selection->includes( SP_FLOWTEXT(item)->get_frame(NULL))); // (only the first frame is checked so far)
        // ...both an offset and its source?
        bool transform_offset_with_source = (SP_IS_OFFSET(item) && SP_OFFSET(item)->sourceHref) && selection->includes( sp_offset_get_source(SP_OFFSET(item)) );

        // If we're moving a connector, we want to detach it
        // from shapes that aren't part of the selection, but
        // leave it attached if they are
        if (cc_item_is_connector(item)) {
            SPItem *attItem[2];
            SP_PATH(item)->connEndPair.getAttachedItems(attItem);

            for (int n = 0; n < 2; ++n) {
                if (!selection->includes(attItem[n])) {
                    sp_conn_end_detach(item, n);
                }
            }
        }

        // "clones are unmoved when original is moved" preference
        Inkscape::Preferences *prefs = Inkscape::Preferences::get();
        int compensation = prefs->getInt("/options/clonecompensation/value", SP_CLONE_COMPENSATION_UNMOVED);
        bool prefs_unmoved = (compensation == SP_CLONE_COMPENSATION_UNMOVED);
        bool prefs_parallel = (compensation == SP_CLONE_COMPENSATION_PARALLEL);

        /* If this is a clone and it's selected along with its original, do not move it;
         * it will feel the transform of its original and respond to it itself.
         * Without this, a clone is doubly transformed, very unintuitive.
         *
         * Same for textpath if we are also doing ANY transform to its path: do not touch textpath,
         * letters cannot be squeezed or rotated anyway, they only refill the changed path.
         * Same for linked offset if we are also moving its source: do not move it. */
        if (transform_textpath_with_path) {
            // Restore item->transform field from the repr, in case it was changed by seltrans.
            item->readAttr( "transform" );
        } else if (transform_flowtext_with_frame) {
            // apply the inverse of the region's transform to the <use> so that the flow remains
            // the same (even though the output itself gets transformed)
            for ( SPObject *region = item->firstChild() ; region ; region = region->getNext() ) {
                if (SP_IS_FLOWREGION(region) || SP_IS_FLOWREGIONEXCLUDE(region)) {
                    for ( SPObject *use = region->firstChild() ; use ; use = use->getNext() ) {
                        if ( SP_IS_USE(use) ) {
                            SP_USE(use)->doWriteTransform(use->getRepr(), item->transform.inverse(), NULL, compensate);
                        }
                    }
                }
            }
        } else if (transform_clone_with_original || transform_offset_with_source) {
            // We are transforming a clone along with its original. The below matrix juggling is
            // necessary to ensure that they transform as a whole, i.e. the clone's induced
            // transform and its move compensation are both cancelled out.

            // restore item->transform field from the repr, in case it was changed by seltrans
            item->readAttr( "transform" );

            // calculate the matrix we need to apply to the clone to cancel its induced transform from its original
            Geom::Affine parent2dt = SP_ITEM(item->parent)->i2d_affine();
            Geom::Affine t = parent2dt * affine * parent2dt.inverse();
            Geom::Affine t_inv = t.inverse();
            Geom::Affine result = t_inv * item->transform * t;

            if (transform_clone_with_original && (prefs_parallel || prefs_unmoved) && affine.isTranslation()) {
                // we need to cancel out the move compensation, too

                // find out the clone move, same as in sp_use_move_compensate
                Geom::Affine parent = sp_use_get_parent_transform(SP_USE(item));
                Geom::Affine clone_move = parent.inverse() * t * parent;

                if (prefs_parallel) {
                    Geom::Affine move = result * clone_move * t_inv;
                    item->doWriteTransform(item->getRepr(), move, &move, compensate);

                } else if (prefs_unmoved) {
                    //if (SP_IS_USE(sp_use_get_original(SP_USE(item))))
                    //    clone_move = Geom::identity();
                    Geom::Affine move = result * clone_move;
                    item->doWriteTransform(item->getRepr(), move, &t, compensate);
                }

            } else if (transform_offset_with_source && (prefs_parallel || prefs_unmoved) && affine.isTranslation()){
                Geom::Affine parent = item->transform;
                Geom::Affine offset_move = parent.inverse() * t * parent;

                if (prefs_parallel) {
                    Geom::Affine move = result * offset_move * t_inv;
                    item->doWriteTransform(item->getRepr(), move, &move, compensate);

                } else if (prefs_unmoved) {
                    Geom::Affine move = result * offset_move;
                    item->doWriteTransform(item->getRepr(), move, &t, compensate);
                }

            } else {
                // just apply the result
                item->doWriteTransform(item->getRepr(), result, &t, compensate);
            }

        } else {
            if (set_i2d) {
                item->set_i2d_affine(item->i2d_affine() * (Geom::Affine)affine);
            }
            item->doWriteTransform(item->getRepr(), item->transform, NULL, compensate);
        }

        // if we're moving the actual object, not just updating the repr, we can transform the
        // center by the same matrix (only necessary for non-translations)
        if (set_i2d && item->isCenterSet() && !(affine.isTranslation() || affine.isIdentity())) {
            item->setCenter(old_center * affine);
            item->updateRepr();
        }
    }
}

void sp_selection_remove_transform(SPDesktop *desktop)
{
    if (desktop == NULL)
        return;

    Inkscape::Selection *selection = sp_desktop_selection(desktop);

    GSList const *l = (GSList *) selection->reprList();
    while (l != NULL) {
        ((Inkscape::XML::Node*)l->data)->setAttribute("transform", NULL, false);
        l = l->next;
    }

    DocumentUndo::done(sp_desktop_document(desktop), SP_VERB_OBJECT_FLATTEN,
                       _("Remove transform"));
}

void
sp_selection_scale_absolute(Inkscape::Selection *selection,
                            double const x0, double const x1,
                            double const y0, double const y1)
{
    if (selection->isEmpty())
        return;

    Geom::OptRect const bbox(selection->bounds());
    if ( !bbox ) {
        return;
    }

    Geom::Translate const p2o(-bbox->min());

    Geom::Scale const newSize(x1 - x0,
                              y1 - y0);
    Geom::Scale const scale( newSize * Geom::Scale(bbox->dimensions()).inverse() );
    Geom::Translate const o2n(x0, y0);
    Geom::Affine const final( p2o * scale * o2n );

    sp_selection_apply_affine(selection, final);
}


void sp_selection_scale_relative(Inkscape::Selection *selection, Geom::Point const &align, Geom::Scale const &scale)
{
    if (selection->isEmpty())
        return;

    Geom::OptRect const bbox(selection->bounds());

    if ( !bbox ) {
        return;
    }

    // FIXME: ARBITRARY LIMIT: don't try to scale above 1 Mpx, it won't display properly and will crash sooner or later anyway
    if ( bbox->dimensions()[Geom::X] * scale[Geom::X] > 1e6  ||
         bbox->dimensions()[Geom::Y] * scale[Geom::Y] > 1e6 )
    {
        return;
    }

    Geom::Translate const n2d(-align);
    Geom::Translate const d2n(align);
    Geom::Affine const final( n2d * scale * d2n );
    sp_selection_apply_affine(selection, final);
}

void
sp_selection_rotate_relative(Inkscape::Selection *selection, Geom::Point const &center, gdouble const angle_degrees)
{
    Geom::Translate const d2n(center);
    Geom::Translate const n2d(-center);
    Geom::Rotate const rotate(Geom::Rotate::from_degrees(angle_degrees));
    Geom::Affine const final( Geom::Affine(n2d) * rotate * d2n );
    sp_selection_apply_affine(selection, final);
}

void
sp_selection_skew_relative(Inkscape::Selection *selection, Geom::Point const &align, double dx, double dy)
{
    Geom::Translate const d2n(align);
    Geom::Translate const n2d(-align);
    Geom::Affine const skew(1, dy,
                            dx, 1,
                            0, 0);
    Geom::Affine const final( n2d * skew * d2n );
    sp_selection_apply_affine(selection, final);
}

void sp_selection_move_relative(Inkscape::Selection *selection, Geom::Point const &move, bool compensate)
{
    sp_selection_apply_affine(selection, Geom::Affine(Geom::Translate(move)), true, compensate);
}

void sp_selection_move_relative(Inkscape::Selection *selection, double dx, double dy)
{
    sp_selection_apply_affine(selection, Geom::Affine(Geom::Translate(dx, dy)));
}

/**
 * @brief Rotates selected objects 90 degrees, either clock-wise or counter-clockwise, depending on the value of ccw
 */
void sp_selection_rotate_90(SPDesktop *desktop, bool ccw)
{
    Inkscape::Selection *selection = sp_desktop_selection(desktop);

    if (selection->isEmpty())
        return;

    GSList const *l = selection->itemList();
    Geom::Rotate const rot_90(Geom::Point(0, ccw ? 1 : -1)); // pos. or neg. rotation, depending on the value of ccw
    for (GSList const *l2 = l ; l2 != NULL ; l2 = l2->next) {
        SPItem *item = SP_ITEM(l2->data);
        sp_item_rotate_rel(item, rot_90);
    }

    DocumentUndo::done(sp_desktop_document(desktop),
                       ccw ? SP_VERB_OBJECT_ROTATE_90_CCW : SP_VERB_OBJECT_ROTATE_90_CW,
                       ccw ? _("Rotate 90&#176; CCW") : _("Rotate 90&#176; CW"));
}

void
sp_selection_rotate(Inkscape::Selection *selection, gdouble const angle_degrees)
{
    if (selection->isEmpty())
        return;

    boost::optional<Geom::Point> center = selection->center();
    if (!center) {
        return;
    }

    sp_selection_rotate_relative(selection, *center, angle_degrees);

    DocumentUndo::maybeDone(sp_desktop_document(selection->desktop()),
                            ( ( angle_degrees > 0 )
                              ? "selector:rotate:ccw"
                              : "selector:rotate:cw" ),
                            SP_VERB_CONTEXT_SELECT,
                            _("Rotate"));
}

// helper function:
static
Geom::Point
cornerFarthestFrom(Geom::Rect const &r, Geom::Point const &p){
    Geom::Point m = r.midpoint();
    unsigned i = 0;
    if (p[X] < m[X]) {
        i = 1;
    }
    if (p[Y] < m[Y]) {
        i = 3 - i;
    }
    return r.corner(i);
}

/**
\param  angle   the angle in "angular pixels", i.e. how many visible pixels must move the outermost point of the rotated object
*/
void
sp_selection_rotate_screen(Inkscape::Selection *selection, gdouble angle)
{
    if (selection->isEmpty())
        return;

    Geom::OptRect const bbox(selection->bounds());
    boost::optional<Geom::Point> center = selection->center();

    if ( !bbox || !center ) {
        return;
    }

    gdouble const zoom = selection->desktop()->current_zoom();
    gdouble const zmove = angle / zoom;
    gdouble const r = Geom::L2(cornerFarthestFrom(*bbox, *center) - *center);

    gdouble const zangle = 180 * atan2(zmove, r) / M_PI;

    sp_selection_rotate_relative(selection, *center, zangle);

    DocumentUndo::maybeDone(sp_desktop_document(selection->desktop()),
                            ( (angle > 0)
                              ? "selector:rotate:ccw"
                              : "selector:rotate:cw" ),
                            SP_VERB_CONTEXT_SELECT,
                            _("Rotate by pixels"));
}

void
sp_selection_scale(Inkscape::Selection *selection, gdouble grow)
{
    if (selection->isEmpty())
        return;

    Geom::OptRect const bbox(selection->bounds());
    if (!bbox) {
        return;
    }

    Geom::Point const center(bbox->midpoint());

    // you can't scale "do nizhe pola" (below zero)
    double const max_len = bbox->maxExtent();
    if ( max_len + grow <= 1e-3 ) {
        return;
    }

    double const times = 1.0 + grow / max_len;
    sp_selection_scale_relative(selection, center, Geom::Scale(times, times));

    DocumentUndo::maybeDone(sp_desktop_document(selection->desktop()),
                            ( (grow > 0)
                              ? "selector:scale:larger"
                              : "selector:scale:smaller" ),
                            SP_VERB_CONTEXT_SELECT,
                            _("Scale"));
}

void
sp_selection_scale_screen(Inkscape::Selection *selection, gdouble grow_pixels)
{
    sp_selection_scale(selection,
                       grow_pixels / selection->desktop()->current_zoom());
}

void
sp_selection_scale_times(Inkscape::Selection *selection, gdouble times)
{
    if (selection->isEmpty())
        return;

    Geom::OptRect sel_bbox = selection->bounds();

    if (!sel_bbox) {
        return;
    }

    Geom::Point const center(sel_bbox->midpoint());
    sp_selection_scale_relative(selection, center, Geom::Scale(times, times));
    DocumentUndo::done(sp_desktop_document(selection->desktop()), SP_VERB_CONTEXT_SELECT,
                       _("Scale by whole factor"));
}

void
sp_selection_move(SPDesktop *desktop, gdouble dx, gdouble dy)
{
    Inkscape::Selection *selection = sp_desktop_selection(desktop);
    if (selection->isEmpty()) {
        return;
    }

    sp_selection_move_relative(selection, dx, dy);

    if (dx == 0) {
        DocumentUndo::maybeDone(sp_desktop_document(desktop), "selector:move:vertical", SP_VERB_CONTEXT_SELECT,
                                _("Move vertically"));
    } else if (dy == 0) {
        DocumentUndo::maybeDone(sp_desktop_document(desktop), "selector:move:horizontal", SP_VERB_CONTEXT_SELECT,
                                _("Move horizontally"));
    } else {
        DocumentUndo::done(sp_desktop_document(desktop), SP_VERB_CONTEXT_SELECT,
                           _("Move"));
    }
}

void
sp_selection_move_screen(SPDesktop *desktop, gdouble dx, gdouble dy)
{
    Inkscape::Selection *selection = sp_desktop_selection(desktop);
    if (selection->isEmpty()) {
        return;
    }

    // same as sp_selection_move but divide deltas by zoom factor
    gdouble const zoom = desktop->current_zoom();
    gdouble const zdx = dx / zoom;
    gdouble const zdy = dy / zoom;
    sp_selection_move_relative(selection, zdx, zdy);

    if (dx == 0) {
        DocumentUndo::maybeDone(sp_desktop_document(desktop), "selector:move:vertical", SP_VERB_CONTEXT_SELECT,
                                _("Move vertically by pixels"));
    } else if (dy == 0) {
        DocumentUndo::maybeDone(sp_desktop_document(desktop), "selector:move:horizontal", SP_VERB_CONTEXT_SELECT,
                                _("Move horizontally by pixels"));
    } else {
        DocumentUndo::done(sp_desktop_document(desktop), SP_VERB_CONTEXT_SELECT,
                           _("Move"));
    }
}

namespace {

template <typename D>
SPItem *next_item(SPDesktop *desktop, GSList *path, SPObject *root,
                  bool only_in_viewport, PrefsSelectionContext inlayer, bool onlyvisible, bool onlysensitive);

template <typename D>
SPItem *next_item_from_list(SPDesktop *desktop, GSList const *items, SPObject *root,
                  bool only_in_viewport, PrefsSelectionContext inlayer, bool onlyvisible, bool onlysensitive);

struct Forward {
    typedef SPObject *Iterator;

    static Iterator children(SPObject *o) { return o->firstChild(); }
    static Iterator siblings_after(SPObject *o) { return o->getNext(); }
    static void dispose(Iterator /*i*/) {}

    static SPObject *object(Iterator i) { return i; }
    static Iterator next(Iterator i) { return i->getNext(); }
};

struct ListReverse {
    typedef GSList *Iterator;

    static Iterator children(SPObject *o) {
        return make_list(o->firstChild(), NULL);
    }
    static Iterator siblings_after(SPObject *o) {
        return make_list(o->parent->firstChild(), o);
    }
    static void dispose(Iterator i) {
        g_slist_free(i);
    }

    static SPObject *object(Iterator i) {
        return reinterpret_cast<SPObject *>(i->data);
    }
    static Iterator next(Iterator i) { return i->next; }

private:
    static GSList *make_list(SPObject *object, SPObject *limit) {
        GSList *list = NULL;
        while ( object != limit ) {
            if (!object) { // TODO check if this happens in practice
                g_warning("Unexpected list overrun");
                break;
            }
            list = g_slist_prepend(list, object);
            object = object->getNext();
        }
        return list;
    }
};

}

void
sp_selection_item_next(SPDesktop *desktop)
{
    g_return_if_fail(desktop != NULL);
    Inkscape::Selection *selection = sp_desktop_selection(desktop);

    Inkscape::Preferences *prefs = Inkscape::Preferences::get();
    PrefsSelectionContext inlayer = (PrefsSelectionContext)prefs->getInt("/options/kbselection/inlayer", PREFS_SELECTION_LAYER);
    bool onlyvisible = prefs->getBool("/options/kbselection/onlyvisible", true);
    bool onlysensitive = prefs->getBool("/options/kbselection/onlysensitive", true);

    SPObject *root;
    if (PREFS_SELECTION_ALL != inlayer) {
        root = selection->activeContext();
    } else {
        root = desktop->currentRoot();
    }

    SPItem *item=next_item_from_list<Forward>(desktop, selection->itemList(), root, SP_CYCLING == SP_CYCLE_VISIBLE, inlayer, onlyvisible, onlysensitive);

    if (item) {
        selection->set(item, PREFS_SELECTION_LAYER_RECURSIVE == inlayer);
        if ( SP_CYCLING == SP_CYCLE_FOCUS ) {
            scroll_to_show_item(desktop, item);
        }
    }
}

void
sp_selection_item_prev(SPDesktop *desktop)
{
    SPDocument *document = sp_desktop_document(desktop);
    g_return_if_fail(document != NULL);
    g_return_if_fail(desktop != NULL);
    Inkscape::Selection *selection = sp_desktop_selection(desktop);

    Inkscape::Preferences *prefs = Inkscape::Preferences::get();
    PrefsSelectionContext inlayer = (PrefsSelectionContext) prefs->getInt("/options/kbselection/inlayer", PREFS_SELECTION_LAYER);
    bool onlyvisible = prefs->getBool("/options/kbselection/onlyvisible", true);
    bool onlysensitive = prefs->getBool("/options/kbselection/onlysensitive", true);

    SPObject *root;
    if (PREFS_SELECTION_ALL != inlayer) {
        root = selection->activeContext();
    } else {
        root = desktop->currentRoot();
    }

    SPItem *item=next_item_from_list<ListReverse>(desktop, selection->itemList(), root, SP_CYCLING == SP_CYCLE_VISIBLE, inlayer, onlyvisible, onlysensitive);

    if (item) {
        selection->set(item, PREFS_SELECTION_LAYER_RECURSIVE == inlayer);
        if ( SP_CYCLING == SP_CYCLE_FOCUS ) {
            scroll_to_show_item(desktop, item);
        }
    }
}

void sp_selection_next_patheffect_param(SPDesktop * dt)
{
    if (!dt) return;

    Inkscape::Selection *selection = sp_desktop_selection(dt);
    if ( selection && !selection->isEmpty() ) {
        SPItem *item = selection->singleItem();
        if ( item && SP_IS_SHAPE(item)) {
            if (sp_lpe_item_has_path_effect(SP_LPE_ITEM(item))) {
                sp_lpe_item_edit_next_param_oncanvas(SP_LPE_ITEM(item), dt);
            } else {
                dt->messageStack()->flash(Inkscape::WARNING_MESSAGE, _("The selection has no applied path effect."));
            }
        }
    }
}

/*bool has_path_recursive(SPObject *obj)
{
    if (!obj) return false;
    if (SP_IS_PATH(obj)) {
        return true;
    }
    if (SP_IS_GROUP(obj) || SP_IS_OBJECTGROUP(obj)) {
        for (SPObject *c = obj->children; c; c = c->next) {
            if (has_path_recursive(c)) return true;
        }
    }
    return false;
}*/

void sp_selection_edit_clip_or_mask(SPDesktop * /*dt*/, bool /*clip*/)
{
    return;
    /*if (!dt) return;
    using namespace Inkscape::UI;

    Inkscape::Selection *selection = sp_desktop_selection(dt);
    if (!selection || selection->isEmpty()) return;

    GSList const *items = selection->itemList();
    bool has_path = false;
    for (GSList *i = const_cast<GSList*>(items); i; i= i->next) {
        SPItem *item = SP_ITEM(i->data);
        SPObject *search = clip
            ? (item->clip_ref ? item->clip_ref->getObject() : NULL)
            : item->mask_ref ? item->mask_ref->getObject() : NULL;
        has_path |= has_path_recursive(search);
        if (has_path) break;
    }
    if (has_path) {
        if (!tools_isactive(dt, TOOLS_NODES)) {
            tools_switch(dt, TOOLS_NODES);
        }
        ink_node_tool_set_mode(INK_NODE_TOOL(dt->event_context),
            clip ? NODE_TOOL_EDIT_CLIPPING_PATHS : NODE_TOOL_EDIT_MASKS);
    } else if (clip) {
        dt->messageStack()->flash(Inkscape::WARNING_MESSAGE,
            _("The selection has no applied clip path."));
    } else {
        dt->messageStack()->flash(Inkscape::WARNING_MESSAGE,
            _("The selection has no applied mask."));
    }*/
}


namespace {

template <typename D>
SPItem *next_item_from_list(SPDesktop *desktop, GSList const *items,
                            SPObject *root, bool only_in_viewport, PrefsSelectionContext inlayer, bool onlyvisible, bool onlysensitive)
{
    SPObject *current=root;
    while (items) {
        SPItem *item=SP_ITEM(items->data);
        if ( root->isAncestorOf(item) &&
             ( !only_in_viewport || desktop->isWithinViewport(item) ) )
        {
            current = item;
            break;
        }
        items = items->next;
    }

    GSList *path=NULL;
    while ( current != root ) {
        path = g_slist_prepend(path, current);
        current = current->parent;
    }

    SPItem *next;
    // first, try from the current object
    next = next_item<D>(desktop, path, root, only_in_viewport, inlayer, onlyvisible, onlysensitive);
    g_slist_free(path);

    if (!next) { // if we ran out of objects, start over at the root
        next = next_item<D>(desktop, NULL, root, only_in_viewport, inlayer, onlyvisible, onlysensitive);
    }

    return next;
}

template <typename D>
SPItem *next_item(SPDesktop *desktop, GSList *path, SPObject *root,
                  bool only_in_viewport, PrefsSelectionContext inlayer, bool onlyvisible, bool onlysensitive)
{
    typename D::Iterator children;
    typename D::Iterator iter;

    SPItem *found=NULL;

    if (path) {
        SPObject *object=reinterpret_cast<SPObject *>(path->data);
        g_assert(object->parent == root);
        if (desktop->isLayer(object)) {
            found = next_item<D>(desktop, path->next, object, only_in_viewport, inlayer, onlyvisible, onlysensitive);
        }
        iter = children = D::siblings_after(object);
    } else {
        iter = children = D::children(root);
    }

    while ( iter && !found ) {
        SPObject *object=D::object(iter);
        if (desktop->isLayer(object)) {
            if (PREFS_SELECTION_LAYER != inlayer) { // recurse into sublayers
                found = next_item<D>(desktop, NULL, object, only_in_viewport, inlayer, onlyvisible, onlysensitive);
            }
        } else if ( SP_IS_ITEM(object) &&
                    ( !only_in_viewport || desktop->isWithinViewport(SP_ITEM(object)) ) &&
                    ( !onlyvisible || !desktop->itemIsHidden(SP_ITEM(object))) &&
                    ( !onlysensitive || !SP_ITEM(object)->isLocked()) &&
                    !desktop->isLayer(SP_ITEM(object)) )
        {
            found = SP_ITEM(object);
        }
        iter = D::next(iter);
    }

    D::dispose(children);

    return found;
}

}

/**
 * If \a item is not entirely visible then adjust visible area to centre on the centre on of
 * \a item.
 */
void scroll_to_show_item(SPDesktop *desktop, SPItem *item)
{
    Geom::Rect dbox = desktop->get_display_area();
    Geom::OptRect sbox = item->getBboxDesktop();

    if ( sbox && dbox.contains(*sbox) == false ) {
        Geom::Point const s_dt = sbox->midpoint();
        Geom::Point const s_w = desktop->d2w(s_dt);
        Geom::Point const d_dt = dbox.midpoint();
        Geom::Point const d_w = desktop->d2w(d_dt);
        Geom::Point const moved_w( d_w - s_w );
        gint const dx = (gint) moved_w[X];
        gint const dy = (gint) moved_w[Y];
        desktop->scroll_world(dx, dy);
    }
}


void sp_selection_clone(SPDesktop *desktop)
{
    if (desktop == NULL) {
        return;
    }

    Inkscape::Selection *selection = sp_desktop_selection(desktop);

    Inkscape::XML::Document *xml_doc = desktop->doc()->getReprDoc();

    // check if something is selected
    if (selection->isEmpty()) {
        desktop->messageStack()->flash(Inkscape::WARNING_MESSAGE, _("Select an <b>object</b> to clone."));
        return;
    }

    GSList *reprs = g_slist_copy((GSList *) selection->reprList());

    selection->clear();

    // sorting items from different parents sorts each parent's subset without possibly mixing them, just what we need
    reprs = g_slist_sort(reprs, (GCompareFunc) sp_repr_compare_position);

    GSList *newsel = NULL;

    while (reprs) {
        Inkscape::XML::Node *sel_repr = (Inkscape::XML::Node *) reprs->data;
        Inkscape::XML::Node *parent = sp_repr_parent(sel_repr);

        Inkscape::XML::Node *clone = xml_doc->createElement("svg:use");
        clone->setAttribute("x", "0", false);
        clone->setAttribute("y", "0", false);
        clone->setAttribute("xlink:href", g_strdup_printf("#%s", sel_repr->attribute("id")), false);

        clone->setAttribute("inkscape:transform-center-x", sel_repr->attribute("inkscape:transform-center-x"), false);
        clone->setAttribute("inkscape:transform-center-y", sel_repr->attribute("inkscape:transform-center-y"), false);

        // add the new clone to the top of the original's parent
        parent->appendChild(clone);

        newsel = g_slist_prepend(newsel, clone);
        reprs = g_slist_remove(reprs, sel_repr);
        Inkscape::GC::release(clone);
    }

    DocumentUndo::done(sp_desktop_document(desktop), SP_VERB_EDIT_CLONE,
                       C_("Action", "Clone"));

    selection->setReprList(newsel);

    g_slist_free(newsel);
}

void
sp_selection_relink(SPDesktop *desktop)
{
    if (!desktop)
        return;

    Inkscape::Selection *selection = sp_desktop_selection(desktop);

    if (selection->isEmpty()) {
        desktop->messageStack()->flash(Inkscape::WARNING_MESSAGE, _("Select <b>clones</b> to relink."));
        return;
    }

    Inkscape::UI::ClipboardManager *cm = Inkscape::UI::ClipboardManager::get();
    const gchar *newid = cm->getFirstObjectID();
    if (!newid) {
        desktop->messageStack()->flash(Inkscape::WARNING_MESSAGE, _("Copy an <b>object</b> to clipboard to relink clones to."));
        return;
    }
    gchar *newref = g_strdup_printf("#%s", newid);

    // Get a copy of current selection.
    bool relinked = false;
    for (GSList *items = (GSList *) selection->itemList();
         items != NULL;
         items = items->next)
    {
        SPItem *item = (SPItem *) items->data;

        if (!SP_IS_USE(item))
            continue;

        item->getRepr()->setAttribute("xlink:href", newref);
        item->requestDisplayUpdate(SP_OBJECT_MODIFIED_FLAG);
        relinked = true;
    }

    g_free(newref);

    if (!relinked) {
        desktop->messageStack()->flash(Inkscape::ERROR_MESSAGE, _("<b>No clones to relink</b> in the selection."));
    } else {
        DocumentUndo::done(sp_desktop_document(desktop), SP_VERB_EDIT_UNLINK_CLONE,
                           _("Relink clone"));
    }
}


void
sp_selection_unlink(SPDesktop *desktop)
{
    if (!desktop)
        return;

    Inkscape::Selection *selection = sp_desktop_selection(desktop);

    if (selection->isEmpty()) {
        desktop->messageStack()->flash(Inkscape::WARNING_MESSAGE, _("Select <b>clones</b> to unlink."));
        return;
    }

    // Get a copy of current selection.
    GSList *new_select = NULL;
    bool unlinked = false;
    for (GSList *items = g_slist_copy((GSList *) selection->itemList());
         items != NULL;
         items = items->next)
    {
        SPItem *item = (SPItem *) items->data;

        if (SP_IS_TEXT(item)) {
            SPObject *tspan = sp_tref_convert_to_tspan(item);

            if (tspan) {
                item->requestDisplayUpdate(SP_OBJECT_MODIFIED_FLAG);
            }

            // Set unlink to true, and fall into the next if which
            // will include this text item in the new selection
            unlinked = true;
        }

        if (!(SP_IS_USE(item) || SP_IS_TREF(item))) {
            // keep the non-use item in the new selection
            new_select = g_slist_prepend(new_select, item);
            continue;
        }

        SPItem *unlink;
        if (SP_IS_USE(item)) {
            unlink = sp_use_unlink(SP_USE(item));
            // Unable to unlink use (external or invalid href?)
            if (!unlink) {
                new_select = g_slist_prepend(new_select, item);
                continue;
            }
        } else /*if (SP_IS_TREF(use))*/ {
            unlink = SP_ITEM(sp_tref_convert_to_tspan(item));
        }

        unlinked = true;
        // Add ungrouped items to the new selection.
        new_select = g_slist_prepend(new_select, unlink);
    }

    if (new_select) { // set new selection
        selection->clear();
        selection->setList(new_select);
        g_slist_free(new_select);
    }
    if (!unlinked) {
        desktop->messageStack()->flash(Inkscape::ERROR_MESSAGE, _("<b>No clones to unlink</b> in the selection."));
    }

    DocumentUndo::done(sp_desktop_document(desktop), SP_VERB_EDIT_UNLINK_CLONE,
                       _("Unlink clone"));
}

void
sp_select_clone_original(SPDesktop *desktop)
{
    if (desktop == NULL)
        return;

    Inkscape::Selection *selection = sp_desktop_selection(desktop);

    SPItem *item = selection->singleItem();

    gchar const *error = _("Select a <b>clone</b> to go to its original. Select a <b>linked offset</b> to go to its source. Select a <b>text on path</b> to go to the path. Select a <b>flowed text</b> to go to its frame.");

    // Check if other than two objects are selected
    if (g_slist_length((GSList *) selection->itemList()) != 1 || !item) {
        desktop->messageStack()->flash(Inkscape::WARNING_MESSAGE, error);
        return;
    }

    SPItem *original = NULL;
    if (SP_IS_USE(item)) {
        original = sp_use_get_original(SP_USE(item));
    } else if (SP_IS_OFFSET(item) && SP_OFFSET(item)->sourceHref) {
        original = sp_offset_get_source(SP_OFFSET(item));
    } else if (SP_IS_TEXT_TEXTPATH(item)) {
        original = sp_textpath_get_path_item(SP_TEXTPATH(item->firstChild()));
    } else if (SP_IS_FLOWTEXT(item)) {
        original = SP_FLOWTEXT(item)->get_frame(NULL); // first frame only
    } else { // it's an object that we don't know what to do with
        desktop->messageStack()->flash(Inkscape::WARNING_MESSAGE, error);
        return;
    }

    if (!original) {
        desktop->messageStack()->flash(Inkscape::ERROR_MESSAGE, _("<b>Cannot find</b> the object to select (orphaned clone, offset, textpath, flowed text?)"));
        return;
    }

    for (SPObject *o = original; o && !SP_IS_ROOT(o); o = o->parent) {
        if (SP_IS_DEFS(o)) {
            desktop->messageStack()->flash(Inkscape::ERROR_MESSAGE, _("The object you're trying to select is <b>not visible</b> (it is in &lt;defs&gt;)"));
            return;
        }
    }

    if (original) {
        Inkscape::Preferences *prefs = Inkscape::Preferences::get();
        bool highlight = prefs->getBool("/options/highlightoriginal/value");
        if (highlight) {
            Geom::OptRect a = item->getBounds(item->i2d_affine());
            Geom::OptRect b = original->getBounds(original->i2d_affine());
            if ( a && b ) {
                // draw a flashing line between the objects
                SPCurve *curve = new SPCurve();
                curve->moveto(a->midpoint());
                curve->lineto(b->midpoint());

                SPCanvasItem * canvasitem = sp_canvas_bpath_new(sp_desktop_tempgroup(desktop), curve);
                sp_canvas_bpath_set_stroke(SP_CANVAS_BPATH(canvasitem), 0x0000ddff, 1.0, SP_STROKE_LINEJOIN_MITER, SP_STROKE_LINECAP_BUTT, 5, 3);
                sp_canvas_item_show(canvasitem);
                curve->unref();
                desktop->add_temporary_canvasitem(canvasitem, 1000);
            }
        }

        selection->clear();
        selection->set(original);
        if (SP_CYCLING == SP_CYCLE_FOCUS) {
            scroll_to_show_item(desktop, original);
        }
    }
}


void sp_selection_to_marker(SPDesktop *desktop, bool apply)
{
    if (desktop == NULL) {
        return;
    }

    SPDocument *doc = sp_desktop_document(desktop);
    Inkscape::XML::Document *xml_doc = doc->getReprDoc();

    Inkscape::Selection *selection = sp_desktop_selection(desktop);

    // check if something is selected
    if (selection->isEmpty()) {
        desktop->messageStack()->flash(Inkscape::WARNING_MESSAGE, _("Select <b>object(s)</b> to convert to marker."));
        return;
    }

    doc->ensureUpToDate();
    Geom::OptRect r = selection->bounds(SPItem::RENDERING_BBOX);
    boost::optional<Geom::Point> c = selection->center();
    if ( !r || !c ) {
        return;
    }

    // calculate the transform to be applied to objects to move them to 0,0
    Geom::Point move_p = Geom::Point(0, doc->getHeight()) - *c;
    move_p[Geom::Y] = -move_p[Geom::Y];
    Geom::Affine move = Geom::Affine(Geom::Translate(move_p));

    GSList *items = g_slist_copy((GSList *) selection->itemList());

    items = g_slist_sort(items, (GCompareFunc) sp_object_compare_position);

    // bottommost object, after sorting
    SPObject *parent = SP_OBJECT(items->data)->parent;

    Geom::Affine parent_transform(SP_ITEM(parent)->i2doc_affine());

    // remember the position of the first item
    gint pos = SP_OBJECT(items->data)->getRepr()->position();
    (void)pos; // TODO check why this was remembered

    // create a list of duplicates
    GSList *repr_copies = NULL;
    for (GSList *i = items; i != NULL; i = i->next) {
        Inkscape::XML::Node *dup = SP_OBJECT(i->data)->getRepr()->duplicate(xml_doc);
        repr_copies = g_slist_prepend(repr_copies, dup);
    }

    Geom::Rect bounds(desktop->dt2doc(r->min()), desktop->dt2doc(r->max()));

    if (apply) {
        // delete objects so that their clones don't get alerted; this object will be restored shortly
        for (GSList *i = items; i != NULL; i = i->next) {
            SPObject *item = reinterpret_cast<SPObject*>(i->data);
            item->deleteObject(false);
        }
    }

    // Hack: Temporarily set clone compensation to unmoved, so that we can move clone-originals
    // without disturbing clones.
    // See ActorAlign::on_button_click() in src/ui/dialog/align-and-distribute.cpp
    Inkscape::Preferences *prefs = Inkscape::Preferences::get();
    int saved_compensation = prefs->getInt("/options/clonecompensation/value", SP_CLONE_COMPENSATION_UNMOVED);
    prefs->setInt("/options/clonecompensation/value", SP_CLONE_COMPENSATION_UNMOVED);

    gchar const *mark_id = generate_marker(repr_copies, bounds, doc,
                                           ( Geom::Affine(Geom::Translate(desktop->dt2doc(
                                                                              Geom::Point(r->min()[Geom::X],
                                                                                          r->max()[Geom::Y]))))
                                             * parent_transform.inverse() ),
                                           parent_transform * move);
    (void)mark_id;

    // restore compensation setting
    prefs->setInt("/options/clonecompensation/value", saved_compensation);


    g_slist_free(items);

    DocumentUndo::done(doc, SP_VERB_EDIT_SELECTION_2_MARKER,
                       _("Objects to marker"));
}

static void sp_selection_to_guides_recursive(SPItem *item, bool deleteitem, bool wholegroups) {
    if (SP_IS_GROUP(item) && !SP_IS_BOX3D(item) && !wholegroups) {
        for (GSList *i = sp_item_group_item_list(SP_GROUP(item)); i != NULL; i = i->next) {
            sp_selection_to_guides_recursive(SP_ITEM(i->data), deleteitem, wholegroups);
        }
    } else {
        item->convert_item_to_guides();

        if (deleteitem) {
            item->deleteObject(true);
        }
    }
}

void sp_selection_to_guides(SPDesktop *desktop)
{
    if (desktop == NULL)
        return;

    SPDocument *doc = sp_desktop_document(desktop);
    Inkscape::Selection *selection = sp_desktop_selection(desktop);
    // we need to copy the list because it gets reset when objects are deleted
    GSList *items = g_slist_copy((GSList *) selection->itemList());

    if (!items) {
        desktop->messageStack()->flash(Inkscape::WARNING_MESSAGE, _("Select <b>object(s)</b> to convert to guides."));
        return;
    }

    Inkscape::Preferences *prefs = Inkscape::Preferences::get();
    bool deleteitem = !prefs->getBool("/tools/cvg_keep_objects", 0);
    bool wholegroups = prefs->getBool("/tools/cvg_convert_whole_groups", 0);

    for (GSList const *i = items; i != NULL; i = i->next) {
        sp_selection_to_guides_recursive(SP_ITEM(i->data), deleteitem, wholegroups);
    }

    DocumentUndo::done(doc, SP_VERB_EDIT_SELECTION_2_GUIDES, _("Objects to guides"));
}

void
sp_selection_tile(SPDesktop *desktop, bool apply)
{
    if (desktop == NULL) {
        return;
    }

    SPDocument *doc = sp_desktop_document(desktop);
    Inkscape::XML::Document *xml_doc = doc->getReprDoc();

    Inkscape::Selection *selection = sp_desktop_selection(desktop);

    // check if something is selected
    if (selection->isEmpty()) {
        desktop->messageStack()->flash(Inkscape::WARNING_MESSAGE, _("Select <b>object(s)</b> to convert to pattern."));
        return;
    }

    doc->ensureUpToDate();
    Geom::OptRect r = selection->bounds(SPItem::RENDERING_BBOX);
    if ( !r ) {
        return;
    }

    // calculate the transform to be applied to objects to move them to 0,0
    Geom::Point move_p = Geom::Point(0, doc->getHeight()) - (r->min() + Geom::Point(0, r->dimensions()[Geom::Y]));
    move_p[Geom::Y] = -move_p[Geom::Y];
    Geom::Affine move = Geom::Affine(Geom::Translate(move_p));

    GSList *items = g_slist_copy((GSList *) selection->itemList());

    items = g_slist_sort(items, (GCompareFunc) sp_object_compare_position);

    // bottommost object, after sorting
    SPObject *parent = SP_OBJECT(items->data)->parent;

    Geom::Affine parent_transform(SP_ITEM(parent)->i2doc_affine());

    // remember the position of the first item
    gint pos = SP_OBJECT(items->data)->getRepr()->position();

    // create a list of duplicates
    GSList *repr_copies = NULL;
    for (GSList *i = items; i != NULL; i = i->next) {
        Inkscape::XML::Node *dup = SP_OBJECT(i->data)->getRepr()->duplicate(xml_doc);
        repr_copies = g_slist_prepend(repr_copies, dup);
    }
    // restore the z-order after prepends
    repr_copies = g_slist_reverse(repr_copies);

    Geom::Rect bounds(desktop->dt2doc(r->min()), desktop->dt2doc(r->max()));

    if (apply) {
        // delete objects so that their clones don't get alerted; this object will be restored shortly
        for (GSList *i = items; i != NULL; i = i->next) {
            SPObject *item = reinterpret_cast<SPObject*>(i->data);
            item->deleteObject(false);
        }
    }

    // Hack: Temporarily set clone compensation to unmoved, so that we can move clone-originals
    // without disturbing clones.
    // See ActorAlign::on_button_click() in src/ui/dialog/align-and-distribute.cpp
    Inkscape::Preferences *prefs = Inkscape::Preferences::get();
    int saved_compensation = prefs->getInt("/options/clonecompensation/value", SP_CLONE_COMPENSATION_UNMOVED);
    prefs->setInt("/options/clonecompensation/value", SP_CLONE_COMPENSATION_UNMOVED);

    gchar const *pat_id = pattern_tile(repr_copies, bounds, doc,
                                       ( Geom::Affine(Geom::Translate(desktop->dt2doc(Geom::Point(r->min()[Geom::X],
                                                                                            r->max()[Geom::Y]))))
                                         * parent_transform.inverse() ),
                                       parent_transform * move);

    // restore compensation setting
    prefs->setInt("/options/clonecompensation/value", saved_compensation);

    if (apply) {
        Inkscape::XML::Node *rect = xml_doc->createElement("svg:rect");
        rect->setAttribute("style", g_strdup_printf("stroke:none;fill:url(#%s)", pat_id));

        Geom::Point min = bounds.min() * parent_transform.inverse();
        Geom::Point max = bounds.max() * parent_transform.inverse();

        sp_repr_set_svg_double(rect, "width", max[Geom::X] - min[Geom::X]);
        sp_repr_set_svg_double(rect, "height", max[Geom::Y] - min[Geom::Y]);
        sp_repr_set_svg_double(rect, "x", min[Geom::X]);
        sp_repr_set_svg_double(rect, "y", min[Geom::Y]);

        // restore parent and position
        parent->getRepr()->appendChild(rect);
        rect->setPosition(pos > 0 ? pos : 0);
        SPItem *rectangle = (SPItem *) sp_desktop_document(desktop)->getObjectByRepr(rect);

        Inkscape::GC::release(rect);

        selection->clear();
        selection->set(rectangle);
    }

    g_slist_free(items);

    DocumentUndo::done(doc, SP_VERB_EDIT_TILE,
                       _("Objects to pattern"));
}

void sp_selection_untile(SPDesktop *desktop)
{
    if (desktop == NULL) {
        return;
    }

    SPDocument *doc = sp_desktop_document(desktop);
    Inkscape::XML::Document *xml_doc = doc->getReprDoc();

    Inkscape::Selection *selection = sp_desktop_selection(desktop);

    // check if something is selected
    if (selection->isEmpty()) {
        desktop->messageStack()->flash(Inkscape::WARNING_MESSAGE, _("Select an <b>object with pattern fill</b> to extract objects from."));
        return;
    }

    GSList *new_select = NULL;

    bool did = false;

    for (GSList *items = g_slist_copy((GSList *) selection->itemList());
         items != NULL;
         items = items->next) {

        SPItem *item = (SPItem *) items->data;

        SPStyle *style = item->style;

        if (!style || !style->fill.isPaintserver())
            continue;

        SPPaintServer *server = item->style->getFillPaintServer();

        if (!SP_IS_PATTERN(server))
            continue;

        did = true;

        SPPattern *pattern = pattern_getroot(SP_PATTERN(server));

<<<<<<< HEAD
        Geom::Matrix pat_transform = pattern_patternTransform(SP_PATTERN(server));
=======
        Geom::Affine pat_transform = to_2geom(pattern_patternTransform(SP_PATTERN(server)));
>>>>>>> 9e724f14
        pat_transform *= item->transform;

        for (SPObject *child = pattern->firstChild() ; child != NULL; child = child->next ) {
            Inkscape::XML::Node *copy = child->getRepr()->duplicate(xml_doc);
            SPItem *i = SP_ITEM(desktop->currentLayer()->appendChildRepr(copy));

           // FIXME: relink clones to the new canvas objects
           // use SPObject::setid when mental finishes it to steal ids of

            // this is needed to make sure the new item has curve (simply requestDisplayUpdate does not work)
            doc->ensureUpToDate();

            Geom::Affine transform( i->transform * pat_transform );
            i->doWriteTransform(i->getRepr(), transform);

            new_select = g_slist_prepend(new_select, i);
        }

        SPCSSAttr *css = sp_repr_css_attr_new();
        sp_repr_css_set_property(css, "fill", "none");
        sp_repr_css_change(item->getRepr(), css, "style");
    }

    if (!did) {
        desktop->messageStack()->flash(Inkscape::ERROR_MESSAGE, _("<b>No pattern fills</b> in the selection."));
    } else {
        DocumentUndo::done(sp_desktop_document(desktop), SP_VERB_EDIT_UNTILE,
                           _("Pattern to objects"));
        selection->setList(new_select);
    }
}

void
sp_selection_get_export_hints(Inkscape::Selection *selection, char const **filename, float *xdpi, float *ydpi)
{
    if (selection->isEmpty()) {
        return;
    }

    GSList const *reprlst = selection->reprList();
    bool filename_search = TRUE;
    bool xdpi_search = TRUE;
    bool ydpi_search = TRUE;

    for (; reprlst != NULL &&
            filename_search &&
            xdpi_search &&
            ydpi_search;
        reprlst = reprlst->next) {
        gchar const *dpi_string;
        Inkscape::XML::Node * repr = (Inkscape::XML::Node *)reprlst->data;

        if (filename_search) {
            *filename = repr->attribute("inkscape:export-filename");
            if (*filename != NULL)
                filename_search = FALSE;
        }

        if (xdpi_search) {
            dpi_string = NULL;
            dpi_string = repr->attribute("inkscape:export-xdpi");
            if (dpi_string != NULL) {
                *xdpi = atof(dpi_string);
                xdpi_search = FALSE;
            }
        }

        if (ydpi_search) {
            dpi_string = NULL;
            dpi_string = repr->attribute("inkscape:export-ydpi");
            if (dpi_string != NULL) {
                *ydpi = atof(dpi_string);
                ydpi_search = FALSE;
            }
        }
    }
}

void sp_document_get_export_hints(SPDocument *doc, char const **filename, float *xdpi, float *ydpi)
{
    Inkscape::XML::Node * repr = doc->getReprRoot();

    *filename = repr->attribute("inkscape:export-filename");

    gchar const *dpi_string = repr->attribute("inkscape:export-xdpi");
    if (dpi_string != NULL) {
        *xdpi = atof(dpi_string);
    }

    dpi_string = NULL;
    dpi_string = repr->attribute("inkscape:export-ydpi");
    if (dpi_string != NULL) {
        *ydpi = atof(dpi_string);
    }
}

void sp_selection_create_bitmap_copy(SPDesktop *desktop)
{
    if (desktop == NULL) {
        return;
    }

    SPDocument *document = sp_desktop_document(desktop);
    Inkscape::XML::Document *xml_doc = document->getReprDoc();

    Inkscape::Selection *selection = sp_desktop_selection(desktop);

    // check if something is selected
    if (selection->isEmpty()) {
        desktop->messageStack()->flash(Inkscape::WARNING_MESSAGE, _("Select <b>object(s)</b> to make a bitmap copy."));
        return;
    }

    desktop->messageStack()->flash(Inkscape::IMMEDIATE_MESSAGE, _("Rendering bitmap..."));
    // set "busy" cursor
    desktop->setWaitingCursor();

    // Get the bounding box of the selection
    document->ensureUpToDate();
    Geom::OptRect bbox = selection->bounds();
    if (!bbox) {
        desktop->clearWaitingCursor();
        return; // exceptional situation, so not bother with a translatable error message, just quit quietly
    }

    // List of the items to show; all others will be hidden
    GSList *items = g_slist_copy((GSList *) selection->itemList());

    // Sort items so that the topmost comes last
    items = g_slist_sort(items, (GCompareFunc) sp_item_repr_compare_position);

    // Generate a random value from the current time (you may create bitmap from the same object(s)
    // multiple times, and this is done so that they don't clash)
    GTimeVal cu;
    g_get_current_time(&cu);
    guint current = (int) (cu.tv_sec * 1000000 + cu.tv_usec) % 1024;

    // Create the filename.
    gchar *const basename = g_strdup_printf("%s-%s-%u.png",
                                            document->getName(),
                                            SP_OBJECT(items->data)->getRepr()->attribute("id"),
                                            current);
    // Imagemagick is known not to handle spaces in filenames, so we replace anything but letters,
    // digits, and a few other chars, with "_"
    g_strcanon(basename, "ABCDEFGHIJKLMNOPQRSTUVWXYZabcdefghijklmnopqrstuvwxyz0123456789-_.=+~$#@^&!?", '_');

    // Build the complete path by adding document base dir, if set, otherwise home dir
    gchar * directory = NULL;
    if ( document->getURI() ) {
        directory = g_dirname( document->getURI() );
    }
    if (directory == NULL) {
        directory = homedir_path(NULL);
    }
    gchar *filepath = g_build_filename(directory, basename, NULL);

    //g_print("%s\n", filepath);

    // Remember parent and z-order of the topmost one
    gint pos = SP_OBJECT(g_slist_last(items)->data)->getRepr()->position();
    SPObject *parent_object = SP_OBJECT(g_slist_last(items)->data)->parent;
    Inkscape::XML::Node *parent = parent_object->getRepr();

    // Calculate resolution
    Inkscape::Preferences *prefs = Inkscape::Preferences::get();
    double res;
    int const prefs_res = prefs->getInt("/options/createbitmap/resolution", 0);
    int const prefs_min = prefs->getInt("/options/createbitmap/minsize", 0);
    if (0 < prefs_res) {
        // If it's given explicitly in prefs, take it
        res = prefs_res;
    } else if (0 < prefs_min) {
        // If minsize is given, look up minimum bitmap size (default 250 pixels) and calculate resolution from it
        res = PX_PER_IN * prefs_min / MIN(bbox->width(), bbox->height());
    } else {
        float hint_xdpi = 0, hint_ydpi = 0;
        char const *hint_filename;
        // take resolution hint from the selected objects
        sp_selection_get_export_hints(selection, &hint_filename, &hint_xdpi, &hint_ydpi);
        if (hint_xdpi != 0) {
            res = hint_xdpi;
        } else {
            // take resolution hint from the document
            sp_document_get_export_hints(document, &hint_filename, &hint_xdpi, &hint_ydpi);
            if (hint_xdpi != 0) {
                res = hint_xdpi;
            } else {
                // if all else fails, take the default 90 dpi
                res = PX_PER_IN;
            }
        }
    }

    // The width and height of the bitmap in pixels
    unsigned width = (unsigned) floor(bbox->width() * res / PX_PER_IN);
    unsigned height =(unsigned) floor(bbox->height() * res / PX_PER_IN);

    // Find out if we have to run an external filter
    gchar const *run = NULL;
    Glib::ustring filter = prefs->getString("/options/createbitmap/filter");
    if (!filter.empty()) {
        // filter command is given;
        // see if we have a parameter to pass to it
        Glib::ustring param1 = prefs->getString("/options/createbitmap/filter_param1");
        if (!param1.empty()) {
            if (param1[param1.length() - 1] == '%') {
                // if the param string ends with %, interpret it as a percentage of the image's max dimension
                gchar p1[256];
                g_ascii_dtostr(p1, 256, ceil(g_ascii_strtod(param1.data(), NULL) * MAX(width, height) / 100));
                // the first param is always the image filename, the second is param1
                run = g_strdup_printf("%s \"%s\" %s", filter.data(), filepath, p1);
            } else {
                // otherwise pass the param1 unchanged
                run = g_strdup_printf("%s \"%s\" %s", filter.data(), filepath, param1.data());
            }
        } else {
            // run without extra parameter
            run = g_strdup_printf("%s \"%s\"", filter.data(), filepath);
        }
    }

    // Calculate the matrix that will be applied to the image so that it exactly overlaps the source objects
    Geom::Affine eek(SP_ITEM(parent_object)->i2d_affine());
    Geom::Affine t;

    double shift_x = bbox->min()[Geom::X];
    double shift_y = bbox->max()[Geom::Y];
    if (res == PX_PER_IN) { // for default 90 dpi, snap it to pixel grid
        shift_x = round(shift_x);
        shift_y = -round(-shift_y); // this gets correct rounding despite coordinate inversion, remove the negations when the inversion is gone
    }
    t = Geom::Scale(1, -1) * Geom::Translate(shift_x, shift_y) * eek.inverse();

    // Do the export
    sp_export_png_file(document, filepath,
                       bbox->min()[Geom::X], bbox->min()[Geom::Y],
                       bbox->max()[Geom::X], bbox->max()[Geom::Y],
                       width, height, res, res,
                       (guint32) 0xffffff00,
                       NULL, NULL,
                       true,  /*bool force_overwrite,*/
                       items);

    g_slist_free(items);

    // Run filter, if any
    if (run) {
        g_print("Running external filter: %s\n", run);
        int retval;
        retval = system(run);
    }

    // Import the image back
    GdkPixbuf *pb = gdk_pixbuf_new_from_file(filepath, NULL);
    if (pb) {
        // Create the repr for the image
        Inkscape::XML::Node * repr = xml_doc->createElement("svg:image");
        sp_embed_image(repr, pb, "image/png");
        if (res == PX_PER_IN) { // for default 90 dpi, snap it to pixel grid
            sp_repr_set_svg_double(repr, "width", width);
            sp_repr_set_svg_double(repr, "height", height);
        } else {
            sp_repr_set_svg_double(repr, "width", bbox->width());
            sp_repr_set_svg_double(repr, "height", bbox->height());
        }

        // Write transform
        gchar *c=sp_svg_transform_write(t);
        repr->setAttribute("transform", c);
        g_free(c);

        // add the new repr to the parent
        parent->appendChild(repr);

        // move to the saved position
        repr->setPosition(pos > 0 ? pos + 1 : 1);

        // Set selection to the new image
        selection->clear();
        selection->add(repr);

        // Clean up
        Inkscape::GC::release(repr);
        gdk_pixbuf_unref(pb);

        // Complete undoable transaction
        DocumentUndo::done(document, SP_VERB_SELECTION_CREATE_BITMAP,
                           _("Create bitmap"));
    }

    desktop->clearWaitingCursor();

    g_free(basename);
    g_free(filepath);
}

/**
 * \brief Creates a mask or clipPath from selection
 * Two different modes:
 *  if applyToLayer, all selection is moved to DEFS as mask/clippath
 *       and is applied to current layer
 *  otherwise, topmost object is used as mask for other objects
 * If \a apply_clip_path parameter is true, clipPath is created, otherwise mask
 *
 */
void sp_selection_set_mask(SPDesktop *desktop, bool apply_clip_path, bool apply_to_layer)
{
    if (desktop == NULL) {
        return;
    }

    SPDocument *doc = sp_desktop_document(desktop);
    Inkscape::XML::Document *xml_doc = doc->getReprDoc();

    Inkscape::Selection *selection = sp_desktop_selection(desktop);

    // check if something is selected
    bool is_empty = selection->isEmpty();
    if ( apply_to_layer && is_empty) {
        desktop->messageStack()->flash(Inkscape::WARNING_MESSAGE, _("Select <b>object(s)</b> to create clippath or mask from."));
        return;
    } else if (!apply_to_layer && ( is_empty || NULL == selection->itemList()->next )) {
        desktop->messageStack()->flash(Inkscape::WARNING_MESSAGE, _("Select mask object and <b>object(s)</b> to apply clippath or mask to."));
        return;
    }

    // FIXME: temporary patch to prevent crash!
    // Remove this when bboxes are fixed to not blow up on an item clipped/masked with its own clone
    bool clone_with_original = selection_contains_both_clone_and_original(selection);
    if (clone_with_original) {
        return; // in this version, you cannot clip/mask an object with its own clone
    }
    // /END FIXME

    doc->ensureUpToDate();

    GSList *items = g_slist_copy((GSList *) selection->itemList());

    items = g_slist_sort(items, (GCompareFunc) sp_object_compare_position);

    // See lp bug #542004
    selection->clear();

    // create a list of duplicates
    GSList *mask_items = NULL;
    GSList *apply_to_items = NULL;
    GSList *items_to_delete = NULL;
    GSList *items_to_select = NULL;

    Inkscape::Preferences *prefs = Inkscape::Preferences::get();
    bool topmost = prefs->getBool("/options/maskobject/topmost", true);
    bool remove_original = prefs->getBool("/options/maskobject/remove", true);
    int grouping = prefs->getInt("/options/maskobject/grouping", PREFS_MASKOBJECT_GROUPING_NONE);

    if (apply_to_layer) {
        // all selected items are used for mask, which is applied to a layer
        apply_to_items = g_slist_prepend(apply_to_items, desktop->currentLayer());

        for (GSList *i = items; i != NULL; i = i->next) {
            Inkscape::XML::Node *dup = SP_OBJECT(i->data)->getRepr()->duplicate(xml_doc);
            mask_items = g_slist_prepend(mask_items, dup);

            SPObject *item = reinterpret_cast<SPObject*>(i->data);
            if (remove_original) {
                items_to_delete = g_slist_prepend(items_to_delete, item);
            }
            else {
                items_to_select = g_slist_prepend(items_to_select, item);
            }
        }
    } else if (!topmost) {
        // topmost item is used as a mask, which is applied to other items in a selection
        GSList *i = items;
        Inkscape::XML::Node *dup = SP_OBJECT(i->data)->getRepr()->duplicate(xml_doc);
        mask_items = g_slist_prepend(mask_items, dup);

        if (remove_original) {
            SPObject *item = reinterpret_cast<SPObject*>(i->data);
            items_to_delete = g_slist_prepend(items_to_delete, item);
        }

        for (i = i->next; i != NULL; i = i->next) {
            apply_to_items = g_slist_prepend(apply_to_items, i->data);
            items_to_select = g_slist_prepend(items_to_select, i->data);
        }
    } else {
        GSList *i = NULL;
        for (i = items; NULL != i->next; i = i->next) {
            apply_to_items = g_slist_prepend(apply_to_items, i->data);
            items_to_select = g_slist_prepend(items_to_select, i->data);
        }

        Inkscape::XML::Node *dup = SP_OBJECT(i->data)->getRepr()->duplicate(xml_doc);
        mask_items = g_slist_prepend(mask_items, dup);

        if (remove_original) {
            SPObject *item = reinterpret_cast<SPObject*>(i->data);
            items_to_delete = g_slist_prepend(items_to_delete, item);
        }
    }

    g_slist_free(items);
    items = NULL;

    if (apply_to_items && grouping == PREFS_MASKOBJECT_GROUPING_ALL) {
        // group all those objects into one group
        // and apply mask to that
        Inkscape::XML::Node *group = xml_doc->createElement("svg:g");

        // make a note we should ungroup this when unsetting mask
        group->setAttribute("inkscape:groupmode", "maskhelper");

        GSList *reprs_to_group = NULL;

        for (GSList *i = apply_to_items ; NULL != i ; i = i->next) {
            reprs_to_group = g_slist_prepend(reprs_to_group, SP_OBJECT(i->data)->getRepr());
            items_to_select = g_slist_remove(items_to_select, i->data);
        }
        reprs_to_group = g_slist_reverse(reprs_to_group);

        sp_selection_group_impl(reprs_to_group, group, xml_doc, doc);

        reprs_to_group = NULL;

        // apply clip/mask only to newly created group
        g_slist_free(apply_to_items);
        apply_to_items = NULL;
        apply_to_items = g_slist_prepend(apply_to_items, doc->getObjectByRepr(group));

        items_to_select = g_slist_prepend(items_to_select, doc->getObjectByRepr(group));

        Inkscape::GC::release(group);
    }

    gchar const *attributeName = apply_clip_path ? "clip-path" : "mask";
    for (GSList *i = apply_to_items; NULL != i; i = i->next) {
        SPItem *item = reinterpret_cast<SPItem *>(i->data);
        // inverted object transform should be applied to a mask object,
        // as mask is calculated in user space (after applying transform)
        Geom::Affine maskTransform(item->transform.inverse());

        GSList *mask_items_dup = NULL;
        for (GSList *mask_item = mask_items; NULL != mask_item; mask_item = mask_item->next) {
            Inkscape::XML::Node *dup = reinterpret_cast<Inkscape::XML::Node *>(mask_item->data)->duplicate(xml_doc);
            mask_items_dup = g_slist_prepend(mask_items_dup, dup);
        }

        gchar const *mask_id = NULL;
        if (apply_clip_path) {
            mask_id = SPClipPath::create(mask_items_dup, doc, &maskTransform);
        } else {
            mask_id = sp_mask_create(mask_items_dup, doc, &maskTransform);
        }

        g_slist_free(mask_items_dup);
        mask_items_dup = NULL;

        Inkscape::XML::Node *current = SP_OBJECT(i->data)->getRepr();
        // Node to apply mask to
        Inkscape::XML::Node *apply_mask_to = current;

        if (grouping == PREFS_MASKOBJECT_GROUPING_SEPARATE) {
            // enclose current node in group, and apply crop/mask on that
            Inkscape::XML::Node *group = xml_doc->createElement("svg:g");
            // make a note we should ungroup this when unsetting mask
            group->setAttribute("inkscape:groupmode", "maskhelper");

            Inkscape::XML::Node *spnew = current->duplicate(xml_doc);
            gint position = current->position();
            items_to_select = g_slist_remove(items_to_select, item);
            current->parent()->appendChild(group);
            sp_repr_unparent(current);
            group->appendChild(spnew);
            group->setPosition(position);

            // Apply clip/mask to group instead
            apply_mask_to = group;

            items_to_select = g_slist_prepend(items_to_select, doc->getObjectByRepr(group));
            Inkscape::GC::release(spnew);
            Inkscape::GC::release(group);
        }

        apply_mask_to->setAttribute(attributeName, g_strdup_printf("url(#%s)", mask_id));

    }

    g_slist_free(mask_items);
    g_slist_free(apply_to_items);

    for (GSList *i = items_to_delete; NULL != i; i = i->next) {
        SPObject *item = reinterpret_cast<SPObject*>(i->data);
        item->deleteObject(false);
        items_to_select = g_slist_remove(items_to_select, item);
    }
    g_slist_free(items_to_delete);

    items_to_select = g_slist_reverse(items_to_select);

    selection->addList(items_to_select);
    g_slist_free(items_to_select);

    if (apply_clip_path) {
        DocumentUndo::done(doc, SP_VERB_OBJECT_SET_CLIPPATH, _("Set clipping path"));
    } else {
        DocumentUndo::done(doc, SP_VERB_OBJECT_SET_MASK, _("Set mask"));
    }
}

void sp_selection_unset_mask(SPDesktop *desktop, bool apply_clip_path) {
    if (desktop == NULL) {
        return;
    }

    SPDocument *doc = sp_desktop_document(desktop);
    Inkscape::XML::Document *xml_doc = doc->getReprDoc();
    Inkscape::Selection *selection = sp_desktop_selection(desktop);

    // check if something is selected
    if (selection->isEmpty()) {
        desktop->messageStack()->flash(Inkscape::WARNING_MESSAGE, _("Select <b>object(s)</b> to remove clippath or mask from."));
        return;
    }

    Inkscape::Preferences *prefs = Inkscape::Preferences::get();
    bool remove_original = prefs->getBool("/options/maskobject/remove", true);
    bool ungroup_masked = prefs->getBool("/options/maskobject/ungrouping", true);
    doc->ensureUpToDate();

    gchar const *attributeName = apply_clip_path ? "clip-path" : "mask";
    std::map<SPObject*,SPItem*> referenced_objects;

    GSList *items = g_slist_copy((GSList *) selection->itemList());
    selection->clear();

    GSList *items_to_ungroup = NULL;
    GSList *items_to_select = g_slist_copy(items);
    items_to_select = g_slist_reverse(items_to_select);


    // SPObject* refers to a group containing the clipped path or mask itself,
    // whereas SPItem* refers to the item being clipped or masked
    for (GSList const *i = items; NULL != i; i = i->next) {
        if (remove_original) {
            // remember referenced mask/clippath, so orphaned masks can be moved back to document
            SPItem *item = reinterpret_cast<SPItem *>(i->data);
            Inkscape::URIReference *uri_ref = NULL;

            if (apply_clip_path) {
                uri_ref = item->clip_ref;
            } else {
                uri_ref = item->mask_ref;
            }

            // collect distinct mask object (and associate with item to apply transform)
            if (NULL != uri_ref && NULL != uri_ref->getObject()) {
                referenced_objects[uri_ref->getObject()] = item;
            }
        }

        SP_OBJECT(i->data)->getRepr()->setAttribute(attributeName, "none");

        if (ungroup_masked && SP_IS_GROUP(i->data)) {
                // if we had previously enclosed masked object in group,
                // add it to list so we can ungroup it later
                SPGroup *item = SP_GROUP(i->data);

                // ungroup only groups we created when setting clip/mask
                if (item->layerMode() == SPGroup::MASK_HELPER) {
                    items_to_ungroup = g_slist_prepend(items_to_ungroup, item);
                }

        }
    }
    g_slist_free(items);

    // restore mask objects into a document
    for ( std::map<SPObject*,SPItem*>::iterator it = referenced_objects.begin() ; it != referenced_objects.end() ; ++it) {
        SPObject *obj = (*it).first; // Group containing the clipped paths or masks
        GSList *items_to_move = NULL;
        for ( SPObject *child = obj->firstChild() ; child; child = child->getNext() ) {
            // Collect all clipped paths and masks within a single group
            Inkscape::XML::Node *copy = SP_OBJECT(child)->getRepr()->duplicate(xml_doc);
            items_to_move = g_slist_prepend(items_to_move, copy);
        }

        if (!obj->isReferenced()) {
            // delete from defs if no other object references this mask
            obj->deleteObject(false);
        }

        // remember parent and position of the item to which the clippath/mask was applied
        Inkscape::XML::Node *parent = ((*it).second)->getRepr()->parent();
        gint pos = ((*it).second)->getRepr()->position();

        // Iterate through all clipped paths / masks
        for (GSList *i = items_to_move; NULL != i; i = i->next) {
            Inkscape::XML::Node *repr = (Inkscape::XML::Node *)i->data;

            // insert into parent, restore pos
            parent->appendChild(repr);
            repr->setPosition((pos + 1) > 0 ? (pos + 1) : 0);

            SPItem *mask_item = (SPItem *) sp_desktop_document(desktop)->getObjectByRepr(repr);
            items_to_select = g_slist_prepend(items_to_select, mask_item);

            // transform mask, so it is moved the same spot where mask was applied
            Geom::Affine transform(mask_item->transform);
            transform *= (*it).second->transform;
            mask_item->doWriteTransform(mask_item->getRepr(), transform);
        }

        g_slist_free(items_to_move);
    }

    // ungroup marked groups added when setting mask
    for (GSList *i = items_to_ungroup ; NULL != i ; i = i->next) {
        items_to_select = g_slist_remove(items_to_select, SP_GROUP(i->data));
        GSList *children = NULL;
        sp_item_group_ungroup(SP_GROUP(i->data), &children, false);
        items_to_select = g_slist_concat(children, items_to_select);
    }

    g_slist_free(items_to_ungroup);

    // rebuild selection
    items_to_select = g_slist_reverse(items_to_select);
    selection->addList(items_to_select);
    g_slist_free(items_to_select);

    if (apply_clip_path) {
        DocumentUndo::done(doc, SP_VERB_OBJECT_UNSET_CLIPPATH, _("Release clipping path"));
    } else {
        DocumentUndo::done(doc, SP_VERB_OBJECT_UNSET_MASK, _("Release mask"));
    }
}

/**
 * \param with_margins margins defined in the xml under <sodipodi:namedview>
 *                     "fit-margin-..." attributes.  See SPDocument::fitToRect.
 * \return true if an undoable change should be recorded.
 */
bool
fit_canvas_to_selection(SPDesktop *desktop, bool with_margins)
{
    g_return_val_if_fail(desktop != NULL, false);
    SPDocument *doc = sp_desktop_document(desktop);

    g_return_val_if_fail(doc != NULL, false);
    g_return_val_if_fail(desktop->selection != NULL, false);

    if (desktop->selection->isEmpty()) {
        desktop->messageStack()->flash(Inkscape::WARNING_MESSAGE, _("Select <b>object(s)</b> to fit canvas to."));
        return false;
    }
    Geom::OptRect const bbox(desktop->selection->bounds(SPItem::RENDERING_BBOX));
    if (bbox) {
        doc->fitToRect(*bbox, with_margins);
        return true;
    } else {
        return false;
    }
}

/**
 * Fit canvas to the bounding box of the selection, as an undoable action.
 */
void
verb_fit_canvas_to_selection(SPDesktop *const desktop)
{
    if (fit_canvas_to_selection(desktop)) {
        DocumentUndo::done(sp_desktop_document(desktop), SP_VERB_FIT_CANVAS_TO_SELECTION,
                           _("Fit Page to Selection"));
    }
}

/**
 * \param with_margins margins defined in the xml under <sodipodi:namedview>
 *                     "fit-margin-..." attributes.  See SPDocument::fitToRect.
 */
bool
fit_canvas_to_drawing(SPDocument *doc, bool with_margins)
{
    g_return_val_if_fail(doc != NULL, false);

    doc->ensureUpToDate();
    SPItem const *const root = SP_ITEM(doc->root);
    Geom::OptRect const bbox(root->getBounds(root->i2d_affine(), SPItem::RENDERING_BBOX));
    if (bbox) {
        doc->fitToRect(*bbox, with_margins);
        return true;
    } else {
        return false;
    }
}

void
verb_fit_canvas_to_drawing(SPDesktop *desktop)
{
    if (fit_canvas_to_drawing(sp_desktop_document(desktop))) {
        DocumentUndo::done(sp_desktop_document(desktop), SP_VERB_FIT_CANVAS_TO_DRAWING,
                           _("Fit Page to Drawing"));
    }
}

/**
 * Fits canvas to selection or drawing with margins from <sodipodi:namedview>
 * "fit-margin-..." attributes.  See SPDocument::fitToRect and
 * ui/dialog/page-sizer.
 */
void fit_canvas_to_selection_or_drawing(SPDesktop *desktop) {
    g_return_if_fail(desktop != NULL);
    SPDocument *doc = sp_desktop_document(desktop);

    g_return_if_fail(doc != NULL);
    g_return_if_fail(desktop->selection != NULL);

    bool const changed = ( desktop->selection->isEmpty()
                           ? fit_canvas_to_drawing(doc, true)
                           : fit_canvas_to_selection(desktop, true) );
    if (changed) {
        DocumentUndo::done(sp_desktop_document(desktop), SP_VERB_FIT_CANVAS_TO_SELECTION_OR_DRAWING,
                           _("Fit Page to Selection or Drawing"));
    }
};

static void itemtree_map(void (*f)(SPItem *, SPDesktop *), SPObject *root, SPDesktop *desktop) {
    // don't operate on layers
    if (SP_IS_ITEM(root) && !desktop->isLayer(SP_ITEM(root))) {
        f(SP_ITEM(root), desktop);
    }
    for ( SPObject::SiblingIterator iter = root->firstChild() ; iter ; ++iter ) {
        //don't recurse into locked layers
        if (!(SP_IS_ITEM(&*iter) && desktop->isLayer(SP_ITEM(&*iter)) && SP_ITEM(&*iter)->isLocked())) {
            itemtree_map(f, iter, desktop);
        }
    }
}

static void unlock(SPItem *item, SPDesktop */*desktop*/) {
    if (item->isLocked()) {
        item->setLocked(FALSE);
    }
}

static void unhide(SPItem *item, SPDesktop *desktop) {
    if (desktop->itemIsHidden(item)) {
        item->setExplicitlyHidden(FALSE);
    }
}

static void process_all(void (*f)(SPItem *, SPDesktop *), SPDesktop *dt, bool layer_only) {
    if (!dt) return;

    SPObject *root;
    if (layer_only) {
        root = dt->currentLayer();
    } else {
        root = dt->currentRoot();
    }

    itemtree_map(f, root, dt);
}

void unlock_all(SPDesktop *dt) {
    process_all(&unlock, dt, true);
}

void unlock_all_in_all_layers(SPDesktop *dt) {
    process_all(&unlock, dt, false);
}

void unhide_all(SPDesktop *dt) {
    process_all(&unhide, dt, true);
}

void unhide_all_in_all_layers(SPDesktop *dt) {
    process_all(&unhide, dt, false);
}


/*
  Local Variables:
  mode:c++
  c-file-style:"stroustrup"
  c-file-offsets:((innamespace . 0)(inline-open . 0)(case-label . +))
  indent-tabs-mode:nil
  fill-column:99
  End:
*/
// vim: filetype=cpp:expandtab:shiftwidth=4:tabstop=8:softtabstop=4:fileencoding=utf-8:textwidth=99 :<|MERGE_RESOLUTION|>--- conflicted
+++ resolved
@@ -2543,11 +2543,7 @@
 
         SPPattern *pattern = pattern_getroot(SP_PATTERN(server));
 
-<<<<<<< HEAD
-        Geom::Matrix pat_transform = pattern_patternTransform(SP_PATTERN(server));
-=======
-        Geom::Affine pat_transform = to_2geom(pattern_patternTransform(SP_PATTERN(server)));
->>>>>>> 9e724f14
+        Geom::Affine pat_transform = pattern_patternTransform(SP_PATTERN(server));
         pat_transform *= item->transform;
 
         for (SPObject *child = pattern->firstChild() ; child != NULL; child = child->next ) {
