--- conflicted
+++ resolved
@@ -23,22 +23,6 @@
     return NR::Point(_pt[0], _pt[1]);
 }
 
-<<<<<<< HEAD
-=======
-inline Geom::Affine to_2geom(NR::Matrix const & mat) {
-    Geom::Affine mat2geom(mat[0], mat[1], mat[2], mat[3], mat[4], mat[5]);
-    return mat2geom;
-}
-inline NR::Matrix from_2geom(Geom::Affine const & mat) {
-    NR::Matrix mat2geom(mat[0], mat[1], mat[2], mat[3], mat[4], mat[5]);
-    return mat2geom;
-}
-
-inline Geom::Translate to_2geom(NR::translate const & mat) {
-    return Geom::Translate( mat.offset[0], mat.offset[1] );
-}
-
->>>>>>> 9e724f14
 inline Geom::Rect to_2geom(NR::Rect const & rect) {
     Geom::Rect rect2geom(to_2geom(rect.min()), to_2geom(rect.max()));
     return rect2geom;
