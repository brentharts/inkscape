--- conflicted
+++ resolved
@@ -588,16 +588,10 @@
 {
     SPObject *text = SP_OBJECT_PARENT(tp);
 
-<<<<<<< HEAD
     Geom::OptRect bbox;
-    sp_item_invoke_bbox(SP_ITEM(text), bbox, sp_item_i2doc_affine(SP_ITEM(text)), TRUE);
+    SP_ITEM(text)->invoke_bbox(bbox, SP_ITEM(text)->i2doc_affine(), TRUE);
     if (!bbox) return;
     Geom::Point xy = bbox->min();
-=======
-    NRRect bbox;
-    SP_ITEM(text)->invoke_bbox( &bbox, SP_ITEM(text)->i2doc_affine(), TRUE);
-    Geom::Point xy(bbox.x0, bbox.y0);
->>>>>>> 9b02cca1
 
     // make a list of textpath children
     GSList *tp_reprs = NULL;
