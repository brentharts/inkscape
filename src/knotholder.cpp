--- conflicted
+++ resolved
@@ -219,28 +219,14 @@
         /* do cleanup tasks (e.g., for LPE items write the parameter values
          * that were changed by dragging the handle to SVG)
          */
-<<<<<<< HEAD
-        if (dynamic_cast<SPLPEItem*> (object)) {
-            // This writes all parameters to SVG. Is this sufficiently efficient or should we only
-            // write the ones that were changed?
-            SPLPEItem * lpeitem = SP_LPE_ITEM(object);
-            if (lpeitem) {
-                Inkscape::LivePathEffect::Effect *lpe = lpeitem->getCurrentLPE();
-                if (lpe) {
-                    LivePathEffectObject *lpeobj = lpe->getLPEObj();
-                    lpeobj->updateRepr();
-                }
-=======
         SPLPEItem *lpeItem = dynamic_cast<SPLPEItem *>(object);
         if (lpeItem) {
             // This writes all parameters to SVG. Is this sufficiently efficient or should we only
             // write the ones that were changed?
-
             Inkscape::LivePathEffect::Effect *lpe = lpeItem->getCurrentLPE();
             if (lpe) {
                 LivePathEffectObject *lpeobj = lpe->getLPEObj();
                 lpeobj->updateRepr();
->>>>>>> 0d7c3ee0
             }
         }
 
@@ -267,14 +253,8 @@
                 }
             }
         }
-        if (object) { //increasingly aggressive sanity checks
-            if (object->document) {
-                if (object_verb <= SP_VERB_LAST && object_verb >= SP_VERB_INVALID) {
-                    DocumentUndo::done(object->document, object_verb,
-                                       _("Move handle"));
-                }
-            }
-        } //else { abort(); }
+
+        DocumentUndo::done(object->document, object_verb, _("Move handle"));
     }
 }
 
