--- conflicted
+++ resolved
@@ -39,16 +39,6 @@
 #include "desktop-handles.h"
 #include "macros.h"
 
-static void box3d_build(SPObject *object, SPDocument *document, Inkscape::XML::Node *repr);
-static void box3d_release(SPObject *object);
-static void box3d_set(SPObject *object, unsigned int key, const gchar *value);
-static void box3d_update(SPObject *object, SPCtx *ctx, guint flags);
-static Inkscape::XML::Node *box3d_write(SPObject *object, Inkscape::XML::Document *doc, Inkscape::XML::Node *repr, guint flags);
-
-static gchar *box3d_description(SPItem *item);
-static Geom::Affine box3d_set_transform(SPItem *item, Geom::Affine const &xform);
-static void box3d_convert_to_guides(SPItem *item);
-
 static void box3d_ref_changed(SPObject *old_ref, SPObject *ref, SPBox3D *box);
 
 static gint counter = 0;
@@ -57,18 +47,6 @@
 
 static void box3d_class_init(SPBox3DClass *klass)
 {
-    SPObjectClass *sp_object_class = SP_OBJECT_CLASS(klass);
-    SPItemClass *item_class = SP_ITEM_CLASS(klass);
-
-    //sp_object_class->build = box3d_build;
-//    sp_object_class->release = box3d_release;
-//    sp_object_class->set = box3d_set;
-//    sp_object_class->write = box3d_write;
-//    sp_object_class->update = box3d_update;
-
-//    item_class->description = box3d_description;
-//    item_class->set_transform = box3d_set_transform;
-//    item_class->convert_to_guides = box3d_convert_to_guides;
 }
 
 CBox3D::CBox3D(SPBox3D* box) : CGroup(box) {
@@ -82,6 +60,8 @@
 box3d_init(SPBox3D *box)
 {
 	box->cbox3d = new CBox3D(box);
+
+	delete box->cgroup;
 	box->cgroup = box->cbox3d;
 	box->clpeitem = box->cbox3d;
 	box->citem = box->cbox3d;
@@ -91,18 +71,10 @@
     box->persp_ref = new Persp3DReference(box);
 }
 
-<<<<<<< HEAD
 void CBox3D::onBuild(SPDocument *document, Inkscape::XML::Node *repr) {
 	SPBox3D* object = this->spbox3d;
 
     CGroup::onBuild(document, repr);
-=======
-static void box3d_build(SPObject *object, SPDocument *document, Inkscape::XML::Node *repr)
-{
-    if ((SP_OBJECT_CLASS(box3d_parent_class))->build) {
-        (SP_OBJECT_CLASS(box3d_parent_class))->build(object, document, repr);
-    }
->>>>>>> 50ee0508
 
     SPBox3D *box = SP_BOX3D (object);
     box->my_counter = counter++;
@@ -124,19 +96,9 @@
     }
 }
 
-// CPPIFY: remove
-static void box3d_build(SPObject *object, SPDocument *document, Inkscape::XML::Node *repr)
-{
-<<<<<<< HEAD
-	((SPBox3D*)object)->cbox3d->onBuild(document, repr);
-}
-
 void CBox3D::onRelease() {
 	SPBox3D* object = this->spbox3d;
     SPBox3D *box = object;
-=======
-    SPBox3D *box = SP_BOX3D(object);
->>>>>>> 50ee0508
 
     if (box->persp_href) {
         g_free(box->persp_href);
@@ -169,22 +131,7 @@
         */
     }
 
-<<<<<<< HEAD
     CGroup::onRelease();
-=======
-    if ((SP_OBJECT_CLASS(box3d_parent_class))->release)
-        (SP_OBJECT_CLASS(box3d_parent_class))->release(object);
->>>>>>> 50ee0508
-}
-
-// CPPIFY: remove
-/**
- * Virtual release of SPBox3D members before destruction.
- */
-static void
-box3d_release(SPObject *object)
-{
-	((SPBox3D*)object)->cbox3d->onRelease();
 }
 
 void CBox3D::onSet(unsigned int key, const gchar* value) {
@@ -234,22 +181,9 @@
             }
             break;
         default:
-<<<<<<< HEAD
             CGroup::onSet(key, value);
-=======
-            if ((SP_OBJECT_CLASS(box3d_parent_class))->set) {
-                (SP_OBJECT_CLASS(box3d_parent_class))->set(object, key, value);
-            }
->>>>>>> 50ee0508
-            break;
-    }
-}
-
-// CPPIFY: remove
-static void
-box3d_set(SPObject *object, unsigned int key, const gchar *value)
-{
-	((SPBox3D*)object)->cbox3d->onSet(key, value);
+            break;
+    }
 }
 
 /**
@@ -278,19 +212,7 @@
     }
 
     // Invoke parent method
-<<<<<<< HEAD
     CGroup::onUpdate(ctx, flags);
-=======
-    if ((SP_OBJECT_CLASS(box3d_parent_class))->update)
-        (SP_OBJECT_CLASS(box3d_parent_class))->update(object, ctx, flags);
->>>>>>> 50ee0508
-}
-
-// CPPIFY: remove
-static void
-box3d_update(SPObject *object, SPCtx *ctx, guint flags)
-{
-	((SPBox3D*)object)->cbox3d->onUpdate(ctx, flags);
 }
 
 Inkscape::XML::Node* CBox3D::onWrite(Inkscape::XML::Document *xml_doc, Inkscape::XML::Node *repr, guint flags) {
@@ -335,21 +257,9 @@
         box->save_corner7 = box->orig_corner7;
     }
 
-<<<<<<< HEAD
     CGroup::onWrite(xml_doc, repr, flags);
-=======
-    if ((SP_OBJECT_CLASS(box3d_parent_class))->write) {
-        (SP_OBJECT_CLASS(box3d_parent_class))->write(object, xml_doc, repr, flags);
-    }
->>>>>>> 50ee0508
 
     return repr;
-}
-
-// CPPIFY: remove
-static Inkscape::XML::Node * box3d_write(SPObject *object, Inkscape::XML::Document *xml_doc, Inkscape::XML::Node *repr, guint flags)
-{
-	return ((SPBox3D*)object)->cbox3d->onWrite(xml_doc, repr, flags);
 }
 
 gchar* CBox3D::onDescription() {
@@ -357,13 +267,6 @@
 
 	g_return_val_if_fail(SP_IS_BOX3D(item), NULL);
 	return g_strdup(_("<b>3D Box</b>"));
-}
-
-// CPPIFY: remove
-static gchar *
-box3d_description(SPItem *item)
-{
-	return ((SPBox3D*)item)->cbox3d->onDescription();
 }
 
 void box3d_position_set(SPBox3D *box)
@@ -409,18 +312,7 @@
     return Geom::identity();
 }
 
-<<<<<<< HEAD
-// CPPIFY: remove
-static Geom::Affine
-box3d_set_transform(SPItem *item, Geom::Affine const &xform)
-{
-	return ((SPBox3D*)item)->cbox3d->onSetTransform(xform);
-}
-
-Proj::Pt3
-=======
 static Proj::Pt3
->>>>>>> 50ee0508
 box3d_get_proj_corner (guint id, Proj::Pt3 const &c0, Proj::Pt3 const &c7) {
     return Proj::Pt3 ((id & Box3D::X) ? c7[Proj::X] : c0[Proj::X],
                       (id & Box3D::Y) ? c7[Proj::Y] : c0[Proj::Y],
@@ -1483,12 +1375,6 @@
     sp_guide_pt_pairs_to_guides(item->document, pts);
 }
 
-// CPPIFY: remove
-void
-box3d_convert_to_guides(SPItem *item) {
-	((SPBox3D*)item)->cbox3d->onConvertToGuides();
-}
-
 /*
   Local Variables:
   mode:c++
