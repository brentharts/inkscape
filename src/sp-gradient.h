--- conflicted
+++ resolved
@@ -18,12 +18,8 @@
  */
 
 #include <gdk/gdktypes.h>
-<<<<<<< HEAD
 #include <2geom/matrix.h>
-=======
 #include <glibmm/ustring.h>
-#include "libnr/nr-matrix.h"
->>>>>>> a83da58d
 #include "sp-paint-server.h"
 #include "sp-gradient-spread.h"
 #include "sp-gradient-units.h"
@@ -105,11 +101,8 @@
 
     sigc::connection modified_connection;
 
-<<<<<<< HEAD
-=======
     bool hasStops() const;
 
->>>>>>> a83da58d
     SPStop* getFirstStop();
     int getStopCount() const;
 
