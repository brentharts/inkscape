--- conflicted
+++ resolved
@@ -129,36 +129,6 @@
                                                     Inkscape::XML::Node     *repr,
                                                     guint                    flags);
 
-<<<<<<< HEAD
-//    klass->child_added = SPObject::sp_object_child_added;
-//    klass->remove_child = SPObject::sp_object_remove_child;
-//    klass->order_changed = SPObject::sp_object_order_changed;
-//
-//    klass->release = SPObject::sp_object_release;
-//
-//    //klass->build = SPObject::sp_object_build;
-//
-//    klass->set = SPObject::sp_object_private_set;
-//    klass->write = SPObject::sp_object_private_write;
-}
-
-
-// CPPIFY: make pure virtual
-void CObject::onReadContent() {
-	//throw;
-}
-
-void CObject::onUpdate(SPCtx* ctx, unsigned int flags) {
-	//throw;
-}
-
-void CObject::onModified(unsigned int flags) {
-	//throw;
-}
-
-
-void SPObject::sp_object_init(SPObject *object)
-=======
 static gchar *sp_object_get_unique_id(SPObject    *object,
                                       gchar const *defid);
 
@@ -174,13 +144,6 @@
     
     object_class->finalize = sp_object_finalize;
 
-    klass->child_added   = sp_object_child_added;
-    klass->remove_child  = sp_object_remove_child;
-    klass->order_changed = sp_object_order_changed;
-    klass->release       = sp_object_release;
-    klass->build         = sp_object_build;
-    klass->set           = sp_object_private_set;
-    klass->write         = sp_object_private_write;
 }
 
 /**
@@ -188,7 +151,10 @@
  */
 static void
 sp_object_init(SPObject *object)
->>>>>>> 50ee0508
+
+
+
+
 {
     debug("id=%x, typename=%s",object, g_type_name_from_instance((GTypeInstance*)object));
 
@@ -222,6 +188,20 @@
     object->_label = NULL;
     object->_default_label = NULL;
 }
+
+// CPPIFY: make pure virtual
+void CObject::onReadContent() {
+	//throw;
+}
+
+void CObject::onUpdate(SPCtx* ctx, unsigned int flags) {
+	//throw;
+}
+
+void CObject::onModified(unsigned int flags) {
+	//throw;
+}
+
 
 /**
  * Callback to destroy all members and connections of object and itself.
@@ -677,21 +657,9 @@
     return result;
 }
 
-<<<<<<< HEAD
 void CObject::onChildAdded(Inkscape::XML::Node *child, Inkscape::XML::Node *ref) {
 	SPObject* object = this->spobject;
 
-=======
-/**
- * Callback for child_added event.
- * Invoked whenever the given mutation event happens in the XML tree.
- */
-static void
-sp_object_child_added(SPObject            *object,
-                      Inkscape::XML::Node *child,
-                      Inkscape::XML::Node *ref)
-{
->>>>>>> 50ee0508
     GType type = sp_repr_type_lookup(child);
     if (!type) {
         return;
@@ -704,28 +672,6 @@
     ochild->invoke_build(object->document, child, object->cloned);
 }
 
-<<<<<<< HEAD
-// CPPIFY: remove
-void SPObject::sp_object_child_added(SPObject *object, Inkscape::XML::Node *child, Inkscape::XML::Node *ref)
-=======
-/**
- * Removes, releases and unrefs all children of object.
- *
- * This is the opposite of build. It has to be invoked as soon as the
- * object is removed from the tree, even if it is still alive according
- * to reference count. The frontend unregisters the object from the
- * document and releases the SPRepr bindings; implementations should free
- * state data and release all child objects.  Invoking release on
- * SPRoot destroys the whole document tree.
- * @see sp_object_build()
- */
-static void
-sp_object_release(SPObject *object)
->>>>>>> 50ee0508
-{
-	object->cobject->onChildAdded(child, ref);
-}
-
 void CObject::onRelease() {
 	SPObject* object = this->spobject;
 
@@ -733,26 +679,6 @@
     while (object->children) {
         object->detach(object->children);
     }
-}
-
-<<<<<<< HEAD
-// CPPIFY: remove
-void SPObject::sp_object_release(SPObject *object)
-=======
-/**
- * Remove object's child whose node equals repr, release and
- * unref it.
- *
- * Invoked whenever the given mutation event happens in the XML
- * tree, BEFORE removal from the XML tree happens, so grouping
- * objects can safely release the child data.
- */
-static void
-sp_object_remove_child(SPObject            *object,
-                       Inkscape::XML::Node *child)
->>>>>>> 50ee0508
-{
-	object->cobject->onRelease();
 }
 
 void CObject::onRemoveChild(Inkscape::XML::Node* child) {
@@ -766,26 +692,6 @@
     }
 }
 
-<<<<<<< HEAD
-// CPPIFY: remove
-void SPObject::sp_object_remove_child(SPObject *object, Inkscape::XML::Node *child)
-=======
-/**
- * Move object corresponding to child after sibling object corresponding
- * to new_ref.
- * Invoked whenever the given mutation event happens in the XML tree.
- * @param old_ref Ignored
- */
-static void
-sp_object_order_changed(SPObject            *object,
-                        Inkscape::XML::Node *child,
-                        Inkscape::XML::Node * /*old_ref*/,
-                        Inkscape::XML::Node *new_ref)
->>>>>>> 50ee0508
-{
-	object->cobject->onRemoveChild(child);
-}
-
 void CObject::onOrderChanged(Inkscape::XML::Node *child, Inkscape::XML::Node * old_ref, Inkscape::XML::Node *new_ref) {
 	SPObject* object = this->spobject;
 
@@ -796,31 +702,6 @@
     ochild->_position_changed_signal.emit(ochild);
 }
 
-<<<<<<< HEAD
-// CPPIFY: remove
-void SPObject::sp_object_order_changed(SPObject *object, Inkscape::XML::Node *child, Inkscape::XML::Node *old_ref,
-                                    Inkscape::XML::Node *new_ref)
-=======
-/**
- * Virtual build callback.
- *
- * This has to be invoked immediately after creation of an SPObject. The
- * frontend method ensures that the new object is properly attached to
- * the document and repr; implementation then will parse all of the attributes,
- * generate the children objects and so on.  Invoking build on the SPRoot
- * object results in creation of the whole document tree (this is, what
- * SPDocument does after the creation of the XML tree).
- * @see release()
- */
-static void
-sp_object_build(SPObject            *object,
-                SPDocument          *document,
-                Inkscape::XML::Node *repr)
->>>>>>> 50ee0508
-{
-	object->cobject->onOrderChanged(child, old_ref, new_ref);
-}
-
 void CObject::onBuild(SPDocument *document, Inkscape::XML::Node *repr) {
 	SPObject* object = this->spobject;
 
@@ -841,12 +722,6 @@
         sp_object_unref(child, NULL);
         child->invoke_build(document, rchild, object->cloned);
     }
-}
-
-// CPPIFY: remove
-void SPObject::sp_object_build(SPObject *object, SPDocument *document, Inkscape::XML::Node *repr)
-{
-	object->cobject->onBuild(document, repr);
 }
 
 void SPObject::invoke_build(SPDocument *document, Inkscape::XML::Node *repr, unsigned int cloned)
@@ -905,9 +780,6 @@
     }
 
     /* Invoke derived methods, if any */
-//    if (((SPObjectClass *) G_OBJECT_GET_CLASS(this))->build) {
-//        (*((SPObjectClass *) G_OBJECT_GET_CLASS(this))->build)(this, document, repr);
-//    }
     this->cobject->onBuild(document, repr);
 
     /* Signalling (should be connected AFTER processing derived methods */
@@ -947,10 +819,6 @@
 
     this->_release_signal.emit(this);
 
-//    SPObjectClass *klass=(SPObjectClass *)G_OBJECT_GET_CLASS(this);
-//    if (klass->release) {
-//        klass->release(this);
-//    }
     this->cobject->onRelease();
 
     /* all hrefs should be released by the "release" handlers */
@@ -997,9 +865,6 @@
 {
     SPObject *object = SP_OBJECT(data);
 
-//    if (((SPObjectClass *) G_OBJECT_GET_CLASS(object))->child_added) {
-//        (*((SPObjectClass *)G_OBJECT_GET_CLASS(object))->child_added)(object, child, ref);
-//    }
     object->cobject->onChildAdded(child, ref);
 }
 
@@ -1007,9 +872,6 @@
 {
     SPObject *object = SP_OBJECT(data);
 
-//    if (((SPObjectClass *) G_OBJECT_GET_CLASS(object))->remove_child) {
-//        (* ((SPObjectClass *)G_OBJECT_GET_CLASS(object))->remove_child)(object, child);
-//    }
     object->cobject->onRemoveChild(child);
 }
 
@@ -1017,23 +879,10 @@
 {
     SPObject *object = SP_OBJECT(data);
 
-//    if (((SPObjectClass *) G_OBJECT_GET_CLASS(object))->order_changed) {
-//        (* ((SPObjectClass *)G_OBJECT_GET_CLASS(object))->order_changed)(object, child, old, newer);
-//    }
     object->cobject->onOrderChanged(child, old, newer);
 }
 
-<<<<<<< HEAD
 void CObject::onSet(unsigned int key, gchar const* value) {
-=======
-/**
- * Callback for set event.
- */
-static void sp_object_private_set(SPObject     *object,
-                                  unsigned int  key,
-                                  gchar const  *value)
-{
->>>>>>> 50ee0508
     g_assert(key != SP_ATTR_INVALID);
 
     SPObject* object = this->spobject;
@@ -1056,7 +905,7 @@
                     if (!document->isSeeking()) {
                         sp_object_ref(conflict, NULL);
                         // give the conflicting object a new ID
-                        gchar *new_conflict_id = SPObject::sp_object_get_unique_id(conflict, NULL);
+                        gchar *new_conflict_id = sp_object_get_unique_id(conflict, NULL);
                         conflict->getRepr()->setAttribute("id", new_conflict_id);
                         g_free(new_conflict_id);
                         sp_object_unref(conflict, NULL);
@@ -1119,20 +968,11 @@
     }
 }
 
-// CPPIFY: remove
-void SPObject::sp_object_private_set(SPObject *object, unsigned int key, gchar const *value)
-{
-	object->cobject->onSet(key, value);
-}
-
 void SPObject::setKeyValue(unsigned int key, gchar const *value)
 {
     //g_assert(object != NULL);
     //g_assert(SP_IS_OBJECT(object));
 
-//    if (((SPObjectClass *) G_OBJECT_GET_CLASS(this))->set) {
-//        ((SPObjectClass *) G_OBJECT_GET_CLASS(this))->set(this, key, value);
-//    }
 	this->cobject->onSet(key, value);
 }
 
@@ -1171,9 +1011,6 @@
 {
     SPObject *object = SP_OBJECT(data);
 
-//    if (((SPObjectClass *) G_OBJECT_GET_CLASS(object))->read_content) {
-//        (*((SPObjectClass *) G_OBJECT_GET_CLASS(object))->read_content)(object);
-//    }
     object->cobject->onReadContent();
 }
 
@@ -1192,21 +1029,9 @@
     }
 }
 
-<<<<<<< HEAD
 Inkscape::XML::Node* CObject::onWrite(Inkscape::XML::Document *doc, Inkscape::XML::Node *repr, guint flags) {
 	SPObject* object = this->spobject;
 
-=======
-/**
- * Callback for write event.
- */
-static Inkscape::XML::Node*
-sp_object_private_write(SPObject                *object,
-                        Inkscape::XML::Document *doc,
-                        Inkscape::XML::Node     *repr,
-                        guint                    flags)
-{
->>>>>>> 50ee0508
     if (!repr && (flags & SP_OBJECT_WRITE_BUILD)) {
         repr = object->getRepr()->duplicate(doc);
         if (!( flags & SP_OBJECT_WRITE_EXT )) {
@@ -1282,12 +1107,6 @@
     return repr;
 }
 
-// CPPIFY: remove
-Inkscape::XML::Node * SPObject::sp_object_private_write(SPObject *object, Inkscape::XML::Document *doc, Inkscape::XML::Node *repr, guint flags)
-{
-	return object->cobject->onWrite(doc, repr, flags);
-}
-
 Inkscape::XML::Node * SPObject::updateRepr(unsigned int flags)
 {
     if ( !cloned ) {
@@ -1313,29 +1132,9 @@
         return NULL;
     }
 
-
-//    if (((SPObjectClass *) G_OBJECT_GET_CLASS(this))->write) {
-//        if (!(flags & SP_OBJECT_WRITE_BUILD) && !repr) {
-//            repr = getRepr();
-//        }
-//        return ((SPObjectClass *) G_OBJECT_GET_CLASS(this))->write(this, doc, repr, flags);
-//    } else {
-//        g_warning("Class %s does not implement ::write", G_OBJECT_TYPE_NAME(this));
-//        if (!repr) {
-//            if (flags & SP_OBJECT_WRITE_BUILD) {
-//                repr = getRepr()->duplicate(doc);
-//            }
-//            /// \todo FIXME: else probably error (Lauris) */
-//        } else {
-//            repr->mergeFrom(getRepr(), "id");
-//        }
-//        return repr;
-//    }
-
 	if (!(flags & SP_OBJECT_WRITE_BUILD) && !repr) {
 		repr = getRepr();
 	}
-	//return ((SPObjectClass *) G_OBJECT_GET_CLASS(this))->write(this, doc, repr, flags);
 	return this->cobject->onWrite(doc, repr, flags);
 
 }
@@ -1403,9 +1202,6 @@
 
     try
     {
-//        if (((SPObjectClass *) G_OBJECT_GET_CLASS(this))->update) {
-//            ((SPObjectClass *) G_OBJECT_GET_CLASS(this))->update(this, ctx, flags);
-//        }
     	this->cobject->onUpdate(ctx, flags);
     }
     catch(...)
@@ -1464,10 +1260,6 @@
 
     g_object_ref(G_OBJECT(this));
 
-//    SPObjectClass *klass=(SPObjectClass *)G_OBJECT_GET_CLASS(this);
-//    if (klass->modified) {
-//        klass->modified(this, flags);
-//    }
     this->cobject->onModified(flags);
 
     _modified_signal.emit(this, flags);
