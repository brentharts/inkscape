--- conflicted
+++ resolved
@@ -34,22 +34,8 @@
 #include "display/drawing-text.h"
 
 
+static void sp_flowtext_init(SPFlowtext *group);
 static void sp_flowtext_dispose(GObject *object);
-
-static void sp_flowtext_child_added(SPObject *object, Inkscape::XML::Node *child, Inkscape::XML::Node *ref);
-static void sp_flowtext_remove_child(SPObject *object, Inkscape::XML::Node *child);
-static void sp_flowtext_update(SPObject *object, SPCtx *ctx, guint flags);
-static void sp_flowtext_modified(SPObject *object, guint flags);
-static Inkscape::XML::Node *sp_flowtext_write(SPObject *object, Inkscape::XML::Document *doc, Inkscape::XML::Node *repr, guint flags);
-static void sp_flowtext_build(SPObject *object, SPDocument *document, Inkscape::XML::Node *repr);
-static void sp_flowtext_set(SPObject *object, unsigned key, gchar const *value);
-
-static Geom::OptRect sp_flowtext_bbox(SPItem const *item, Geom::Affine const &transform, SPItem::BBoxType type);
-static void sp_flowtext_print(SPItem *item, SPPrintContext *ctx);
-static gchar *sp_flowtext_description(SPItem *item);
-static void sp_flowtext_snappoints(SPItem const *item, std::vector<Inkscape::SnapCandidatePoint> &p, Inkscape::SnapPreferences const *snapprefs);
-static Inkscape::DrawingItem *sp_flowtext_show(SPItem *item, Inkscape::Drawing &drawing, unsigned key, unsigned flags);
-static void sp_flowtext_hide(SPItem *item, unsigned key);
 
 G_DEFINE_TYPE(SPFlowtext, sp_flowtext, SP_TYPE_ITEM);
 
@@ -57,25 +43,8 @@
 sp_flowtext_class_init(SPFlowtextClass *klass)
 {
     GObjectClass *object_class = (GObjectClass *) klass;
-    SPObjectClass *sp_object_class = (SPObjectClass *) klass;
-    //SPItemClass *item_class = (SPItemClass *) klass;
 
     object_class->dispose = sp_flowtext_dispose;
-
-//    sp_object_class->child_added = sp_flowtext_child_added;
-//    sp_object_class->remove_child = sp_flowtext_remove_child;
-//    sp_object_class->update = sp_flowtext_update;
-//    sp_object_class->modified = sp_flowtext_modified;
-//    sp_object_class->write = sp_flowtext_write;
-//    //sp_object_class->build = sp_flowtext_build;
-//    sp_object_class->set = sp_flowtext_set;
-
-//    item_class->bbox = sp_flowtext_bbox;
-//    item_class->print = sp_flowtext_print;
-//    item_class->description = sp_flowtext_description;
-//    item_class->snappoints = sp_flowtext_snappoints;
-//    item_class->show = sp_flowtext_show;
-//    item_class->hide = sp_flowtext_hide;
 }
 
 CFlowtext::CFlowtext(SPFlowtext* flowtext) : CItem(flowtext) {
@@ -89,6 +58,8 @@
 sp_flowtext_init(SPFlowtext *group)
 {
 	group->cflowtext = new CFlowtext(group);
+
+	delete group->citem;
 	group->citem = group->cflowtext;
 	group->cobject = group->cflowtext;
 
@@ -110,21 +81,6 @@
 	this->spflowtext->requestModified(SP_OBJECT_MODIFIED_FLAG);
 }
 
-static void
-sp_flowtext_child_added(SPObject *object, Inkscape::XML::Node *child, Inkscape::XML::Node *ref)
-{
-<<<<<<< HEAD
-//    if (((SPObjectClass *) (parent_class))->child_added)
-//        (* ((SPObjectClass *) (parent_class))->child_added)(object, child, ref);
-//
-//    object->requestModified(SP_OBJECT_MODIFIED_FLAG);
-=======
-    if (((SPObjectClass *) (sp_flowtext_parent_class))->child_added)
-        (* ((SPObjectClass *) (sp_flowtext_parent_class))->child_added)(object, child, ref);
-
-    object->requestModified(SP_OBJECT_MODIFIED_FLAG);
->>>>>>> 50ee0508
-}
 
 /* fixme: hide (Lauris) */
 
@@ -134,21 +90,6 @@
 	this->spflowtext->requestModified(SP_OBJECT_MODIFIED_FLAG);
 }
 
-static void
-sp_flowtext_remove_child(SPObject *object, Inkscape::XML::Node *child)
-{
-<<<<<<< HEAD
-//    if (((SPObjectClass *) (parent_class))->remove_child)
-//        (* ((SPObjectClass *) (parent_class))->remove_child)(object, child);
-//
-//    object->requestModified(SP_OBJECT_MODIFIED_FLAG);
-=======
-    if (((SPObjectClass *) (sp_flowtext_parent_class))->remove_child)
-        (* ((SPObjectClass *) (sp_flowtext_parent_class))->remove_child)(object, child);
-
-    object->requestModified(SP_OBJECT_MODIFIED_FLAG);
->>>>>>> 50ee0508
-}
 
 void CFlowtext::onUpdate(SPCtx* ctx, unsigned int flags) {
 	SPFlowtext* object = this->spflowtext;
@@ -157,16 +98,7 @@
     SPItemCtx *ictx = (SPItemCtx *) ctx;
     SPItemCtx cctx = *ictx;
 
-<<<<<<< HEAD
-//    if (((SPObjectClass *) (parent_class))->update) {
-//        ((SPObjectClass *) (parent_class))->update(object, ctx, flags);
-//    }
     CItem::onUpdate(ctx, flags);
-=======
-    if (((SPObjectClass *) (sp_flowtext_parent_class))->update) {
-        ((SPObjectClass *) (sp_flowtext_parent_class))->update(object, ctx, flags);
-    }
->>>>>>> 50ee0508
 
     if (flags & SP_OBJECT_MODIFIED_FLAG) flags |= SP_OBJECT_PARENT_MODIFIED_FLAG;
     flags &= SP_OBJECT_MODIFIED_CASCADE;
@@ -205,11 +137,6 @@
     }
 }
 
-static void sp_flowtext_update(SPObject *object, SPCtx *ctx, unsigned flags)
-{
-	((SPFlowtext*)object)->cflowtext->onUpdate(ctx, flags);
-}
-
 void CFlowtext::onModified(unsigned int flags) {
 	SPFlowtext* object = this->spflowtext;
     SPObject *ft = object;
@@ -244,34 +171,14 @@
     }
 }
 
-static void sp_flowtext_modified(SPObject *object, guint flags)
-{
-	((SPFlowtext*)object)->cflowtext->onModified(flags);
-}
-
 void CFlowtext::onBuild(SPDocument* doc, Inkscape::XML::Node* repr) {
 	SPFlowtext* object = this->spflowtext;
 
     object->_requireSVGVersion(Inkscape::Version(1, 2));
 
-<<<<<<< HEAD
-//    if (((SPObjectClass *) (parent_class))->build) {
-//        (* ((SPObjectClass *) (parent_class))->build)(object, document, repr);
-//    }
     CItem::onBuild(doc, repr);
-=======
-    if (((SPObjectClass *) (sp_flowtext_parent_class))->build) {
-        (* ((SPObjectClass *) (sp_flowtext_parent_class))->build)(object, document, repr);
-    }
->>>>>>> 50ee0508
 
     object->readAttr( "inkscape:layoutOptions" );     // must happen after css has been read
-}
-
-static void
-sp_flowtext_build(SPObject *object, SPDocument *document, Inkscape::XML::Node *repr)
-{
-	((SPFlowtext*)object)->cflowtext->onBuild(document, repr);
 }
 
 void CFlowtext::onSet(unsigned int key, const gchar* value) {
@@ -325,24 +232,9 @@
             break;
         }
         default:
-<<<<<<< HEAD
-//            if (((SPObjectClass *) (parent_class))->set) {
-//                (* ((SPObjectClass *) (parent_class))->set)(object, key, value);
-//            }
         	CItem::onSet(key, value);
-=======
-            if (((SPObjectClass *) (sp_flowtext_parent_class))->set) {
-                (* ((SPObjectClass *) (sp_flowtext_parent_class))->set)(object, key, value);
-            }
->>>>>>> 50ee0508
             break;
     }
-}
-
-static void
-sp_flowtext_set(SPObject *object, unsigned key, gchar const *value)
-{
-	((SPFlowtext*)object)->cflowtext->onSet(key, value);
 }
 
 Inkscape::XML::Node* CFlowtext::onWrite(Inkscape::XML::Document* doc, Inkscape::XML::Node* repr, guint flags) {
@@ -375,23 +267,9 @@
         }
     }
 
-<<<<<<< HEAD
-//    if (((SPObjectClass *) (parent_class))->write) {
-//        ((SPObjectClass *) (parent_class))->write(object, doc, repr, flags);
-//    }
     CItem::onWrite(doc, repr, flags);
-=======
-    if (((SPObjectClass *) (sp_flowtext_parent_class))->write) {
-        ((SPObjectClass *) (sp_flowtext_parent_class))->write(object, xml_doc, repr, flags);
-    }
->>>>>>> 50ee0508
 
     return repr;
-}
-
-static Inkscape::XML::Node *sp_flowtext_write(SPObject *object, Inkscape::XML::Document *xml_doc, Inkscape::XML::Node *repr, guint flags)
-{
-	return ((SPFlowtext*)object)->cflowtext->onWrite(xml_doc, repr, flags);
 }
 
 Geom::OptRect CFlowtext::onBbox(Geom::Affine const &transform, SPItem::BBoxType type) {
@@ -409,12 +287,6 @@
     return bbox;
 }
 
-static Geom::OptRect
-sp_flowtext_bbox(SPItem const *item, Geom::Affine const &transform, SPItem::BBoxType type)
-{
-	return ((SPFlowtext*)item)->cflowtext->onBbox(transform, type);
-}
-
 void CFlowtext::onPrint(SPPrintContext *ctx) {
 	SPFlowtext* item = this->spflowtext;
 
@@ -429,12 +301,6 @@
     group->layout.print(ctx, pbox, dbox, bbox, ctm);
 }
 
-static void
-sp_flowtext_print(SPItem *item, SPPrintContext *ctx)
-{
-	((SPFlowtext*)item)->cflowtext->onPrint(ctx);
-}
-
 gchar* CFlowtext::onDescription() {
 	SPFlowtext* item = this->spflowtext;
 
@@ -448,11 +314,6 @@
     } else {
         return g_strdup_printf(ngettext("<b>Linked flowed text</b> (%d character%s)", "<b>Linked flowed text</b> (%d characters%s)", nChars), nChars, trunc);
     }
-}
-
-static gchar *sp_flowtext_description(SPItem *item)
-{
-	return ((SPFlowtext*)item)->cflowtext->onDescription();
 }
 
 void CFlowtext::onSnappoints(std::vector<Inkscape::SnapCandidatePoint> &p, Inkscape::SnapPreferences const *snapprefs) {
@@ -471,11 +332,6 @@
     }
 }
 
-static void sp_flowtext_snappoints(SPItem const *item, std::vector<Inkscape::SnapCandidatePoint> &p, Inkscape::SnapPreferences const *snapprefs)
-{
-	((SPFlowtext*)item)->cflowtext->onSnappoints(p, snapprefs);
-}
-
 Inkscape::DrawingItem* CFlowtext::onShow(Inkscape::Drawing &drawing, unsigned int key, unsigned int flags) {
 	SPFlowtext* item = this->spflowtext;
 
@@ -491,28 +347,10 @@
     return flowed;
 }
 
-static Inkscape::DrawingItem *
-sp_flowtext_show(SPItem *item, Inkscape::Drawing &drawing, unsigned key, unsigned flags)
-{
-	return ((SPFlowtext*)item)->cflowtext->onShow(drawing, key, flags);
-}
-
 void CFlowtext::onHide(unsigned int key) {
 	CItem::onHide(key);
 }
 
-static void
-sp_flowtext_hide(SPItem *item, unsigned int key)
-{
-<<<<<<< HEAD
-//    if (((SPItemClass *) parent_class)->hide)
-//        ((SPItemClass *) parent_class)->hide(item, key);
-	((SPFlowtext*)item)->cflowtext->onHide(key);
-=======
-    if (((SPItemClass *) sp_flowtext_parent_class)->hide)
-        ((SPItemClass *) sp_flowtext_parent_class)->hide(item, key);
->>>>>>> 50ee0508
-}
 
 
 /*
