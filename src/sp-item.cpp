--- conflicted
+++ resolved
@@ -1260,15 +1260,10 @@
 
 void sp_item_adjust_stroke( SPItem *item, gdouble ex )
 {
-<<<<<<< HEAD
-    SPStyle *style = SP_OBJECT_STYLE (item);
+    SPStyle *style = item->style;
 
     if (style && !style->stroke.isNone() && !Geom::are_near(ex, 1.0, Geom::EPSILON)) {
-=======
-    SPStyle *style = item->style;
->>>>>>> a83da58d
-
-    if ( style && !style->stroke.isNone() && !NR_DF_TEST_CLOSE(ex, 1.0, NR_EPSILON) ) {
+
         style->stroke_width.computed *= ex;
         style->stroke_width.set = TRUE;
 
