--- conflicted
+++ resolved
@@ -1641,29 +1641,6 @@
     return _calcAbsAffineDefault(geom_scale); // this is bogus, but we must return _something_
 }
 
-<<<<<<< HEAD
-void Inkscape::SelTrans::_keepClosestPointOnly(std::vector<Inkscape::SnapCandidatePoint> &points, const Geom::Point &reference)
-{
-    if (points.size() < 2) return;
-
-    Inkscape::SnapCandidatePoint closest_point = Inkscape::SnapCandidatePoint(Geom::Point(Geom::infinity(), Geom::infinity()), SNAPSOURCE_UNDEFINED, SNAPTARGET_UNDEFINED);
-    Geom::Coord closest_dist = Geom::infinity();
-
-    for(std::vector<Inkscape::SnapCandidatePoint>::const_iterator i = points.begin(); i != points.end(); i++) {
-        Geom::Coord dist = Geom::L2((*i).getPoint() - reference);
-        if (i == points.begin() || dist < closest_dist) {
-            closest_point = *i;
-            closest_dist = dist;
-        }
-    }
-
-    closest_point.setSourceNum(-1);
-    points.clear();
-    points.push_back(closest_point);
-}
-
-=======
->>>>>>> 9e724f14
 /*
   Local Variables:
   mode:c++
