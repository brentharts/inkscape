#ifndef SEEN_SP_DOCUMENT_PRIVATE_H
#define SEEN_SP_DOCUMENT_PRIVATE_H

/*
 * Seldom needed document data
 *
 * Authors:
 *   Lauris Kaplinski <lauris@kaplinski.com>
 *   Jon A. Cruz <jon@joncruz.org>
 *
 * Copyright (C) 1999-2002 Lauris Kaplinski
 * Copyright (C) 2001-2002 Ximian, Inc.
 *
 * Released under GNU GPL, read the file 'COPYING' for more information
 */

#include <map>
#include <set>
#include <string>
#include <stddef.h>
#include <sigc++/sigc++.h>
#include "xml/event-fns.h"
#include "sp-defs.h"
#include "sp-root.h"
#include "document.h"

#include "composite-undo-stack-observer.h"


// XXX only for testing!
#include "console-output-undo-observer.h"

namespace Inkscape {
namespace XML {
class Event;
}
}

struct SPDocumentPrivate {
    typedef std::map<GQuark, SPDocument::IDChangedSignal> IDChangedSignalMap;
    typedef std::map<GQuark, SPDocument::ResourcesChangedSignal> ResourcesChangedSignalMap;

    std::map<std::string, SPObject *> iddef;
    std::map<Inkscape::XML::Node *, SPObject *> reprdef;

    unsigned long serial;

    /** Dictionary of signals for id changes */
    IDChangedSignalMap id_changed_signals;

<<<<<<< HEAD
    /* Resources */
    std::map<std::string, std::set<SPObject *> > resources;
    ResourcesChangedSignalMap resources_changed_signals;
=======
	/* Resources */
        std::map<std::string, std::vector<SPObject *> > resources;
	ResourcesChangedSignalMap resources_changed_signals;
>>>>>>> 1bc3cd7e

    sigc::signal<void> destroySignal;
    SPDocument::ModifiedSignal modified_signal;
    SPDocument::URISetSignal uri_set_signal;
    SPDocument::ResizedSignal resized_signal;
    SPDocument::ReconstructionStart _reconstruction_start_signal;
    SPDocument::ReconstructionFinish  _reconstruction_finish_signal;
    SPDocument::CommitSignal commit_signal;

    /* Undo/Redo state */
    bool sensitive; /* If we save actions to undo stack */
    bool join_undo; /* If we group actions to one undo stack */
    Inkscape::XML::Event * partial; /* partial undo log when interrupted */
    int history_size;
    std::vector<Inkscape::Event *> undo; /* Undo stack of reprs */
    std::vector<Inkscape::Event *> redo; /* Redo stack of reprs */

    /* Undo listener */
    Inkscape::CompositeUndoStackObserver undoStackObservers;

    // XXX only for testing!
    Inkscape::ConsoleOutputUndoObserver console_output_undo_observer;

    bool seeking;
    sigc::connection selChangeConnection;
    sigc::connection desktopActivatedConnection;
};

#endif // SEEN_SP_DOCUMENT_PRIVATE_H<|MERGE_RESOLUTION|>--- conflicted
+++ resolved
@@ -37,50 +37,43 @@
 }
 
 struct SPDocumentPrivate {
-    typedef std::map<GQuark, SPDocument::IDChangedSignal> IDChangedSignalMap;
-    typedef std::map<GQuark, SPDocument::ResourcesChangedSignal> ResourcesChangedSignalMap;
+	typedef std::map<GQuark, SPDocument::IDChangedSignal> IDChangedSignalMap;
+	typedef std::map<GQuark, SPDocument::ResourcesChangedSignal> ResourcesChangedSignalMap;
 
-    std::map<std::string, SPObject *> iddef;
-    std::map<Inkscape::XML::Node *, SPObject *> reprdef;
+        std::map<std::string, SPObject *> iddef;
+        std::map<Inkscape::XML::Node *, SPObject *> reprdef;
 
-    unsigned long serial;
+	unsigned long serial;
 
-    /** Dictionary of signals for id changes */
-    IDChangedSignalMap id_changed_signals;
+	/** Dictionary of signals for id changes */
+	IDChangedSignalMap id_changed_signals;
 
-<<<<<<< HEAD
-    /* Resources */
-    std::map<std::string, std::set<SPObject *> > resources;
-    ResourcesChangedSignalMap resources_changed_signals;
-=======
 	/* Resources */
         std::map<std::string, std::vector<SPObject *> > resources;
 	ResourcesChangedSignalMap resources_changed_signals;
->>>>>>> 1bc3cd7e
 
-    sigc::signal<void> destroySignal;
-    SPDocument::ModifiedSignal modified_signal;
-    SPDocument::URISetSignal uri_set_signal;
-    SPDocument::ResizedSignal resized_signal;
-    SPDocument::ReconstructionStart _reconstruction_start_signal;
-    SPDocument::ReconstructionFinish  _reconstruction_finish_signal;
-    SPDocument::CommitSignal commit_signal;
+        sigc::signal<void> destroySignal;
+	SPDocument::ModifiedSignal modified_signal;
+	SPDocument::URISetSignal uri_set_signal;
+	SPDocument::ResizedSignal resized_signal;
+	SPDocument::ReconstructionStart _reconstruction_start_signal;
+	SPDocument::ReconstructionFinish  _reconstruction_finish_signal;
+  SPDocument::CommitSignal commit_signal;
 
-    /* Undo/Redo state */
-    bool sensitive; /* If we save actions to undo stack */
-    bool join_undo; /* If we group actions to one undo stack */
-    Inkscape::XML::Event * partial; /* partial undo log when interrupted */
-    int history_size;
-    std::vector<Inkscape::Event *> undo; /* Undo stack of reprs */
-    std::vector<Inkscape::Event *> redo; /* Redo stack of reprs */
+	/* Undo/Redo state */
+	bool sensitive; /* If we save actions to undo stack */
+	Inkscape::XML::Event * partial; /* partial undo log when interrupted */
+	int history_size;
+        std::vector<Inkscape::Event *> undo; /* Undo stack of reprs */
+        std::vector<Inkscape::Event *> redo; /* Redo stack of reprs */
 
-    /* Undo listener */
-    Inkscape::CompositeUndoStackObserver undoStackObservers;
+	/* Undo listener */
+	Inkscape::CompositeUndoStackObserver undoStackObservers;
 
-    // XXX only for testing!
-    Inkscape::ConsoleOutputUndoObserver console_output_undo_observer;
+	// XXX only for testing!
+	Inkscape::ConsoleOutputUndoObserver console_output_undo_observer;
 
-    bool seeking;
+	bool seeking;
     sigc::connection selChangeConnection;
     sigc::connection desktopActivatedConnection;
 };
