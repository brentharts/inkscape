--- conflicted
+++ resolved
@@ -324,11 +324,6 @@
 }
 
 void SPNamedView::set(SPAttr key, const gchar* value) {
-<<<<<<< HEAD
-    // Inkscape::Preferences *prefs = Inkscape::Preferences::get();
-    // bool global_snapping = prefs->getBool("/options/snapdefault/value", true);
-=======
->>>>>>> fcb15e02
 
     // Send page attributes to the page manager.
     if (this->_page_manager && this->_page_manager->subset(key, value)) {
