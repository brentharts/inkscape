#ifndef SEEN_SP_PATH_H
#define SEEN_SP_PATH_H

/*
 * SVG <path> implementation
 *
 * Authors:
 *   Lauris Kaplinski <lauris@kaplinski.com>
 *   Ximian, Inc.
 *   Johan Engelen
 *
 * Copyright (C) 1999-2002 Lauris Kaplinski
 * Copyright (C) 2000-2001 Ximian, Inc.
 * Copyright (C) 1999-2012 Authors
 *
 * Released under GNU GPL, read the file 'COPYING' for more information
 */

#include "sp-shape.h"
#include "sp-conn-end-pair.h"

class SPCurve;

#define SP_PATH(obj) (dynamic_cast<SPPath*>((SPObject*)obj))
#define SP_IS_PATH(obj) (dynamic_cast<const SPPath*>((SPObject*)obj) != NULL)

/**
 * SVG <path> implementation
 */
class SPPath : public SPShape {
public:
    SPPath();
    virtual ~SPPath();

    int nodesInPath() const;
    friend class SPConnEndPair;
    SPConnEndPair connEndPair;

	virtual void build(SPDocument *document, Inkscape::XML::Node *repr);
	virtual void release();
	virtual void update(SPCtx* ctx, unsigned int flags);

	virtual void set(unsigned int key, char const* value);
	virtual Inkscape::XML::Node* write(Inkscape::XML::Document *xml_doc, Inkscape::XML::Node *repr, unsigned int flags);

        virtual const char* displayName() const;
	virtual char* description() const;
	virtual Geom::Affine set_transform(Geom::Affine const &transform);
    virtual void convert_to_guides() const;

<<<<<<< HEAD
private:
    SPStyleSrc d_source;  // Source of 'd' value, saved for output.
=======
    virtual void update_patheffect(bool write);
>>>>>>> 9d6b0e85
};

#endif // SEEN_SP_PATH_H

/*
  Local Variables:
  mode:c++
  c-file-style:"stroustrup"
  c-file-offsets:((innamespace . 0)(inline-open . 0)(case-label . +))
  indent-tabs-mode:nil
  fill-column:99
  End:
*/
// vim: filetype=cpp:expandtab:shiftwidth=4:tabstop=8:softtabstop=4 :<|MERGE_RESOLUTION|>--- conflicted
+++ resolved
@@ -36,24 +36,17 @@
     friend class SPConnEndPair;
     SPConnEndPair connEndPair;
 
-	virtual void build(SPDocument *document, Inkscape::XML::Node *repr);
-	virtual void release();
-	virtual void update(SPCtx* ctx, unsigned int flags);
+    virtual void build(SPDocument *document, Inkscape::XML::Node *repr);
+    virtual void release();
+    virtual void update(SPCtx* ctx, unsigned int flags);
 
-	virtual void set(unsigned int key, char const* value);
-	virtual Inkscape::XML::Node* write(Inkscape::XML::Document *xml_doc, Inkscape::XML::Node *repr, unsigned int flags);
+    virtual void set(unsigned int key, char const* value);
+    virtual Inkscape::XML::Node* write(Inkscape::XML::Document *xml_doc, Inkscape::XML::Node *repr, unsigned int flags);
 
-        virtual const char* displayName() const;
-	virtual char* description() const;
-	virtual Geom::Affine set_transform(Geom::Affine const &transform);
+    virtual const char* displayName() const;
+    virtual char* description() const;
+    virtual Geom::Affine set_transform(Geom::Affine const &transform);
     virtual void convert_to_guides() const;
-
-<<<<<<< HEAD
-private:
-    SPStyleSrc d_source;  // Source of 'd' value, saved for output.
-=======
-    virtual void update_patheffect(bool write);
->>>>>>> 9d6b0e85
 };
 
 #endif // SEEN_SP_PATH_H
