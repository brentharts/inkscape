/*
 * SVG <path> implementation
 *
 * Authors:
 *   Lauris Kaplinski <lauris@kaplinski.com>
 *   David Turner <novalis@gnu.org>
 *   Abhishek Sharma
 *   Johan Engelen
 *
 * Copyright (C) 2004 David Turner
 * Copyright (C) 1999-2002 Lauris Kaplinski
 * Copyright (C) 2000-2001 Ximian, Inc.
 * Copyright (C) 1999-2012 Authors
 *
 * Released under GNU GPL, read the file 'COPYING' for more information
 */

#ifdef HAVE_CONFIG_H
#include <config.h>
#endif

#include <glibmm/i18n.h>

#include <2geom/curves.h>

#include "attributes.h"
#include "desktop-style.h"
#include "desktop.h"
#include "display/curve.h"
#include "document.h"
#include "inkscape.h"
#include "style.h"

#include "helper/geom-curves.h"

#include "live_effects/effect.h"
#include "live_effects/lpeobject-reference.h"
#include "live_effects/lpeobject.h"

#include "sp-guide.h"
#include "sp-lpe-item.h"
#include "sp-path.h"

#include "svg/svg.h"

#include "ui/tools/tool-base.h"

#include "xml/repr.h"
#include "xml/sp-css-attr.h"

#define noPATH_VERBOSE

gint SPPath::nodesInPath() const
{
    return _curve ? _curve->nodes_in_path() : 0;
}

const char* SPPath::displayName() const {
    return _("Path");
}

gchar* SPPath::description() const {
    int count = this->nodesInPath();
    char *lpe_desc = g_strdup("");
    
    if (hasPathEffect()) {
        Glib::ustring s;
        PathEffectList effect_list =  this->getEffectList();
        
        for (PathEffectList::iterator it = effect_list.begin(); it != effect_list.end(); ++it)
        {
            LivePathEffectObject *lpeobj = (*it)->lpeobject;
            
            if (!lpeobj || !lpeobj->get_lpe()) {
                break;
            }
            
            if (s.empty()) {
                s = lpeobj->get_lpe()->getName();
            } else {
                s = s + ", " + lpeobj->get_lpe()->getName();
            }
        }
        lpe_desc = g_strdup_printf(_(", path effect: %s"), s.c_str());
    }
    char *ret = g_strdup_printf(ngettext(
                _("%i node%s"), _("%i nodes%s"), count), count, lpe_desc);
    g_free(lpe_desc);
    return ret;
}

void SPPath::convert_to_guides() const {
    if (!this->_curve) {
        return;
    }

    std::list<std::pair<Geom::Point, Geom::Point> > pts;

    Geom::Affine const i2dt(this->i2dt_affine());
    Geom::PathVector const & pv = this->_curve->get_pathvector();
    
    for(Geom::PathVector::const_iterator pit = pv.begin(); pit != pv.end(); ++pit) {
        for(Geom::Path::const_iterator cit = pit->begin(); cit != pit->end_default(); ++cit) {
            // only add curves for straight line segments
            if( is_straight_curve(*cit) )
            {
                pts.push_back(std::make_pair(cit->initialPoint() * i2dt, cit->finalPoint() * i2dt));
            }
        }
    }

    sp_guide_pt_pairs_to_guides(this->document, pts);
}

SPPath::SPPath()
    : SPShape()
    , connEndPair(this)
    , d_source( SP_STYLE_SRC_UNSET )
{
}

SPPath::~SPPath() {
}

void SPPath::build(SPDocument *document, Inkscape::XML::Node *repr) {

    /* Are these calls actually necessary? */
    this->readAttr( "marker" );
    this->readAttr( "marker-start" );
    this->readAttr( "marker-mid" );
    this->readAttr( "marker-end" );

    sp_conn_end_pair_build(this);

    SPShape::build(document, repr);

    // this->readAttr( "inkscape:original-d" ); // bug #1299948
    // Why we take the long way of doing this probably needs some explaining:
    //
    // Normally upon being built, reading the inkscape:original-d attribute
    // will cause the path to actually _write to its repr_ in response to this.
    // This is bad, bad news if the attached effect refers to a path which
    // hasn't been constructed yet.
    // 
    // What will happen is the effect parameter will cause the effect to
    // recalculate with a completely different value due to the parameter being
    // "empty" -- even worse, an undo event might be created with the bad value,
    // and undoing the current action could cause it to revert to the "bad"
    // state. (After that, the referred object will be constructed and the
    // reference will trigger the path effect to update and commit the right
    // value to "d".)
    //
    // This mild nastiness here (don't recalculate effects on build) prevents a
    // plethora of issues with effects with linked parameters doing wild and
    // stupid things on new documents upon a mere undo.

    if (gchar const* s = this->getRepr()->attribute("inkscape:original-d"))
    {
        // Write the value to _curve_before_lpe, do not recalculate effects
        Geom::PathVector pv = sp_svg_read_pathv(s);
        SPCurve *curve = new SPCurve(pv);
        
        if (_curve_before_lpe) {
            _curve_before_lpe = _curve_before_lpe->unref();
        }

        if (curve) {
            _curve_before_lpe = curve->ref();
        }
    }
    this->readAttr( "d" );

    /* d is a required attribute */
    char const *d = this->getAttribute("d", NULL);
    if (d == NULL) {
        // First see if calculating the path effect will generate "d":
        this->update_patheffect(true);
        d = this->getAttribute("d", NULL);

        // I guess that didn't work, now we have nothing useful to write ("")
        if (d == NULL) {
            this->setKeyValue( sp_attribute_lookup("d"), "");
        } else {
            d_source = SP_STYLE_SRC_ATTRIBUTE;
        }
    }

}

void SPPath::release() {
    this->connEndPair.release();

    SPShape::release();
}

void SPPath::set(unsigned int key, const gchar* value) {
    switch (key) {
        case SP_ATTR_INKSCAPE_ORIGINAL_D:
            if (value) {
                Geom::PathVector pv = sp_svg_read_pathv(value);
                SPCurve *curve = new SPCurve(pv);

                if (curve) {
                    this->setCurveBeforeLPE(curve);
                    curve->unref();
                }
            } else {
                this->setCurveBeforeLPE(NULL);
                
            }
            sp_lpe_item_update_patheffect(this, true, true);
            this->requestDisplayUpdate(SP_OBJECT_MODIFIED_FLAG);
            break;

       case SP_ATTR_D:
            if (value) {
                Geom::PathVector pv = sp_svg_read_pathv(value);
                SPCurve *curve = new SPCurve(pv);

                if (curve) {
                    this->setCurve(curve, TRUE);
                    curve->unref();
                }
            } else {
                this->setCurve(NULL, TRUE);
            }

            this->requestDisplayUpdate(SP_OBJECT_MODIFIED_FLAG);
            break;

        case SP_PROP_MARKER:
        case SP_PROP_MARKER_START:
        case SP_PROP_MARKER_MID:
        case SP_PROP_MARKER_END:
            sp_shape_set_marker(this, key, value);
            this->requestDisplayUpdate(SP_OBJECT_MODIFIED_FLAG);
            break;

        case SP_ATTR_CONNECTOR_TYPE:
        case SP_ATTR_CONNECTOR_CURVATURE:
        case SP_ATTR_CONNECTION_START:
        case SP_ATTR_CONNECTION_END:
        case SP_ATTR_CONNECTION_START_POINT:
        case SP_ATTR_CONNECTION_END_POINT:
            this->connEndPair.setAttr(key, value);
            break;

        default:
            SPShape::set(key, value);
            break;
    }
}

Inkscape::XML::Node* SPPath::write(Inkscape::XML::Document *xml_doc, Inkscape::XML::Node *repr, guint flags) {
    if ((flags & SP_OBJECT_WRITE_BUILD) && !repr) {
        repr = xml_doc->createElement("svg:path");
    }

#ifdef PATH_VERBOSE
g_message("sp_path_write writes 'd' attribute");
#endif

    if ( this->_curve != NULL ) {
        gchar *str = sp_svg_write_path(this->_curve->get_pathvector());
        repr->setAttribute("d", str);
        g_free(str);
    } else {
        repr->setAttribute("d", NULL);
    }

    if (flags & SP_OBJECT_WRITE_EXT) {
        if ( this->_curve_before_lpe != NULL ) {
            gchar *str = sp_svg_write_path(this->_curve_before_lpe->get_pathvector());
            repr->setAttribute("inkscape:original-d", str);
            g_free(str);
        } else {
            repr->setAttribute("inkscape:original-d", NULL);
        }
    }

    this->connEndPair.writeRepr(repr);

    SPShape::write(xml_doc, repr, flags);

    return repr;
}

void SPPath::update(SPCtx *ctx, guint flags) {

    if (flags & (SP_OBJECT_MODIFIED_FLAG | SP_OBJECT_STYLE_MODIFIED_FLAG | SP_OBJECT_VIEWPORT_MODIFIED_FLAG)) {
        flags &= ~SP_OBJECT_USER_MODIFIED_FLAG_B; // since we change the description, it's not a "just translation" anymore
    }

    // Our code depends on 'd' being an attribute (LPE's, etc.). To support 'd' as a property, we
    // check it here (after the style property has been evaluated, this allows us to properly
    // handled precedence of property vs attribute). If we read in a 'd' set by styling, convert it
    // to an attribute. We'll convert it back on output.

    d_source = style->d.style_src;

    if (style->d.set &&

        (d_source == SP_STYLE_SRC_STYLE_PROP | d_source == SP_STYLE_SRC_STYLE_SHEET) ) {

        if (style->d.value) {

            Geom::PathVector pv = sp_svg_read_pathv(style->d.value);
            SPCurve *curve = new SPCurve(pv);
            if (curve) {

                // Update curve
                this->setCurveInsync(curve, TRUE);
                curve->unref();

                // Convert from property to attribute (convert back on write)
                getRepr()->setAttribute("d", style->d.value);

                SPCSSAttr *css = sp_repr_css_attr( getRepr(), "style");
                sp_repr_css_unset_property ( css, "d");
                sp_repr_css_set ( getRepr(), css, "style" );
                sp_repr_css_attr_unref ( css );

            } else {
                // Do nothing... don't overwrite 'd' from attribute
            }
        }
    }

    SPShape::update(ctx, flags);

    this->connEndPair.update();
}

Geom::Affine SPPath::set_transform(Geom::Affine const &transform) {
    if (!_curve) { // 0 nodes, nothing to transform
        return Geom::identity();
    }
    // Transform the original-d path if this is a valid LPE this, other else the (ordinary) path
    if (_curve_before_lpe && hasPathEffectRecursive()) {
        if (this->hasPathEffectOfType(Inkscape::LivePathEffect::CLONE_ORIGINAL) || 
            this->hasPathEffectOfType(Inkscape::LivePathEffect::BEND_PATH) || 
            this->hasPathEffectOfType(Inkscape::LivePathEffect::FILL_BETWEEN_MANY) ||
            this->hasPathEffectOfType(Inkscape::LivePathEffect::FILL_BETWEEN_STROKES) ) 
        {
            // if path has this LPE applied, don't write the transform to the pathdata, but write it 'unoptimized'
            // also if the effect is type BEND PATH to fix bug #179842
            this->adjust_livepatheffect(transform);
            this->requestDisplayUpdate(SP_OBJECT_MODIFIED_FLAG | SP_OBJECT_STYLE_MODIFIED_FLAG);
            return transform;
        } else {
            _curve_before_lpe->transform(transform);
        }
    } else {
        _curve->transform(transform);
    }

    // Adjust stroke
    this->adjust_stroke(transform.descrim());

    // Adjust pattern fill
    this->adjust_pattern(transform);

    // Adjust gradient fill
    this->adjust_gradient(transform);

    // Adjust LPE
    this->adjust_livepatheffect(transform);

    this->requestDisplayUpdate(SP_OBJECT_MODIFIED_FLAG | SP_OBJECT_STYLE_MODIFIED_FLAG);

    // nothing remains - we've written all of the transform, so return identity
    return Geom::identity();
}


void SPPath::update_patheffect(bool write) {
#ifdef PATH_VERBOSE
g_message("sp_path_update_patheffect");
#endif
    Inkscape::XML::Node *repr = this->getRepr();
    if (SPCurve *c_lpe = this->getCurveForEdit(false, true)) {
        /* if a path has an lpeitem applied, then reset the curve to the _curve_before_lpe.
         * This is very important for LPEs to work properly! (the bbox might be recalculated depending on the curve in shape)*/
        this->setCurveInsync(c_lpe);
        this->resetClipPathAndMaskLPE();
        bool success = false;
        if (hasPathEffect() && pathEffectsEnabled()) {
            success = this->performPathEffect(c_lpe, SP_SHAPE(this));
            if (success) {
                this->setCurveInsync(c_lpe);
                this->applyToClipPath(this);
                this->applyToMask(this);
            }
        }

        if (write && success) {
            if (c_lpe != NULL) {
                gchar *str = sp_svg_write_path(c_lpe->get_pathvector());
                repr->setAttribute("d", str);
                g_free(str);
            } else {
                repr->setAttribute("d", NULL);
            }
        }
        c_lpe->unref();
        this->requestDisplayUpdate(SP_OBJECT_MODIFIED_FLAG);
<<<<<<< HEAD
=======
        curve->unref();
    }
}

/**
 * Adds a original_curve to the path.  If owner is specified, a reference
 * will be made, otherwise the curve will be copied into the path.
 * Any existing curve in the path will be unreferenced first.
 * This routine triggers reapplication of an effect if present
 * and also triggers a request to update the display. Does not write
 * result to XML when write=false.
 */
void SPPath::set_original_curve (SPCurve *new_curve, unsigned int owner, bool write)
{
    if (_curve_before_lpe) {
        _curve_before_lpe = _curve_before_lpe->unref();
    }

    if (new_curve) {
        if (owner) {
            _curve_before_lpe = new_curve->ref();
        } else {
            _curve_before_lpe = new_curve->copy();
        }
    }

    sp_lpe_item_update_patheffect(this, true, write);
    requestDisplayUpdate(SP_OBJECT_MODIFIED_FLAG);
}

/**
 * Return duplicate of _curve_before_lpe (if any exists) or NULL if there is no curve
 */
SPCurve * SPPath::get_original_curve () const
{
    if (_curve_before_lpe) {
        return _curve_before_lpe->copy();
    }

    return NULL;
}

/**
 * Return duplicate of edittable curve which is _curve_before_lpe if it exists or
 * shape->curve if not.
 */
SPCurve* SPPath::get_curve_for_edit () const
{
    if (_curve_before_lpe && hasPathEffectRecursive()) {
        return get_original_curve();
    } else {
        return getCurve();
    }
}

/**
 * Returns \c _curve_before_lpe if it is not NULL and a valid LPE is applied or
 * \c curve if not.
 */
const SPCurve* SPPath::get_curve_reference () const
{
    if (_curve_before_lpe && hasPathEffectRecursive()) {
        return _curve_before_lpe;
    } else {
        return _curve;
    }
}

/**
 * Returns \c _curve_before_lpe if it is not NULL and a valid LPE is applied or \c curve if not.
 * \todo should only be available to class friends!
 */
SPCurve* SPPath::get_curve ()
{
    if (_curve_before_lpe && hasPathEffectRecursive()) {
        return _curve_before_lpe;
    } else {
        return _curve;
>>>>>>> e88644b0
    }
}

/*
  Local Variables:
  mode:c++
  c-file-style:"stroustrup"
  c-file-offsets:((innamespace . 0)(inline-open . 0)(case-label . +))
  indent-tabs-mode:nil
  fill-column:99
  End:
*/
// vim: filetype=cpp:expandtab:shiftwidth=4:tabstop=8:softtabstop=4 :<|MERGE_RESOLUTION|>--- conflicted
+++ resolved
@@ -404,87 +404,6 @@
         }
         c_lpe->unref();
         this->requestDisplayUpdate(SP_OBJECT_MODIFIED_FLAG);
-<<<<<<< HEAD
-=======
-        curve->unref();
-    }
-}
-
-/**
- * Adds a original_curve to the path.  If owner is specified, a reference
- * will be made, otherwise the curve will be copied into the path.
- * Any existing curve in the path will be unreferenced first.
- * This routine triggers reapplication of an effect if present
- * and also triggers a request to update the display. Does not write
- * result to XML when write=false.
- */
-void SPPath::set_original_curve (SPCurve *new_curve, unsigned int owner, bool write)
-{
-    if (_curve_before_lpe) {
-        _curve_before_lpe = _curve_before_lpe->unref();
-    }
-
-    if (new_curve) {
-        if (owner) {
-            _curve_before_lpe = new_curve->ref();
-        } else {
-            _curve_before_lpe = new_curve->copy();
-        }
-    }
-
-    sp_lpe_item_update_patheffect(this, true, write);
-    requestDisplayUpdate(SP_OBJECT_MODIFIED_FLAG);
-}
-
-/**
- * Return duplicate of _curve_before_lpe (if any exists) or NULL if there is no curve
- */
-SPCurve * SPPath::get_original_curve () const
-{
-    if (_curve_before_lpe) {
-        return _curve_before_lpe->copy();
-    }
-
-    return NULL;
-}
-
-/**
- * Return duplicate of edittable curve which is _curve_before_lpe if it exists or
- * shape->curve if not.
- */
-SPCurve* SPPath::get_curve_for_edit () const
-{
-    if (_curve_before_lpe && hasPathEffectRecursive()) {
-        return get_original_curve();
-    } else {
-        return getCurve();
-    }
-}
-
-/**
- * Returns \c _curve_before_lpe if it is not NULL and a valid LPE is applied or
- * \c curve if not.
- */
-const SPCurve* SPPath::get_curve_reference () const
-{
-    if (_curve_before_lpe && hasPathEffectRecursive()) {
-        return _curve_before_lpe;
-    } else {
-        return _curve;
-    }
-}
-
-/**
- * Returns \c _curve_before_lpe if it is not NULL and a valid LPE is applied or \c curve if not.
- * \todo should only be available to class friends!
- */
-SPCurve* SPPath::get_curve ()
-{
-    if (_curve_before_lpe && hasPathEffectRecursive()) {
-        return _curve_before_lpe;
-    } else {
-        return _curve;
->>>>>>> e88644b0
     }
 }
 
