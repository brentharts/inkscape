// SPDX-License-Identifier: GPL-2.0-or-later
/*
 * Base class for shapes, including <path> element
 *
 * Author:
 *   Lauris Kaplinski <lauris@kaplinski.com>
 *   Abhishek Sharma
 *
 * Copyright (C) 1999-2002 Lauris Kaplinski
 * Copyright (C) 2000-2001 Ximian, Inc.
 * Copyright (C) 2004 John Cliff
 * Copyright (C) 2007-2008 Johan Engelen
 * Copyright (C) 2010      Jon A. Cruz <jon@joncruz.org>
 *
 * Released under GNU GPL v2+, read the file 'COPYING' for more information.
 */

#include <2geom/rect.h>
#include <2geom/transforms.h>
#include <2geom/pathvector.h>
#include <2geom/path-intersection.h>
#include "helper/geom.h"
#include "helper/geom-nodetype.h"

#include <sigc++/functors/ptr_fun.h>
#include <sigc++/adaptors/bind.h>

#include "display/drawing-shape.h"
#include "display/curve.h"
#include "print.h"
#include "document.h"
#include "style.h"
#include "sp-marker.h"
#include "sp-root.h"
#include "sp-path.h"
#include "preferences.h"
#include "attributes.h"
#include "path/path-outline.h" // For bound box calculation

#include "svg/svg.h"
#include "svg/path-string.h"
#include "live_effects/lpeobject.h"

#include "helper/mathfns.h" // for triangle_area()

#define noSHAPE_VERBOSE

static void sp_shape_update_marker_view (SPShape *shape, Inkscape::DrawingItem *ai);

SPShape::SPShape() : SPLPEItem() {
    for (auto & i : this->_marker) {
        i = nullptr;
    }

    this->_curve = nullptr;
    this->_curve_before_lpe = nullptr;
}

SPShape::~SPShape() {
    for ( int i = 0 ; i < SP_MARKER_LOC_QTY ; i++ ) {
        this->_release_connect[i].disconnect();
        this->_modified_connect[i].disconnect();
    }
}

void SPShape::build(SPDocument *document, Inkscape::XML::Node *repr) {
    SPLPEItem::build(document, repr);

    for (int i = 0 ; i < SP_MARKER_LOC_QTY ; i++) {
        sp_shape_set_marker (this, i, this->style->marker_ptrs[i]->value());
    }
}


/**
 * Removes, releases and unrefs all children of object
 *
 * This is the inverse of sp_shape_build().  It must be invoked as soon
 * as the shape is removed from the tree, even if it is still referenced
 * by other objects.  This routine also disconnects/unrefs markers and
 * curves attached to it.
 *
 * \see SPObject::release()
 */
void SPShape::release() {
    for (int i = 0; i < SP_MARKER_LOC_QTY; i++) {
        if (this->_marker[i]) {

            for (SPItemView *v = this->display; v != nullptr; v = v->next) {
                sp_marker_hide(_marker[i], v->arenaitem->key() + i);
            }

            this->_release_connect[i].disconnect();
            this->_modified_connect[i].disconnect();
            _marker[i]->unhrefObject(this);
            _marker[i] = nullptr;
        }
    }
    
    _curve.reset();
    
    _curve_before_lpe.reset();

    SPLPEItem::release();
}

void SPShape::set(SPAttr key, const gchar* value) {
	SPLPEItem::set(key, value);
}


Inkscape::XML::Node* SPShape::write(Inkscape::XML::Document *xml_doc, Inkscape::XML::Node *repr, guint flags) {
	SPLPEItem::write(xml_doc, repr, flags);
	return repr;
}

void SPShape::update(SPCtx* ctx, guint flags) {
    // Any update can change the bounding box,
    // so the cached version can no longer be used.
    // But the idle checker usually is just moving the objects around.
    bbox_vis_cache_is_valid = false;
    bbox_geom_cache_is_valid = false;

    // std::cout << "SPShape::update(): " << (getId()?getId():"null") << std::endl;
    SPLPEItem::update(ctx, flags);

    /* This stanza checks that an object's marker style agrees with
     * the marker objects it has allocated.  sp_shape_set_marker ensures
     * that the appropriate marker objects are present (or absent) to
     * match the style.
     */
    for (int i = 0 ; i < SP_MARKER_LOC_QTY ; i++) {
        sp_shape_set_marker (this, i, this->style->marker_ptrs[i]->value());
    }

    if (flags & (SP_OBJECT_STYLE_MODIFIED_FLAG | SP_OBJECT_VIEWPORT_MODIFIED_FLAG)) {
        if (this->style->stroke_width.unit == SP_CSS_UNIT_PERCENT) {
            SPItemCtx *ictx = (SPItemCtx *) ctx;
            double const aw = 1.0 / ictx->i2vp.descrim();
            this->style->stroke_width.computed = this->style->stroke_width.value * aw;

            for (SPItemView *v = ((SPItem *) (this))->display; v != nullptr; v = v->next) {
                Inkscape::DrawingShape *sh = dynamic_cast<Inkscape::DrawingShape *>(v->arenaitem);
                if (hasMarkers()) {
                    this->context_style = this->style;
                    sh->setStyle(this->style, this->context_style);
                    // Done at end:
                    // sh->setChildrenStyle(this->context_style); //Resolve 'context-xxx' in children.
                } else if (this->parent) {
                    this->context_style = this->parent->context_style;
                    sh->setStyle(this->style, this->context_style);
                }
            }
        }
    }

    if (flags & (SP_OBJECT_MODIFIED_FLAG | SP_OBJECT_PARENT_MODIFIED_FLAG)) {
        /* This is suboptimal, because changing parent style schedules recalculation */
        /* But on the other hand - how can we know that parent does not tie style and transform */
        for (SPItemView *v = this->display; v != nullptr; v = v->next) {
            Inkscape::DrawingShape *sh = dynamic_cast<Inkscape::DrawingShape *>(v->arenaitem);

            if (flags & SP_OBJECT_MODIFIED_FLAG) {
                sh->setPath(this->_curve.get());
            }
        }
    }

    if (this->hasMarkers ()) {

        /* Dimension marker views */
        for (SPItemView *v = this->display; v != nullptr; v = v->next) {
            if (!v->arenaitem->key()) {
                v->arenaitem->setKey(SPItem::display_key_new (SP_MARKER_LOC_QTY));
            }

            for (int i = 0 ; i < SP_MARKER_LOC_QTY ; i++) {
                if (_marker[i]) {
                    sp_marker_show_dimension(_marker[i],
                                             v->arenaitem->key() + i,
                                             numberOfMarkers(i));
                }
            }
        }

        /* Update marker views */
        for (SPItemView *v = this->display; v != nullptr; v = v->next) {
            sp_shape_update_marker_view (this, v->arenaitem);
        }
    
        // Marker selector needs this here or marker previews are not rendered.
        for (SPItemView *v = this->display; v != nullptr; v = v->next) {
            Inkscape::DrawingShape *sh = dynamic_cast<Inkscape::DrawingShape *>(v->arenaitem);

            sh->setChildrenStyle(this->context_style); // Resolve 'context-xxx' in children.
        }
    }

    /* Update stroke/dashes for relative units. */
    if (flags & (SP_OBJECT_MODIFIED_FLAG | SP_OBJECT_STYLE_MODIFIED_FLAG | SP_OBJECT_VIEWPORT_MODIFIED_FLAG)) {

        SPItemCtx const *ictx = reinterpret_cast<SPItemCtx const *>(ctx);

        double const w = ictx->viewport.width();
        double const h = ictx->viewport.height();
        double const d = sqrt(w*w + h*h) * M_SQRT1_2; // diagonal per SVG spec
        double const em = style->font_size.computed;
        double const ex = 0.5 * em;  // fixme: get x height from pango or libnrtype.

        if (style->stroke_width.unit == SP_CSS_UNIT_EM) {
            style->stroke_width.computed = style->stroke_width.value * em;
        }
        else if (style->stroke_width.unit == SP_CSS_UNIT_EX) {
            style->stroke_width.computed = style->stroke_width.value * ex;
        }
        else if (style->stroke_width.unit == SP_CSS_UNIT_PERCENT) {
            style->stroke_width.computed = style->stroke_width.value * d;
        }

        if (style->stroke_dasharray.values.size() != 0) {
            for (auto&& i: style->stroke_dasharray.values) {
                if      (i.unit == SP_CSS_UNIT_EM)      i.computed = i.value * em;
                else if (i.unit == SP_CSS_UNIT_EX)      i.computed = i.value * ex;
                else if (i.unit == SP_CSS_UNIT_PERCENT) i.computed = i.value * d;
            }
        }

        if (style->stroke_dashoffset.unit == SP_CSS_UNIT_EM) {
            style->stroke_dashoffset.computed = style->stroke_dashoffset.value * em;
        }
        else if (style->stroke_dashoffset.unit == SP_CSS_UNIT_EX) {
            style->stroke_dashoffset.computed = style->stroke_dashoffset.value * ex;
        }
        else if (style->stroke_dashoffset.unit == SP_CSS_UNIT_PERCENT) {
            style->stroke_dashoffset.computed = style->stroke_dashoffset.value * d;
        }
    }
}

/**
 * Calculate the transform required to get a marker's path object in the
 * right place for particular path segment on a shape.
 *
 * \see sp_shape_marker_update_marker_view.
 *
 * From SVG spec:
 * The axes of the temporary new user coordinate system are aligned according to the orient attribute on the 'marker'
 * element and the slope of the curve at the given vertex. (Note: if there is a discontinuity at a vertex, the slope
 * is the average of the slopes of the two segments of the curve that join at the given vertex. If a slope cannot be
 * determined, the slope is assumed to be zero.)
 *
 * Reference: http://www.w3.org/TR/SVG11/painting.html#MarkerElement, the `orient' attribute.
 * Reference for behaviour of zero-length segments:
 * http://www.w3.org/TR/SVG11/implnote.html#PathElementImplementationNotes
 */
Geom::Affine sp_shape_marker_get_transform(Geom::Curve const & c1, Geom::Curve const & c2)
{
    Geom::Point p = c1.pointAt(1);
    Geom::Curve * c1_reverse = c1.reverse();
    Geom::Point tang1 = - c1_reverse->unitTangentAt(0);
    delete c1_reverse;
    Geom::Point tang2 = c2.unitTangentAt(0);

    double const angle1 = Geom::atan2(tang1);
    double const angle2 = Geom::atan2(tang2);

    double ret_angle = .5 * (angle1 + angle2);

    if ( fabs( angle2 - angle1 ) > M_PI ) {
        /* ret_angle is in the middle of the larger of the two sectors between angle1 and
         * angle2, so flip it by 180degrees to force it to the middle of the smaller sector.
         *
         * (Imagine a circle with rays drawn at angle1 and angle2 from the centre of the
         * circle.  Those two rays divide the circle into two sectors.)
         */
        ret_angle += M_PI;
    }

    return Geom::Rotate(ret_angle) * Geom::Translate(p);
}

Geom::Affine sp_shape_marker_get_transform_at_start(Geom::Curve const & c)
{
    Geom::Point p = c.pointAt(0);
    Geom::Affine ret = Geom::Translate(p);

    if ( !c.isDegenerate() ) {
        Geom::Point tang = c.unitTangentAt(0);
        double const angle = Geom::atan2(tang);
        ret = Geom::Rotate(angle) * Geom::Translate(p);
    } else {
        /* FIXME: the svg spec says to search for a better alternative than zero angle directionality:
         * http://www.w3.org/TR/SVG11/implnote.html#PathElementImplementationNotes */
    }

    return ret;
}

Geom::Affine sp_shape_marker_get_transform_at_end(Geom::Curve const & c)
{
    Geom::Point p = c.pointAt(1);
    Geom::Affine ret = Geom::Translate(p);

    if ( !c.isDegenerate() ) {
        Geom::Curve * c_reverse = c.reverse();
        Geom::Point tang = - c_reverse->unitTangentAt(0);
        delete c_reverse;
        double const angle = Geom::atan2(tang);
        ret = Geom::Rotate(angle) * Geom::Translate(p);
    } else {
        /* FIXME: the svg spec says to search for a better alternative than zero angle directionality:
         * http://www.w3.org/TR/SVG11/implnote.html#PathElementImplementationNotes */
    }

    return ret;
}

/**
 * Updates the instances (views) of a given marker in a shape.
 * Marker views have to be scaled already.  The transformation
 * is retrieved and then shown by calling sp_marker_show_instance.
 *
 * @todo figure out what to do when both 'marker' and for instance 'marker-end' are set.
 */
static void
sp_shape_update_marker_view(SPShape *shape, Inkscape::DrawingItem *ai)
{
    // position arguments to sp_marker_show_instance, basically counts the amount of markers.
    int counter[4] = {0};

    if (!shape->curve())
        return;

    Geom::PathVector const &pathv = shape->curve()->get_pathvector();
    if (pathv.empty()) return;

    // the first vertex should get a start marker, the last an end marker, and all the others a mid marker
    // see bug 456148

    // START marker
    {
        Geom::Affine const m (sp_shape_marker_get_transform_at_start(pathv.begin()->front()));
        for (int i = 0; i < 2; i++) {  // SP_MARKER_LOC and SP_MARKER_LOC_START
            if ( shape->_marker[i] ) {
                Geom::Affine m_auto = m;
                // Reverse start marker if necessary.
                if (shape->_marker[i]->orient_mode == MARKER_ORIENT_AUTO_START_REVERSE) {
                    m_auto = Geom::Rotate::from_degrees( 180.0 ) * m;
                }
                sp_marker_show_instance(shape->_marker[i], ai,
                                        ai->key() + i, counter[i], m_auto,
                                        shape->style->stroke_width.computed);
                 counter[i]++;
            }
        }
    }

    // MID marker
    if (shape->_marker[SP_MARKER_LOC_MID] || shape->_marker[SP_MARKER_LOC]) {
        for(Geom::PathVector::const_iterator path_it = pathv.begin(); path_it != pathv.end(); ++path_it) {
            // START position
            if ( path_it != pathv.begin() 
                 && ! ((path_it == (pathv.end()-1)) && (path_it->size_default() == 0)) ) // if this is the last path and it is a moveto-only, don't draw mid marker there
            {
                Geom::Affine const m (sp_shape_marker_get_transform_at_start(path_it->front()));
                for (int i = 0; i < 3; i += 2) {  // SP_MARKER_LOC and SP_MARKER_LOC_MID
                    if ( shape->_marker[i] ) {
                        sp_marker_show_instance(shape->_marker[i], ai,
                                                ai->key() + i, counter[i], m,
                                                shape->style->stroke_width.computed);
                         counter[i]++;
                    }
                }
            }
            // MID position
            if ( path_it->size_default() > 1) {
                Geom::Path::const_iterator curve_it1 = path_it->begin();      // incoming curve
                Geom::Path::const_iterator curve_it2 = ++(path_it->begin());  // outgoing curve
                while (curve_it2 != path_it->end_default())
                {
                    /* Put marker between curve_it1 and curve_it2.
                     * Loop to end_default (so including closing segment), because when a path is closed,
                     * there should be a midpoint marker between last segment and closing straight line segment
                     */
                    Geom::Affine const m (sp_shape_marker_get_transform(*curve_it1, *curve_it2));
                    for (int i = 0; i < 3; i += 2) {  // SP_MARKER_LOC and SP_MARKER_LOC_MID
                        if (shape->_marker[i]) {
                            sp_marker_show_instance(shape->_marker[i], ai,
                                                    ai->key() + i, counter[i], m,
                                                    shape->style->stroke_width.computed);
                            counter[i]++;
                        }
                    }

                    ++curve_it1;
                    ++curve_it2;
                }
            }
            // END position
            if ( path_it != (pathv.end()-1) && !path_it->empty()) {
                Geom::Curve const &lastcurve = path_it->back_default();
                Geom::Affine const m = sp_shape_marker_get_transform_at_end(lastcurve);
                for (int i = 0; i < 3; i += 2) {  // SP_MARKER_LOC and SP_MARKER_LOC_MID
                    if (shape->_marker[i]) {
                        sp_marker_show_instance(shape->_marker[i], ai,
                                                ai->key() + i, counter[i], m,
                                                shape->style->stroke_width.computed);
                        counter[i]++;
                    }
                }
            }
        }
    }

    // END marker
    if ( shape->_marker[SP_MARKER_LOC_END] || shape->_marker[SP_MARKER_LOC] ) {
        /* Get reference to last curve in the path.
         * For moveto-only path, this returns the "closing line segment". */
        Geom::Path const &path_last = pathv.back();
        unsigned int index = path_last.size_default();
        if (index > 0) {
            index--;
        }
        Geom::Curve const &lastcurve = path_last[index];
        Geom::Affine const m = sp_shape_marker_get_transform_at_end(lastcurve);

        for (int i = 0; i < 4; i += 3) {  // SP_MARKER_LOC and SP_MARKER_LOC_END
            if (shape->_marker[i]) {
                sp_marker_show_instance(shape->_marker[i], ai,
                                        ai->key() + i, counter[i], m,
                                        shape->style->stroke_width.computed);
                counter[i]++;
            }
        }
    }
}

void SPShape::modified(unsigned int flags) {
    // std::cout << "SPShape::modified(): " << (getId()?getId():"null") << std::endl;
    SPLPEItem::modified(flags);

    if (flags & SP_OBJECT_STYLE_MODIFIED_FLAG) {
        for (SPItemView *v = this->display; v != nullptr; v = v->next) {
            Inkscape::DrawingShape *sh = dynamic_cast<Inkscape::DrawingShape *>(v->arenaitem);
            if (hasMarkers()) {
                this->context_style = this->style;
                sh->setStyle(this->style, this->context_style);
                // Note: marker selector preview does not trigger SP_OBJECT_STYLE_MODIFIED_FLAG so
                // this is not called when marker previews are generated, however there is code in
                // SPShape::update() that calls this routine so we don't worry about it here.
                sh->setChildrenStyle(this->context_style); // Resolve 'context-xxx' in children.
            } else if (this->parent) {
                this->context_style = this->parent->context_style;
                sh->setStyle(this->style, this->context_style);
            }
        }
    }

    if (flags & SP_OBJECT_MODIFIED_FLAG && style->filter.set) {
        if (auto filter = style->getFilter()) {
            filter->update_filter_all_regions();
        }
    }

    if (flags != 29 && flags != 253 && !_curve) {
        sp_lpe_item_update_patheffect(this, true, false);
    } else if (!_curve) {
        this->requestDisplayUpdate(SP_OBJECT_MODIFIED_FLAG);
    }
}

Geom::OptRect SPShape::bbox(Geom::Affine const &transform, SPItem::BBoxType bboxtype) const {
    // If the object is clipped, the update function that invalidates
    // the cache doesn't get called if the object is moved, so we need
    // to compare the transformations as well.

    if (bboxtype == SPItem::VISUAL_BBOX) {
        bbox_vis_cache =
            either_bbox(transform, bboxtype, bbox_vis_cache_is_valid, bbox_vis_cache, bbox_vis_cache_transform);
        if (bbox_vis_cache) {
            bbox_vis_cache_transform = transform;
            bbox_vis_cache_is_valid = true;
        }
        return bbox_vis_cache;
    } else {
        bbox_geom_cache =
            either_bbox(transform, bboxtype, bbox_geom_cache_is_valid, bbox_geom_cache, bbox_geom_cache_transform);
        if (bbox_geom_cache) {
            bbox_geom_cache_transform = transform;
            bbox_geom_cache_is_valid = true;
        }
        return bbox_geom_cache;
    }
}

Geom::OptRect SPShape::either_bbox(Geom::Affine const &transform, SPItem::BBoxType bboxtype, bool cache_is_valid,
                                   Geom::OptRect bbox_cache, Geom::Affine const &transform_cache) const
{

    Geom::OptRect bbox;

    // Return the cache if possible.
    auto delta = transform_cache.inverse() * transform;
    if (cache_is_valid && bbox_cache && delta.isTranslation()) {

        // Don't re-adjust the cache if we haven't moved
        if (!delta.isNonzeroTranslation()) {
            return bbox_cache;
        }
        // delta is pure translation so it's safe to use it as is
        return *bbox_cache * delta;
    }

    if (!this->_curve || this->_curve->get_pathvector().empty()) {
    	return bbox;
    }

    bbox = bounds_exact_transformed(this->_curve->get_pathvector(), transform);

    if (!bbox) {
    	return bbox;
    }

    if (bboxtype == SPItem::VISUAL_BBOX) {
        // convert the stroke to a path and calculate that path's geometric bbox

        if (!this->style->stroke.isNone() && !this->style->stroke_extensions.hairline) {
            Geom::PathVector *pathv = item_to_outline(this, true);  // calculate bbox_only

            if (pathv) {
                bbox |= bounds_exact_transformed(*pathv, transform);
                delete pathv;
            }
        }

        // Union with bboxes of the markers, if any
        if ( this->hasMarkers()  && !this->_curve->get_pathvector().empty() ) {
            /** \todo make code prettier! */
            Geom::PathVector const & pathv = this->_curve->get_pathvector();
            // START marker
            for (unsigned i = 0; i < 2; i++) { // SP_MARKER_LOC and SP_MARKER_LOC_START
                if ( this->_marker[i] ) {
                    SPItem* marker_item = sp_item_first_item_child( _marker[i] );

                    if (marker_item) {
                        Geom::Affine tr(sp_shape_marker_get_transform_at_start(pathv.begin()->front()));

                        if (_marker[i]->orient_mode == MARKER_ORIENT_AUTO_START_REVERSE) {
                            // Reverse start marker if necessary
                            tr = Geom::Rotate::from_degrees( 180.0 ) * tr;
                        } else if (_marker[i]->orient_mode == MARKER_ORIENT_ANGLE) {
                            Geom::Point transl = tr.translation();
                            tr = Geom::Rotate::from_degrees(_marker[i]->orient.computed) * Geom::Translate(transl);
                        }

                        if (_marker[i]->markerUnits == SP_MARKER_UNITS_STROKEWIDTH) {
                            tr = Geom::Scale(this->style->stroke_width.computed) * tr;
                        }

                        // total marker transform
                        tr = marker_item->transform * _marker[i]->c2p * tr * transform;

                        // get bbox of the marker with that transform
                        bbox |= marker_item->visualBounds(tr);
                    }
                }
            }

            // MID marker
            for (unsigned i = 0; i < 3; i += 2) { // SP_MARKER_LOC and SP_MARKER_LOC_MID
                if ( !this->_marker[i] ) {
                	continue;
                }

                SPMarker* marker = _marker[i];
                SPItem* marker_item = sp_item_first_item_child( marker );

                if ( !marker_item ) {
                	continue;
                }

                for(Geom::PathVector::const_iterator path_it = pathv.begin(); path_it != pathv.end(); ++path_it) {
                    // START position
                    if ( path_it != pathv.begin() 
                         && ! ((path_it == (pathv.end()-1)) && (path_it->size_default() == 0)) ) // if this is the last path and it is a moveto-only, there is no mid marker there
                    {
                        Geom::Affine tr(sp_shape_marker_get_transform_at_start(path_it->front()));

                        if (marker->orient_mode == MARKER_ORIENT_ANGLE) {
                            Geom::Point transl = tr.translation();
                            tr = Geom::Rotate::from_degrees(marker->orient.computed) * Geom::Translate(transl);
                        }

                        if (marker->markerUnits == SP_MARKER_UNITS_STROKEWIDTH) {
                            tr = Geom::Scale(this->style->stroke_width.computed) * tr;
                        }

                        tr = marker_item->transform * marker->c2p * tr * transform;
                        bbox |= marker_item->visualBounds(tr);
                    }

                    // MID position
                    if ( path_it->size_default() > 1) {
                        Geom::Path::const_iterator curve_it1 = path_it->begin();      // incoming curve
                        Geom::Path::const_iterator curve_it2 = ++(path_it->begin());  // outgoing curve

                        while (curve_it2 != path_it->end_default())
                        {
                            /* Put marker between curve_it1 and curve_it2.
                             * Loop to end_default (so including closing segment), because when a path is closed,
                             * there should be a midpoint marker between last segment and closing straight line segment */

                            SPMarker* marker = _marker[i];
                            SPItem* marker_item = sp_item_first_item_child( marker );

                            if (marker_item) {
                                Geom::Affine tr(sp_shape_marker_get_transform(*curve_it1, *curve_it2));

                                if (marker->orient_mode == MARKER_ORIENT_ANGLE) {
                                    Geom::Point transl = tr.translation();
                                    tr = Geom::Rotate::from_degrees(marker->orient.computed) * Geom::Translate(transl);
                                }

                                if (marker->markerUnits == SP_MARKER_UNITS_STROKEWIDTH) {
                                    tr = Geom::Scale(this->style->stroke_width.computed) * tr;
                                }

                                tr = marker_item->transform * marker->c2p * tr * transform;
                                bbox |= marker_item->visualBounds(tr);
                            }

                            ++curve_it1;
                            ++curve_it2;
                        }
                    }

                    // END position
                    if ( path_it != (pathv.end()-1) && !path_it->empty()) {
                        Geom::Curve const &lastcurve = path_it->back_default();
                        Geom::Affine tr = sp_shape_marker_get_transform_at_end(lastcurve);

                        if (marker->orient_mode == MARKER_ORIENT_ANGLE) {
                            Geom::Point transl = tr.translation();
                            tr = Geom::Rotate::from_degrees(marker->orient.computed) * Geom::Translate(transl);
                        }

                        if (marker->markerUnits == SP_MARKER_UNITS_STROKEWIDTH) {
                            tr = Geom::Scale(this->style->stroke_width.computed) * tr;
                        }

                        tr = marker_item->transform * marker->c2p * tr * transform;
                        bbox |= marker_item->visualBounds(tr);
                    }
                }
            }

            // END marker
            for (unsigned i = 0; i < 4; i += 3) { // SP_MARKER_LOC and SP_MARKER_LOC_END
                if ( _marker[i] ) {
                    SPMarker* marker = _marker[i];
                    SPItem* marker_item = sp_item_first_item_child( marker );

                    if (marker_item) {
                        /* Get reference to last curve in the path.
                         * For moveto-only path, this returns the "closing line segment". */
                        Geom::Path const &path_last = pathv.back();
                        unsigned int index = path_last.size_default();

                        if (index > 0) {
                            index--;
                        }

                        Geom::Curve const &lastcurve = path_last[index];

                        Geom::Affine tr = sp_shape_marker_get_transform_at_end(lastcurve);

                        if (marker->orient_mode == MARKER_ORIENT_ANGLE) {
                            Geom::Point transl = tr.translation();
                            tr = Geom::Rotate::from_degrees(marker->orient.computed) * Geom::Translate(transl);
                        }

                        if (marker->markerUnits == SP_MARKER_UNITS_STROKEWIDTH) {
                            tr = Geom::Scale(this->style->stroke_width.computed) * tr;
                        }

                        // total marker transform
                        tr = marker_item->transform * marker->c2p * tr * transform;

                        // get bbox of the marker with that transform
                        bbox |= marker_item->visualBounds(tr);
                    }
                }
            }
        }
    }


    return bbox;
}

static void
sp_shape_print_invoke_marker_printing(SPObject *obj, Geom::Affine tr, SPStyle const *style, SPPrintContext *ctx)
{
    SPMarker *marker = SP_MARKER(obj);
    if (marker->markerUnits == SP_MARKER_UNITS_STROKEWIDTH) {
        tr = Geom::Scale(style->stroke_width.computed) * tr;
    }

    SPItem* marker_item = sp_item_first_item_child( marker );
    if (marker_item) {
        tr = marker_item->transform * marker->c2p * tr;

        Geom::Affine old_tr = marker_item->transform;
        marker_item->transform = tr;
        marker_item->invoke_print (ctx);
        marker_item->transform = old_tr;
    }
}

void SPShape::print(SPPrintContext* ctx) {
	if (!this->_curve) {
    	return;
    }

    Geom::PathVector const & pathv = this->_curve->get_pathvector();
    
    if (pathv.empty()) {
    	return;
    }

    /* fixme: Think (Lauris) */
	Geom::OptRect pbox, dbox, bbox;
    pbox = this->geometricBounds();
    bbox = this->desktopVisualBounds();
    dbox = Geom::Rect::from_xywh(Geom::Point(0,0), this->document->getDimensions());
    
    Geom::Affine const i2dt(this->i2dt_affine());

    SPStyle* style = this->style;

    if (!style->fill.isNone()) {
        ctx->fill (pathv, i2dt, style, pbox, dbox, bbox);
    }

    if (!style->stroke.isNone()) {
        ctx->stroke (pathv, i2dt, style, pbox, dbox, bbox);
    }

    /** \todo make code prettier */
    // START marker
    for (int i = 0; i < 2; i++) {  // SP_MARKER_LOC and SP_MARKER_LOC_START    
        if ( this->_marker[i] ) {
            Geom::Affine tr(sp_shape_marker_get_transform_at_start(pathv.begin()->front()));
            sp_shape_print_invoke_marker_printing(this->_marker[i], tr, style, ctx);
        }
    }
    
    // MID marker
    for (int i = 0; i < 3; i += 2) {  // SP_MARKER_LOC and SP_MARKER_LOC_MID
        if (this->_marker[i]) {
            for(Geom::PathVector::const_iterator path_it = pathv.begin(); path_it != pathv.end(); ++path_it) {
                // START position
                if ( path_it != pathv.begin() 
                     && ! ((path_it == (pathv.end()-1)) && (path_it->size_default() == 0)) ) // if this is the last path and it is a moveto-only, there is no mid marker there
                {
                    Geom::Affine tr(sp_shape_marker_get_transform_at_start(path_it->front()));
                    sp_shape_print_invoke_marker_printing(this->_marker[i], tr, style, ctx);
                }
                
                // MID position
                if ( path_it->size_default() > 1) {
                    Geom::Path::const_iterator curve_it1 = path_it->begin();      // incoming curve
                    Geom::Path::const_iterator curve_it2 = ++(path_it->begin());  // outgoing curve
                    
                    while (curve_it2 != path_it->end_default())
                    {
                        /* Put marker between curve_it1 and curve_it2.
                         * Loop to end_default (so including closing segment), because when a path is closed,
                         * there should be a midpoint marker between last segment and closing straight line segment */
                        Geom::Affine tr(sp_shape_marker_get_transform(*curve_it1, *curve_it2));

                        sp_shape_print_invoke_marker_printing(this->_marker[i], tr, style, ctx);

                        ++curve_it1;
                        ++curve_it2;
                    }
                }
                
                if ( path_it != (pathv.end()-1) && !path_it->empty()) {
                    Geom::Curve const &lastcurve = path_it->back_default();
                    Geom::Affine tr = sp_shape_marker_get_transform_at_end(lastcurve);
                    sp_shape_print_invoke_marker_printing(this->_marker[i], tr, style, ctx);
                }
            }
        }
    }
    
    // END marker
    if ( this->_marker[SP_MARKER_LOC_END] || this->_marker[SP_MARKER_LOC]) {
        /* Get reference to last curve in the path.
         * For moveto-only path, this returns the "closing line segment". */
        Geom::Path const &path_last = pathv.back();
        unsigned int index = path_last.size_default();
        
        if (index > 0) {
            index--;
        }
        
        Geom::Curve const &lastcurve = path_last[index];

        Geom::Affine tr = sp_shape_marker_get_transform_at_end(lastcurve);

        for (int i = 0; i < 4; i += 3) {  // SP_MARKER_LOC and SP_MARKER_LOC_END
            if (this->_marker[i]) {
                sp_shape_print_invoke_marker_printing(this->_marker[i], tr, style, ctx);
            }
        }
    }
}

void SPShape::update_patheffect(bool write)
{
    if (auto c_lpe = SPCurve::copy(curveForEdit())) {
        /* if a path has an lpeitem applied, then reset the curve to the _curve_before_lpe.
         * This is very important for LPEs to work properly! (the bbox might be recalculated depending on the curve in shape)*/
        this->setCurveInsync(c_lpe.get());
        SPRoot *root = this->document->getRoot();
        if (!sp_version_inside_range(root->version.inkscape, 0, 1, 0, 92)) {
            this->resetClipPathAndMaskLPE();
        }

        bool success = false;
        if (hasPathEffect() && pathEffectsEnabled()) {
            success = this->performPathEffect(c_lpe.get(), this);
            if (success) {
                this->setCurveInsync(c_lpe.get());
                this->applyToClipPath(this);
                this->applyToMask(this);
            }
        } 
        if (write && success) {
            Inkscape::XML::Node *repr = this->getRepr();
            if (c_lpe != nullptr) {
                repr->setAttribute("d", sp_svg_write_path(c_lpe->get_pathvector()));
            } else {
                repr->removeAttribute("d");
            }
        }
        this->requestDisplayUpdate(SP_OBJECT_MODIFIED_FLAG);
    }
}

Inkscape::DrawingItem* SPShape::show(Inkscape::Drawing &drawing, unsigned int /*key*/, unsigned int /*flags*/) {
    // std::cout << "SPShape::show(): " << (getId()?getId():"null") << std::endl;
    Inkscape::DrawingShape *s = new Inkscape::DrawingShape(drawing);

    bool has_markers = this->hasMarkers();

    s->setPath(this->_curve.get());

    /* This stanza checks that an object's marker style agrees with
     * the marker objects it has allocated.  sp_shape_set_marker ensures
     * that the appropriate marker objects are present (or absent) to
     * match the style.
     */
    for (int i = 0 ; i < SP_MARKER_LOC_QTY ; i++) {
        sp_shape_set_marker (this, i, this->style->marker_ptrs[i]->value());
    }

    if (has_markers) {
        /* provide key and dimension the marker views */
        if (!s->key()) {
            s->setKey(SPItem::display_key_new (SP_MARKER_LOC_QTY));
        }

        for (int i = 0; i < SP_MARKER_LOC_QTY; i++) {
            if (_marker[i]) {
                sp_marker_show_dimension(_marker[i],
                                         s->key() + i,
                                         numberOfMarkers(i));
            }
        }

        /* Update marker views */
        sp_shape_update_marker_view (this, s);

        this->context_style = this->style;
        s->setStyle(this->style, this->context_style);
        s->setChildrenStyle(this->context_style); // Resolve 'context-xxx' in children.
    } else if (this->parent) {
        this->context_style = this->parent->context_style;
        s->setStyle(this->style, this->context_style);
    }
    return s;
}

/**
 * Sets style, path, and paintbox.  Updates marker views, including dimensions.
 */
void SPShape::hide(unsigned int key) {
    for (int i = 0; i < SP_MARKER_LOC_QTY; ++i) {
        if (_marker[i]) {
            for (SPItemView* v = display; v != nullptr; v = v->next) {
                if (key == v->key) {
                    sp_marker_hide(_marker[i], v->arenaitem->key() + i);
                }
            }
        }
    }

    //SPLPEItem::onHide(key);
}

/**
* \param shape Shape.
* \return TRUE if the shape has any markers, or FALSE if not.
*/
int SPShape::hasMarkers() const
{
    /* Note, we're ignoring 'marker' settings, which technically should apply for
       all three settings.  This should be fixed later such that if 'marker' is
       specified, then all three should appear. */

    // Ignore markers for objects which are inside markers themselves.
    for (SPObject *parent = this->parent; parent != nullptr; parent = parent->parent) {
      if (dynamic_cast<SPMarker *>(parent)) {
        return 0;
      }
    }

    return (
        this->_curve &&
        (this->_marker[SP_MARKER_LOC] ||
         this->_marker[SP_MARKER_LOC_START] ||
         this->_marker[SP_MARKER_LOC_MID] ||
         this->_marker[SP_MARKER_LOC_END])
        );
}


/**
* \param shape Shape.
* \param type Marker type (e.g. SP_MARKER_LOC_START)
* \return Number of markers that the shape has of this type.
*/
int SPShape::numberOfMarkers(int type) const {
    Geom::PathVector const & pathv = this->_curve->get_pathvector();

    if (pathv.size() == 0) {
        return 0;
    }
    switch(type) {

        case SP_MARKER_LOC:
        {
            if ( this->_marker[SP_MARKER_LOC] ) {
                guint n = 0;
                for(const auto & path_it : pathv) {
                    n += path_it.size_default() + 1;
                }
                return n;
            } else {
                return 0;
            }
        }
        case SP_MARKER_LOC_START:
            // there is only a start marker on the first path of a pathvector
            return this->_marker[SP_MARKER_LOC_START] ? 1 : 0;

        case SP_MARKER_LOC_MID:
        {
            if ( this->_marker[SP_MARKER_LOC_MID] ) {
                guint n = 0;
                for(const auto & path_it : pathv) {
                    n += path_it.size_default() + 1;
                }
                n = (n > 1) ? (n - 2) : 0; // Minus the start and end marker, but never negative.
                                           // A path or polyline may have only one point.
                return n;
            } else {
                return 0;
            }
        }

        case SP_MARKER_LOC_END:
        {
            // there is only an end marker on the last path of a pathvector
            return this->_marker[SP_MARKER_LOC_END] ? 1 : 0;
        }

        default:
            return 0;
    }
}

/**
 * Checks if the given marker is used in the shape, and if so, it
 * releases it by calling sp_marker_hide.  Also detaches signals
 * and unrefs the marker from the shape.
 */
static void
sp_shape_marker_release (SPObject *marker, SPShape *shape)
{
    SPItem *item = dynamic_cast<SPItem *>(shape);
    g_return_if_fail(item != nullptr);

    for (int i = 0; i < SP_MARKER_LOC_QTY; i++) {
        if (marker == shape->_marker[i]) {
            SPItemView *v;
            /* Hide marker */
            for (v = item->display; v != nullptr; v = v->next) {
                sp_marker_hide(shape->_marker[i], v->arenaitem->key() + i);
            }
            /* Detach marker */
            shape->_release_connect[i].disconnect();
            shape->_modified_connect[i].disconnect();
            shape->_marker[i]->unhrefObject(item);
            shape->_marker[i] = nullptr;
        }
    }
}

/**
 * No-op.  Exists for handling 'modified' messages
 */
<<<<<<< HEAD
static void
sp_shape_marker_modified (SPObject* marker, guint flags, SPItem* item)
{
    /* I think mask does update automagically */
    /* g_warning ("Item %s mask %s modified", item->getId(), mask->getId()); */

=======
static void sp_shape_marker_modified (SPObject* marker, guint flags, SPItem* item) {
>>>>>>> b1c5d62f
    if ((flags & SP_OBJECT_MODIFIED_FLAG) && item && marker) {
        // changing marker can impact object's visual bounding box, so request update on this object itself
        item->requestDisplayUpdate(SP_OBJECT_MODIFIED_FLAG);
    }
}

/**
 * Adds a new marker to shape object at the location indicated by key.  value
 * must be a valid URI reference resolvable from the shape object (i.e., present
 * in the document <defs>).  If the shape object already has a marker
 * registered at the given position, it is removed first.  Then the
 * new marker is hrefed and its signals connected.
 */
void
sp_shape_set_marker (SPObject *object, unsigned int key, const gchar *value)
{
    SPShape *shape = dynamic_cast<SPShape *>(object);
    g_return_if_fail(shape != nullptr);

    if (key > SP_MARKER_LOC_END) {
        return;
    }

    SPObject *mrk = sp_css_uri_reference_resolve(object->document, value);
    SPMarker *marker = dynamic_cast<SPMarker *>(mrk);
    if (marker != shape->_marker[key]) {
        if (shape->_marker[key]) {
            SPItemView *v;

            /* Detach marker */
            shape->_release_connect[key].disconnect();
            shape->_modified_connect[key].disconnect();

            /* Hide marker */
            for (v = shape->display; v != nullptr; v = v->next) {
                sp_marker_hide(shape->_marker[key],
                               v->arenaitem->key() + key);
            }

            /* Unref marker */
            shape->_marker[key]->unhrefObject(object);
            shape->_marker[key] = nullptr;
        }
        if (marker) {
            shape->_marker[key] = marker;
            shape->_marker[key]->hrefObject(object);
            shape->_release_connect[key] = marker->connectRelease(sigc::bind<1>(sigc::ptr_fun(&sp_shape_marker_release), shape));
            shape->_modified_connect[key] = marker->connectModified(sigc::bind<2>(sigc::ptr_fun(&sp_shape_marker_modified), shape));
        }
    }
}

// CPPIFY: make pure virtual
void SPShape::set_shape() {
	//throw;
}

/* Shape section */

void SPShape::_setCurve(std::unique_ptr<SPCurve> &&new_curve, bool update_display)
{
    _curve = std::move(new_curve);

    if (update_display) {
        requestDisplayUpdate(SP_OBJECT_MODIFIED_FLAG);
    }
}
void SPShape::_setCurve(SPCurve const *new_curve, bool update_display)
{
    _setCurve(SPCurve::copy(new_curve), update_display);
}

/**
 * Adds a curve to the shape.
 * Any existing curve in the shape will be unreferenced first.
 * This routine also triggers a request to update the display.
 */
void SPShape::setCurve(std::unique_ptr<SPCurve> &&new_curve)
{
    _setCurve(std::move(new_curve), true);
}
void SPShape::setCurve(SPCurve const *new_curve)
{
    _setCurve(new_curve, true);
}

/**
 * Sets _curve_before_lpe to a copy of `new_curve`
 */
void SPShape::setCurveBeforeLPE(std::unique_ptr<SPCurve> &&new_curve)
{
    _curve_before_lpe = std::move(new_curve);
}
void SPShape::setCurveBeforeLPE(SPCurve const *new_curve)
{
    setCurveBeforeLPE(SPCurve::copy(new_curve));
}

/**
 * Same as setCurve() but without updating the display
 */
void SPShape::setCurveInsync(std::unique_ptr<SPCurve> &&new_curve)
{
    _setCurve(std::move(new_curve), false);
}
void SPShape::setCurveInsync(SPCurve const *new_curve)
{
    _setCurve(new_curve, false);
}

/**
 * Return a borrowed pointer to the curve (if any exists) or NULL if there is no curve
 */
SPCurve *SPShape::curve()
{
    return _curve.get();
}
SPCurve const *SPShape::curve() const
{
    return _curve.get();
}

/**
 * Return a borrowed pointer of the curve *before* LPE (if any exists) or NULL if there is no curve
 */
SPCurve const *SPShape::curveBeforeLPE() const
{
    return _curve_before_lpe.get();
}

/**
 * Return a borrowed pointer of the curve for edit
 */
SPCurve const *SPShape::curveForEdit() const
{
    if (_curve_before_lpe) {
        return _curve_before_lpe.get();
    }
    return curve();
}

void SPShape::snappoints(std::vector<Inkscape::SnapCandidatePoint> &p, Inkscape::SnapPreferences const *snapprefs) const {
    if (this->_curve == nullptr) {
        return;
    }

    Geom::PathVector const &pathv = this->_curve->get_pathvector();

    if (pathv.empty()) {
        return;
    }

    Geom::Affine const i2dt (this->i2dt_affine ());

    if (snapprefs->isTargetSnappable(Inkscape::SNAPTARGET_OBJECT_MIDPOINT)) {
        Geom::OptRect bbox = this->desktopVisualBounds();

        if (bbox) {
            p.emplace_back(bbox->midpoint(), Inkscape::SNAPSOURCE_OBJECT_MIDPOINT, Inkscape::SNAPTARGET_OBJECT_MIDPOINT);
        }
    }

    for(const auto & path_it : pathv) {
        if (snapprefs->isTargetSnappable(Inkscape::SNAPTARGET_NODE_CUSP)) {
            // Add the first point of the path
            p.emplace_back(path_it.initialPoint() * i2dt, Inkscape::SNAPSOURCE_NODE_CUSP, Inkscape::SNAPTARGET_NODE_CUSP);
        }

        Geom::Path::const_iterator curve_it1 = path_it.begin();      // incoming curve
        Geom::Path::const_iterator curve_it2 = ++(path_it.begin());  // outgoing curve

        while (curve_it1 != path_it.end_default())
        {
            // For each path: consider midpoints of line segments for snapping
            if (snapprefs->isTargetSnappable(Inkscape::SNAPTARGET_LINE_MIDPOINT)) {
                if (Geom::LineSegment const* line_segment = dynamic_cast<Geom::LineSegment const*>(&(*curve_it1))) {
                    p.emplace_back(Geom::middle_point(*line_segment) * i2dt, Inkscape::SNAPSOURCE_LINE_MIDPOINT, Inkscape::SNAPTARGET_LINE_MIDPOINT);
                }
            }

            if (curve_it2 == path_it.end_default()) { // Test will only pass for the last iteration of the while loop
                if (snapprefs->isTargetSnappable(Inkscape::SNAPTARGET_NODE_CUSP) && !path_it.closed()) {
                    // Add the last point of the path, but only for open paths
                    // (for closed paths the first and last point will coincide)
                    p.emplace_back((*curve_it1).finalPoint() * i2dt, Inkscape::SNAPSOURCE_NODE_CUSP, Inkscape::SNAPTARGET_NODE_CUSP);
                }
            } else {
                /* Test whether to add the node between curve_it1 and curve_it2.
                 * Loop to end_default (so only iterating through the stroked part); */

                Geom::NodeType nodetype = Geom::get_nodetype(*curve_it1, *curve_it2);

                bool c1 = snapprefs->isTargetSnappable(Inkscape::SNAPTARGET_NODE_CUSP) && (nodetype == Geom::NODE_CUSP || nodetype == Geom::NODE_NONE);
                bool c2 = snapprefs->isTargetSnappable(Inkscape::SNAPTARGET_NODE_SMOOTH) && (nodetype == Geom::NODE_SMOOTH || nodetype == Geom::NODE_SYMM);

                if (c1 || c2) {
                    Inkscape::SnapSourceType sst;
                    Inkscape::SnapTargetType stt;

                    switch (nodetype) {
                    case Geom::NODE_CUSP:
                        sst = Inkscape::SNAPSOURCE_NODE_CUSP;
                        stt = Inkscape::SNAPTARGET_NODE_CUSP;
                        break;
                    case Geom::NODE_SMOOTH:
                    case Geom::NODE_SYMM:
                        sst = Inkscape::SNAPSOURCE_NODE_SMOOTH;
                        stt = Inkscape::SNAPTARGET_NODE_SMOOTH;
                        break;
                    default:
                        sst = Inkscape::SNAPSOURCE_UNDEFINED;
                        stt = Inkscape::SNAPTARGET_UNDEFINED;
                        break;
                    }

                    p.emplace_back(curve_it1->finalPoint() * i2dt, sst, stt);
                }
            }

            ++curve_it1;
            ++curve_it2;
        }

        // Find the internal intersections of each path and consider these for snapping
        // (using "Method 1" as described in Inkscape::ObjectSnapper::_collectNodes())
        if (snapprefs->isTargetSnappable(Inkscape::SNAPTARGET_PATH_INTERSECTION) || snapprefs->isSourceSnappable(Inkscape::SNAPSOURCE_PATH_INTERSECTION)) {
            Geom::Crossings cs;

            try {
                cs = self_crossings(path_it); // This can be slow!

                if (!cs.empty()) { // There might be multiple intersections...
                    for (const auto & c : cs) {
                        Geom::Point p_ix = path_it.pointAt(c.ta);
                        p.emplace_back(p_ix * i2dt, Inkscape::SNAPSOURCE_PATH_INTERSECTION, Inkscape::SNAPTARGET_PATH_INTERSECTION);
                    }
                }
            } catch (Geom::RangeError &e) {
                // do nothing
                // The exception could be Geom::InfiniteSolutions: then no snappoints should be added
            }

        }
    }
}

/*
  Local Variables:
  mode:c++
  c-file-style:"stroustrup"
  c-file-offsets:((innamespace . 0)(inline-open . 0)(case-label . +))
  indent-tabs-mode:nil
  fill-column:99
  End:
*/
// vim: filetype=cpp:expandtab:shiftwidth=4:tabstop=8:softtabstop=4:fileencoding=utf-8:textwidth=99 :<|MERGE_RESOLUTION|>--- conflicted
+++ resolved
@@ -1023,16 +1023,7 @@
 /**
  * No-op.  Exists for handling 'modified' messages
  */
-<<<<<<< HEAD
-static void
-sp_shape_marker_modified (SPObject* marker, guint flags, SPItem* item)
-{
-    /* I think mask does update automagically */
-    /* g_warning ("Item %s mask %s modified", item->getId(), mask->getId()); */
-
-=======
 static void sp_shape_marker_modified (SPObject* marker, guint flags, SPItem* item) {
->>>>>>> b1c5d62f
     if ((flags & SP_OBJECT_MODIFIED_FLAG) && item && marker) {
         // changing marker can impact object's visual bounding box, so request update on this object itself
         item->requestDisplayUpdate(SP_OBJECT_MODIFIED_FLAG);
