/*
 * Rectangle drawing context
 *
 * Author:
 *   Lauris Kaplinski <lauris@kaplinski.com>
 *   bulia byak <buliabyak@users.sf.net>
 *   Jon A. Cruz <jon@joncruz.org>
 *   Abhishek Sharma
 *
 * Copyright (C) 2006      Johan Engelen <johan@shouraizou.nl>
 * Copyright (C) 2000-2005 authors
 * Copyright (C) 2000-2001 Ximian, Inc.
 *
 * Released under GNU GPL, read the file 'COPYING' for more information
 */

#include "config.h"

#include <gdk/gdkkeysyms.h>
#include <cstring>
#include <string>

#include "macros.h"
#include "display/sp-canvas.h"
#include "sp-rect.h"
#include "document.h"
#include "document-undo.h"
#include "sp-namedview.h"
#include "selection.h"
#include "selection-chemistry.h"
#include "desktop-handles.h"
#include "snap.h"
#include "desktop.h"
#include "desktop-style.h"
#include "message-context.h"
#include "pixmaps/cursor-rect.xpm"
#include "rect-context.h"
#include <glibmm/i18n.h>
#include "xml/repr.h"
#include "xml/node-event-vector.h"
#include "preferences.h"
#include "context-fns.h"
#include "shape-editor.h"
#include "verbs.h"
#include "display/sp-canvas-item.h"

using Inkscape::DocumentUndo;

#include "tool-factory.h"

namespace {
	SPEventContext* createRectContext() {
		return new SPRectContext();
	}

	bool rectContextRegistered = ToolFactory::instance().registerObject("/tools/shapes/rect", createRectContext);
}

const std::string& SPRectContext::getPrefsPath() {
	return SPRectContext::prefsPath;
}

const std::string SPRectContext::prefsPath = "/tools/shapes/rect";

SPRectContext::SPRectContext() : SPEventContext() {
    this->cursor_shape = cursor_rect_xpm;
    this->hot_x = 4;
    this->hot_y = 4;
    this->xp = 0;
    this->yp = 0;
    this->tolerance = 0;
    this->within_tolerance = false;
    this->item_to_select = NULL;

    this->rect = NULL;

    this->rx = 0.0;
    this->ry = 0.0;
}

void SPRectContext::finish() {
    sp_canvas_item_ungrab(SP_CANVAS_ITEM(this->desktop->acetate), GDK_CURRENT_TIME);
    
    this->finishItem();
    this->sel_changed_connection.disconnect();

    SPEventContext::finish();
}

SPRectContext::~SPRectContext() {
    this->enableGrDrag(false);

    this->sel_changed_connection.disconnect();

    delete this->shape_editor;
    this->shape_editor = NULL;

    /* fixme: This is necessary because we do not grab */
    if (this->rect) {
        this->finishItem();
    }
}

/**
 * Callback that processes the "changed" signal on the selection;
 * destroys old and creates new knotholder.
 */
void SPRectContext::selection_changed(Inkscape::Selection* selection) {
    this->shape_editor->unset_item(SH_KNOTHOLDER);
    this->shape_editor->set_item(selection->singleItem(), SH_KNOTHOLDER);
}

void SPRectContext::setup() {
    SPEventContext::setup();

    this->shape_editor = new ShapeEditor(this->desktop);

    SPItem *item = sp_desktop_selection(this->desktop)->singleItem();
    if (item) {
        this->shape_editor->set_item(item, SH_KNOTHOLDER);
    }

    this->sel_changed_connection.disconnect();
    this->sel_changed_connection = sp_desktop_selection(this->desktop)->connectChanged(
    	sigc::mem_fun(this, &SPRectContext::selection_changed)
    );

    sp_event_context_read(this, "rx");
    sp_event_context_read(this, "ry");

    Inkscape::Preferences *prefs = Inkscape::Preferences::get();
    if (prefs->getBool("/tools/shapes/selcue")) {
        this->enableSelectionCue();
    }

    if (prefs->getBool("/tools/shapes/gradientdrag")) {
        this->enableGrDrag();
    }
}

void SPRectContext::set(const Inkscape::Preferences::Entry& val) {
    /* fixme: Proper error handling for non-numeric data.  Use a locale-independent function like
     * g_ascii_strtod (or a thin wrapper that does the right thing for invalid values inf/nan). */
    Glib::ustring name = val.getEntryName();
    
    if ( name == "rx" ) {
        this->rx = val.getDoubleLimited(); // prevents NaN and +/-Inf from messing up
    } else if ( name == "ry" ) {
        this->ry = val.getDoubleLimited();
    }
}

bool SPRectContext::item_handler(SPItem* item, GdkEvent* event) {
    gint ret = FALSE;

    switch (event->type) {
    case GDK_BUTTON_PRESS:
        if ( event->button.button == 1 && !this->space_panning) {
            Inkscape::setup_for_drag_start(desktop, this, event);
            ret = TRUE;
        }
        break;
        // motion and release are always on root (why?)
    default:
        break;
    }

    if (!ret) {
    	ret = SPEventContext::item_handler(item, event);
    }

    return ret;
}

bool SPRectContext::root_handler(GdkEvent* event) {
    static bool dragging;

    SPDesktop *desktop = this->desktop;
    Inkscape::Selection *selection = sp_desktop_selection (desktop);

    Inkscape::Preferences *prefs = Inkscape::Preferences::get();

    this->tolerance = prefs->getIntLimited("/options/dragtolerance/value", 0, 0, 100);

    gint ret = FALSE;
    
    switch (event->type) {
    case GDK_BUTTON_PRESS:
        if (event->button.button == 1 && !this->space_panning) {
            Geom::Point const button_w(event->button.x, event->button.y);

            // save drag origin
            this->xp = (gint) button_w[Geom::X];
            this->yp = (gint) button_w[Geom::Y];
            this->within_tolerance = true;

            // remember clicked item, disregarding groups, honoring Alt
            this->item_to_select = sp_event_context_find_item (desktop, button_w, event->button.state & GDK_MOD1_MASK, TRUE);

            dragging = true;

            /* Position center */
            Geom::Point button_dt(desktop->w2d(button_w));
            this->center = button_dt;

            /* Snap center */
            SnapManager &m = desktop->namedview->snap_manager;
            m.setup(desktop);
            m.freeSnapReturnByRef(button_dt, Inkscape::SNAPSOURCE_NODE_HANDLE);
            m.unSetup();
            this->center = button_dt;

            sp_canvas_item_grab(SP_CANVAS_ITEM(desktop->acetate),
                                ( GDK_KEY_PRESS_MASK |
                                  GDK_BUTTON_RELEASE_MASK       |
                                  GDK_POINTER_MOTION_MASK       |
                                  GDK_POINTER_MOTION_HINT_MASK       |
                                  GDK_BUTTON_PRESS_MASK ),
                                NULL, event->button.time);

            ret = TRUE;
        }
        break;
    case GDK_MOTION_NOTIFY:
        if ( dragging
             && (event->motion.state & GDK_BUTTON1_MASK) && !this->space_panning)
        {
            if ( this->within_tolerance
                 && ( abs( (gint) event->motion.x - this->xp ) < this->tolerance )
                 && ( abs( (gint) event->motion.y - this->yp ) < this->tolerance ) ) {
                break; // do not drag if we're within tolerance from origin
            }
            // Once the user has moved farther than tolerance from the original location
            // (indicating they intend to draw, not click), then always process the
            // motion notify coordinates as given (no snapping back to origin)
            this->within_tolerance = false;

            Geom::Point const motion_w(event->motion.x, event->motion.y);
            Geom::Point motion_dt(desktop->w2d(motion_w));

            this->drag(motion_dt, event->motion.state); // this will also handle the snapping
            gobble_motion_events(GDK_BUTTON1_MASK);
            ret = TRUE;
        } else if (!sp_event_context_knot_mouseover(this)) {
            SnapManager &m = desktop->namedview->snap_manager;
            m.setup(desktop);

            Geom::Point const motion_w(event->motion.x, event->motion.y);
            Geom::Point motion_dt(desktop->w2d(motion_w));

            m.preSnap(Inkscape::SnapCandidatePoint(motion_dt, Inkscape::SNAPSOURCE_NODE_HANDLE));
            m.unSetup();
        }
        break;
    case GDK_BUTTON_RELEASE:
        this->xp = this->yp = 0;
        if (event->button.button == 1 && !this->space_panning) {
            dragging = false;
            sp_event_context_discard_delayed_snap_event(this);

            if (!this->within_tolerance) {
                // we've been dragging, finish the rect
                this->finishItem();
            } else if (this->item_to_select) {
                // no dragging, select clicked item if any
                if (event->button.state & GDK_SHIFT_MASK) {
                    selection->toggle(this->item_to_select);
                } else {
                    selection->set(this->item_to_select);
                }
            } else {
                // click in an empty space
                selection->clear();
            }

            this->item_to_select = NULL;
            ret = TRUE;
            sp_canvas_item_ungrab(SP_CANVAS_ITEM(desktop->acetate),
                                  event->button.time);
        }
        break;
    case GDK_KEY_PRESS:
        switch (get_group0_keyval (&event->key)) {
        case GDK_KEY_Alt_L:
        case GDK_KEY_Alt_R:
        case GDK_KEY_Control_L:
        case GDK_KEY_Control_R:
        case GDK_KEY_Shift_L:
        case GDK_KEY_Shift_R:
        case GDK_KEY_Meta_L:  // Meta is when you press Shift+Alt (at least on my machine)
        case GDK_KEY_Meta_R:
            if (!dragging){
                sp_event_show_modifier_tip (this->defaultMessageContext(), event,
                                            _("<b>Ctrl</b>: make square or integer-ratio rect, lock a rounded corner circular"),
                                            _("<b>Shift</b>: draw around the starting point"),
                                            NULL);
            }
            break;
        case GDK_KEY_Up:
        case GDK_KEY_Down:
        case GDK_KEY_KP_Up:
        case GDK_KEY_KP_Down:
            // prevent the zoom field from activation
            if (!MOD__CTRL_ONLY(event))
                ret = TRUE;
            break;

        case GDK_KEY_x:
        case GDK_KEY_X:
            if (MOD__ALT_ONLY(event)) {
                desktop->setToolboxFocusTo ("altx-rect");
                ret = TRUE;
            }
            break;

        case GDK_KEY_g:
        case GDK_KEY_G:
            if (MOD__SHIFT_ONLY(event)) {
                sp_selection_to_guides(desktop);
                ret = true;
            }
            break;

        case GDK_KEY_Escape:
            if (dragging) {
                dragging = false;
                sp_event_context_discard_delayed_snap_event(this);
                // if drawing, cancel, otherwise pass it up for deselecting
                this->cancel();
                ret = TRUE;
            }
            break;

        case GDK_KEY_space:
            if (dragging) {
                sp_canvas_item_ungrab(SP_CANVAS_ITEM(desktop->acetate),
                                      event->button.time);
                dragging = false;
                sp_event_context_discard_delayed_snap_event(this);
                
                if (!this->within_tolerance) {
                    // we've been dragging, finish the rect
                    this->finishItem();
                }
                // do not return true, so that space would work switching to selector
            }
            break;

        case GDK_KEY_Delete:
        case GDK_KEY_KP_Delete:
        case GDK_KEY_BackSpace:
            ret = this->deleteSelectedDrag(MOD__CTRL_ONLY(event));
            break;

        default:
            break;
        }
        break;
    case GDK_KEY_RELEASE:
        switch (get_group0_keyval (&event->key)) {
        case GDK_KEY_Alt_L:
        case GDK_KEY_Alt_R:
        case GDK_KEY_Control_L:
        case GDK_KEY_Control_R:
        case GDK_KEY_Shift_L:
        case GDK_KEY_Shift_R:
        case GDK_KEY_Meta_L:  // Meta is when you press Shift+Alt
        case GDK_KEY_Meta_R:
            this->defaultMessageContext()->clear();
            break;
        default:
            break;
        }
        break;
    default:
        break;
    }

    if (!ret) {
    	ret = SPEventContext::root_handler(event);
    }

    return ret;
}

void SPRectContext::drag(Geom::Point const pt, guint state) {
    SPDesktop *desktop = this->desktop;

    if (!this->rect) {
        if (Inkscape::have_viable_layer(desktop, this->message_context) == false) {
            return;
        }

        // Create object
        Inkscape::XML::Document *xml_doc = this->desktop->doc()->getReprDoc();
        Inkscape::XML::Node *repr = xml_doc->createElement("svg:rect");

        // Set style
        sp_desktop_apply_style_tool (desktop, repr, "/tools/shapes/rect", false);

        this->rect = SP_RECT(desktop->currentLayer()->appendChildRepr(repr));
        Inkscape::GC::release(repr);

        this->rect->transform = SP_ITEM(desktop->currentLayer())->i2doc_affine().inverse();
        this->rect->updateRepr();

        desktop->canvas->forceFullRedrawAfterInterruptions(5);
    }

    Geom::Rect const r = Inkscape::snap_rectangular_box(desktop, this->rect, pt, this->center, state);

    this->rect->setPosition(r.min()[Geom::X], r.min()[Geom::Y], r.dimensions()[Geom::X], r.dimensions()[Geom::Y]);

    if (this->rx != 0.0) {
    	this->rect->setRx(true, this->rx);
    }

    if (this->ry != 0.0) {
        if (this->rx == 0.0)
        	this->rect->setRy(true, CLAMP(this->ry, 0, MIN(r.dimensions()[Geom::X], r.dimensions()[Geom::Y])/2));
        else
        	this->rect->setRy(true, CLAMP(this->ry, 0, r.dimensions()[Geom::Y]));
    }

    // status text
    double rdimx = r.dimensions()[Geom::X];
    double rdimy = r.dimensions()[Geom::Y];
<<<<<<< HEAD

    GString *xs = SP_PX_TO_METRIC_STRING(rdimx, desktop->namedview->getDefaultMetric());
    GString *ys = SP_PX_TO_METRIC_STRING(rdimy, desktop->namedview->getDefaultMetric());

=======
    Inkscape::Util::Quantity rdimx_q = Inkscape::Util::Quantity(rdimx, "px");
    Inkscape::Util::Quantity rdimy_q = Inkscape::Util::Quantity(rdimy, "px");
    GString *xs = g_string_new(rdimx_q.string(*desktop->namedview->doc_units).c_str());
    GString *ys = g_string_new(rdimy_q.string(*desktop->namedview->doc_units).c_str());
>>>>>>> 4e5d0831
    if (state & GDK_CONTROL_MASK) {
        int ratio_x, ratio_y;
        bool is_golden_ratio = false;

        if (fabs (rdimx) > fabs (rdimy)) {
            if (fabs(rdimx / rdimy - goldenratio) < 1e-6) {
                is_golden_ratio = true;
            }

            ratio_x = (int) rint (rdimx / rdimy);
            ratio_y = 1;
        } else {
            if (fabs(rdimy / rdimx - goldenratio) < 1e-6) {
                is_golden_ratio = true;
            }

            ratio_x = 1;
            ratio_y = (int) rint (rdimy / rdimx);
        }

        if (!is_golden_ratio) {
            this->message_context->setF(Inkscape::IMMEDIATE_MESSAGE, _("<b>Rectangle</b>: %s &#215; %s (constrained to ratio %d:%d); with <b>Shift</b> to draw around the starting point"), xs->str, ys->str, ratio_x, ratio_y);
        } else {
            if (ratio_y == 1) {
                this->message_context->setF(Inkscape::IMMEDIATE_MESSAGE, _("<b>Rectangle</b>: %s &#215; %s (constrained to golden ratio 1.618 : 1); with <b>Shift</b> to draw around the starting point"), xs->str, ys->str);
            } else {
                this->message_context->setF(Inkscape::IMMEDIATE_MESSAGE, _("<b>Rectangle</b>: %s &#215; %s (constrained to golden ratio 1 : 1.618); with <b>Shift</b> to draw around the starting point"), xs->str, ys->str);
            }
        }
    } else {
        this->message_context->setF(Inkscape::IMMEDIATE_MESSAGE, _("<b>Rectangle</b>: %s &#215; %s; with <b>Ctrl</b> to make square or integer-ratio rectangle; with <b>Shift</b> to draw around the starting point"), xs->str, ys->str);
    }

    g_string_free(xs, FALSE);
    g_string_free(ys, FALSE);
}

void SPRectContext::finishItem() {
    this->message_context->clear();

    if (this->rect != NULL) {
        if (this->rect->width.computed == 0 || this->rect->height.computed == 0) {
            this->cancel(); // Don't allow the creating of zero sized rectangle, for example when the start and and point snap to the snap grid point
            return;
        }

        this->rect->updateRepr();

        this->desktop->canvas->endForcedFullRedraws();

        sp_desktop_selection(this->desktop)->set(this->rect);

        DocumentUndo::done(sp_desktop_document(this->desktop), SP_VERB_CONTEXT_RECT, _("Create rectangle"));

        this->rect = NULL;
    }
}

void SPRectContext::cancel(){
    sp_desktop_selection(this->desktop)->clear();
    sp_canvas_item_ungrab(SP_CANVAS_ITEM(this->desktop->acetate), 0);

    if (this->rect != NULL) {
        this->rect->deleteObject();
        this->rect = NULL;
    }

    this->within_tolerance = false;
    this->xp = 0;
    this->yp = 0;
    this->item_to_select = NULL;

    this->desktop->canvas->endForcedFullRedraws();

    DocumentUndo::cancel(sp_desktop_document(this->desktop));
}


/*
  Local Variables:
  mode:c++
  c-file-style:"stroustrup"
  c-file-offsets:((innamespace . 0)(inline-open . 0)(case-label . +))
  indent-tabs-mode:nil
  fill-column:99
  End:
*/
// vim: filetype=cpp:expandtab:shiftwidth=4:tabstop=8:softtabstop=4:fileencoding=utf-8:textwidth=99 :<|MERGE_RESOLUTION|>--- conflicted
+++ resolved
@@ -425,17 +425,12 @@
     // status text
     double rdimx = r.dimensions()[Geom::X];
     double rdimy = r.dimensions()[Geom::Y];
-<<<<<<< HEAD
-
-    GString *xs = SP_PX_TO_METRIC_STRING(rdimx, desktop->namedview->getDefaultMetric());
-    GString *ys = SP_PX_TO_METRIC_STRING(rdimy, desktop->namedview->getDefaultMetric());
-
-=======
+
     Inkscape::Util::Quantity rdimx_q = Inkscape::Util::Quantity(rdimx, "px");
     Inkscape::Util::Quantity rdimy_q = Inkscape::Util::Quantity(rdimy, "px");
     GString *xs = g_string_new(rdimx_q.string(*desktop->namedview->doc_units).c_str());
     GString *ys = g_string_new(rdimy_q.string(*desktop->namedview->doc_units).c_str());
->>>>>>> 4e5d0831
+
     if (state & GDK_CONTROL_MASK) {
         int ratio_x, ratio_y;
         bool is_golden_ratio = false;
