        /** \file
 * Pen event context implementation.
 */

/*
 * Authors:
 *   Lauris Kaplinski <lauris@kaplinski.com>
 *   bulia byak <buliabyak@users.sf.net>
 *   Jon A. Cruz <jon@joncruz.org>
 *
 * Copyright (C) 2000 Lauris Kaplinski
 * Copyright (C) 2000-2001 Ximian, Inc.
 * Copyright (C) 2002 Lauris Kaplinski
 * Copyright (C) 2004 Monash University
 *
 * Released under GNU GPL, read the file 'COPYING' for more information
 */

#include <gdk/gdkkeysyms.h>
#include <cstring>
#include <string>
#include "pen-context.h"
#include "sp-namedview.h"
#include "desktop.h"
#include "desktop-handles.h"
#include "selection.h"
#include "selection-chemistry.h"
#include "draw-anchor.h"
#include "message-stack.h"
#include "message-context.h"
#include "preferences.h"
#include "sp-path.h"
#include "display/sp-canvas.h"
#include "display/curve.h"
#include "pixmaps/cursor-pen.xpm"
#include "display/canvas-bpath.h"
#include "display/sp-ctrlline.h"
#include "display/sodipodi-ctrl.h"
#include <glibmm/i18n.h>
#include "macros.h"
#include "context-fns.h"
#include "tools-switch.h"
#include "ui/control-manager.h"
<<<<<<< HEAD
//BSpline
//Incluimos los archivos necesarios para las BSpline y Spiro
#define INKSCAPE_LPE_SPIRO_C
#include "live_effects/lpe-spiro.h"


#include <typeinfo>
#include <2geom/pathvector.h>
#include <2geom/affine.h>
#include <2geom/bezier-curve.h>
#include <2geom/hvlinesegment.h>
#include "helper/geom-nodetype.h"
#include "helper/geom-curves.h"

// For handling un-continuous paths:
#include "message-stack.h"
#include "inkscape.h"
#include "desktop.h"

#include "live_effects/spiro.h"

=======
#include "tool-factory.h"
>>>>>>> 55b451bf

#define INKSCAPE_LPE_BSPLINE_C
#include "live_effects/lpe-bspline.h"
#include <2geom/nearest-point.h>
//BSpline End
using Inkscape::ControlManager;

<<<<<<< HEAD
static void spdc_pen_set_initial_point(SPPenContext *pc, Geom::Point const p);
/*
 *BSpline
 *Added functions
*/
//Añade los modos spiro y bspline
static void sp_pen_context_set_mode(SPPenContext *const pc, guint mode);
//Esta función cambia los colores rojo,verde y azul haciendolos transparentes o no en función de si se usa spiro
static void bspline_spiro_color(SPPenContext *const pc);
//Crea un nodo en modo bspline o spiro
static void bspline_spiro(SPPenContext *const pc,bool shift);
//Crea un nodo de modo spiro o bspline
static void bspline_spiro_on(SPPenContext *const pc);
//Crea un nodo de tipo CUSP
static void bspline_spiro_off(SPPenContext *const pc);
//Continua una curva existente en modo bspline o spiro
static void bspline_spiro_start_anchor(SPPenContext *const pc,bool shift);
//Continua una curva exsitente con el nodo de union en modo bspline o spiro
static void bspline_spiro_start_anchor_on(SPPenContext *const pc);
//Continua una curva existente con el nodo de union en modo CUSP
static void bspline_spiro_start_anchor_off(SPPenContext *const pc);
//Modifica la "red_curve" cuando se detecta movimiento
static void bspline_spiro_motion(SPPenContext *const pc,bool shift);
//Cierra la curva con el último nodo en modo bspline o spiro
static void bspline_spiro_end_anchor_on(SPPenContext *const pc);
//Cierra la curva con el último nodo en modo CUSP
static void bspline_spiro_end_anchor_off(SPPenContext *const pc);
//Unimos todas las curvas en juego y llamamos a la función doEffect.
static void bspline_spiro_build(SPPenContext *const pc);
//function bspline cloned from lpe-bspline.cpp
static void bspline_doEffect(SPCurve * curve);
//function spiro cloned from lpe-spiro.cpp
static void spiro_doEffect(SPCurve * curve);
//BSpline end


static void spdc_pen_set_subsequent_point(SPPenContext *const pc, Geom::Point const p, bool statusbar, guint status = 0);
static void spdc_pen_set_ctrl(SPPenContext *pc, Geom::Point const p, guint state);
static void spdc_pen_finish_segment(SPPenContext *pc, Geom::Point p, guint state);
=======
namespace Inkscape {
namespace UI {
namespace Tools {

static void spdc_pen_set_initial_point(PenTool *pc, Geom::Point const p);
static void spdc_pen_set_subsequent_point(PenTool *const pc, Geom::Point const p, bool statusbar, guint status = 0);
static void spdc_pen_set_ctrl(PenTool *pc, Geom::Point const p, guint state);
static void spdc_pen_finish_segment(PenTool *pc, Geom::Point p, guint state);
>>>>>>> 55b451bf

static void spdc_pen_finish(PenTool *pc, gboolean closed);

static gint pen_handle_button_press(PenTool *const pc, GdkEventButton const &bevent);
static gint pen_handle_motion_notify(PenTool *const pc, GdkEventMotion const &mevent);
static gint pen_handle_button_release(PenTool *const pc, GdkEventButton const &revent);
static gint pen_handle_2button_press(PenTool *const pc, GdkEventButton const &bevent);
static gint pen_handle_key_press(PenTool *const pc, GdkEvent *event);
static void spdc_reset_colors(PenTool *pc);

static void pen_disable_events(PenTool *const pc);
static void pen_enable_events(PenTool *const pc);

static Geom::Point pen_drag_origin_w(0, 0);
static bool pen_within_tolerance = false;

static int pen_next_paraxial_direction(const PenTool *const pc, Geom::Point const &pt, Geom::Point const &origin, guint state);
static void pen_set_to_nearest_horiz_vert(const PenTool *const pc, Geom::Point &pt, guint const state, bool snap);

static int pen_last_paraxial_dir = 0; // last used direction in horizontal/vertical mode; 0 = horizontal, 1 = vertical

namespace {
	ToolBase* createPenContext() {
		return new PenTool();
	}

	bool penContextRegistered = ToolFactory::instance().registerObject("/tools/freehand/pen", createPenContext);
}

const std::string& PenTool::getPrefsPath() {
	return PenTool::prefsPath;
}

const std::string PenTool::prefsPath = "/tools/freehand/pen";

PenTool::PenTool() : SPDrawContext() {
	this->polylines_only = false;
	this->polylines_paraxial = false;
	this->expecting_clicks_for_LPE = 0;

    this->cursor_shape = cursor_pen_xpm;
    this->hot_x = 4;
    this->hot_y = 4;

    this->npoints = 0;
    this->mode = MODE_CLICK;
    this->state = POINT;

    this->c0 = NULL;
    this->c1 = NULL;
    this->cl0 = NULL;
    this->cl1 = NULL;

    this->events_disabled = 0;

    this->num_clicks = 0;
    this->waiting_LPE = NULL;
    this->waiting_item = NULL;
}

PenTool::~PenTool() {
    if (this->c0) {
        sp_canvas_item_destroy(this->c0);
        this->c0 = NULL;
    }
    if (this->c1) {
        sp_canvas_item_destroy(this->c1);
        this->c1 = NULL;
    }
    if (this->cl0) {
        sp_canvas_item_destroy(this->cl0);
        this->cl0 = NULL;
    }
    if (this->cl1) {
        sp_canvas_item_destroy(this->cl1);
        this->cl1 = NULL;
    }

    if (this->expecting_clicks_for_LPE > 0) {
        // we received too few clicks to sanely set the parameter path so we remove the LPE from the item
        this->waiting_item->removeCurrentPathEffect(false);
    }
}

void sp_pen_context_set_polyline_mode(PenTool *const pc) {
    Inkscape::Preferences *prefs = Inkscape::Preferences::get();
    guint mode = prefs->getInt("/tools/freehand/pen/freehand-mode", 0);
    pc->polylines_only = (mode == 3 || mode == 4);
    pc->polylines_paraxial = (mode == 4);
    //BSpline
    //we call the function which defines the Spiro modes and the BSpline
    //todo: merge to one function only
    sp_pen_context_set_mode(pc, mode);
    //BSpline End
}

//BSpline
/*
*.Set the mode of draw spiro, and bsplines
*/
void sp_pen_context_set_mode(SPPenContext *const pc, guint mode) {
    pc->spiro = (mode == 1);
    pc->bspline = (mode == 2);
}
//BSpline End

/**
 * Callback to initialize PenTool object.
 */
void PenTool::setup() {
    SPDrawContext::setup();

    ControlManager &mgr = ControlManager::getManager();

    // Pen indicators
    this->c0 = mgr.createControl(sp_desktop_controls(SP_EVENT_CONTEXT_DESKTOP(this)), Inkscape::CTRL_TYPE_ADJ_HANDLE);
    mgr.track(this->c0);

    this->c1 = mgr.createControl(sp_desktop_controls(SP_EVENT_CONTEXT_DESKTOP(this)), Inkscape::CTRL_TYPE_ADJ_HANDLE);
    mgr.track(this->c1);

    this->cl0 = mgr.createControlLine(sp_desktop_controls(SP_EVENT_CONTEXT_DESKTOP(this)));
    this->cl1 = mgr.createControlLine(sp_desktop_controls(SP_EVENT_CONTEXT_DESKTOP(this)));

    sp_canvas_item_hide(this->c0);
    sp_canvas_item_hide(this->c1);
    sp_canvas_item_hide(this->cl0);
    sp_canvas_item_hide(this->cl1);

    sp_event_context_read(this, "mode");

    this->anchor_statusbar = false;

    sp_pen_context_set_polyline_mode(this);

    Inkscape::Preferences *prefs = Inkscape::Preferences::get();
    if (prefs->getBool("/tools/freehand/pen/selcue")) {
        this->enableSelectionCue();
    }
}

static void pen_cancel (PenTool *const pc)
{
    pc->num_clicks = 0;
    pc->state = PenTool::STOP;
    spdc_reset_colors(pc);
    sp_canvas_item_hide(pc->c0);
    sp_canvas_item_hide(pc->c1);
    sp_canvas_item_hide(pc->cl0);
    sp_canvas_item_hide(pc->cl1);
    pc->message_context->clear();
    pc->message_context->flash(Inkscape::NORMAL_MESSAGE, _("Drawing cancelled"));

    pc->desktop->canvas->endForcedFullRedraws();
}

/**
 * Finalization callback.
 */
void PenTool::finish() {
    sp_event_context_discard_delayed_snap_event(this);

    if (this->npoints != 0) {
        pen_cancel(this);
    }

    SPDrawContext::finish();
}

/**
 * Callback that sets key to value in pen context.
 */
void PenTool::set(const Inkscape::Preferences::Entry& val) {
    Glib::ustring name = val.getEntryName();

    if (name == "mode") {
        if ( val.getString() == "drag" ) {
            this->mode = MODE_DRAG;
        } else {
            this->mode = MODE_CLICK;
        }
    }
}

/**
 * Snaps new node relative to the previous node.
 */
static void spdc_endpoint_snap(PenTool const *const pc, Geom::Point &p, guint const state)
{
    if ((state & GDK_CONTROL_MASK) && !pc->polylines_paraxial) { //CTRL enables angular snapping
        if (pc->npoints > 0) {
            spdc_endpoint_snap_rotation(pc, p, pc->p[0], state);
        }
    } else {
        // We cannot use shift here to disable snapping because the shift-key is already used
        // to toggle the paraxial direction; if the user wants to disable snapping (s)he will
        // have to use the %-key, the menu, or the snap toolbar
        if ((pc->npoints > 0) && pc->polylines_paraxial) {
            // snap constrained
            pen_set_to_nearest_horiz_vert(pc, p, state, true);
        } else {
            // snap freely
            boost::optional<Geom::Point> origin = pc->npoints > 0 ? pc->p[0] : boost::optional<Geom::Point>();
            spdc_endpoint_snap_free(pc, p, origin, state); // pass the origin, to allow for perpendicular / tangential snapping
        }
    }
}

/**
 * Snaps new node's handle relative to the new node.
 */
static void spdc_endpoint_snap_handle(PenTool const *const pc, Geom::Point &p, guint const state)
{
    g_return_if_fail(( pc->npoints == 2 ||
                       pc->npoints == 5   ));

    if ((state & GDK_CONTROL_MASK)) { //CTRL enables angular snapping
        spdc_endpoint_snap_rotation(pc, p, pc->p[pc->npoints - 2], state);
    } else {
        if (!(state & GDK_SHIFT_MASK)) { //SHIFT disables all snapping, except the angular snapping above
            boost::optional<Geom::Point> origin = pc->p[pc->npoints - 2];
            spdc_endpoint_snap_free(pc, p, origin, state);
        }
    }
}

bool PenTool::item_handler(SPItem* item, GdkEvent* event) {
    gint ret = FALSE;

    switch (event->type) {
        case GDK_BUTTON_PRESS:
            ret = pen_handle_button_press(this, event->button);
            break;
        case GDK_BUTTON_RELEASE:
            ret = pen_handle_button_release(this, event->button);
            break;
        default:
            break;
    }

    if (!ret) {
    	ret = SPDrawContext::item_handler(item, event);
    }

    return ret;
}

/**
 * Callback to handle all pen events.
 */
bool PenTool::root_handler(GdkEvent* event) {
    gint ret = FALSE;

    switch (event->type) {
        case GDK_BUTTON_PRESS:
            ret = pen_handle_button_press(this, event->button);
            break;

        case GDK_MOTION_NOTIFY:
            ret = pen_handle_motion_notify(this, event->motion);
            break;

        case GDK_BUTTON_RELEASE:
            ret = pen_handle_button_release(this, event->button);
            break;

        case GDK_2BUTTON_PRESS:
            ret = pen_handle_2button_press(this, event->button);
            break;

        case GDK_KEY_PRESS:
            ret = pen_handle_key_press(this, event);
            break;

        default:
            break;
    }

    if (!ret) {
    	ret = SPDrawContext::root_handler(event);
    }

    return ret;
}

/**
 * Handle mouse button press event.
 */
static gint pen_handle_button_press(PenTool *const pc, GdkEventButton const &bevent)
{
    if (pc->events_disabled) {
        // skip event processing if events are disabled
        return FALSE;
    }

    SPDrawContext * const dc = SP_DRAW_CONTEXT(pc);
    SPDesktop * const desktop = SP_EVENT_CONTEXT_DESKTOP(dc);
    Geom::Point const event_w(bevent.x, bevent.y);
    Geom::Point event_dt(desktop->w2d(event_w));
<<<<<<< HEAD
    SPEventContext *event_context = SP_EVENT_CONTEXT(pc);
    //Test whether we hit any anchor.
    SPDrawAnchor * const anchor = spdc_test_inside(pc, event_w);
    //with this we avoid creating a new point over the existing one
    if(!bevent.button == 3 && (pc->spiro || pc->bspline) && pc->npoints > 0 && pc->p[0] == pc->p[3]){
        return FALSE;
    } 
    //BSpline end
=======
    ToolBase *event_context = SP_EVENT_CONTEXT(pc);

>>>>>>> 55b451bf
    gint ret = FALSE;
    if (bevent.button == 1 && !event_context->space_panning
        // make sure this is not the last click for a waiting LPE (otherwise we want to finish the path)
        && (pc->expecting_clicks_for_LPE != 1)) {

        if (Inkscape::have_viable_layer(desktop, dc->message_context) == false) {
            return TRUE;
        }

        if (!pc->grab ) {
            // Grab mouse, so release will not pass unnoticed
            pc->grab = SP_CANVAS_ITEM(desktop->acetate);
            sp_canvas_item_grab(pc->grab, ( GDK_KEY_PRESS_MASK | GDK_BUTTON_PRESS_MASK   |
                                            GDK_BUTTON_RELEASE_MASK |
                                            GDK_POINTER_MOTION_MASK  ),
                                NULL, bevent.time);
        }

        pen_drag_origin_w = event_w;
        pen_within_tolerance = true;

        switch (pc->mode) {
            case PenTool::MODE_CLICK:
                // In click mode we add point on release
                switch (pc->state) {
                    case PenTool::POINT:
                    case PenTool::CONTROL:
                    case PenTool::CLOSE:
                        break;
                    case PenTool::STOP:
                        // This is allowed, if we just canceled curve
                        pc->state = PenTool::POINT;
                        break;
                    default:
                        break;
                }
                break;
            case PenTool::MODE_DRAG:
                switch (pc->state) {
                    case PenTool::STOP:
                        // This is allowed, if we just canceled curve
<<<<<<< HEAD

                    case SPPenContext::POINT:
=======
                    case PenTool::POINT:
>>>>>>> 55b451bf
                        if (pc->npoints == 0) {

                            Geom::Point p;
                            if ((bevent.state & GDK_CONTROL_MASK) && (pc->polylines_only || pc->polylines_paraxial)) {
                                p = event_dt;
                                if (!(bevent.state & GDK_SHIFT_MASK)) {
                                    SnapManager &m = desktop->namedview->snap_manager;
                                    m.setup(desktop);
                                    m.freeSnapReturnByRef(p, Inkscape::SNAPSOURCE_NODE_HANDLE);
                                    m.unSetup();
                                }
                              spdc_create_single_dot(event_context, p, "/tools/freehand/pen", bevent.state);
                              ret = TRUE;
                              break;
                            }

                            // TODO: Perhaps it would be nicer to rearrange the following case
                            // distinction so that the case of a waiting LPE is treated separately

                            // Set start anchor
                            pc->sa = anchor;
                            //BSpline
                            //Continuamos una curva existente
                            if(anchor){
                                bspline_spiro_start_anchor(pc,(bevent.state & GDK_SHIFT_MASK));
                            }
                            //BSpline End
                            if (anchor && !sp_pen_context_has_waiting_LPE(pc)) {
                                // Adjust point to anchor if needed; if we have a waiting LPE, we need
                                // a fresh path to be created so don't continue an existing one
                                p = anchor->dp;
                                desktop->messageStack()->flash(Inkscape::NORMAL_MESSAGE, _("Continuing selected path"));
                            } else {
                                // This is the first click of a new curve; deselect item so that
                                // this curve is not combined with it (unless it is drawn from its
                                // anchor, which is handled by the sibling branch above)
                                Inkscape::Selection * const selection = sp_desktop_selection(desktop);
                                if (!(bevent.state & GDK_SHIFT_MASK) || sp_pen_context_has_waiting_LPE(pc)) {
                                    // if we have a waiting LPE, we need a fresh path to be created
                                    // so don't append to an existing one
                                    selection->clear();
                                    desktop->messageStack()->flash(Inkscape::NORMAL_MESSAGE, _("Creating new path"));
                                } else if (selection->singleItem() && SP_IS_PATH(selection->singleItem())) {
                                    desktop->messageStack()->flash(Inkscape::NORMAL_MESSAGE, _("Appending to selected path"));
                                }

                                // Create green anchor
                                p = event_dt;
                                spdc_endpoint_snap(pc, p, bevent.state);
                                pc->green_anchor = sp_draw_anchor_new(pc, pc->green_curve, TRUE, p);
                            }
                            spdc_pen_set_initial_point(pc, p);
                        } else {

                            // Set end anchor
                            pc->ea = anchor;
                            Geom::Point p;
                            if (anchor) {
                                p = anchor->dp;
                                // we hit an anchor, will finish the curve (either with or without closing)
                                // in release handler
                                pc->state = PenTool::CLOSE;

                                if (pc->green_anchor && pc->green_anchor->active) {
                                    // we clicked on the current curve start, so close it even if
                                    // we drag a handle away from it
                                    dc->green_closed = TRUE;
                                }
                                ret = TRUE;
                                break;

                            } else {
                                p = event_dt;
                                spdc_endpoint_snap(pc, p, bevent.state); // Snap node only if not hitting anchor.
                                spdc_pen_set_subsequent_point(pc, p, true);
                            }
                        }

<<<<<<< HEAD
                        //BSpline
                        //Evitamos la creación de un punto de control para que se cree el nodo en el evento de soltar
                        pc->state = (pc->spiro || pc->bspline || pc->polylines_only) ? SPPenContext::POINT : SPPenContext::CONTROL;
                        //BSpline End

=======
                        pc->state = pc->polylines_only ? PenTool::POINT : PenTool::CONTROL;
>>>>>>> 55b451bf
                        ret = TRUE;
                        break;
                    case PenTool::CONTROL:
                        g_warning("Button down in CONTROL state");
                        break;
                    case PenTool::CLOSE:
                        g_warning("Button down in CLOSE state");
                        break;
                    default:
                        break;
                }
                break;
            default:
                break;
        }
    } else if (pc->expecting_clicks_for_LPE == 1 && pc->npoints != 0) {
        // when the last click for a waiting LPE occurs we want to finish the path
        spdc_pen_finish_segment(pc, event_dt, bevent.state);
        if (pc->green_closed) {
            // finishing at the start anchor, close curve
            spdc_pen_finish(pc, TRUE);
        } else {
            // finishing at some other anchor, finish curve but not close
            spdc_pen_finish(pc, FALSE);
        }

        ret = TRUE;
    } else if (bevent.button == 3 && pc->npoints != 0) {
        // right click - finish path
        spdc_pen_finish(pc, FALSE);
        ret = TRUE;
    }

    if (pc->expecting_clicks_for_LPE > 0) {
        --pc->expecting_clicks_for_LPE;
    }
    return ret;
}

/**
 * Handle motion_notify event.
 */
static gint pen_handle_motion_notify(PenTool *const pc, GdkEventMotion const &mevent)
{
    gint ret = FALSE;

    ToolBase *event_context = SP_EVENT_CONTEXT(pc);
    SPDesktop * const dt = SP_EVENT_CONTEXT_DESKTOP(event_context);

    if (event_context->space_panning || mevent.state & GDK_BUTTON2_MASK || mevent.state & GDK_BUTTON3_MASK) {
        // allow scrolling
        return FALSE;
    }

    if (pc->events_disabled) {
        // skip motion events if pen events are disabled
        return FALSE;
    }

    Geom::Point const event_w(mevent.x,
                              mevent.y);
    //BSpline
    //we take out the function the const "tolerance" because we need it later
    Inkscape::Preferences *prefs = Inkscape::Preferences::get();
    gint const tolerance = prefs->getIntLimited("/options/dragtolerance/value", 0, 0, 100);
    //"spiro_color" lo ejecutamos siempre sea o no spiro
    if (pen_within_tolerance) {
        if ( Geom::LInfty( event_w - pen_drag_origin_w ) < tolerance) {
            return FALSE;   // Do not drag if we're within tolerance from origin.
        }
    }
    //BSpline END
    // Once the user has moved farther than tolerance from the original location
    // (indicating they intend to move the object, not click), then always process the
    // motion notify coordinates as given (no snapping back to origin)
    pen_within_tolerance = false;

    // Find desktop coordinates
    Geom::Point p = dt->w2d(event_w);
    // Test, whether we hit any anchor
    SPDrawAnchor *anchor = spdc_test_inside(pc, event_w);
    switch (pc->mode) {
        case PenTool::MODE_CLICK:
            switch (pc->state) {
                case PenTool::POINT:
                    if ( pc->npoints != 0 ) {
                        // Only set point, if we are already appending
                        spdc_endpoint_snap(pc, p, mevent.state);
                        spdc_pen_set_subsequent_point(pc, p, true);
                        ret = TRUE;
                    } else if (!sp_event_context_knot_mouseover(pc)) {
                        SnapManager &m = dt->namedview->snap_manager;
                        m.setup(dt);
                        m.preSnap(Inkscape::SnapCandidatePoint(p, Inkscape::SNAPSOURCE_NODE_HANDLE));
                        m.unSetup();
                    }
                    break;
                case PenTool::CONTROL:
                case PenTool::CLOSE:
                    // Placing controls is last operation in CLOSE state
                    spdc_endpoint_snap(pc, p, mevent.state);
                    spdc_pen_set_ctrl(pc, p, mevent.state);
                    ret = TRUE;
                    break;
                case PenTool::STOP:
                    // This is perfectly valid
                    break;
                default:
                    break;
            }
            break;
        case PenTool::MODE_DRAG:
            switch (pc->state) {
                case PenTool::POINT:
                    if ( pc->npoints > 0 ) {
                        // Only set point, if we are already appending

                        if (!anchor) {   // Snap node only if not hitting anchor
                            spdc_endpoint_snap(pc, p, mevent.state);
                            spdc_pen_set_subsequent_point(pc, p, true, mevent.state);
                        } else {
                            spdc_pen_set_subsequent_point(pc, anchor->dp, false, mevent.state);
                        }

                        if (anchor && !pc->anchor_statusbar) {
                            if(!pc->spiro && !pc->bspline){
                                pc->message_context->set(Inkscape::NORMAL_MESSAGE, _("<b>Click</b> or <b>click and drag</b> to close and finish the path."));
                            }else{
                                pc->message_context->set(Inkscape::NORMAL_MESSAGE, _("<b>Click</b> or <b>click and drag</b> to close and finish the path. Shift to cusp node"));
                            }
                            pc->anchor_statusbar = true;
                        } else if (!anchor && pc->anchor_statusbar) {
                            pc->message_context->clear();
                            pc->anchor_statusbar = false;
                        }

                        ret = TRUE;
                    } else {
                        if (anchor && !pc->anchor_statusbar) {
                            if(!pc->spiro && !pc->bspline){
                                pc->message_context->set(Inkscape::NORMAL_MESSAGE, _("<b>Click</b> or <b>click and drag</b> to continue the path from this point."));
                            }else{
                                pc->message_context->set(Inkscape::NORMAL_MESSAGE, _("<b>Click</b> or <b>click and drag</b> to continue the path from this point. Shift to cusp node"));      
                            }
                            pc->anchor_statusbar = true;
                        } else if (!anchor && pc->anchor_statusbar) {
                            pc->message_context->clear();
                            pc->anchor_statusbar = false;
                        }
                        if (!sp_event_context_knot_mouseover(pc)) {
                            SnapManager &m = dt->namedview->snap_manager;
                            m.setup(dt);
                            m.preSnap(Inkscape::SnapCandidatePoint(p, Inkscape::SNAPSOURCE_NODE_HANDLE));
                            m.unSetup();
                        }
                    }
                    break;
                case PenTool::CONTROL:
                case PenTool::CLOSE:
                    // Placing controls is last operation in CLOSE state
                    // snap the handle
                    spdc_endpoint_snap_handle(pc, p, mevent.state);
                    if (!pc->polylines_only) {
                        spdc_pen_set_ctrl(pc, p, mevent.state);
                    } else {
                        spdc_pen_set_ctrl(pc, pc->p[1], mevent.state);
                    }

                    gobble_motion_events(GDK_BUTTON1_MASK);
                    ret = TRUE;
                    break;
                case PenTool::STOP:
                    // This is perfectly valid
                    break;
                default:
                    if (!sp_event_context_knot_mouseover(pc)) {
                        SnapManager &m = dt->namedview->snap_manager;
                        m.setup(dt);
                        m.preSnap(Inkscape::SnapCandidatePoint(p, Inkscape::SNAPSOURCE_NODE_HANDLE));
                        m.unSetup();
                    }
                    break;
            }
            break;
        default:
            break;
    }
    //BSpline
    //Lanzamos la función "bspline_spiro_motion" al moverse el ratón o cuando se para.
    if(pc->bspline){
        bspline_spiro_color(pc);
        bspline_spiro_motion(pc,(mevent.state & GDK_SHIFT_MASK));
    }else{
        if ( Geom::LInfty( event_w - pen_drag_origin_w ) > tolerance || mevent.time == 0) {
            bspline_spiro_color(pc);
            bspline_spiro_motion(pc,(mevent.state & GDK_SHIFT_MASK));
            pen_drag_origin_w = event_w;
        }
    }
    //BSpline End
    return ret;
}

/**
 * Handle mouse button release event.
 */
static gint pen_handle_button_release(PenTool *const pc, GdkEventButton const &revent)
{
    if (pc->events_disabled) {
        // skip event processing if events are disabled
        return FALSE;
    }
    
    gint ret = FALSE;
<<<<<<< HEAD
    SPEventContext *event_context = SP_EVENT_CONTEXT(pc);
    if ( revent.button == 1  && !event_context->space_panning ) {
=======
    ToolBase *event_context = SP_EVENT_CONTEXT(pc);
    if ( revent.button == 1  && !event_context->space_panning) {

>>>>>>> 55b451bf
        SPDrawContext *dc = SP_DRAW_CONTEXT (pc);

        Geom::Point const event_w(revent.x,
                                revent.y);
        // Find desktop coordinates
        Geom::Point p = pc->desktop->w2d(event_w);

        // Test whether we hit any anchor.
        SPDrawAnchor *anchor = spdc_test_inside(pc, event_w);
        //BSpline
        //with this we avoid creating a new point over the existing one
        if(pc->spiro || pc->bspline){
            //Si intentamos crear un nodo en el mismo sitio que el origen, paramos.
            if(pc->npoints > 0 && pc->p[0] == pc->p[3]){
                return FALSE;
            }
        }
        //BSpline End
        switch (pc->mode) {
            case PenTool::MODE_CLICK:
                switch (pc->state) {
                    case PenTool::POINT:
                        if ( pc->npoints == 0 ) {
                            // Start new thread only with button release
                            if (anchor) {
                                p = anchor->dp;
                            }
                            pc->sa = anchor;
                            //BSpline
                            //continuamos una curva existente
                            if (anchor) {
                                if(pc->bspline || pc->spiro){
                                    bspline_spiro_start_anchor(pc,(revent.state & GDK_SHIFT_MASK));
                                }
                            }
                            //BSpline End
                            spdc_pen_set_initial_point(pc, p);
                        } else {
                            // Set end anchor here
                            pc->ea = anchor;
                            if (anchor) {
                                p = anchor->dp;
                            }
                        }
                        pc->state = PenTool::CONTROL;
                        ret = TRUE;
                        break;
                    case PenTool::CONTROL:
                        // End current segment
                        spdc_endpoint_snap(pc, p, revent.state);
                        spdc_pen_finish_segment(pc, p, revent.state);
                        pc->state = PenTool::POINT;
                        ret = TRUE;
                        break;
                    case PenTool::CLOSE:
                        // End current segment
                        if (!anchor) {   // Snap node only if not hitting anchor
                            spdc_endpoint_snap(pc, p, revent.state);
                        }
                        spdc_pen_finish_segment(pc, p, revent.state);
                        //BSpline
                        //Ocultamos la guia del penultimo nodo al cerrar la curva
                        if(pc->spiro){
                            sp_canvas_item_hide(pc->c1);
                        }
                        //BSpline End
                        spdc_pen_finish(pc, TRUE);
                        pc->state = PenTool::POINT;
                        ret = TRUE;
                        break;
                    case PenTool::STOP:
                        // This is allowed, if we just canceled curve
                        pc->state = PenTool::POINT;
                        ret = TRUE;
                        break;
                    default:
                        break;
                }
                break;
            case PenTool::MODE_DRAG:
                switch (pc->state) {
                    case PenTool::POINT:
                    case PenTool::CONTROL:
                        spdc_endpoint_snap(pc, p, revent.state);
                        spdc_pen_finish_segment(pc, p, revent.state);
                        break;
                    case PenTool::CLOSE:
                        spdc_endpoint_snap(pc, p, revent.state);
                        spdc_pen_finish_segment(pc, p, revent.state);
                        //BSpline
                        //Ocultamos la guia del penultimo nodo al cerrar la curva
                        if(pc->spiro){
                            sp_canvas_item_hide(pc->c1);
                        }
                        //BSpline End
                        if (pc->green_closed) {
                            // finishing at the start anchor, close curve
                            spdc_pen_finish(pc, TRUE);
                        } else {
                            // finishing at some other anchor, finish curve but not close
                            spdc_pen_finish(pc, FALSE);
                        }
                        break;
                    case PenTool::STOP:
                        // This is allowed, if we just cancelled curve
                        break;
                    default:    
                        break;
                }
                pc->state = PenTool::POINT;
                ret = TRUE;
                break;
            default:
                break;
        }
        if (pc->grab) {
            // Release grab now
            sp_canvas_item_ungrab(pc->grab, revent.time);
            pc->grab = NULL;
        }

        ret = TRUE;

        dc->green_closed = FALSE;
    }

    // TODO: can we be sure that the path was created correctly?
    // TODO: should we offer an option to collect the clicks in a list?
    if (pc->expecting_clicks_for_LPE == 0 && sp_pen_context_has_waiting_LPE(pc)) {
        sp_pen_context_set_polyline_mode(pc);

        ToolBase *ec = SP_EVENT_CONTEXT(pc);
        Inkscape::Selection *selection = sp_desktop_selection (ec->desktop);

        if (pc->waiting_LPE) {
            // we have an already created LPE waiting for a path
            pc->waiting_LPE->acceptParamPath(SP_PATH(selection->singleItem()));
            selection->add(SP_OBJECT(pc->waiting_item));
            pc->waiting_LPE = NULL;
        } else {
            // the case that we need to create a new LPE and apply it to the just-drawn path is
            // handled in spdc_check_for_and_apply_waiting_LPE() in draw-context.cpp
        }
    }
    return ret;
}

static gint pen_handle_2button_press(PenTool *const pc, GdkEventButton const &bevent)
{
    gint ret = FALSE;
    // only end on LMB double click. Otherwise horizontal scrolling causes ending of the path
    if (pc->npoints != 0 && bevent.button == 1) {
        spdc_pen_finish(pc, FALSE);
        ret = TRUE;
    }
    return ret;
}

static void pen_redraw_all (PenTool *const pc)
{
    // green
    if (pc->green_bpaths) {
        // remove old piecewise green canvasitems
        while (pc->green_bpaths) {
            sp_canvas_item_destroy(SP_CANVAS_ITEM(pc->green_bpaths->data));
            pc->green_bpaths = g_slist_remove(pc->green_bpaths, pc->green_bpaths->data);
        }
        // one canvas bpath for all of green_curve
        SPCanvasItem *cshape = sp_canvas_bpath_new(sp_desktop_sketch(pc->desktop), pc->green_curve);
        sp_canvas_bpath_set_stroke(SP_CANVAS_BPATH(cshape), pc->green_color, 1.0, SP_STROKE_LINEJOIN_MITER, SP_STROKE_LINECAP_BUTT);
        sp_canvas_bpath_set_fill(SP_CANVAS_BPATH(cshape), 0, SP_WIND_RULE_NONZERO);
        pc->green_bpaths = g_slist_prepend(pc->green_bpaths, cshape);
    }
    if (pc->green_anchor)
        SP_CTRL(pc->green_anchor->ctrl)->moveto(pc->green_anchor->dp);
    pc->red_curve->reset();
    pc->red_curve->moveto(pc->p[0]);
    pc->red_curve->curveto(pc->p[1], pc->p[2], pc->p[3]);
    sp_canvas_bpath_set_bpath(SP_CANVAS_BPATH(pc->red_bpath), pc->red_curve);

    // handles
    //BSpline
    //Ocultamos los tiradores en modo BSpline y spiro
    if (pc->p[0] != pc->p[1] && !pc->spiro && !pc->bspline) {
    //BSpline End
        SP_CTRL(pc->c1)->moveto(pc->p[1]);
        pc->cl1->setCoords(pc->p[0], pc->p[1]);
        sp_canvas_item_show(pc->c1);
        sp_canvas_item_show(pc->cl1);
    } else {
        sp_canvas_item_hide(pc->c1);
        sp_canvas_item_hide(pc->cl1);
    }

    Geom::Curve const * last_seg = pc->green_curve->last_segment();
    if (last_seg) {
        Geom::CubicBezier const * cubic = dynamic_cast<Geom::CubicBezier const *>( last_seg );
        //BSpline
        //Ocultamos los tiradores en modo BSpline y spiro
        if ( cubic &&
             (*cubic)[2] != pc->p[0] && !pc->spiro && !pc->bspline )
        {
        //BSpline End
            Geom::Point p2 = (*cubic)[2];
            SP_CTRL(pc->c0)->moveto(p2);
            pc->cl0->setCoords(p2, pc->p[0]);
            sp_canvas_item_show(pc->c0);
            sp_canvas_item_show(pc->cl0);
        } else {
            sp_canvas_item_hide(pc->c0);
            sp_canvas_item_hide(pc->cl0);
        }
    }
    //BSpline
    //Simplemente redibujamos la spiro teniendo en cuenta si el nodo es cusp o symm.
    //como es un redibujo simplemente no llamamos a la función global
    //sino al final de esta

    //BSpline
    //Lanzamos solamente el redibujado
     bspline_spiro_build(pc);
    //BSpline End
}

static void pen_lastpoint_move (PenTool *const pc, gdouble x, gdouble y)
{
    if (pc->npoints != 5)
        return;

    // green
    if (!pc->green_curve->is_empty()) {
        pc->green_curve->last_point_additive_move( Geom::Point(x,y) );
    } else {
        // start anchor too
        if (pc->green_anchor) {
            pc->green_anchor->dp += Geom::Point(x, y);
        }
    }

    // red
    pc->p[0] += Geom::Point(x, y);
    pc->p[1] += Geom::Point(x, y);
    pen_redraw_all(pc);
}

static void pen_lastpoint_move_screen (PenTool *const pc, gdouble x, gdouble y)
{
    pen_lastpoint_move (pc, x / pc->desktop->current_zoom(), y / pc->desktop->current_zoom());
}

static void pen_lastpoint_tocurve (PenTool *const pc)
{
    //BSpline
    //Evitamos que si la "red_curve" tiene solo dos puntos -recta- no se pare aqui.
    if (pc->npoints != 5 && !pc->spiro && !pc->bspline)
        return;
    //BSpline
    Geom::CubicBezier const * cubic;
    pc->p[1] = pc->red_curve->last_segment()->initialPoint() + (1./3)* (Geom::Point)(pc->red_curve->last_segment()->finalPoint() - pc->red_curve->last_segment()->initialPoint());
    //Modificamos el último segmento de la curva verde para que forme el tipo de nodo que deseamos
    if(pc->spiro||pc->bspline){
        if(!pc->green_curve->is_empty()){
            Geom::Point A(0,0);
            Geom::Point B(0,0);
            Geom::Point C(0,0);
            Geom::Point D(0,0);
            SPCurve * previous = new SPCurve();
            cubic = dynamic_cast<Geom::CubicBezier const *>( pc->green_curve->last_segment() );
            //We obtain the last segment 4 points in the previous curve 
            if ( cubic ){
                A = (*cubic)[0];
                B = (*cubic)[1];
                if(pc->spiro){
                    C = pc->p[0] + (Geom::Point)(pc->p[0] - pc->p[1]);
                }else
                    C = pc->green_curve->last_segment()->finalPoint() + (1./3)* (Geom::Point)(pc->green_curve->last_segment()->initialPoint() - pc->green_curve->last_segment()->finalPoint());
                D = (*cubic)[3];
            }else{
                A = pc->green_curve->last_segment()->initialPoint();
                B = pc->green_curve->last_segment()->initialPoint();
                if(pc->spiro)
                    C = pc->p[0] + (Geom::Point)(pc->p[0] - pc->p[1]);
                else
                    C = pc->green_curve->last_segment()->finalPoint() + (1./3)* (Geom::Point)(pc->green_curve->last_segment()->initialPoint() - pc->green_curve->last_segment()->finalPoint());
                D = pc->green_curve->last_segment()->finalPoint();
            }
            previous->moveto(A);
            previous->curveto(B, C, D);
            if( pc->green_curve->get_segment_count() == 1){
                pc->green_curve = previous;
            }else{
                //we eliminate the last segment
                pc->green_curve->backspace();
                //and we add it again with the recreation
                pc->green_curve->append_continuous(previous, 0.0625);
            }
        }
        //Si el último nodo es una union con otra curva
        if(pc->green_curve->is_empty() && pc->sa && !pc->sa->curve->is_empty()){
            bspline_spiro_start_anchor(pc, false); 
        }
    }

    //Spiro Live
    pen_redraw_all(pc);
}

static void pen_lastpoint_toline (PenTool *const pc)
{
    //BSpline
    //Evitamos que si la "red_curve" tiene solo dos puntos -recta- no se pare aqui.
    if (pc->npoints != 5 && !pc->bspline)
        return;

    //Modificamos el último segmento de la curva verde para que forme el tipo de nodo que deseamos
    if(pc->spiro || pc->bspline){
        if(!pc->green_curve->is_empty()){
            Geom::Point A(0,0);
            Geom::Point B(0,0);
            Geom::Point C(0,0);
            Geom::Point D(0,0);
            SPCurve * previous = new SPCurve();
            Geom::CubicBezier const * cubic = dynamic_cast<Geom::CubicBezier const *>( pc->green_curve->last_segment() );
            if ( cubic ) {
                A = pc->green_curve->last_segment()->initialPoint();
                B = (*cubic)[1];
                C = pc->green_curve->last_segment()->finalPoint();
                D = C;
            } else {
                //We obtain the last segment 4 points in the previous curve 
                A = pc->green_curve->last_segment()->initialPoint();
                B = A;
                C = pc->green_curve->last_segment()->finalPoint();
                D = C;
            }
            previous->moveto(A);
            previous->curveto(B, C, D);
            if( pc->green_curve->get_segment_count() == 1){
                pc->green_curve = previous;
            }else{
                //we eliminate the last segment
                pc->green_curve->backspace();
                //and we add it again with the recreation
                pc->green_curve->append_continuous(previous, 0.0625);
            }
        }
        //Si el último nodo es una union con otra curva
        if(pc->green_curve->is_empty() && pc->sa && !pc->sa->curve->is_empty()){
            bspline_spiro_start_anchor(pc, true);
        }
    }
    
    pc->p[1] = pc->p[0];
    pen_redraw_all(pc);
}


static gint pen_handle_key_press(PenTool *const pc, GdkEvent *event)
{

    gint ret = FALSE;
    Inkscape::Preferences *prefs = Inkscape::Preferences::get();
    gdouble const nudge = prefs->getDoubleLimited("/options/nudgedistance/value", 2, 0, 1000, "px"); // in px

    switch (get_group0_keyval (&event->key)) {

        case GDK_KEY_Left: // move last point left
        case GDK_KEY_KP_Left:
            if (!MOD__CTRL(event)) { // not ctrl
                if (MOD__ALT(event)) { // alt
                    if (MOD__SHIFT(event)) pen_lastpoint_move_screen(pc, -10, 0); // shift
                    else pen_lastpoint_move_screen(pc, -1, 0); // no shift
                }
                else { // no alt
                    if (MOD__SHIFT(event)) pen_lastpoint_move(pc, -10*nudge, 0); // shift
                    else pen_lastpoint_move(pc, -nudge, 0); // no shift
                }
                ret = TRUE;
            }
            break;
        case GDK_KEY_Up: // move last point up
        case GDK_KEY_KP_Up:
            if (!MOD__CTRL(event)) { // not ctrl
                if (MOD__ALT(event)) { // alt
                    if (MOD__SHIFT(event)) pen_lastpoint_move_screen(pc, 0, 10); // shift
                    else pen_lastpoint_move_screen(pc, 0, 1); // no shift
                }
                else { // no alt
                    if (MOD__SHIFT(event)) pen_lastpoint_move(pc, 0, 10*nudge); // shift
                    else pen_lastpoint_move(pc, 0, nudge); // no shift
                }
                ret = TRUE;
            }
            break;
        case GDK_KEY_Right: // move last point right
        case GDK_KEY_KP_Right:
            if (!MOD__CTRL(event)) { // not ctrl
                if (MOD__ALT(event)) { // alt
                    if (MOD__SHIFT(event)) pen_lastpoint_move_screen(pc, 10, 0); // shift
                    else pen_lastpoint_move_screen(pc, 1, 0); // no shift
                }
                else { // no alt
                    if (MOD__SHIFT(event)) pen_lastpoint_move(pc, 10*nudge, 0); // shift
                    else pen_lastpoint_move(pc, nudge, 0); // no shift
                }
                ret = TRUE;
            }
            break;
        case GDK_KEY_Down: // move last point down
        case GDK_KEY_KP_Down:
            if (!MOD__CTRL(event)) { // not ctrl
                if (MOD__ALT(event)) { // alt
                    if (MOD__SHIFT(event)) pen_lastpoint_move_screen(pc, 0, -10); // shift
                    else pen_lastpoint_move_screen(pc, 0, -1); // no shift
                }
                else { // no alt
                    if (MOD__SHIFT(event)) pen_lastpoint_move(pc, 0, -10*nudge); // shift
                    else pen_lastpoint_move(pc, 0, -nudge); // no shift
                }
                ret = TRUE;
            }
            break;

/*TODO: this is not yet enabled?? looks like some traces of the Geometry tool
        case GDK_KEY_P:
        case GDK_KEY_p:
            if (MOD__SHIFT_ONLY(event)) {
                sp_pen_context_wait_for_LPE_mouse_clicks(pc, Inkscape::LivePathEffect::PARALLEL, 2);
                ret = TRUE;
            }
            break;

        case GDK_KEY_C:
        case GDK_KEY_c:
            if (MOD__SHIFT_ONLY(event)) {
                sp_pen_context_wait_for_LPE_mouse_clicks(pc, Inkscape::LivePathEffect::CIRCLE_3PTS, 3);
                ret = TRUE;
            }
            break;

        case GDK_KEY_B:
        case GDK_KEY_b:
            if (MOD__SHIFT_ONLY(event)) {
                sp_pen_context_wait_for_LPE_mouse_clicks(pc, Inkscape::LivePathEffect::PERP_BISECTOR, 2);
                ret = TRUE;
            }
            break;

        case GDK_KEY_A:
        case GDK_KEY_a:
            if (MOD__SHIFT_ONLY(event)) {
                sp_pen_context_wait_for_LPE_mouse_clicks(pc, Inkscape::LivePathEffect::ANGLE_BISECTOR, 3);
                ret = TRUE;
            }
            break;
*/

        case GDK_KEY_U:
        case GDK_KEY_u:
            if (MOD__SHIFT_ONLY(event)) {
                pen_lastpoint_tocurve(pc);
                ret = TRUE;
            }
            break;
        case GDK_KEY_L:
        case GDK_KEY_l:
            if (MOD__SHIFT_ONLY(event)) {
                pen_lastpoint_toline(pc);
                ret = TRUE;
            }
            break;

        case GDK_KEY_Return:
        case GDK_KEY_KP_Enter:
            if (pc->npoints != 0) {
                spdc_pen_finish(pc, FALSE);
                ret = TRUE;
            }
            break;
        case GDK_KEY_Escape:
            if (pc->npoints != 0) {
                // if drawing, cancel, otherwise pass it up for deselecting
                pen_cancel (pc);
                ret = TRUE;
            }
            break;
        case GDK_KEY_z:
        case GDK_KEY_Z:
            if (MOD__CTRL_ONLY(event) && pc->npoints != 0) {
                // if drawing, cancel, otherwise pass it up for undo
                pen_cancel (pc);
                ret = TRUE;
            }
            break;
        case GDK_KEY_g:
        case GDK_KEY_G:
            if (MOD__SHIFT_ONLY(event)) {
                sp_selection_to_guides(SP_EVENT_CONTEXT(pc)->desktop);
                ret = true;
            }
            break;
        case GDK_KEY_BackSpace:
        case GDK_KEY_Delete:
        case GDK_KEY_KP_Delete:
            if ( pc->green_curve->is_empty() || (pc->green_curve->last_segment() == NULL) ) {
                if (!pc->red_curve->is_empty()) {
                    pen_cancel (pc);
                    ret = TRUE;
                } else {
                    // do nothing; this event should be handled upstream
                }
            } else {
                // Reset red curve
                Geom::CubicBezier const * cubic = NULL;
                pc->red_curve->reset();
                // Destroy topmost green bpath
                if (pc->green_bpaths) {
                    if (pc->green_bpaths->data)
                        sp_canvas_item_destroy(SP_CANVAS_ITEM(pc->green_bpaths->data));
                    pc->green_bpaths = g_slist_remove(pc->green_bpaths, pc->green_bpaths->data);
                }
                // Get last segment
                if ( pc->green_curve->is_empty() ) {
                    g_warning("pen_handle_key_press, case GDK_KP_Delete: Green curve is empty");
                    break;
                }
                // The code below assumes that pc->green_curve has only ONE path !
                Geom::Curve const * crv = pc->green_curve->last_segment();
                pc->p[0] = crv->initialPoint();
                cubic = dynamic_cast<Geom::CubicBezier const *>(crv);
                if ( cubic ) {
                    pc->p[1] = (*cubic)[1];
                } else {
                    pc->p[1] = pc->p[0];
                }
                //Asignamos el valor a un tercio de distancia del último segmento.
                if(pc->bspline){
                    pc->p[1] = pc->p[0] + (1./3)*(pc->p[3] - pc->p[0]);
                }

                Geom::Point const pt((pc->npoints < 4
                                     ? (Geom::Point)(crv->finalPoint())
                                     : pc->p[3]));
                
                pc->npoints = 2;
                //BSpline
                //Eliminamos el último segmento de la curva verde
                if( pc->green_curve->get_segment_count() == 1){
                    pc->npoints = 5;
                    if (pc->green_bpaths) {
                        if (pc->green_bpaths->data)
                            sp_canvas_item_destroy(SP_CANVAS_ITEM(pc->green_bpaths->data));
                        pc->green_bpaths = g_slist_remove(pc->green_bpaths, pc->green_bpaths->data);
                    }
                    pc->green_curve->reset();
                }else{
                    pc->green_curve->backspace();
                }
                //Asignamos el valor de pc->p[1] a el opuesto de el ultimo segmento de la línea verde
                if(pc->spiro){
                    cubic = dynamic_cast<Geom::CubicBezier const *>(pc->green_curve->last_segment());
                    if ( cubic ) {
                        pc->p[1] = (*cubic)[3] + (Geom::Point)((*cubic)[3] - (*cubic)[2]);
                        SP_CTRL(pc->c1)->moveto(pc->p[0]);
                    } else {
                        pc->p[1] = pc->p[0];
                    }
                }
                //BSpline End
                sp_canvas_item_hide(pc->cl0);
                sp_canvas_item_hide(pc->cl1);
                pc->state = PenTool::POINT;
                spdc_pen_set_subsequent_point(pc, pt, true);
                pen_last_paraxial_dir = !pen_last_paraxial_dir;
                //BSpline
                //Redibujamos
                bspline_spiro_build(pc);
                //BSpline End
                ret = TRUE;
            }
            break;
        default:
            break;
    }
    return ret;
}

static void spdc_reset_colors(PenTool *pc)
{
    // Red
    pc->red_curve->reset();
    
    sp_canvas_bpath_set_bpath(SP_CANVAS_BPATH(pc->red_bpath), NULL);
    // Blue
    pc->blue_curve->reset();
    sp_canvas_bpath_set_bpath(SP_CANVAS_BPATH(pc->blue_bpath), NULL);

    // Green
    while (pc->green_bpaths) {
        sp_canvas_item_destroy(SP_CANVAS_ITEM(pc->green_bpaths->data));
        pc->green_bpaths = g_slist_remove(pc->green_bpaths, pc->green_bpaths->data);
    }
    pc->green_curve->reset();
    if (pc->green_anchor) {
        pc->green_anchor = sp_draw_anchor_destroy(pc->green_anchor);
    }
    pc->sa = NULL;
    pc->ea = NULL;
    pc->npoints = 0;
    pc->red_curve_is_valid = false;
}


static void spdc_pen_set_initial_point(PenTool *const pc, Geom::Point const p)
{
    g_assert( pc->npoints == 0 );

    pc->p[0] = p;
    pc->p[1] = p;
    pc->npoints = 2;
    sp_canvas_bpath_set_bpath(SP_CANVAS_BPATH(pc->red_bpath), NULL);

    pc->desktop->canvas->forceFullRedrawAfterInterruptions(5);
}

/**
 * Show the status message for the current line/curve segment.
 * This type of message always shows angle/distance as the last
 * two parameters ("angle %3.2f&#176;, distance %s").
 */
static void spdc_pen_set_angle_distance_status_message(PenTool *const pc, Geom::Point const p, int pc_point_to_compare, gchar const *message)
{
    g_assert(pc != NULL);
    g_assert((pc_point_to_compare == 0) || (pc_point_to_compare == 3)); // exclude control handles
    g_assert(message != NULL);

    SPDesktop *desktop = SP_EVENT_CONTEXT(pc)->desktop;
    Geom::Point rel = p - pc->p[pc_point_to_compare];
    Inkscape::Util::Quantity q = Inkscape::Util::Quantity(Geom::L2(rel), "px");
    GString *dist = g_string_new(q.string(desktop->namedview->doc_units).c_str());
    double angle = atan2(rel[Geom::Y], rel[Geom::X]) * 180 / M_PI;
    Inkscape::Preferences *prefs = Inkscape::Preferences::get();
    if (prefs->getBool("/options/compassangledisplay/value", 0) != 0) {
        angle = 90 - angle;
        if (angle < 0) {
            angle += 360;
        }
    }

    pc->message_context->setF(Inkscape::IMMEDIATE_MESSAGE, message, angle, dist->str);
    g_string_free(dist, FALSE);
}

<<<<<<< HEAD
//Esta función cambia los colores rojo,verde y azul haciendolos transparentes o no en función de si se usa spiro
static void bspline_spiro_color(SPPenContext *const pc)
{
    bool remake_green_bpaths = false;
    if(pc->spiro){
        //If the colour is not defined as trasparent, por example when changing
        //from drawing to spiro mode or when selecting the pen tool
        if(pc->green_color != 0x00ff000){
            //We change the green and red colours to transparent, so this lines are not necessary
            //to the drawing with spiro
            pc->red_color = 0xff00000;
            pc->green_color = 0x00ff000;
            remake_green_bpaths = true;
        }
    }else{
        //If we come from working with the spiro curve and change the mode the "green_curve" colour is transparent
        if(pc->green_color != 0x00ff007f){
            //since we are not im spiro mode, we assign the original colours
            //to the red and the green curve, removing their transparency 
            pc->red_color = 0xff00007f;
            pc->green_color = 0x00ff007f;
            remake_green_bpaths = true;
        }
        //we hide the spiro/bspline rests
        if(!pc->bspline){
            sp_canvas_item_hide(pc->blue_bpath);
        }
    }
    //We erase all the "green_bpaths" to recreate them after with the colour
    //transparency recently modified
    if (pc->green_bpaths && remake_green_bpaths) {
        // remove old piecewise green canvasitems
        while (pc->green_bpaths) {
            sp_canvas_item_destroy(SP_CANVAS_ITEM(pc->green_bpaths->data));
            pc->green_bpaths = g_slist_remove(pc->green_bpaths, pc->green_bpaths->data);
        }
        // one canvas bpath for all of green_curve
        SPCanvasItem *cshape = sp_canvas_bpath_new(sp_desktop_sketch(pc->desktop), pc->green_curve);
        sp_canvas_bpath_set_stroke(SP_CANVAS_BPATH(cshape), pc->green_color, 1.0, SP_STROKE_LINEJOIN_MITER, SP_STROKE_LINECAP_BUTT);
        sp_canvas_bpath_set_fill(SP_CANVAS_BPATH(cshape), 0, SP_WIND_RULE_NONZERO);
        pc->green_bpaths = g_slist_prepend(pc->green_bpaths, cshape);
    }
    sp_canvas_bpath_set_stroke(SP_CANVAS_BPATH(pc->red_bpath), pc->red_color, 1.0, SP_STROKE_LINEJOIN_MITER, SP_STROKE_LINECAP_BUTT);
}


static void bspline_spiro(SPPenContext *const pc, bool shift)
{
    if(!pc->spiro && !pc->bspline)
        return;

    if(!pc->anchor_statusbar)
        shift?bspline_spiro_off(pc):bspline_spiro_on(pc);

    bspline_spiro_build(pc);
}

static void bspline_spiro_on(SPPenContext *const pc)
{
    if(!pc->red_curve->is_empty()){
        using Geom::X;
        using Geom::Y;
        pc->npoints = 5;
        pc->p[0] = pc->red_curve->first_segment()->initialPoint();
        pc->p[3] = pc->red_curve->first_segment()->finalPoint();
        pc->p[2] = pc->p[3] + (1./3)*(pc->p[0] - pc->p[3]);
        pc->p[2] = Geom::Point(pc->p[2][X] + 0.0001,pc->p[2][Y] + 0.0001);
    }
}

static void bspline_spiro_off(SPPenContext *const pc)
{
    if(!pc->red_curve->is_empty()){
        pc->npoints = 5;
        pc->p[0] = pc->red_curve->first_segment()->initialPoint();
        pc->p[3] = pc->red_curve->first_segment()->finalPoint();
        pc->p[2] = pc->p[3];
    }
}

static void bspline_spiro_start_anchor(SPPenContext *const pc, bool shift)
{
    if(!pc->spiro && !pc->bspline)
        return;

    if(pc->sa->curve->is_empty())
        return;

    if(shift)
        bspline_spiro_start_anchor_off(pc);
    else
        bspline_spiro_start_anchor_on(pc);
}

static void bspline_spiro_start_anchor_on(SPPenContext *const pc)
{
    using Geom::X;
    using Geom::Y;
    SPCurve *tmpCurve = new SPCurve();
    tmpCurve = pc->sa->curve->copy();
    if(pc->sa->start)
        tmpCurve = tmpCurve->create_reverse();
    Geom::CubicBezier const * cubic = dynamic_cast<Geom::CubicBezier const*>(&*tmpCurve->last_segment());
    SPCurve *lastSeg = new SPCurve();
    Geom::Point A = tmpCurve->last_segment()->initialPoint();
    Geom::Point D = tmpCurve->last_segment()->finalPoint();
    Geom::Point C = D + (1./3)*(A - D);
    C = Geom::Point(C[X] + 0.0001,C[Y] + 0.0001);
    if(cubic){
        lastSeg->moveto(A);
        lastSeg->curveto((*cubic)[1],C,D);
    }else{
        lastSeg->moveto(A);
        lastSeg->curveto(A,C,D);
    }
    if( tmpCurve->get_segment_count() == 1){
        tmpCurve = lastSeg;
    }else{
        //we eliminate the last segment
        tmpCurve->backspace();
        //and we add it again with the recreation
        tmpCurve->append_continuous(lastSeg, 0.0625);
    }
    if (pc->sa->start) {
        tmpCurve = tmpCurve->create_reverse();
    }
    pc->sa->curve->reset();
    pc->sa->curve = tmpCurve;
}

static void bspline_spiro_start_anchor_off(SPPenContext *const pc)
{
    SPCurve *tmpCurve = new SPCurve();
    tmpCurve = pc->sa->curve->copy();
    if(pc->sa->start)
        tmpCurve = tmpCurve->create_reverse();
    Geom::CubicBezier const * cubic = dynamic_cast<Geom::CubicBezier const*>(&*tmpCurve->last_segment());
    if(cubic){
        SPCurve *lastSeg = new SPCurve();
        lastSeg->moveto((*cubic)[0]);
        lastSeg->curveto((*cubic)[1],(*cubic)[3],(*cubic)[3]);
        if( tmpCurve->get_segment_count() == 1){
            tmpCurve = lastSeg;
        }else{
            //we eliminate the last segment
            tmpCurve->backspace();
            //and we add it again with the recreation
            tmpCurve->append_continuous(lastSeg, 0.0625);
        }
        if (pc->sa->start) {
            tmpCurve = tmpCurve->create_reverse();
        }
        pc->sa->curve->reset();
        pc->sa->curve = tmpCurve;
    }

}

static void bspline_spiro_motion(SPPenContext *const pc, bool shift){
    if(!pc->spiro && !pc->bspline)
        return;

    using Geom::X;
    using Geom::Y;
    SPCurve *tmpCurve = new SPCurve();
    pc->p[2] = pc->p[3] + (1./3)*(pc->p[0] - pc->p[3]);
    if(pc->green_curve->is_empty() && !pc->sa){
        pc->p[1] = pc->p[0] + (1./3)*(pc->p[3] - pc->p[0]);
    }else if(!pc->green_curve->is_empty()){
        tmpCurve = pc->green_curve->copy();
    }else{
        tmpCurve = pc->sa->curve->copy();
        if(pc->sa->start)
            tmpCurve = tmpCurve->create_reverse();

    }
    if(!tmpCurve->is_empty() && !pc->red_curve->is_empty()){
        Geom::CubicBezier const * cubic = dynamic_cast<Geom::CubicBezier const*>(&*tmpCurve->last_segment());
        if(cubic){
            if(pc->bspline){
                SPCurve * WPower = new SPCurve();
                Geom::D2< Geom::SBasis > SBasisWPower;
                WPower->moveto(tmpCurve->last_segment()->finalPoint());
                WPower->lineto(tmpCurve->last_segment()->initialPoint());
                float WP = Geom::nearest_point((*cubic)[2],*WPower->first_segment());
                WPower->reset();
                WPower->moveto(pc->red_curve->last_segment()->initialPoint());
                WPower->lineto(pc->red_curve->last_segment()->finalPoint());
                SBasisWPower = WPower->first_segment()->toSBasis();
                WPower->reset();
                pc->p[1] = SBasisWPower.valueAt(WP);
                if(!Geom::are_near(pc->p[1],pc->p[0]))
                    pc->p[1] = Geom::Point(pc->p[1][X] + 0.0001,pc->p[1][Y] + 0.0001);
                if(shift)
                    pc->p[2]=pc->p[3];
                else
                    pc->p[2] = pc->p[3] + (1./3)*(pc->p[0] - pc->p[3]);
            }else{
                pc->p[1] =  (*cubic)[3] + (Geom::Point)((*cubic)[3] - (*cubic)[2] );
            }
        }else{
            pc->p[1] = pc->p[0];
        }
    }

    if(pc->anchor_statusbar && !pc->red_curve->is_empty()){
        if(shift)
            bspline_spiro_end_anchor_off(pc);
        else
            bspline_spiro_end_anchor_on(pc);
    }

    bspline_spiro_build(pc);
}

static void bspline_spiro_end_anchor_on(SPPenContext *const pc)
{

    using Geom::X;
    using Geom::Y;
    pc->p[2] = pc->p[3] + (1./3)*(pc->p[0] - pc->p[3]);
    pc->p[2] = Geom::Point(pc->p[2][X] + 0.0001,pc->p[2][Y] + 0.0001);
    SPCurve *tmpCurve = new SPCurve();
    SPCurve *lastSeg = new SPCurve();
    Geom::Point C(0,0);
    if(!pc->sa || pc->sa->curve->is_empty()){
        tmpCurve = pc->green_curve->create_reverse();
        Geom::CubicBezier const * cubic = dynamic_cast<Geom::CubicBezier const*>(&*tmpCurve->last_segment());
        if(pc->bspline){
            C = tmpCurve->last_segment()->finalPoint() + (1./3)*(tmpCurve->last_segment()->initialPoint() - tmpCurve->last_segment()->finalPoint());
            C = Geom::Point(C[X] + 0.0001,C[Y] + 0.0001);
        }else{
            C =  pc->p[3] + (Geom::Point)(pc->p[3] - pc->p[2] );
        }
        if(cubic){
            lastSeg->moveto((*cubic)[0]);
            lastSeg->curveto((*cubic)[1],C,(*cubic)[3]);
        }else{
            lastSeg->moveto(tmpCurve->last_segment()->initialPoint());
            lastSeg->curveto(tmpCurve->last_segment()->initialPoint(),C,tmpCurve->last_segment()->finalPoint());
        }
        if( tmpCurve->get_segment_count() == 1){
            tmpCurve = lastSeg;
        }else{
            //we eliminate the last segment
            tmpCurve->backspace();
            //and we add it again with the recreation
            tmpCurve->append_continuous(lastSeg, 0.0625);
        }
        tmpCurve = tmpCurve->create_reverse();
        pc->green_curve->reset();
        pc->green_curve = tmpCurve;
    }else{
        tmpCurve = pc->sa->curve->copy();
        if(!pc->sa->start)
            tmpCurve = tmpCurve->create_reverse();
        Geom::CubicBezier const * cubic = dynamic_cast<Geom::CubicBezier const*>(&*tmpCurve->last_segment());
        if(pc->bspline){
            C = tmpCurve->last_segment()->finalPoint() + (1./3)*(tmpCurve->last_segment()->initialPoint() - tmpCurve->last_segment()->finalPoint());
            C = Geom::Point(C[X] + 0.0001,C[Y] + 0.0001);
        }else{
            C =  pc->p[3] + (Geom::Point)(pc->p[3] - pc->p[2] );
        }
        if(cubic){
            lastSeg->moveto((*cubic)[0]);
            lastSeg->curveto((*cubic)[1],C,(*cubic)[3]);
        }else{
            lastSeg->moveto(tmpCurve->last_segment()->initialPoint());
            lastSeg->curveto(tmpCurve->last_segment()->initialPoint(),C,tmpCurve->last_segment()->finalPoint());
        }
        if( tmpCurve->get_segment_count() == 1){
            tmpCurve = lastSeg;
        }else{
            //we eliminate the last segment
            tmpCurve->backspace();
            //and we add it again with the recreation
            tmpCurve->append_continuous(lastSeg, 0.0625);
        }
        if (!pc->sa->start) {
            tmpCurve = tmpCurve->create_reverse();
        }
        pc->sa->curve->reset();
        pc->sa->curve = tmpCurve;
    }
}

static void bspline_spiro_end_anchor_off(SPPenContext *const pc)
{

    pc->p[2] = pc->p[3];
    SPCurve *tmpCurve = new SPCurve();
    SPCurve *lastSeg = new SPCurve();
    if(!pc->sa || pc->sa->curve->is_empty()){
        tmpCurve = pc->green_curve->create_reverse();
        Geom::CubicBezier const * cubic = dynamic_cast<Geom::CubicBezier const*>(&*tmpCurve->last_segment());
        if(cubic){
            lastSeg->moveto((*cubic)[0]);
            lastSeg->curveto((*cubic)[1],(*cubic)[3],(*cubic)[3]);
            if( tmpCurve->get_segment_count() == 1){
                tmpCurve = lastSeg;
            }else{
                //we eliminate the last segment
                tmpCurve->backspace();
                //and we add it again with the recreation
                tmpCurve->append_continuous(lastSeg, 0.0625);
            }
            tmpCurve = tmpCurve->create_reverse();
            pc->green_curve->reset();
            pc->green_curve = tmpCurve;
        }
    }else{
        tmpCurve = pc->sa->curve->copy();
        if(!pc->sa->start)
            tmpCurve = tmpCurve->create_reverse();
        Geom::CubicBezier const * cubic = dynamic_cast<Geom::CubicBezier const*>(&*tmpCurve->last_segment());
        if(cubic){
            lastSeg->moveto((*cubic)[0]);
            lastSeg->curveto((*cubic)[1],(*cubic)[3],(*cubic)[3]);
            if( tmpCurve->get_segment_count() == 1){
                tmpCurve = lastSeg;
            }else{
                //we eliminate the last segment
                tmpCurve->backspace();
                //and we add it again with the recreation
                tmpCurve->append_continuous(lastSeg, 0.0625);
            }
            if (!pc->sa->start) {
                tmpCurve = tmpCurve->create_reverse();
            }
            pc->sa->curve->reset();
            pc->sa->curve = tmpCurve;
        }
    }
}


//preparates the curves for its trasformation into BSline curves.
static void bspline_spiro_build(SPPenContext *const pc)
{
    if(!pc->spiro && !pc->bspline)
        return;

    //We create the base curve
    SPCurve *curve = new SPCurve();
    //If we continuate the existing curve we add it at the start
    if(pc->sa && !pc->sa->curve->is_empty()){
        curve = pc->sa->curve->copy();
        if (pc->sa->start) {
            curve = curve->create_reverse();
        }
    }

    if (!pc->green_curve->is_empty())
        curve->append_continuous(pc->green_curve, 0.0625);

    //and the red one
    if (!pc->red_curve->is_empty()){
        pc->red_curve->reset();
        pc->red_curve->moveto(pc->p[0]);
        pc->red_curve->curveto(pc->p[1],pc->p[2],pc->p[3]);
        sp_canvas_bpath_set_bpath(SP_CANVAS_BPATH(pc->red_bpath), pc->red_curve);
        curve->append_continuous(pc->red_curve, 0.0625);
    }

    if(!curve->is_empty()){
        //cerramos la curva si estan cerca los puntos finales de la curva spiro
        if(Geom::are_near(curve->first_path()->initialPoint(), curve->last_path()->finalPoint())){
            curve->closepath_current();
        }
        //TODO: CALL TO CLONED FUNCTION SPIRO::doEffect IN lpe-spiro.cpp
        //For example
        //using namespace Inkscape::LivePathEffect;
        //LivePathEffectObject *lpeobj = static_cast<LivePathEffectObject*> (curve);
        //Effect *spr = static_cast<Effect*> ( new LPEbspline(lpeobj) );
        //spr->doEffect(curve);
        if(pc->bspline){
            bspline_doEffect(curve);
        }else{
            spiro_doEffect(curve);
        }

        sp_canvas_bpath_set_bpath(SP_CANVAS_BPATH(pc->blue_bpath), curve);   
        sp_canvas_bpath_set_stroke(SP_CANVAS_BPATH(pc->blue_bpath), pc->blue_color, 1.0, SP_STROKE_LINEJOIN_MITER, SP_STROKE_LINECAP_BUTT);
        sp_canvas_item_show(pc->blue_bpath);
        curve->unref();
        pc->blue_curve->reset();
        //We hide the holders that doesn't contribute anything
        if(pc->spiro){
            sp_canvas_item_show(pc->c1);
            SP_CTRL(pc->c1)->moveto(pc->p[0]);
        }else
            sp_canvas_item_hide(pc->c1);
        sp_canvas_item_hide(pc->cl1);
        sp_canvas_item_hide(pc->c0);
        sp_canvas_item_hide(pc->cl0);
    }else{
        //if the curve is empty
        sp_canvas_item_hide(pc->blue_bpath);

    }
}

static void bspline_doEffect(SPCurve * curve)
{
    if(curve->get_segment_count() < 2)
        return;
    // Make copy of old path as it is changed during processing
    Geom::PathVector const original_pathv = curve->get_pathvector();
    curve->reset();

    //Recorremos todos los paths a los que queremos aplicar el efecto, hasta el penúltimo
    for(Geom::PathVector::const_iterator path_it = original_pathv.begin(); path_it != original_pathv.end(); ++path_it) {
        //Si está vacío... 
        if (path_it->empty())
            continue;
        //Itreadores
        
        Geom::Path::const_iterator curve_it1 = path_it->begin();      // incoming curve
        Geom::Path::const_iterator curve_it2 = ++(path_it->begin());         // outgoing curve
        Geom::Path::const_iterator curve_endit = path_it->end_default(); // this determines when the loop has to stop
        //Creamos las lineas rectas que unen todos los puntos del trazado y donde se calcularán
        //los puntos clave para los manejadores. 
        //Esto hace que la curva BSpline no pierda su condición aunque se trasladen
        //dichos manejadores
        SPCurve *nCurve = new SPCurve();
        Geom::Point previousNode(0,0);
        Geom::Point node(0,0);
        Geom::Point pointAt1(0,0);
        Geom::Point pointAt2(0,0);
        Geom::Point nextPointAt1(0,0);
        Geom::Point nextPointAt2(0,0);
        Geom::Point nextPointAt3(0,0);
        Geom::D2< Geom::SBasis > SBasisIn;
        Geom::D2< Geom::SBasis > SBasisOut;
        Geom::D2< Geom::SBasis > SBasisHelper;
        Geom::CubicBezier const *cubic = NULL;
        if (path_it->closed()) {
            // if the path is closed, maybe we have to stop a bit earlier because the closing line segment has zerolength.
            const Geom::Curve &closingline = path_it->back_closed(); // the closing line segment is always of type Geom::LineSegment.
            if (are_near(closingline.initialPoint(), closingline.finalPoint())) {
                // closingline.isDegenerate() did not work, because it only checks for *exact* zero length, which goes wrong for relative coordinates and rounding errors...
                // the closing line segment has zero-length. So stop before that one!
                curve_endit = path_it->end_open();
            }
        }
        //Si la curva está cerrada calculamos el punto donde
        //deveria estar el nodo BSpline de cierre/inicio de la curva
        //en posible caso de que se cierre con una linea recta creando un nodo BSPline

        //Recorremos todos los segmentos menos el último
        while ( curve_it2 != curve_endit )
        {
            //previousPointAt3 = pointAt3;
            //Calculamos los puntos que dividirían en tres segmentos iguales el path recto de entrada y de salida
            SPCurve * in = new SPCurve();
            in->moveto(curve_it1->initialPoint());
            in->lineto(curve_it1->finalPoint());
            cubic = dynamic_cast<Geom::CubicBezier const*>(&*curve_it1);
            if(cubic){
                SBasisIn = in->first_segment()->toSBasis();
                pointAt1 = SBasisIn.valueAt(Geom::nearest_point((*cubic)[1],*in->first_segment()));
                pointAt2 = SBasisIn.valueAt(Geom::nearest_point((*cubic)[2],*in->first_segment()));
            }else{
                pointAt1 = in->first_segment()->initialPoint();
                pointAt2 = in->first_segment()->finalPoint();
            }
            in->reset();
            delete in;
            //Y hacemos lo propio con el path de salida
            //nextPointAt0 = curveOut.valueAt(0);
            SPCurve * out = new SPCurve();
            out->moveto(curve_it2->initialPoint());
            out->lineto(curve_it2->finalPoint());
            cubic = dynamic_cast<Geom::CubicBezier const*>(&*curve_it2);
            if(cubic){
                SBasisOut = out->first_segment()->toSBasis();
                nextPointAt1 = SBasisOut.valueAt(Geom::nearest_point((*cubic)[1],*out->first_segment()));
                nextPointAt2 = SBasisOut.valueAt(Geom::nearest_point((*cubic)[2],*out->first_segment()));;
                nextPointAt3 = (*cubic)[3];
            }else{
                nextPointAt1 = out->first_segment()->initialPoint();
                nextPointAt2 = out->first_segment()->finalPoint();
                nextPointAt3 = out->first_segment()->finalPoint();
            }
            out->reset();
            delete out;
            //La curva BSpline se forma calculando el centro del segmanto de unión
            //de el punto situado en las 2/3 partes de el segmento de entrada
            //con el punto situado en la posición 1/3 del segmento de salida
            //Estos dos puntos ademas estan posicionados en el lugas correspondiente de
            //los manejadores de la curva
            SPCurve *lineHelper = new SPCurve();
            lineHelper->moveto(pointAt2);
            lineHelper->lineto(nextPointAt1);
            SBasisHelper  = lineHelper->first_segment()->toSBasis();
            lineHelper->reset();
            delete lineHelper;
            //almacenamos el punto del anterior bucle -o el de cierre- que nos hara de principio de curva
            previousNode = node;
            //Y este hará de final de curva
            node = SBasisHelper.valueAt(0.5);
            SPCurve *curveHelper = new SPCurve();
            curveHelper->moveto(previousNode);
            curveHelper->curveto(pointAt1, pointAt2, node);
            //añadimos la curva generada a la curva pricipal
            nCurve->append_continuous(curveHelper, 0.0625);
            curveHelper->reset();
            delete curveHelper;
            //aumentamos los valores para el siguiente paso en el bucle
            ++curve_it1;
            ++curve_it2;
        }
        //Aberiguamos la ultima parte de la curva correspondiente al último segmento
        SPCurve *curveHelper = new SPCurve();
        curveHelper->moveto(node);
        //Si está cerrada la curva, la cerramos sobre  el valor guardado previamente
        //Si no finalizamos en el punto final
        Geom::Point startNode(0,0);
        if (path_it->closed()) {
            SPCurve * start = new SPCurve();
            start->moveto(path_it->begin()->initialPoint());
            start->lineto(path_it->begin()->finalPoint());
            Geom::D2< Geom::SBasis > SBasisStart = start->first_segment()->toSBasis();
            SPCurve *lineHelper = new SPCurve();
            cubic = dynamic_cast<Geom::CubicBezier const*>(&*path_it->begin());
            if(cubic){
                lineHelper->moveto(SBasisStart.valueAt(Geom::nearest_point((*cubic)[1],*start->first_segment())));
            }else{
                lineHelper->moveto(start->first_segment()->initialPoint());
            }
            start->reset();
            delete start;

            SPCurve * end = new SPCurve();
            end->moveto(curve_it1->initialPoint());
            end->lineto(curve_it1->finalPoint());
            Geom::D2< Geom::SBasis > SBasisEnd = end->first_segment()->toSBasis();
            //Geom::BezierCurve const *bezier = dynamic_cast<Geom::BezierCurve const*>(&*curve_endit);
            cubic = dynamic_cast<Geom::CubicBezier const*>(&*curve_it1);
            if(cubic){
                lineHelper->lineto(SBasisEnd.valueAt(Geom::nearest_point((*cubic)[2],*end->first_segment())));
            }else{
                lineHelper->lineto(end->first_segment()->finalPoint());
            }
            end->reset();
            delete end;
            SBasisHelper = lineHelper->first_segment()->toSBasis();
            lineHelper->reset();
            delete lineHelper;
            //Guardamos el principio de la curva
            startNode = SBasisHelper.valueAt(0.5);
            curveHelper->curveto(nextPointAt1, nextPointAt2, startNode);
            nCurve->append_continuous(curveHelper, 0.0625);
            nCurve->move_endpoints(startNode,startNode);
        }else{
            SPCurve * start = new SPCurve();
            start->moveto(path_it->begin()->initialPoint());
            start->lineto(path_it->begin()->finalPoint());
            startNode = start->first_segment()->initialPoint();
            start->reset();
            delete start;
            curveHelper->curveto(nextPointAt1, nextPointAt2, nextPointAt3);
            nCurve->append_continuous(curveHelper, 0.0625);
            nCurve->move_endpoints(startNode,nextPointAt3);
        }
        curveHelper->reset();
        delete curveHelper;
        //y cerramos la curva
        if (path_it->closed()) {
            nCurve->closepath_current();
        }
        curve->append(nCurve,false);
        nCurve->reset();
        delete nCurve;
    }
}

//Spiro function cloned from lpe-spiro.cpp
static void spiro_doEffect(SPCurve * curve)
{
    using Geom::X;
    using Geom::Y;

    // Make copy of old path as it is changed during processing
    Geom::PathVector const original_pathv = curve->get_pathvector();
    guint len = curve->get_segment_count() + 2;

    curve->reset();
    Spiro::spiro_cp *path = g_new (Spiro::spiro_cp, len);
    int ip = 0;

    for(Geom::PathVector::const_iterator path_it = original_pathv.begin(); path_it != original_pathv.end(); ++path_it) {
        if (path_it->empty())
            continue;

        // start of path
        {
            Geom::Point p = path_it->front().pointAt(0);
            path[ip].x = p[X];
            path[ip].y = p[Y];
            path[ip].ty = '{' ;  // for closed paths, this is overwritten
            ip++;
        }

        // midpoints
        Geom::Path::const_iterator curve_it1 = path_it->begin();      // incoming curve
        Geom::Path::const_iterator curve_it2 = ++(path_it->begin());         // outgoing curve

        Geom::Path::const_iterator curve_endit = path_it->end_default(); // this determines when the loop has to stop
        if (path_it->closed()) {
            // if the path is closed, maybe we have to stop a bit earlier because the closing line segment has zerolength.
            const Geom::Curve &closingline = path_it->back_closed(); // the closing line segment is always of type Geom::LineSegment.
            if (are_near(closingline.initialPoint(), closingline.finalPoint())) {
                // closingline.isDegenerate() did not work, because it only checks for *exact* zero length, which goes wrong for relative coordinates and rounding errors...
                // the closing line segment has zero-length. So stop before that one!
                curve_endit = path_it->end_open();
            }
        }

        while ( curve_it2 != curve_endit )
        {
            /* This deals with the node between curve_it1 and curve_it2.
             * Loop to end_default (so without last segment), loop ends when curve_it2 hits the end
             * and then curve_it1 points to end or closing segment */
            Geom::Point p = curve_it1->finalPoint();
            path[ip].x = p[X];
            path[ip].y = p[Y];

            // Determine type of spiro node this is, determined by the tangents (angles) of the curves
            // TODO: see if this can be simplified by using /helpers/geom-nodetype.cpp:get_nodetype
            bool this_is_line = is_straight_curve(*curve_it1);
            bool next_is_line = is_straight_curve(*curve_it2);

            Geom::NodeType nodetype = Geom::get_nodetype(*curve_it1, *curve_it2);

            if ( nodetype == Geom::NODE_SMOOTH || nodetype == Geom::NODE_SYMM )
            {
                if (this_is_line && !next_is_line) {
                    path[ip].ty = ']';
                } else if (next_is_line && !this_is_line) {
                    path[ip].ty = '[';
                } else {
                    path[ip].ty = 'c';
                }
            } else {
                path[ip].ty = 'v';
            }

            ++curve_it1;
            ++curve_it2;
            ip++;
        }

        // add last point to the spiropath
        Geom::Point p = curve_it1->finalPoint();
        path[ip].x = p[X];
        path[ip].y = p[Y];
        if (path_it->closed()) {
            // curve_it1 points to the (visually) closing segment. determine the match between first and this last segment (the closing node)
            Geom::NodeType nodetype = Geom::get_nodetype(*curve_it1, path_it->front());
            switch (nodetype) {
                case Geom::NODE_NONE: // can't happen! but if it does, it means the path isn't closed :-)
                    path[ip].ty = '}';
                    ip++;
                    break;
                case Geom::NODE_CUSP:
                    path[0].ty = path[ip].ty = 'v';
                    break;
                case Geom::NODE_SMOOTH:
                case Geom::NODE_SYMM:
                    path[0].ty = path[ip].ty = 'c';
                    break;
            }
        } else {
            // set type to path closer
            path[ip].ty = '}';
            ip++;
        }

        // run subpath through spiro
        int sp_len = ip;
        Spiro::spiro_run(path, sp_len, *curve);
        ip = 0;
    }

    g_free (path);
}

//BSpline end

static void spdc_pen_set_subsequent_point(SPPenContext *const pc, Geom::Point const p, bool statusbar, guint status)
=======
static void spdc_pen_set_subsequent_point(PenTool *const pc, Geom::Point const p, bool statusbar, guint status)
>>>>>>> 55b451bf
{
    g_assert( pc->npoints != 0 );
    // todo: Check callers to see whether 2 <= npoints is guaranteed.

    pc->p[2] = p;
    pc->p[3] = p;
    pc->p[4] = p;
    pc->npoints = 5;
    pc->red_curve->reset();
    bool is_curve;
    pc->red_curve->moveto(pc->p[0]);
    if (pc->polylines_paraxial && !statusbar) {
        // we are drawing horizontal/vertical lines and hit an anchor;
        Geom::Point const origin = pc->p[0];
        // if the previous point and the anchor are not aligned either horizontally or vertically...
        if ((abs(p[Geom::X] - origin[Geom::X]) > 1e-9) && (abs(p[Geom::Y] - origin[Geom::Y]) > 1e-9)) {
            // ...then we should draw an L-shaped path, consisting of two paraxial segments
            Geom::Point intermed = p;
            pen_set_to_nearest_horiz_vert(pc, intermed, status, false);
            pc->red_curve->lineto(intermed);
        }
        pc->red_curve->lineto(p);
        is_curve = false;
    } else {
        // one of the 'regular' modes
        //SpiroLive
        if (pc->p[1] != pc->p[0] || pc->spiro) {
        //SpiroLive End
            pc->red_curve->curveto(pc->p[1], p, p);
            is_curve = true;
        } else {
            pc->red_curve->lineto(p);
            is_curve = false;
        }
    }

    sp_canvas_bpath_set_bpath(SP_CANVAS_BPATH(pc->red_bpath), pc->red_curve);

    if (statusbar) {
        gchar *message = is_curve ?
            _("<b>Curve segment</b>: angle %3.2f&#176;, distance %s; with <b>Ctrl</b> to snap angle, <b>Enter</b> to finish the path" ):
            _("<b>Line segment</b>: angle %3.2f&#176;, distance %s; with <b>Ctrl</b> to snap angle, <b>Enter</b> to finish the path");
        //BSpline
        if(pc->spiro || pc->bspline){
            message = is_curve ?
            _("<b>Curve segment</b>: angle %3.2f&#176;, distance %s; with <b>Shift</b> to cusp node, <b>Enter</b> to finish the path" ):
            _("<b>Line segment</b>: angle %3.2f&#176;, distance %s; with <b>Shift</b> to cusp node, <b>Enter</b> to finish the path");        
        }
        //BSpline End
        spdc_pen_set_angle_distance_status_message(pc, p, 0, message);
    }
}

static void spdc_pen_set_ctrl(PenTool *const pc, Geom::Point const p, guint const state)
{
    sp_canvas_item_show(pc->c1);
    sp_canvas_item_show(pc->cl1);

    if ( pc->npoints == 2 ) {
        pc->p[1] = p;
        sp_canvas_item_hide(pc->c0);
        sp_canvas_item_hide(pc->cl0);
        SP_CTRL(pc->c1)->moveto(pc->p[1]);
        pc->cl1->setCoords(pc->p[0], pc->p[1]);
        spdc_pen_set_angle_distance_status_message(pc, p, 0, _("<b>Curve handle</b>: angle %3.2f&#176;, length %s; with <b>Ctrl</b> to snap angle"));
    } else if ( pc->npoints == 5 ) {
        pc->p[4] = p;
        sp_canvas_item_show(pc->c0);
        sp_canvas_item_show(pc->cl0);
        bool is_symm = false;
        if ( ( ( pc->mode == PenTool::MODE_CLICK ) && ( state & GDK_CONTROL_MASK ) ) ||
             ( ( pc->mode == PenTool::MODE_DRAG ) &&  !( state & GDK_SHIFT_MASK  ) ) ) {
            Geom::Point delta = p - pc->p[3];
            pc->p[2] = pc->p[3] - delta;
            is_symm = true;
            pc->red_curve->reset();
            pc->red_curve->moveto(pc->p[0]);
            pc->red_curve->curveto(pc->p[1], pc->p[2], pc->p[3]);
            sp_canvas_bpath_set_bpath(SP_CANVAS_BPATH(pc->red_bpath), pc->red_curve);
        }
        SP_CTRL(pc->c0)->moveto(pc->p[2]);
        pc->cl0 ->setCoords(pc->p[3], pc->p[2]);
        SP_CTRL(pc->c1)->moveto(pc->p[4]);
        pc->cl1->setCoords(pc->p[3], pc->p[4]);
        gchar *message = is_symm ?
            _("<b>Curve handle, symmetric</b>: angle %3.2f&#176;, length %s; with <b>Ctrl</b> to snap angle, with <b>Shift</b> to move this handle only") :
            _("<b>Curve handle</b>: angle %3.2f&#176;, length %s; with <b>Ctrl</b> to snap angle, with <b>Shift</b> to move this handle only");
        spdc_pen_set_angle_distance_status_message(pc, p, 3, message);
    } else {
        g_warning("Something bad happened - npoints is %d", pc->npoints);
    }
}

static void spdc_pen_finish_segment(PenTool *const pc, Geom::Point const p, guint const state)
{
    if (pc->polylines_paraxial) {
        pen_last_paraxial_dir = pen_next_paraxial_direction(pc, p, pc->p[0], state);
    }

    ++pc->num_clicks;

    if (!pc->red_curve->is_empty()) {
        bspline_spiro(pc,(state & GDK_SHIFT_MASK));
        pc->green_curve->append_continuous(pc->red_curve, 0.0625);
        SPCurve *curve = pc->red_curve->copy();
        /// \todo fixme:
        SPCanvasItem *cshape = sp_canvas_bpath_new(sp_desktop_sketch(pc->desktop), curve);
        curve->unref();
        sp_canvas_bpath_set_stroke(SP_CANVAS_BPATH(cshape), pc->green_color, 1.0, SP_STROKE_LINEJOIN_MITER, SP_STROKE_LINECAP_BUTT);

        pc->green_bpaths = g_slist_prepend(pc->green_bpaths, cshape);

        pc->p[0] = pc->p[3];
        pc->p[1] = pc->p[4];
        pc->npoints = 2;

        pc->red_curve->reset();
    }
}

static void spdc_pen_finish(PenTool *const pc, gboolean const closed)
{
    if (pc->expecting_clicks_for_LPE > 1) {
        // don't let the path be finished before we have collected the required number of mouse clicks
        return;
    }

    pc->num_clicks = 0;
    pen_disable_events(pc);

    SPDesktop *const desktop = pc->desktop;
    pc->message_context->clear();
    desktop->messageStack()->flash(Inkscape::NORMAL_MESSAGE, _("Drawing finished"));

    pc->red_curve->reset();
    spdc_concat_colors_and_flush(pc, closed);
    pc->sa = NULL;
    pc->ea = NULL;

    pc->npoints = 0;
    pc->state = PenTool::POINT;

    sp_canvas_item_hide(pc->c0);
    sp_canvas_item_hide(pc->c1);
    sp_canvas_item_hide(pc->cl0);
    sp_canvas_item_hide(pc->cl1);

    if (pc->green_anchor) {
        pc->green_anchor = sp_draw_anchor_destroy(pc->green_anchor);
    }


    pc->desktop->canvas->endForcedFullRedraws();

    pen_enable_events(pc);
}

static void pen_disable_events(PenTool *const pc) {
  pc->events_disabled++;
}

static void pen_enable_events(PenTool *const pc) {
  g_return_if_fail(pc->events_disabled != 0);

  pc->events_disabled--;
}

void sp_pen_context_wait_for_LPE_mouse_clicks(PenTool *pc, Inkscape::LivePathEffect::EffectType effect_type,
                                         unsigned int num_clicks, bool use_polylines)
{
    if (effect_type == Inkscape::LivePathEffect::INVALID_LPE)
        return;

    pc->waiting_LPE_type = effect_type;
    pc->expecting_clicks_for_LPE = num_clicks;
    pc->polylines_only = use_polylines;
    pc->polylines_paraxial = false; // TODO: think if this is correct for all cases
}

void sp_pen_context_cancel_waiting_for_LPE(PenTool *pc)
{
    pc->waiting_LPE_type = Inkscape::LivePathEffect::INVALID_LPE;
    pc->expecting_clicks_for_LPE = 0;
    sp_pen_context_set_polyline_mode(pc);
}

static int pen_next_paraxial_direction(const PenTool *const pc,
                                       Geom::Point const &pt, Geom::Point const &origin, guint state) {
    //
    // after the first mouse click we determine whether the mouse pointer is closest to a
    // horizontal or vertical segment; for all subsequent mouse clicks, we use the direction
    // orthogonal to the last one; pressing Shift toggles the direction
    //
    // num_clicks is not reliable because spdc_pen_finish_segment is sometimes called too early
    // (on first mouse release), in which case num_clicks immediately becomes 1.
    // if (pc->num_clicks == 0) {

    if (pc->green_curve->is_empty()) {
        // first mouse click
        double dist_h = fabs(pt[Geom::X] - origin[Geom::X]);
        double dist_v = fabs(pt[Geom::Y] - origin[Geom::Y]);
        int ret = (dist_h < dist_v) ? 1 : 0; // 0 = horizontal, 1 = vertical
        pen_last_paraxial_dir = (state & GDK_SHIFT_MASK) ? 1 - ret : ret;
        return pen_last_paraxial_dir;
    } else {
        // subsequent mouse click
        return (state & GDK_SHIFT_MASK) ? pen_last_paraxial_dir : 1 - pen_last_paraxial_dir;
    }
}

void pen_set_to_nearest_horiz_vert(const PenTool *const pc, Geom::Point &pt, guint const state, bool snap)
{
    Geom::Point const origin = pc->p[0];

    int next_dir = pen_next_paraxial_direction(pc, pt, origin, state);

    if (!snap) {
        if (next_dir == 0) {
            // line is forced to be horizontal
            pt[Geom::Y] = origin[Geom::Y];
        } else {
            // line is forced to be vertical
            pt[Geom::X] = origin[Geom::X];
        }
    } else {
        // Create a horizontal or vertical constraint line
        Inkscape::Snapper::SnapConstraint cl(origin, next_dir ? Geom::Point(0, 1) : Geom::Point(1, 0));

        // Snap along the constraint line; if we didn't snap then still the constraint will be applied
        SnapManager &m = pc->desktop->namedview->snap_manager;

        Inkscape::Selection *selection = sp_desktop_selection (pc->desktop);
        // selection->singleItem() is the item that is currently being drawn. This item will not be snapped to (to avoid self-snapping)
        // TODO: Allow snapping to the stationary parts of the item, and only ignore the last segment

        m.setup(pc->desktop, true, selection->singleItem());
        m.constrainedSnapReturnByRef(pt, Inkscape::SNAPSOURCE_NODE_HANDLE, cl);
        m.unSetup();
    }
}

}
}
}

/*
  Local Variables:
  mode:c++
  c-file-style:"stroustrup"
  c-file-offsets:((innamespace . 0)(inline-open . 0)(case-label . +))
  indent-tabs-mode:nil
  fill-column:99
  End:
*/
// vim: filetype=cpp:expandtab:shiftwidth=4:tabstop=8:softtabstop=4:fileencoding=utf-8:textwidth=99 :

<|MERGE_RESOLUTION|>--- conflicted
+++ resolved
@@ -41,7 +41,6 @@
 #include "context-fns.h"
 #include "tools-switch.h"
 #include "ui/control-manager.h"
-<<<<<<< HEAD
 //BSpline
 //Incluimos los archivos necesarios para las BSpline y Spiro
 #define INKSCAPE_LPE_SPIRO_C
@@ -63,66 +62,58 @@
 
 #include "live_effects/spiro.h"
 
-=======
-#include "tool-factory.h"
->>>>>>> 55b451bf
 
 #define INKSCAPE_LPE_BSPLINE_C
 #include "live_effects/lpe-bspline.h"
 #include <2geom/nearest-point.h>
 //BSpline End
+
+#include "tool-factory.h"
+
+
 using Inkscape::ControlManager;
 
-<<<<<<< HEAD
-static void spdc_pen_set_initial_point(SPPenContext *pc, Geom::Point const p);
+namespace Inkscape {
+namespace UI {
+namespace Tools {
+
+static void spdc_pen_set_initial_point(PenTool *pc, Geom::Point const p);
 /*
  *BSpline
  *Added functions
 */
 //Añade los modos spiro y bspline
-static void sp_pen_context_set_mode(SPPenContext *const pc, guint mode);
+static void sp_pen_context_set_mode(PenTool *const pc, guint mode);
 //Esta función cambia los colores rojo,verde y azul haciendolos transparentes o no en función de si se usa spiro
-static void bspline_spiro_color(SPPenContext *const pc);
+static void bspline_spiro_color(PenTool *const pc);
 //Crea un nodo en modo bspline o spiro
-static void bspline_spiro(SPPenContext *const pc,bool shift);
+static void bspline_spiro(PenTool *const pc,bool shift);
 //Crea un nodo de modo spiro o bspline
-static void bspline_spiro_on(SPPenContext *const pc);
+static void bspline_spiro_on(PenTool *const pc);
 //Crea un nodo de tipo CUSP
-static void bspline_spiro_off(SPPenContext *const pc);
+static void bspline_spiro_off(PenTool *const pc);
 //Continua una curva existente en modo bspline o spiro
-static void bspline_spiro_start_anchor(SPPenContext *const pc,bool shift);
+static void bspline_spiro_start_anchor(PenTool *const pc,bool shift);
 //Continua una curva exsitente con el nodo de union en modo bspline o spiro
-static void bspline_spiro_start_anchor_on(SPPenContext *const pc);
+static void bspline_spiro_start_anchor_on(PenTool *const pc);
 //Continua una curva existente con el nodo de union en modo CUSP
-static void bspline_spiro_start_anchor_off(SPPenContext *const pc);
+static void bspline_spiro_start_anchor_off(PenTool *const pc);
 //Modifica la "red_curve" cuando se detecta movimiento
-static void bspline_spiro_motion(SPPenContext *const pc,bool shift);
+static void bspline_spiro_motion(PenTool *const pc,bool shift);
 //Cierra la curva con el último nodo en modo bspline o spiro
-static void bspline_spiro_end_anchor_on(SPPenContext *const pc);
+static void bspline_spiro_end_anchor_on(PenTool *const pc);
 //Cierra la curva con el último nodo en modo CUSP
-static void bspline_spiro_end_anchor_off(SPPenContext *const pc);
+static void bspline_spiro_end_anchor_off(PenTool *const pc);
 //Unimos todas las curvas en juego y llamamos a la función doEffect.
-static void bspline_spiro_build(SPPenContext *const pc);
+static void bspline_spiro_build(PenTool *const pc);
 //function bspline cloned from lpe-bspline.cpp
 static void bspline_doEffect(SPCurve * curve);
 //function spiro cloned from lpe-spiro.cpp
 static void spiro_doEffect(SPCurve * curve);
 //BSpline end
-
-
-static void spdc_pen_set_subsequent_point(SPPenContext *const pc, Geom::Point const p, bool statusbar, guint status = 0);
-static void spdc_pen_set_ctrl(SPPenContext *pc, Geom::Point const p, guint state);
-static void spdc_pen_finish_segment(SPPenContext *pc, Geom::Point p, guint state);
-=======
-namespace Inkscape {
-namespace UI {
-namespace Tools {
-
-static void spdc_pen_set_initial_point(PenTool *pc, Geom::Point const p);
 static void spdc_pen_set_subsequent_point(PenTool *const pc, Geom::Point const p, bool statusbar, guint status = 0);
 static void spdc_pen_set_ctrl(PenTool *pc, Geom::Point const p, guint state);
 static void spdc_pen_finish_segment(PenTool *pc, Geom::Point p, guint state);
->>>>>>> 55b451bf
 
 static void spdc_pen_finish(PenTool *pc, gboolean closed);
 
@@ -223,7 +214,7 @@
 /*
 *.Set the mode of draw spiro, and bsplines
 */
-void sp_pen_context_set_mode(SPPenContext *const pc, guint mode) {
+void sp_pen_context_set_mode(PenTool *const pc, guint mode) {
     pc->spiro = (mode == 1);
     pc->bspline = (mode == 2);
 }
@@ -422,8 +413,7 @@
     SPDesktop * const desktop = SP_EVENT_CONTEXT_DESKTOP(dc);
     Geom::Point const event_w(bevent.x, bevent.y);
     Geom::Point event_dt(desktop->w2d(event_w));
-<<<<<<< HEAD
-    SPEventContext *event_context = SP_EVENT_CONTEXT(pc);
+    ToolBase *event_context = SP_EVENT_CONTEXT(pc);
     //Test whether we hit any anchor.
     SPDrawAnchor * const anchor = spdc_test_inside(pc, event_w);
     //with this we avoid creating a new point over the existing one
@@ -431,10 +421,7 @@
         return FALSE;
     } 
     //BSpline end
-=======
-    ToolBase *event_context = SP_EVENT_CONTEXT(pc);
-
->>>>>>> 55b451bf
+
     gint ret = FALSE;
     if (bevent.button == 1 && !event_context->space_panning
         // make sure this is not the last click for a waiting LPE (otherwise we want to finish the path)
@@ -476,12 +463,7 @@
                 switch (pc->state) {
                     case PenTool::STOP:
                         // This is allowed, if we just canceled curve
-<<<<<<< HEAD
-
-                    case SPPenContext::POINT:
-=======
                     case PenTool::POINT:
->>>>>>> 55b451bf
                         if (pc->npoints == 0) {
 
                             Geom::Point p;
@@ -560,15 +542,11 @@
                             }
                         }
 
-<<<<<<< HEAD
                         //BSpline
                         //Evitamos la creación de un punto de control para que se cree el nodo en el evento de soltar
-                        pc->state = (pc->spiro || pc->bspline || pc->polylines_only) ? SPPenContext::POINT : SPPenContext::CONTROL;
+                        pc->state = (pc->spiro || pc->bspline || pc->polylines_only) ? PenTool::POINT : PenTool::CONTROL;
                         //BSpline End
 
-=======
-                        pc->state = pc->polylines_only ? PenTool::POINT : PenTool::CONTROL;
->>>>>>> 55b451bf
                         ret = TRUE;
                         break;
                     case PenTool::CONTROL:
@@ -783,14 +761,10 @@
     }
     
     gint ret = FALSE;
-<<<<<<< HEAD
-    SPEventContext *event_context = SP_EVENT_CONTEXT(pc);
-    if ( revent.button == 1  && !event_context->space_panning ) {
-=======
+
     ToolBase *event_context = SP_EVENT_CONTEXT(pc);
     if ( revent.button == 1  && !event_context->space_panning) {
 
->>>>>>> 55b451bf
         SPDrawContext *dc = SP_DRAW_CONTEXT (pc);
 
         Geom::Point const event_w(revent.x,
@@ -1444,9 +1418,9 @@
     g_string_free(dist, FALSE);
 }
 
-<<<<<<< HEAD
+
 //Esta función cambia los colores rojo,verde y azul haciendolos transparentes o no en función de si se usa spiro
-static void bspline_spiro_color(SPPenContext *const pc)
+static void bspline_spiro_color(PenTool *const pc)
 {
     bool remake_green_bpaths = false;
     if(pc->spiro){
@@ -1491,7 +1465,7 @@
 }
 
 
-static void bspline_spiro(SPPenContext *const pc, bool shift)
+static void bspline_spiro(PenTool *const pc, bool shift)
 {
     if(!pc->spiro && !pc->bspline)
         return;
@@ -1502,7 +1476,7 @@
     bspline_spiro_build(pc);
 }
 
-static void bspline_spiro_on(SPPenContext *const pc)
+static void bspline_spiro_on(PenTool *const pc)
 {
     if(!pc->red_curve->is_empty()){
         using Geom::X;
@@ -1515,7 +1489,7 @@
     }
 }
 
-static void bspline_spiro_off(SPPenContext *const pc)
+static void bspline_spiro_off(PenTool *const pc)
 {
     if(!pc->red_curve->is_empty()){
         pc->npoints = 5;
@@ -1525,7 +1499,7 @@
     }
 }
 
-static void bspline_spiro_start_anchor(SPPenContext *const pc, bool shift)
+static void bspline_spiro_start_anchor(PenTool *const pc, bool shift)
 {
     if(!pc->spiro && !pc->bspline)
         return;
@@ -1539,7 +1513,7 @@
         bspline_spiro_start_anchor_on(pc);
 }
 
-static void bspline_spiro_start_anchor_on(SPPenContext *const pc)
+static void bspline_spiro_start_anchor_on(PenTool *const pc)
 {
     using Geom::X;
     using Geom::Y;
@@ -1575,7 +1549,7 @@
     pc->sa->curve = tmpCurve;
 }
 
-static void bspline_spiro_start_anchor_off(SPPenContext *const pc)
+static void bspline_spiro_start_anchor_off(PenTool *const pc)
 {
     SPCurve *tmpCurve = new SPCurve();
     tmpCurve = pc->sa->curve->copy();
@@ -1603,7 +1577,7 @@
 
 }
 
-static void bspline_spiro_motion(SPPenContext *const pc, bool shift){
+static void bspline_spiro_motion(PenTool *const pc, bool shift){
     if(!pc->spiro && !pc->bspline)
         return;
 
@@ -1660,7 +1634,7 @@
     bspline_spiro_build(pc);
 }
 
-static void bspline_spiro_end_anchor_on(SPPenContext *const pc)
+static void bspline_spiro_end_anchor_on(PenTool *const pc)
 {
 
     using Geom::X;
@@ -1731,7 +1705,7 @@
     }
 }
 
-static void bspline_spiro_end_anchor_off(SPPenContext *const pc)
+static void bspline_spiro_end_anchor_off(PenTool *const pc)
 {
 
     pc->p[2] = pc->p[3];
@@ -1782,7 +1756,7 @@
 
 
 //preparates the curves for its trasformation into BSline curves.
-static void bspline_spiro_build(SPPenContext *const pc)
+static void bspline_spiro_build(PenTool *const pc)
 {
     if(!pc->spiro && !pc->bspline)
         return;
@@ -2135,10 +2109,7 @@
 
 //BSpline end
 
-static void spdc_pen_set_subsequent_point(SPPenContext *const pc, Geom::Point const p, bool statusbar, guint status)
-=======
 static void spdc_pen_set_subsequent_point(PenTool *const pc, Geom::Point const p, bool statusbar, guint status)
->>>>>>> 55b451bf
 {
     g_assert( pc->npoints != 0 );
     // todo: Check callers to see whether 2 <= npoints is guaranteed.
