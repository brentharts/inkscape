        /** \file
 * Pen event context implementation.
 */

/*
 * Authors:
 *   Lauris Kaplinski <lauris@kaplinski.com>
 *   bulia byak <buliabyak@users.sf.net>
 *   Jon A. Cruz <jon@joncruz.org>
 *
 * Copyright (C) 2000 Lauris Kaplinski
 * Copyright (C) 2000-2001 Ximian, Inc.
 * Copyright (C) 2002 Lauris Kaplinski
 * Copyright (C) 2004 Monash University
 *
 * Released under GNU GPL, read the file 'COPYING' for more information
 */

#include <gdk/gdkkeysyms.h>
#include <cstring>
#include <string>
#include "pen-context.h"
#include "sp-namedview.h"
#include "desktop.h"
#include "desktop-handles.h"
#include "selection.h"
#include "selection-chemistry.h"
#include "draw-anchor.h"
#include "message-stack.h"
#include "message-context.h"
#include "preferences.h"
#include "sp-path.h"
#include "display/sp-canvas.h"
#include "display/curve.h"
#include "pixmaps/cursor-pen.xpm"
#include "display/canvas-bpath.h"
#include "display/sp-ctrlline.h"
#include "display/sodipodi-ctrl.h"
#include <glibmm/i18n.h>
#include "macros.h"
#include "context-fns.h"
#include "tools-switch.h"
#include "ui/control-manager.h"
//BSpline
//Incluimos los archivos necesarios para las BSpline y Spiro
#define INKSCAPE_LPE_SPIRO_C
#include "live_effects/lpe-spiro.h"


#include <typeinfo>
#include <2geom/pathvector.h>
#include <2geom/affine.h>
#include <2geom/bezier-curve.h>
#include <2geom/hvlinesegment.h>
#include "helper/geom-nodetype.h"
#include "helper/geom-curves.h"

// For handling un-continuous paths:
#include "message-stack.h"
#include "inkscape.h"
#include "desktop.h"

#include "live_effects/spiro.h"


#define INKSCAPE_LPE_BSPLINE_C
#include "live_effects/lpe-bspline.h"
#include <2geom/nearest-point.h>
//BSpline End
using Inkscape::ControlManager;

static void spdc_pen_set_initial_point(SPPenContext *pc, Geom::Point const p);
/*
 *BSpline
 *Added functions
*/
//Añade los modos spiro y bspline
static void sp_pen_context_set_mode(SPPenContext *const pc, guint mode);
//Esta función cambia los colores rojo,verde y azul haciendolos transparentes o no en función de si se usa spiro
static void bspline_spiro_color(SPPenContext *const pc);
//Crea un nodo en modo bspline o spiro
static void bspline_spiro(SPPenContext *const pc,bool shift);
//Crea un nodo de modo spiro o bspline
static void bspline_spiro_on(SPPenContext *const pc);
//Crea un nodo de tipo CUSP
static void bspline_spiro_off(SPPenContext *const pc);
//Continua una curva existente en modo bspline o spiro
static void bspline_spiro_start_anchor(SPPenContext *const pc,bool shift);
//Continua una curva exsitente con el nodo de union en modo bspline o spiro
static void bspline_spiro_start_anchor_on(SPPenContext *const pc);
//Continua una curva existente con el nodo de union en modo CUSP
static void bspline_spiro_start_anchor_off(SPPenContext *const pc);
//Modifica la "red_curve" cuando se detecta movimiento
static void bspline_spiro_motion(SPPenContext *const pc,bool shift);
//Cierra la curva con el último nodo en modo bspline o spiro
static void bspline_spiro_end_anchor_on(SPPenContext *const pc);
//Cierra la curva con el último nodo en modo CUSP
static void bspline_spiro_end_anchor_off(SPPenContext *const pc);
//Unimos todas las curvas en juego y llamamos a la función doEffect.
static void bspline_spiro_build(SPPenContext *const pc);
//function bspline cloned from lpe-bspline.cpp
static void bspline_doEffect(SPCurve * curve);
//function spiro cloned from lpe-spiro.cpp
static void spiro_doEffect(SPCurve * curve);
//BSpline end


static void spdc_pen_set_subsequent_point(SPPenContext *const pc, Geom::Point const p, bool statusbar, guint status = 0);
static void spdc_pen_set_ctrl(SPPenContext *pc, Geom::Point const p, guint state);
static void spdc_pen_finish_segment(SPPenContext *pc, Geom::Point p, guint state);

static void spdc_pen_finish(SPPenContext *pc, gboolean closed);

static gint pen_handle_button_press(SPPenContext *const pc, GdkEventButton const &bevent);
static gint pen_handle_motion_notify(SPPenContext *const pc, GdkEventMotion const &mevent);
static gint pen_handle_button_release(SPPenContext *const pc, GdkEventButton const &revent);
static gint pen_handle_2button_press(SPPenContext *const pc, GdkEventButton const &bevent);
static gint pen_handle_key_press(SPPenContext *const pc, GdkEvent *event);
static void spdc_reset_colors(SPPenContext *pc);

static void pen_disable_events(SPPenContext *const pc);
static void pen_enable_events(SPPenContext *const pc);

static Geom::Point pen_drag_origin_w(0, 0);
static bool pen_within_tolerance = false;

static int pen_next_paraxial_direction(const SPPenContext *const pc, Geom::Point const &pt, Geom::Point const &origin, guint state);
static void pen_set_to_nearest_horiz_vert(const SPPenContext *const pc, Geom::Point &pt, guint const state, bool snap);

static int pen_last_paraxial_dir = 0; // last used direction in horizontal/vertical mode; 0 = horizontal, 1 = vertical


#include "tool-factory.h"

namespace {
	SPEventContext* createPenContext() {
		return new SPPenContext();
	}

	bool penContextRegistered = ToolFactory::instance().registerObject("/tools/freehand/pen", createPenContext);
}

const std::string& SPPenContext::getPrefsPath() {
	return SPPenContext::prefsPath;
}

const std::string SPPenContext::prefsPath = "/tools/freehand/pen";

SPPenContext::SPPenContext() : SPDrawContext() {
	this->polylines_only = false;
	this->polylines_paraxial = false;
	this->expecting_clicks_for_LPE = 0;

    this->cursor_shape = cursor_pen_xpm;
    this->hot_x = 4;
    this->hot_y = 4;

    this->npoints = 0;
    this->mode = MODE_CLICK;
    this->state = POINT;

    this->c0 = NULL;
    this->c1 = NULL;
    this->cl0 = NULL;
    this->cl1 = NULL;

    this->events_disabled = 0;

    this->num_clicks = 0;
    this->waiting_LPE = NULL;
    this->waiting_item = NULL;
}

SPPenContext::~SPPenContext() {
    if (this->c0) {
        sp_canvas_item_destroy(this->c0);
        this->c0 = NULL;
    }
    if (this->c1) {
        sp_canvas_item_destroy(this->c1);
        this->c1 = NULL;
    }
    if (this->cl0) {
        sp_canvas_item_destroy(this->cl0);
        this->cl0 = NULL;
    }
    if (this->cl1) {
        sp_canvas_item_destroy(this->cl1);
        this->cl1 = NULL;
    }

    if (this->expecting_clicks_for_LPE > 0) {
        // we received too few clicks to sanely set the parameter path so we remove the LPE from the item
        sp_lpe_item_remove_current_path_effect(this->waiting_item, false);
    }
}

void sp_pen_context_set_polyline_mode(SPPenContext *const pc) {
    Inkscape::Preferences *prefs = Inkscape::Preferences::get();
    guint mode = prefs->getInt("/tools/freehand/pen/freehand-mode", 0);
    pc->polylines_only = (mode == 3 || mode == 4);
    pc->polylines_paraxial = (mode == 4);
    //BSpline
    //we call the function which defines the Spiro modes and the BSpline
    //todo: merge to one function only
    sp_pen_context_set_mode(pc, mode);
    //BSpline End
}

//BSpline
/*
*.Set the mode of draw spiro, and bsplines
*/
void sp_pen_context_set_mode(SPPenContext *const pc, guint mode) {
    pc->spiro = (mode == 1);
    pc->bspline = (mode == 2);
}
//BSpline End

/**
 * Callback to initialize SPPenContext object.
 */
void SPPenContext::setup() {
    SPDrawContext::setup();

    ControlManager &mgr = ControlManager::getManager();

    // Pen indicators
    this->c0 = mgr.createControl(sp_desktop_controls(SP_EVENT_CONTEXT_DESKTOP(this)), Inkscape::CTRL_TYPE_ADJ_HANDLE);
    mgr.track(this->c0);

    this->c1 = mgr.createControl(sp_desktop_controls(SP_EVENT_CONTEXT_DESKTOP(this)), Inkscape::CTRL_TYPE_ADJ_HANDLE);
    mgr.track(this->c1);

    this->cl0 = mgr.createControlLine(sp_desktop_controls(SP_EVENT_CONTEXT_DESKTOP(this)));
    this->cl1 = mgr.createControlLine(sp_desktop_controls(SP_EVENT_CONTEXT_DESKTOP(this)));

    sp_canvas_item_hide(this->c0);
    sp_canvas_item_hide(this->c1);
    sp_canvas_item_hide(this->cl0);
    sp_canvas_item_hide(this->cl1);

    sp_event_context_read(this, "mode");

    this->anchor_statusbar = false;

    sp_pen_context_set_polyline_mode(this);

    Inkscape::Preferences *prefs = Inkscape::Preferences::get();
    if (prefs->getBool("/tools/freehand/pen/selcue")) {
        this->enableSelectionCue();
    }
}

static void pen_cancel (SPPenContext *const pc)
{
    pc->num_clicks = 0;
    pc->state = SPPenContext::STOP;
    spdc_reset_colors(pc);
    sp_canvas_item_hide(pc->c0);
    sp_canvas_item_hide(pc->c1);
    sp_canvas_item_hide(pc->cl0);
    sp_canvas_item_hide(pc->cl1);
    pc->message_context->clear();
    pc->message_context->flash(Inkscape::NORMAL_MESSAGE, _("Drawing cancelled"));

    pc->desktop->canvas->endForcedFullRedraws();
}

/**
 * Finalization callback.
 */
void SPPenContext::finish() {
    sp_event_context_discard_delayed_snap_event(this);

    if (this->npoints != 0) {
        pen_cancel(this);
    }

    SPDrawContext::finish();
}

/**
 * Callback that sets key to value in pen context.
 */
void SPPenContext::set(const Inkscape::Preferences::Entry& val) {
    Glib::ustring name = val.getEntryName();

    if (name == "mode") {
        if ( val.getString() == "drag" ) {
            this->mode = MODE_DRAG;
        } else {
            this->mode = MODE_CLICK;
        }
    }
}

/**
 * Snaps new node relative to the previous node.
 */
static void spdc_endpoint_snap(SPPenContext const *const pc, Geom::Point &p, guint const state)
{
    if ((state & GDK_CONTROL_MASK) && !pc->polylines_paraxial) { //CTRL enables angular snapping
        if (pc->npoints > 0) {
            spdc_endpoint_snap_rotation(pc, p, pc->p[0], state);
        }
    } else {
        // We cannot use shift here to disable snapping because the shift-key is already used
        // to toggle the paraxial direction; if the user wants to disable snapping (s)he will
        // have to use the %-key, the menu, or the snap toolbar
        if ((pc->npoints > 0) && pc->polylines_paraxial) {
            // snap constrained
            pen_set_to_nearest_horiz_vert(pc, p, state, true);
        } else {
            // snap freely
            boost::optional<Geom::Point> origin = pc->npoints > 0 ? pc->p[0] : boost::optional<Geom::Point>();
            spdc_endpoint_snap_free(pc, p, origin, state); // pass the origin, to allow for perpendicular / tangential snapping
        }
    }
}

/**
 * Snaps new node's handle relative to the new node.
 */
static void spdc_endpoint_snap_handle(SPPenContext const *const pc, Geom::Point &p, guint const state)
{
    g_return_if_fail(( pc->npoints == 2 ||
                       pc->npoints == 5   ));

    if ((state & GDK_CONTROL_MASK)) { //CTRL enables angular snapping
        spdc_endpoint_snap_rotation(pc, p, pc->p[pc->npoints - 2], state);
    } else {
        if (!(state & GDK_SHIFT_MASK)) { //SHIFT disables all snapping, except the angular snapping above
            boost::optional<Geom::Point> origin = pc->p[pc->npoints - 2];
            spdc_endpoint_snap_free(pc, p, origin, state);
        }
    }
}

bool SPPenContext::item_handler(SPItem* item, GdkEvent* event) {
    gint ret = FALSE;

    switch (event->type) {
        case GDK_BUTTON_PRESS:
            ret = pen_handle_button_press(this, event->button);
            break;
        case GDK_BUTTON_RELEASE:
            ret = pen_handle_button_release(this, event->button);
            break;
        default:
            break;
    }

    if (!ret) {
    	ret = SPDrawContext::item_handler(item, event);
    }

    return ret;
}

/**
 * Callback to handle all pen events.
 */
bool SPPenContext::root_handler(GdkEvent* event) {
    gint ret = FALSE;

    switch (event->type) {
        case GDK_BUTTON_PRESS:
            ret = pen_handle_button_press(this, event->button);
            break;

        case GDK_MOTION_NOTIFY:
            ret = pen_handle_motion_notify(this, event->motion);
            break;

        case GDK_BUTTON_RELEASE:
            ret = pen_handle_button_release(this, event->button);
            break;

        case GDK_2BUTTON_PRESS:
            ret = pen_handle_2button_press(this, event->button);
            break;

        case GDK_KEY_PRESS:
            ret = pen_handle_key_press(this, event);
            break;

        default:
            break;
    }

    if (!ret) {
    	ret = SPDrawContext::root_handler(event);
    }

    return ret;
}

/**
 * Handle mouse button press event.
 */
static gint pen_handle_button_press(SPPenContext *const pc, GdkEventButton const &bevent)
{
    if (pc->events_disabled) {
        // skip event processing if events are disabled
        return FALSE;
    }

    SPDrawContext * const dc = SP_DRAW_CONTEXT(pc);
    SPDesktop * const desktop = SP_EVENT_CONTEXT_DESKTOP(dc);
    Geom::Point const event_w(bevent.x, bevent.y);
    Geom::Point event_dt(desktop->w2d(event_w));
    SPEventContext *event_context = SP_EVENT_CONTEXT(pc);
    //Test whether we hit any anchor.
    SPDrawAnchor * const anchor = spdc_test_inside(pc, event_w);
    //with this we avoid creating a new point over the existing one
    if(!bevent.button == 3 && (pc->spiro || pc->bspline) && pc->npoints > 0 && pc->p[0] == pc->p[3]){
        return FALSE;
    } 
    //BSpline end
    gint ret = FALSE;
    if (bevent.button == 1 && !event_context->space_panning
        // make sure this is not the last click for a waiting LPE (otherwise we want to finish the path)
        && (pc->expecting_clicks_for_LPE != 1)) {

        if (Inkscape::have_viable_layer(desktop, dc->message_context) == false) {
            return TRUE;
        }

        if (!pc->grab ) {
            // Grab mouse, so release will not pass unnoticed
            pc->grab = SP_CANVAS_ITEM(desktop->acetate);
            sp_canvas_item_grab(pc->grab, ( GDK_KEY_PRESS_MASK | GDK_BUTTON_PRESS_MASK   |
                                            GDK_BUTTON_RELEASE_MASK |
                                            GDK_POINTER_MOTION_MASK  ),
                                NULL, bevent.time);
        }

        pen_drag_origin_w = event_w;
        pen_within_tolerance = true;

        switch (pc->mode) {
            case SPPenContext::MODE_CLICK:
                // In click mode we add point on release
                switch (pc->state) {
                    case SPPenContext::POINT:
                    case SPPenContext::CONTROL:
                    case SPPenContext::CLOSE:
                        break;
                    case SPPenContext::STOP:
                        // This is allowed, if we just canceled curve
                        pc->state = SPPenContext::POINT;
                        break;
                    default:
                        break;
                }
                break;
            case SPPenContext::MODE_DRAG:
                switch (pc->state) {
                    case SPPenContext::STOP:
                        // This is allowed, if we just canceled curve
<<<<<<< HEAD
                    case SP_PEN_CONTEXT_POINT:
                        if (pc->npoints == 0 ) {
=======
                    case SPPenContext::POINT:
                        if (pc->npoints == 0) {
>>>>>>> 044c350e

                            Geom::Point p;
                            if ((bevent.state & GDK_CONTROL_MASK) && (pc->polylines_only || pc->polylines_paraxial)) {
                                p = event_dt;
                                if (!(bevent.state & GDK_SHIFT_MASK)) {
                                    SnapManager &m = desktop->namedview->snap_manager;
                                    m.setup(desktop);
                                    m.freeSnapReturnByRef(p, Inkscape::SNAPSOURCE_NODE_HANDLE);
                                    m.unSetup();
                                }
                              spdc_create_single_dot(event_context, p, "/tools/freehand/pen", bevent.state);
                              ret = TRUE;
                              break;
                            }

                            // TODO: Perhaps it would be nicer to rearrange the following case
                            // distinction so that the case of a waiting LPE is treated separately

                            // Set start anchor
                            pc->sa = anchor;
                            //BSpline
                            //Continuamos una curva existente
                            if(anchor){
                                bspline_spiro_start_anchor(pc,(bevent.state & GDK_SHIFT_MASK));
                            }
                            //BSpline End
                            if (anchor && !sp_pen_context_has_waiting_LPE(pc)) {
                                // Adjust point to anchor if needed; if we have a waiting LPE, we need
                                // a fresh path to be created so don't continue an existing one
                                p = anchor->dp;
                                desktop->messageStack()->flash(Inkscape::NORMAL_MESSAGE, _("Continuing selected path"));
                            } else {
                                // This is the first click of a new curve; deselect item so that
                                // this curve is not combined with it (unless it is drawn from its
                                // anchor, which is handled by the sibling branch above)
                                Inkscape::Selection * const selection = sp_desktop_selection(desktop);
                                if (!(bevent.state & GDK_SHIFT_MASK) || sp_pen_context_has_waiting_LPE(pc)) {
                                    // if we have a waiting LPE, we need a fresh path to be created
                                    // so don't append to an existing one
                                    selection->clear();
                                    desktop->messageStack()->flash(Inkscape::NORMAL_MESSAGE, _("Creating new path"));
                                } else if (selection->singleItem() && SP_IS_PATH(selection->singleItem())) {
                                    desktop->messageStack()->flash(Inkscape::NORMAL_MESSAGE, _("Appending to selected path"));
                                }

                                // Create green anchor
                                p = event_dt;
                                spdc_endpoint_snap(pc, p, bevent.state);
                                pc->green_anchor = sp_draw_anchor_new(pc, pc->green_curve, TRUE, p);
                            }
                            spdc_pen_set_initial_point(pc, p);
                        } else {

                            // Set end anchor
                            pc->ea = anchor;
                            Geom::Point p;
                            if (anchor) {
                                p = anchor->dp;
                                // we hit an anchor, will finish the curve (either with or without closing)
                                // in release handler
                                pc->state = SPPenContext::CLOSE;

                                if (pc->green_anchor && pc->green_anchor->active) {
                                    // we clicked on the current curve start, so close it even if
                                    // we drag a handle away from it
                                    dc->green_closed = TRUE;
                                }
                                ret = TRUE;
                                break;

                            } else {
                                p = event_dt;
                                spdc_endpoint_snap(pc, p, bevent.state); // Snap node only if not hitting anchor.
                                spdc_pen_set_subsequent_point(pc, p, true);
                            }
                        }
<<<<<<< HEAD
                        //BSpline
                        //Evitamos la creación de un punto de control para que se cree el nodo en el evento de soltar
                        pc->state = (pc->spiro || pc->bspline || pc->polylines_only) ? SP_PEN_CONTEXT_POINT : SP_PEN_CONTEXT_CONTROL;
                        //BSpline End
=======

                        pc->state = pc->polylines_only ? SPPenContext::POINT : SPPenContext::CONTROL;
>>>>>>> 044c350e
                        ret = TRUE;
                        break;
                    case SPPenContext::CONTROL:
                        g_warning("Button down in CONTROL state");
                        break;
                    case SPPenContext::CLOSE:
                        g_warning("Button down in CLOSE state");
                        break;
                    default:
                        break;
                }
                break;
            default:
                break;
        }
    } else if (pc->expecting_clicks_for_LPE == 1 && pc->npoints != 0) {
        // when the last click for a waiting LPE occurs we want to finish the path
        spdc_pen_finish_segment(pc, event_dt, bevent.state);
        if (pc->green_closed) {
            // finishing at the start anchor, close curve
            spdc_pen_finish(pc, TRUE);
        } else {
            // finishing at some other anchor, finish curve but not close
            spdc_pen_finish(pc, FALSE);
        }

        ret = TRUE;
    } else if (bevent.button == 3 && pc->npoints != 0) {
        // right click - finish path
        spdc_pen_finish(pc, FALSE);
        ret = TRUE;
    }

    if (pc->expecting_clicks_for_LPE > 0) {
        --pc->expecting_clicks_for_LPE;
    }
    return ret;
}

/**
 * Handle motion_notify event.
 */
static gint pen_handle_motion_notify(SPPenContext *const pc, GdkEventMotion const &mevent)
{
    gint ret = FALSE;

    SPEventContext *event_context = SP_EVENT_CONTEXT(pc);
    SPDesktop * const dt = SP_EVENT_CONTEXT_DESKTOP(event_context);

    if (event_context->space_panning || mevent.state & GDK_BUTTON2_MASK || mevent.state & GDK_BUTTON3_MASK) {
        // allow scrolling
        return FALSE;
    }

    if (pc->events_disabled) {
        // skip motion events if pen events are disabled
        return FALSE;
    }

    Geom::Point const event_w(mevent.x,
                              mevent.y);
    //BSpline
    //we take out the function the const "tolerance" because we need it later
    Inkscape::Preferences *prefs = Inkscape::Preferences::get();
    gint const tolerance = prefs->getIntLimited("/options/dragtolerance/value", 0, 0, 100);
    //"spiro_color" lo ejecutamos siempre sea o no spiro
    if (pen_within_tolerance) {
        if ( Geom::LInfty( event_w - pen_drag_origin_w ) < tolerance) {
            return FALSE;   // Do not drag if we're within tolerance from origin.
        }
    }
    //BSpline END
    // Once the user has moved farther than tolerance from the original location
    // (indicating they intend to move the object, not click), then always process the
    // motion notify coordinates as given (no snapping back to origin)
    pen_within_tolerance = false;

    // Find desktop coordinates
    Geom::Point p = dt->w2d(event_w);
    // Test, whether we hit any anchor
    SPDrawAnchor *anchor = spdc_test_inside(pc, event_w);
    switch (pc->mode) {
        case SPPenContext::MODE_CLICK:
            switch (pc->state) {
                case SPPenContext::POINT:
                    if ( pc->npoints != 0 ) {
                        // Only set point, if we are already appending
                        spdc_endpoint_snap(pc, p, mevent.state);
                        spdc_pen_set_subsequent_point(pc, p, true);
                        ret = TRUE;
                    } else if (!sp_event_context_knot_mouseover(pc)) {
                        SnapManager &m = dt->namedview->snap_manager;
                        m.setup(dt);
                        m.preSnap(Inkscape::SnapCandidatePoint(p, Inkscape::SNAPSOURCE_NODE_HANDLE));
                        m.unSetup();
                    }
                    break;
                case SPPenContext::CONTROL:
                case SPPenContext::CLOSE:
                    // Placing controls is last operation in CLOSE state
                    spdc_endpoint_snap(pc, p, mevent.state);
                    spdc_pen_set_ctrl(pc, p, mevent.state);
                    ret = TRUE;
                    break;
                case SPPenContext::STOP:
                    // This is perfectly valid
                    break;
                default:
                    break;
            }
            break;
        case SPPenContext::MODE_DRAG:
            switch (pc->state) {
                case SPPenContext::POINT:
                    if ( pc->npoints > 0 ) {
                        // Only set point, if we are already appending

                        if (!anchor) {   // Snap node only if not hitting anchor
                            spdc_endpoint_snap(pc, p, mevent.state);
                            spdc_pen_set_subsequent_point(pc, p, true, mevent.state);
                        } else {
                            spdc_pen_set_subsequent_point(pc, anchor->dp, false, mevent.state);
                        }

                        if (anchor && !pc->anchor_statusbar) {
<<<<<<< HEAD
                            if(!pc->spiro && !pc->bspline){
                                pc->_message_context->set(Inkscape::NORMAL_MESSAGE, _("<b>Click</b> or <b>click and drag</b> to close and finish the path."));
                            }else{
                                pc->_message_context->set(Inkscape::NORMAL_MESSAGE, _("<b>Click</b> or <b>click and drag</b> to close and finish the path. Shift to cusp node"));      
                            }
=======
                            pc->message_context->set(Inkscape::NORMAL_MESSAGE, _("<b>Click</b> or <b>click and drag</b> to close and finish the path."));
>>>>>>> 044c350e
                            pc->anchor_statusbar = true;
                        } else if (!anchor && pc->anchor_statusbar) {
                            pc->message_context->clear();
                            pc->anchor_statusbar = false;
                        }

                        ret = TRUE;
                    } else {
                        if (anchor && !pc->anchor_statusbar) {
<<<<<<< HEAD
                            if(!pc->spiro && !pc->bspline){
                                pc->_message_context->set(Inkscape::NORMAL_MESSAGE, _("<b>Click</b> or <b>click and drag</b> to continue the path from this point."));
                            }else{
                                pc->_message_context->set(Inkscape::NORMAL_MESSAGE, _("<b>Click</b> or <b>click and drag</b> to continue the path from this point. Shift to cusp node"));      
                            }
=======
                            pc->message_context->set(Inkscape::NORMAL_MESSAGE, _("<b>Click</b> or <b>click and drag</b> to continue the path from this point."));
>>>>>>> 044c350e
                            pc->anchor_statusbar = true;
                        } else if (!anchor && pc->anchor_statusbar) {
                            pc->message_context->clear();
                            pc->anchor_statusbar = false;
                        }
                        if (!sp_event_context_knot_mouseover(pc)) {
                            SnapManager &m = dt->namedview->snap_manager;
                            m.setup(dt);
                            m.preSnap(Inkscape::SnapCandidatePoint(p, Inkscape::SNAPSOURCE_NODE_HANDLE));
                            m.unSetup();
                        }
                    }
                    break;
                case SPPenContext::CONTROL:
                case SPPenContext::CLOSE:
                    // Placing controls is last operation in CLOSE state
                    // snap the handle
                    spdc_endpoint_snap_handle(pc, p, mevent.state);
                    if (!pc->polylines_only) {
                        spdc_pen_set_ctrl(pc, p, mevent.state);
                    } else {
                        spdc_pen_set_ctrl(pc, pc->p[1], mevent.state);
                    }

                    gobble_motion_events(GDK_BUTTON1_MASK);
                    ret = TRUE;
                    break;
                case SPPenContext::STOP:
                    // This is perfectly valid
                    break;
                default:
                    if (!sp_event_context_knot_mouseover(pc)) {
                        SnapManager &m = dt->namedview->snap_manager;
                        m.setup(dt);
                        m.preSnap(Inkscape::SnapCandidatePoint(p, Inkscape::SNAPSOURCE_NODE_HANDLE));
                        m.unSetup();
                    }
                    break;
            }
            break;
        default:
            break;
    }
    //BSpline
    //Lanzamos la función "bspline_spiro_motion" al moverse el ratón o cuando se para.
    if ( Geom::LInfty( event_w - pen_drag_origin_w ) > tolerance || mevent.time == 0) {
        bspline_spiro_color(pc);
        bspline_spiro_motion(pc,(mevent.state & GDK_SHIFT_MASK));
        pen_drag_origin_w = event_w;
    }
    //BSpline End
    return ret;
}

/**
 * Handle mouse button release event.
 */
static gint pen_handle_button_release(SPPenContext *const pc, GdkEventButton const &revent)
{
    if (pc->events_disabled) {
        // skip event processing if events are disabled
        return FALSE;
    }
    
    gint ret = FALSE;
    SPEventContext *event_context = SP_EVENT_CONTEXT(pc);
    if ( revent.button == 1  && !event_context->space_panning ) {
        SPDrawContext *dc = SP_DRAW_CONTEXT (pc);

        Geom::Point const event_w(revent.x,
                                revent.y);
        // Find desktop coordinates
        Geom::Point p = pc->desktop->w2d(event_w);

        // Test whether we hit any anchor.
        SPDrawAnchor *anchor = spdc_test_inside(pc, event_w);
        //BSpline
        //with this we avoid creating a new point over the existing one
        if(pc->spiro || pc->bspline){
            //Si intentamos crear un nodo en el mismo sitio que el origen, paramos.
            if(pc->npoints > 0 && pc->p[0] == pc->p[3]){
                return FALSE;
            }
        }
        //BSpline End
        switch (pc->mode) {
            case SPPenContext::MODE_CLICK:
                switch (pc->state) {
                    case SPPenContext::POINT:
                        if ( pc->npoints == 0 ) {
                            // Start new thread only with button release
                            if (anchor) {
                                p = anchor->dp;
                            }
                            pc->sa = anchor;
                            //BSpline
                            //continuamos una curva existente
                            if (anchor) {
                                if(pc->bspline || pc->spiro){
                                    bspline_spiro_start_anchor(pc,(revent.state & GDK_SHIFT_MASK));
                                }
                            }
                            //BSpline End
                            spdc_pen_set_initial_point(pc, p);
                        } else {
                            // Set end anchor here
                            pc->ea = anchor;
                            if (anchor) {
                                p = anchor->dp;
                            }
                        }
                        pc->state = SPPenContext::CONTROL;
                        ret = TRUE;
                        break;
                    case SPPenContext::CONTROL:
                        // End current segment
                        spdc_endpoint_snap(pc, p, revent.state);
                        spdc_pen_finish_segment(pc, p, revent.state);
                        pc->state = SPPenContext::POINT;
                        ret = TRUE;
                        break;
                    case SPPenContext::CLOSE:
                        // End current segment
                        if (!anchor) {   // Snap node only if not hitting anchor
                            spdc_endpoint_snap(pc, p, revent.state);
                        }
                        spdc_pen_finish_segment(pc, p, revent.state);
                        //BSpline
                        //Ocultamos la guia del penultimo nodo al cerrar la curva
                        if(pc->spiro){
                            sp_canvas_item_hide(pc->c1);
                        }
                        //BSpline End
                        spdc_pen_finish(pc, TRUE);
                        pc->state = SPPenContext::POINT;
                        ret = TRUE;
                        break;
                    case SPPenContext::STOP:
                        // This is allowed, if we just canceled curve
                        pc->state = SPPenContext::POINT;
                        ret = TRUE;
                        break;
                    default:
                        break;
                }
                break;
            case SPPenContext::MODE_DRAG:
                switch (pc->state) {
                    case SPPenContext::POINT:
                    case SPPenContext::CONTROL:
                        spdc_endpoint_snap(pc, p, revent.state);
                        spdc_pen_finish_segment(pc, p, revent.state);
                        break;
<<<<<<< HEAD
                    case SP_PEN_CONTEXT_CLOSE:
                        // End current segment
                        if (!anchor) {   // Snap node only if not hitting anchor
                            spdc_endpoint_snap(pc, p, revent.state);
                        }
=======
                    case SPPenContext::CLOSE:
                        spdc_endpoint_snap(pc, p, revent.state);
>>>>>>> 044c350e
                        spdc_pen_finish_segment(pc, p, revent.state);
                        //BSpline
                        //Ocultamos la guia del penultimo nodo al cerrar la curva
                        if(pc->spiro){
                            sp_canvas_item_hide(pc->c1);
                        }
                        //BSpline End
                        if (pc->green_closed) {
                            // finishing at the start anchor, close curve
                            spdc_pen_finish(pc, TRUE);
                        } else {
                            // finishing at some other anchor, finish curve but not close
                            spdc_pen_finish(pc, FALSE);
                        }
                        break;
                    case SPPenContext::STOP:
                        // This is allowed, if we just cancelled curve
                        break;
                    default:    
                        break;
                }
                pc->state = SPPenContext::POINT;
                ret = TRUE;
                break;
            default:
                break;
        }
        if (pc->grab) {
            // Release grab now
            sp_canvas_item_ungrab(pc->grab, revent.time);
            pc->grab = NULL;
        }

        ret = TRUE;

        dc->green_closed = FALSE;
    }

    // TODO: can we be sure that the path was created correctly?
    // TODO: should we offer an option to collect the clicks in a list?
    if (pc->expecting_clicks_for_LPE == 0 && sp_pen_context_has_waiting_LPE(pc)) {
        sp_pen_context_set_polyline_mode(pc);

        SPEventContext *ec = SP_EVENT_CONTEXT(pc);
        Inkscape::Selection *selection = sp_desktop_selection (ec->desktop);

        if (pc->waiting_LPE) {
            // we have an already created LPE waiting for a path
            pc->waiting_LPE->acceptParamPath(SP_PATH(selection->singleItem()));
            selection->add(SP_OBJECT(pc->waiting_item));
            pc->waiting_LPE = NULL;
        } else {
            // the case that we need to create a new LPE and apply it to the just-drawn path is
            // handled in spdc_check_for_and_apply_waiting_LPE() in draw-context.cpp
        }
    }
    return ret;
}

static gint pen_handle_2button_press(SPPenContext *const pc, GdkEventButton const &bevent)
{
    gint ret = FALSE;
    // only end on LMB double click. Otherwise horizontal scrolling causes ending of the path
    if (pc->npoints != 0 && bevent.button == 1) {
        spdc_pen_finish(pc, FALSE);
        ret = TRUE;
    }
    return ret;
}

static void pen_redraw_all (SPPenContext *const pc)
{
    // green
    if (pc->green_bpaths) {
        // remove old piecewise green canvasitems
        while (pc->green_bpaths) {
            sp_canvas_item_destroy(SP_CANVAS_ITEM(pc->green_bpaths->data));
            pc->green_bpaths = g_slist_remove(pc->green_bpaths, pc->green_bpaths->data);
        }
        // one canvas bpath for all of green_curve
        SPCanvasItem *cshape = sp_canvas_bpath_new(sp_desktop_sketch(pc->desktop), pc->green_curve);
        sp_canvas_bpath_set_stroke(SP_CANVAS_BPATH(cshape), pc->green_color, 1.0, SP_STROKE_LINEJOIN_MITER, SP_STROKE_LINECAP_BUTT);
        sp_canvas_bpath_set_fill(SP_CANVAS_BPATH(cshape), 0, SP_WIND_RULE_NONZERO);
        pc->green_bpaths = g_slist_prepend(pc->green_bpaths, cshape);
    }
    if (pc->green_anchor)
        SP_CTRL(pc->green_anchor->ctrl)->moveto(pc->green_anchor->dp);
    pc->red_curve->reset();
    pc->red_curve->moveto(pc->p[0]);
    pc->red_curve->curveto(pc->p[1], pc->p[2], pc->p[3]);
    sp_canvas_bpath_set_bpath(SP_CANVAS_BPATH(pc->red_bpath), pc->red_curve);

    // handles
    //BSpline
    //Ocultamos los tiradores en modo BSpline y spiro
    if (pc->p[0] != pc->p[1] && !pc->spiro && !pc->bspline) {
    //BSpline End
        SP_CTRL(pc->c1)->moveto(pc->p[1]);
        pc->cl1->setCoords(pc->p[0], pc->p[1]);
        sp_canvas_item_show(pc->c1);
        sp_canvas_item_show(pc->cl1);
    } else {
        sp_canvas_item_hide(pc->c1);
        sp_canvas_item_hide(pc->cl1);
    }

    Geom::Curve const * last_seg = pc->green_curve->last_segment();
    if (last_seg) {
        Geom::CubicBezier const * cubic = dynamic_cast<Geom::CubicBezier const *>( last_seg );
        //BSpline
        //Ocultamos los tiradores en modo BSpline y spiro
        if ( cubic &&
             (*cubic)[2] != pc->p[0] && !pc->spiro && !pc->bspline )
        {
        //BSpline End
            Geom::Point p2 = (*cubic)[2];
            SP_CTRL(pc->c0)->moveto(p2);
            pc->cl0->setCoords(p2, pc->p[0]);
            sp_canvas_item_show(pc->c0);
            sp_canvas_item_show(pc->cl0);
        } else {
            sp_canvas_item_hide(pc->c0);
            sp_canvas_item_hide(pc->cl0);
        }
    }
    //BSpline
    //Simplemente redibujamos la spiro teniendo en cuenta si el nodo es cusp o symm.
    //como es un redibujo simplemente no llamamos a la función global
    //sino al final de esta

    //BSpline
    //Lanzamos solamente el redibujado
     bspline_spiro_build(pc);
    //BSpline End
}

static void pen_lastpoint_move (SPPenContext *const pc, gdouble x, gdouble y)
{
    if (pc->npoints != 5)
        return;

    // green
    if (!pc->green_curve->is_empty()) {
        pc->green_curve->last_point_additive_move( Geom::Point(x,y) );
    } else {
        // start anchor too
        if (pc->green_anchor) {
            pc->green_anchor->dp += Geom::Point(x, y);
        }
    }

    // red
    pc->p[0] += Geom::Point(x, y);
    pc->p[1] += Geom::Point(x, y);
    pen_redraw_all(pc);
}

static void pen_lastpoint_move_screen (SPPenContext *const pc, gdouble x, gdouble y)
{
    pen_lastpoint_move (pc, x / pc->desktop->current_zoom(), y / pc->desktop->current_zoom());
}

static void pen_lastpoint_tocurve (SPPenContext *const pc)
{
    //BSpline
    //Evitamos que si la "red_curve" tiene solo dos puntos -recta- no se pare aqui.
    if (pc->npoints != 5 && !pc->spiro && !pc->bspline)
        return;
    //BSpline
    Geom::CubicBezier const * cubic;
    pc->p[1] = pc->red_curve->last_segment()->initialPoint() + (1./3)* (Geom::Point)(pc->red_curve->last_segment()->finalPoint() - pc->red_curve->last_segment()->initialPoint());
    //Modificamos el último segmento de la curva verde para que forme el tipo de nodo que deseamos
    if(pc->spiro||pc->bspline){
        if(!pc->green_curve->is_empty()){
            Geom::Point A(0,0);
            Geom::Point B(0,0);
            Geom::Point C(0,0);
            Geom::Point D(0,0);
            SPCurve * previous = new SPCurve();
            cubic = dynamic_cast<Geom::CubicBezier const *>( pc->green_curve->last_segment() );
            //We obtain the last segment 4 points in the previous curve 
            if ( cubic ){
                A = (*cubic)[0];
                B = (*cubic)[1];
                if(pc->spiro){
                    C = pc->p[0] + (Geom::Point)(pc->p[0] - pc->p[1]);
                }else
                    C = pc->green_curve->last_segment()->finalPoint() + (1./3)* (Geom::Point)(pc->green_curve->last_segment()->initialPoint() - pc->green_curve->last_segment()->finalPoint());
                D = (*cubic)[3];
            }else{
                A = pc->green_curve->last_segment()->initialPoint();
                B = pc->green_curve->last_segment()->initialPoint();
                if(pc->spiro)
                    C = pc->p[0] + (Geom::Point)(pc->p[0] - pc->p[1]);
                else
                    C = pc->green_curve->last_segment()->finalPoint() + (1./3)* (Geom::Point)(pc->green_curve->last_segment()->initialPoint() - pc->green_curve->last_segment()->finalPoint());
                D = pc->green_curve->last_segment()->finalPoint();
            }
            previous->moveto(A);
            previous->curveto(B, C, D);
            if( pc->green_curve->get_segment_count() == 1){
                pc->green_curve = previous;
            }else{
                //we eliminate the last segment
                pc->green_curve->backspace();
                //and we add it again with the recreation
                pc->green_curve->append_continuous(previous, 0.0625);
            }
        }
        //Si el último nodo es una union con otra curva
        if(pc->green_curve->is_empty() && pc->sa && !pc->sa->curve->is_empty()){
            bspline_spiro_start_anchor(pc, false); 
        }
    }

    //Spiro Live
    pen_redraw_all(pc);
}

static void pen_lastpoint_toline (SPPenContext *const pc)
{
    //BSpline
    //Evitamos que si la "red_curve" tiene solo dos puntos -recta- no se pare aqui.
    if (pc->npoints != 5 && !pc->bspline)
        return;

    //Modificamos el último segmento de la curva verde para que forme el tipo de nodo que deseamos
    if(pc->spiro || pc->bspline){
        if(!pc->green_curve->is_empty()){
            Geom::Point A(0,0);
            Geom::Point B(0,0);
            Geom::Point C(0,0);
            Geom::Point D(0,0);
            SPCurve * previous = new SPCurve();
            Geom::CubicBezier const * cubic = dynamic_cast<Geom::CubicBezier const *>( pc->green_curve->last_segment() );
            if ( cubic ) {
                A = pc->green_curve->last_segment()->initialPoint();
                B = (*cubic)[1];
                C = pc->green_curve->last_segment()->finalPoint();
                D = C;
            } else {
                //We obtain the last segment 4 points in the previous curve 
                A = pc->green_curve->last_segment()->initialPoint();
                B = A;
                C = pc->green_curve->last_segment()->finalPoint();
                D = C;
            }
            previous->moveto(A);
            previous->curveto(B, C, D);
            if( pc->green_curve->get_segment_count() == 1){
                pc->green_curve = previous;
            }else{
                //we eliminate the last segment
                pc->green_curve->backspace();
                //and we add it again with the recreation
                pc->green_curve->append_continuous(previous, 0.0625);
            }
        }
        //Si el último nodo es una union con otra curva
        if(pc->green_curve->is_empty() && pc->sa && !pc->sa->curve->is_empty()){
            bspline_spiro_start_anchor(pc, true);
        }
    }
    
    pc->p[1] = pc->p[0];
    pen_redraw_all(pc);
}


static gint pen_handle_key_press(SPPenContext *const pc, GdkEvent *event)
{

    gint ret = FALSE;
    Inkscape::Preferences *prefs = Inkscape::Preferences::get();
    gdouble const nudge = prefs->getDoubleLimited("/options/nudgedistance/value", 2, 0, 1000, "px"); // in px

    switch (get_group0_keyval (&event->key)) {

        case GDK_KEY_Left: // move last point left
        case GDK_KEY_KP_Left:
            if (!MOD__CTRL(event)) { // not ctrl
                if (MOD__ALT(event)) { // alt
                    if (MOD__SHIFT(event)) pen_lastpoint_move_screen(pc, -10, 0); // shift
                    else pen_lastpoint_move_screen(pc, -1, 0); // no shift
                }
                else { // no alt
                    if (MOD__SHIFT(event)) pen_lastpoint_move(pc, -10*nudge, 0); // shift
                    else pen_lastpoint_move(pc, -nudge, 0); // no shift
                }
                ret = TRUE;
            }
            break;
        case GDK_KEY_Up: // move last point up
        case GDK_KEY_KP_Up:
            if (!MOD__CTRL(event)) { // not ctrl
                if (MOD__ALT(event)) { // alt
                    if (MOD__SHIFT(event)) pen_lastpoint_move_screen(pc, 0, 10); // shift
                    else pen_lastpoint_move_screen(pc, 0, 1); // no shift
                }
                else { // no alt
                    if (MOD__SHIFT(event)) pen_lastpoint_move(pc, 0, 10*nudge); // shift
                    else pen_lastpoint_move(pc, 0, nudge); // no shift
                }
                ret = TRUE;
            }
            break;
        case GDK_KEY_Right: // move last point right
        case GDK_KEY_KP_Right:
            if (!MOD__CTRL(event)) { // not ctrl
                if (MOD__ALT(event)) { // alt
                    if (MOD__SHIFT(event)) pen_lastpoint_move_screen(pc, 10, 0); // shift
                    else pen_lastpoint_move_screen(pc, 1, 0); // no shift
                }
                else { // no alt
                    if (MOD__SHIFT(event)) pen_lastpoint_move(pc, 10*nudge, 0); // shift
                    else pen_lastpoint_move(pc, nudge, 0); // no shift
                }
                ret = TRUE;
            }
            break;
        case GDK_KEY_Down: // move last point down
        case GDK_KEY_KP_Down:
            if (!MOD__CTRL(event)) { // not ctrl
                if (MOD__ALT(event)) { // alt
                    if (MOD__SHIFT(event)) pen_lastpoint_move_screen(pc, 0, -10); // shift
                    else pen_lastpoint_move_screen(pc, 0, -1); // no shift
                }
                else { // no alt
                    if (MOD__SHIFT(event)) pen_lastpoint_move(pc, 0, -10*nudge); // shift
                    else pen_lastpoint_move(pc, 0, -nudge); // no shift
                }
                ret = TRUE;
            }
            break;

/*TODO: this is not yet enabled?? looks like some traces of the Geometry tool
        case GDK_KEY_P:
        case GDK_KEY_p:
            if (MOD__SHIFT_ONLY(event)) {
                sp_pen_context_wait_for_LPE_mouse_clicks(pc, Inkscape::LivePathEffect::PARALLEL, 2);
                ret = TRUE;
            }
            break;

        case GDK_KEY_C:
        case GDK_KEY_c:
            if (MOD__SHIFT_ONLY(event)) {
                sp_pen_context_wait_for_LPE_mouse_clicks(pc, Inkscape::LivePathEffect::CIRCLE_3PTS, 3);
                ret = TRUE;
            }
            break;

        case GDK_KEY_B:
        case GDK_KEY_b:
            if (MOD__SHIFT_ONLY(event)) {
                sp_pen_context_wait_for_LPE_mouse_clicks(pc, Inkscape::LivePathEffect::PERP_BISECTOR, 2);
                ret = TRUE;
            }
            break;

        case GDK_KEY_A:
        case GDK_KEY_a:
            if (MOD__SHIFT_ONLY(event)) {
                sp_pen_context_wait_for_LPE_mouse_clicks(pc, Inkscape::LivePathEffect::ANGLE_BISECTOR, 3);
                ret = TRUE;
            }
            break;
*/

        case GDK_KEY_U:
        case GDK_KEY_u:
            if (MOD__SHIFT_ONLY(event)) {
                pen_lastpoint_tocurve(pc);
                ret = TRUE;
            }
            break;
        case GDK_KEY_L:
        case GDK_KEY_l:
            if (MOD__SHIFT_ONLY(event)) {
                pen_lastpoint_toline(pc);
                ret = TRUE;
            }
            break;

        case GDK_KEY_Return:
        case GDK_KEY_KP_Enter:
            if (pc->npoints != 0) {
                spdc_pen_finish(pc, FALSE);
                ret = TRUE;
            }
            break;
        case GDK_KEY_Escape:
            if (pc->npoints != 0) {
                // if drawing, cancel, otherwise pass it up for deselecting
                pen_cancel (pc);
                ret = TRUE;
            }
            break;
        case GDK_KEY_z:
        case GDK_KEY_Z:
            if (MOD__CTRL_ONLY(event) && pc->npoints != 0) {
                // if drawing, cancel, otherwise pass it up for undo
                pen_cancel (pc);
                ret = TRUE;
            }
            break;
        case GDK_KEY_g:
        case GDK_KEY_G:
            if (MOD__SHIFT_ONLY(event)) {
                sp_selection_to_guides(SP_EVENT_CONTEXT(pc)->desktop);
                ret = true;
            }
            break;
        case GDK_KEY_BackSpace:
        case GDK_KEY_Delete:
        case GDK_KEY_KP_Delete:
            if ( pc->green_curve->is_empty() || (pc->green_curve->last_segment() == NULL) ) {
                if (!pc->red_curve->is_empty()) {
                    pen_cancel (pc);
                    ret = TRUE;
                } else {
                    // do nothing; this event should be handled upstream
                }
            } else {
                // Reset red curve
                Geom::CubicBezier const * cubic = NULL;
                pc->red_curve->reset();
                // Destroy topmost green bpath
                if (pc->green_bpaths) {
                    if (pc->green_bpaths->data)
                        sp_canvas_item_destroy(SP_CANVAS_ITEM(pc->green_bpaths->data));
                    pc->green_bpaths = g_slist_remove(pc->green_bpaths, pc->green_bpaths->data);
                }
                // Get last segment
                if ( pc->green_curve->is_empty() ) {
                    g_warning("pen_handle_key_press, case GDK_KP_Delete: Green curve is empty");
                    break;
                }
                // The code below assumes that pc->green_curve has only ONE path !
                Geom::Curve const * crv = pc->green_curve->last_segment();
                pc->p[0] = crv->initialPoint();
                cubic = dynamic_cast<Geom::CubicBezier const *>(crv);
                if ( cubic ) {
                    pc->p[1] = (*cubic)[1];
                } else {
                    pc->p[1] = pc->p[0];
                }
                //Asignamos el valor a un tercio de distancia del último segmento.
                if(pc->bspline){
                    pc->p[1] = pc->p[0] + (1./3)*(pc->p[3] - pc->p[0]);
                }

                Geom::Point const pt((pc->npoints < 4
                                     ? (Geom::Point)(crv->finalPoint())
                                     : pc->p[3]));
                
                pc->npoints = 2;
                //BSpline
                //Eliminamos el último segmento de la curva verde
                if( pc->green_curve->get_segment_count() == 1){
                    pc->npoints = 5;
                    if (pc->green_bpaths) {
                        if (pc->green_bpaths->data)
                            sp_canvas_item_destroy(SP_CANVAS_ITEM(pc->green_bpaths->data));
                        pc->green_bpaths = g_slist_remove(pc->green_bpaths, pc->green_bpaths->data);
                    }
                    pc->green_curve->reset();
                }else{
                    pc->green_curve->backspace();
                }
                //Asignamos el valor de pc->p[1] a el opuesto de el ultimo segmento de la línea verde
                if(pc->spiro){
                    cubic = dynamic_cast<Geom::CubicBezier const *>(pc->green_curve->last_segment());
                    if ( cubic ) {
                        pc->p[1] = (*cubic)[3] + (Geom::Point)((*cubic)[3] - (*cubic)[2]);
                        SP_CTRL(pc->c1)->moveto(pc->p[0]);
                    } else {
                        pc->p[1] = pc->p[0];
                    }
                }
                //BSpline End
                sp_canvas_item_hide(pc->cl0);
                sp_canvas_item_hide(pc->cl1);
                pc->state = SPPenContext::POINT;
                spdc_pen_set_subsequent_point(pc, pt, true);
                pen_last_paraxial_dir = !pen_last_paraxial_dir;
                //BSpline
                //Redibujamos
                bspline_spiro_build(pc);
                //BSpline End
                ret = TRUE;
            }
            break;
        default:
            break;
    }
    return ret;
}

static void spdc_reset_colors(SPPenContext *pc)
{
    // Red
    pc->red_curve->reset();
    
    sp_canvas_bpath_set_bpath(SP_CANVAS_BPATH(pc->red_bpath), NULL);
    // Blue
    pc->blue_curve->reset();
    sp_canvas_bpath_set_bpath(SP_CANVAS_BPATH(pc->blue_bpath), NULL);

    // Green
    while (pc->green_bpaths) {
        sp_canvas_item_destroy(SP_CANVAS_ITEM(pc->green_bpaths->data));
        pc->green_bpaths = g_slist_remove(pc->green_bpaths, pc->green_bpaths->data);
    }
    pc->green_curve->reset();
    if (pc->green_anchor) {
        pc->green_anchor = sp_draw_anchor_destroy(pc->green_anchor);
    }
    pc->sa = NULL;
    pc->ea = NULL;
    pc->npoints = 0;
    pc->red_curve_is_valid = false;
}


static void spdc_pen_set_initial_point(SPPenContext *const pc, Geom::Point const p)
{
    g_assert( pc->npoints == 0 );

    pc->p[0] = p;
    pc->p[1] = p;
    pc->npoints = 2;
    sp_canvas_bpath_set_bpath(SP_CANVAS_BPATH(pc->red_bpath), NULL);

    pc->desktop->canvas->forceFullRedrawAfterInterruptions(5);
}

/**
 * Show the status message for the current line/curve segment.
 * This type of message always shows angle/distance as the last
 * two parameters ("angle %3.2f&#176;, distance %s").
 */
static void spdc_pen_set_angle_distance_status_message(SPPenContext *const pc, Geom::Point const p, int pc_point_to_compare, gchar const *message)
{
    g_assert(pc != NULL);
    g_assert((pc_point_to_compare == 0) || (pc_point_to_compare == 3)); // exclude control handles
    g_assert(message != NULL);

    SPDesktop *desktop = SP_EVENT_CONTEXT(pc)->desktop;
    Geom::Point rel = p - pc->p[pc_point_to_compare];
    Inkscape::Util::Quantity q = Inkscape::Util::Quantity(Geom::L2(rel), "px");
    GString *dist = g_string_new(q.string(*desktop->namedview->doc_units).c_str());
    double angle = atan2(rel[Geom::Y], rel[Geom::X]) * 180 / M_PI;
    Inkscape::Preferences *prefs = Inkscape::Preferences::get();
    if (prefs->getBool("/options/compassangledisplay/value", 0) != 0) {
        angle = 90 - angle;
        if (angle < 0) {
            angle += 360;
        }
    }

    pc->message_context->setF(Inkscape::IMMEDIATE_MESSAGE, message, angle, dist->str);
    g_string_free(dist, FALSE);
}

//Esta función cambia los colores rojo,verde y azul haciendolos transparentes o no en función de si se usa spiro
static void bspline_spiro_color(SPPenContext *const pc)
{
    bool remake_green_bpaths = false;
    if(pc->spiro){
        //If the colour is not defined as trasparent, por example when changing
        //from drawing to spiro mode or when selecting the pen tool
        if(pc->green_color != 0x00ff000){
            //We change the green and red colours to transparent, so this lines are not necessary
            //to the drawing with spiro
            pc->red_color = 0xff00000;
            pc->green_color = 0x00ff000;
            remake_green_bpaths = true;
        }
    }else{
        //If we come from working with the spiro curve and change the mode the "green_curve" colour is transparent
        if(pc->green_color != 0x00ff007f){
            //since we are not im spiro mode, we assign the original colours
            //to the red and the green curve, removing their transparency 
            pc->red_color = 0xff00007f;
            pc->green_color = 0x00ff007f;
            remake_green_bpaths = true;
        }
        //we hide the spiro/bspline rests
        if(!pc->bspline){
            sp_canvas_item_hide(pc->blue_bpath);
        }
    }
    //We erase all the "green_bpaths" to recreate them after with the colour
    //transparency recently modified
    if (pc->green_bpaths && remake_green_bpaths) {
        // remove old piecewise green canvasitems
        while (pc->green_bpaths) {
            sp_canvas_item_destroy(SP_CANVAS_ITEM(pc->green_bpaths->data));
            pc->green_bpaths = g_slist_remove(pc->green_bpaths, pc->green_bpaths->data);
        }
        // one canvas bpath for all of green_curve
        SPCanvasItem *cshape = sp_canvas_bpath_new(sp_desktop_sketch(pc->desktop), pc->green_curve);
        sp_canvas_bpath_set_stroke(SP_CANVAS_BPATH(cshape), pc->green_color, 1.0, SP_STROKE_LINEJOIN_MITER, SP_STROKE_LINECAP_BUTT);
        sp_canvas_bpath_set_fill(SP_CANVAS_BPATH(cshape), 0, SP_WIND_RULE_NONZERO);
        pc->green_bpaths = g_slist_prepend(pc->green_bpaths, cshape);
    }
    sp_canvas_bpath_set_stroke(SP_CANVAS_BPATH(pc->red_bpath), pc->red_color, 1.0, SP_STROKE_LINEJOIN_MITER, SP_STROKE_LINECAP_BUTT);
}


static void bspline_spiro(SPPenContext *const pc, bool shift)
{
    if(!pc->spiro && !pc->bspline)
        return;

    if(!pc->anchor_statusbar)
        shift?bspline_spiro_off(pc):bspline_spiro_on(pc);

    bspline_spiro_build(pc);
}

static void bspline_spiro_on(SPPenContext *const pc)
{
    if(!pc->red_curve->is_empty()){
        using Geom::X;
        using Geom::Y;
        pc->npoints = 5;
        pc->p[0] = pc->red_curve->first_segment()->initialPoint();
        pc->p[3] = pc->red_curve->first_segment()->finalPoint();
        pc->p[2] = pc->p[3] + (1./3)*(pc->p[0] - pc->p[3]);
        pc->p[2] = Geom::Point(pc->p[2][X] + 0.0001,pc->p[2][Y] + 0.0001);
    }
}

static void bspline_spiro_off(SPPenContext *const pc)
{
    if(!pc->red_curve->is_empty()){
        pc->npoints = 5;
        pc->p[0] = pc->red_curve->first_segment()->initialPoint();
        pc->p[3] = pc->red_curve->first_segment()->finalPoint();
        pc->p[2] = pc->p[3];
    }
}

static void bspline_spiro_start_anchor(SPPenContext *const pc, bool shift)
{
    if(!pc->spiro && !pc->bspline)
        return;

    if(pc->sa->curve->is_empty())
        return;

    if(shift)
        bspline_spiro_start_anchor_off(pc);
    else
        bspline_spiro_start_anchor_on(pc);
}

static void bspline_spiro_start_anchor_on(SPPenContext *const pc)
{
    using Geom::X;
    using Geom::Y;
    SPCurve *tmpCurve = new SPCurve();
    tmpCurve = pc->sa->curve->copy();
    if(pc->sa->start)
        tmpCurve = tmpCurve->create_reverse();
    Geom::CubicBezier const * cubic = dynamic_cast<Geom::CubicBezier const*>(&*tmpCurve->last_segment());
    SPCurve *lastSeg = new SPCurve();
    Geom::Point A = tmpCurve->last_segment()->initialPoint();
    Geom::Point D = tmpCurve->last_segment()->finalPoint();
    Geom::Point C = D + (1./3)*(A - D);
    C = Geom::Point(C[X] + 0.0001,C[Y] + 0.0001);
    if(cubic){
        lastSeg->moveto(A);
        lastSeg->curveto((*cubic)[1],C,D);
    }else{
        lastSeg->moveto(A);
        lastSeg->curveto(A,C,D);
    }
    if( tmpCurve->get_segment_count() == 1){
        tmpCurve = lastSeg;
    }else{
        //we eliminate the last segment
        tmpCurve->backspace();
        //and we add it again with the recreation
        tmpCurve->append_continuous(lastSeg, 0.0625);
    }
    if (pc->sa->start) {
        tmpCurve = tmpCurve->create_reverse();
    }
    pc->sa->curve->reset();
    pc->sa->curve = tmpCurve;
}

static void bspline_spiro_start_anchor_off(SPPenContext *const pc)
{
    SPCurve *tmpCurve = new SPCurve();
    tmpCurve = pc->sa->curve->copy();
    if(pc->sa->start)
        tmpCurve = tmpCurve->create_reverse();
    Geom::CubicBezier const * cubic = dynamic_cast<Geom::CubicBezier const*>(&*tmpCurve->last_segment());
    if(cubic){
        SPCurve *lastSeg = new SPCurve();
        lastSeg->moveto((*cubic)[0]);
        lastSeg->curveto((*cubic)[1],(*cubic)[3],(*cubic)[3]);
        if( tmpCurve->get_segment_count() == 1){
            tmpCurve = lastSeg;
        }else{
            //we eliminate the last segment
            tmpCurve->backspace();
            //and we add it again with the recreation
            tmpCurve->append_continuous(lastSeg, 0.0625);
        }
        if (pc->sa->start) {
            tmpCurve = tmpCurve->create_reverse();
        }
        pc->sa->curve->reset();
        pc->sa->curve = tmpCurve;
    }

}

static void bspline_spiro_motion(SPPenContext *const pc, bool shift){
    if(!pc->spiro && !pc->bspline)
        return;

    using Geom::X;
    using Geom::Y;
    SPCurve *tmpCurve = new SPCurve();
    pc->p[2] = pc->p[3];
    if(pc->green_curve->is_empty() && !pc->sa){
        pc->p[1] = pc->p[0] + (1./3)*(pc->p[3] - pc->p[0]);
    }else if(!pc->green_curve->is_empty()){
        tmpCurve = pc->green_curve->copy();
    }else{
        tmpCurve = pc->sa->curve->copy();
        if(pc->sa->start)
            tmpCurve = tmpCurve->create_reverse();

    }
    if(!tmpCurve->is_empty() && !pc->red_curve->is_empty()){
        Geom::CubicBezier const * cubic = dynamic_cast<Geom::CubicBezier const*>(&*tmpCurve->last_segment());
        if(cubic){
            if(pc->bspline){
                SPCurve * WPower = new SPCurve();
                Geom::D2< Geom::SBasis > SBasisWPower;
                WPower->moveto(tmpCurve->last_segment()->finalPoint());
                WPower->lineto(tmpCurve->last_segment()->initialPoint());
                float WP = Geom::nearest_point((*cubic)[2],*WPower->first_segment());
                WPower->reset();
                WPower->moveto(pc->red_curve->last_segment()->initialPoint());
                WPower->lineto(pc->red_curve->last_segment()->finalPoint());
                SBasisWPower = WPower->first_segment()->toSBasis();
                WPower->reset();
                pc->p[1] = SBasisWPower.valueAt(WP);
                if(!Geom::are_near(pc->p[1],pc->p[0]))
                    pc->p[1] = Geom::Point(pc->p[1][X] + 0.0001,pc->p[1][Y] + 0.0001);
            }else{
                pc->p[1] =  (*cubic)[3] + (Geom::Point)((*cubic)[3] - (*cubic)[2] );
            }
        }else{
            pc->p[1] = pc->p[0];
        }
    }

    if(pc->anchor_statusbar && !pc->red_curve->is_empty()){
        if(shift)
            bspline_spiro_end_anchor_off(pc);
        else
            bspline_spiro_end_anchor_on(pc);
    }

    bspline_spiro_build(pc);
}

static void bspline_spiro_end_anchor_on(SPPenContext *const pc)
{

    using Geom::X;
    using Geom::Y;
    pc->p[2] = pc->p[3] + (1./3)*(pc->p[0] - pc->p[3]);
    pc->p[2] = Geom::Point(pc->p[2][X] + 0.0001,pc->p[2][Y] + 0.0001);
    SPCurve *tmpCurve = new SPCurve();
    SPCurve *lastSeg = new SPCurve();
    Geom::Point C(0,0);
    if(!pc->sa || pc->sa->curve->is_empty()){
        tmpCurve = pc->green_curve->create_reverse();
        Geom::CubicBezier const * cubic = dynamic_cast<Geom::CubicBezier const*>(&*tmpCurve->last_segment());
        if(pc->bspline){
            C = tmpCurve->last_segment()->finalPoint() + (1./3)*(tmpCurve->last_segment()->initialPoint() - tmpCurve->last_segment()->finalPoint());
            C = Geom::Point(C[X] + 0.0001,C[Y] + 0.0001);
        }else{
            C =  pc->p[3] + (Geom::Point)(pc->p[3] - pc->p[2] );
        }
        if(cubic){
            lastSeg->moveto((*cubic)[0]);
            lastSeg->curveto((*cubic)[1],C,(*cubic)[3]);
        }else{
            lastSeg->moveto(tmpCurve->last_segment()->initialPoint());
            lastSeg->curveto(tmpCurve->last_segment()->initialPoint(),C,tmpCurve->last_segment()->finalPoint());
        }
        if( tmpCurve->get_segment_count() == 1){
            tmpCurve = lastSeg;
        }else{
            //we eliminate the last segment
            tmpCurve->backspace();
            //and we add it again with the recreation
            tmpCurve->append_continuous(lastSeg, 0.0625);
        }
        tmpCurve = tmpCurve->create_reverse();
        pc->green_curve->reset();
        pc->green_curve = tmpCurve;
    }else{
        tmpCurve = pc->sa->curve->copy();
        if(!pc->sa->start)
            tmpCurve = tmpCurve->create_reverse();
        Geom::CubicBezier const * cubic = dynamic_cast<Geom::CubicBezier const*>(&*tmpCurve->last_segment());
        if(pc->bspline){
            C = tmpCurve->last_segment()->finalPoint() + (1./3)*(tmpCurve->last_segment()->initialPoint() - tmpCurve->last_segment()->finalPoint());
            C = Geom::Point(C[X] + 0.0001,C[Y] + 0.0001);
        }else{
            C =  pc->p[3] + (Geom::Point)(pc->p[3] - pc->p[2] );
        }
        if(cubic){
            lastSeg->moveto((*cubic)[0]);
            lastSeg->curveto((*cubic)[1],C,(*cubic)[3]);
        }else{
            lastSeg->moveto(tmpCurve->last_segment()->initialPoint());
            lastSeg->curveto(tmpCurve->last_segment()->initialPoint(),C,tmpCurve->last_segment()->finalPoint());
        }
        if( tmpCurve->get_segment_count() == 1){
            tmpCurve = lastSeg;
        }else{
            //we eliminate the last segment
            tmpCurve->backspace();
            //and we add it again with the recreation
            tmpCurve->append_continuous(lastSeg, 0.0625);
        }
        if (!pc->sa->start) {
            tmpCurve = tmpCurve->create_reverse();
        }
        pc->sa->curve->reset();
        pc->sa->curve = tmpCurve;
    }
}

static void bspline_spiro_end_anchor_off(SPPenContext *const pc)
{

    pc->p[2] = pc->p[3];
    SPCurve *tmpCurve = new SPCurve();
    SPCurve *lastSeg = new SPCurve();
    if(!pc->sa || pc->sa->curve->is_empty()){
        tmpCurve = pc->green_curve->create_reverse();
        Geom::CubicBezier const * cubic = dynamic_cast<Geom::CubicBezier const*>(&*tmpCurve->last_segment());
        if(cubic){
            lastSeg->moveto((*cubic)[0]);
            lastSeg->curveto((*cubic)[1],(*cubic)[3],(*cubic)[3]);
            if( tmpCurve->get_segment_count() == 1){
                tmpCurve = lastSeg;
            }else{
                //we eliminate the last segment
                tmpCurve->backspace();
                //and we add it again with the recreation
                tmpCurve->append_continuous(lastSeg, 0.0625);
            }
            tmpCurve = tmpCurve->create_reverse();
            pc->green_curve->reset();
            pc->green_curve = tmpCurve;
        }
    }else{
        tmpCurve = pc->sa->curve->copy();
        if(!pc->sa->start)
            tmpCurve = tmpCurve->create_reverse();
        Geom::CubicBezier const * cubic = dynamic_cast<Geom::CubicBezier const*>(&*tmpCurve->last_segment());
        if(cubic){
            lastSeg->moveto((*cubic)[0]);
            lastSeg->curveto((*cubic)[1],(*cubic)[3],(*cubic)[3]);
            if( tmpCurve->get_segment_count() == 1){
                tmpCurve = lastSeg;
            }else{
                //we eliminate the last segment
                tmpCurve->backspace();
                //and we add it again with the recreation
                tmpCurve->append_continuous(lastSeg, 0.0625);
            }
            if (!pc->sa->start) {
                tmpCurve = tmpCurve->create_reverse();
            }
            pc->sa->curve->reset();
            pc->sa->curve = tmpCurve;
        }
    }
}


//preparates the curves for its trasformation into BSline curves.
static void bspline_spiro_build(SPPenContext *const pc)
{
    if(!pc->spiro && !pc->bspline)
        return;

    //We create the base curve
    SPCurve *curve = new SPCurve();
    //If we continuate the existing curve we add it at the start
    if(pc->sa && !pc->sa->curve->is_empty()){
        curve = pc->sa->curve->copy();
        if (pc->sa->start) {
            curve = curve->create_reverse();
        }
    }

    if (!pc->green_curve->is_empty())
        curve->append_continuous(pc->green_curve, 0.0625);

    //and the red one
    if (!pc->red_curve->is_empty()){
        pc->red_curve->reset();
        pc->red_curve->moveto(pc->p[0]);
        pc->red_curve->curveto(pc->p[1],pc->p[2],pc->p[3]);
        sp_canvas_bpath_set_bpath(SP_CANVAS_BPATH(pc->red_bpath), pc->red_curve);
        curve->append_continuous(pc->red_curve, 0.0625);
    }

    if(!curve->is_empty()){
        //cerramos la curva si estan cerca los puntos finales de la curva spiro
        if(Geom::are_near(curve->first_path()->initialPoint(), curve->last_path()->finalPoint())){
            curve->closepath_current();
        }
        //TODO: CALL TO CLONED FUNCTION SPIRO::doEffect IN lpe-spiro.cpp
        //For example
        //using namespace Inkscape::LivePathEffect;
        //LivePathEffectObject *lpeobj = static_cast<LivePathEffectObject*> (curve);
        //Effect *spr = static_cast<Effect*> ( new LPEbspline(lpeobj) );
        //spr->doEffect(curve);
        if(pc->bspline){
            bspline_doEffect(curve);
        }else{
            spiro_doEffect(curve);
        }

        sp_canvas_bpath_set_bpath(SP_CANVAS_BPATH(pc->blue_bpath), curve);   
        sp_canvas_bpath_set_stroke(SP_CANVAS_BPATH(pc->blue_bpath), pc->blue_color, 1.0, SP_STROKE_LINEJOIN_MITER, SP_STROKE_LINECAP_BUTT);
        sp_canvas_item_show(pc->blue_bpath);
        curve->unref();
        pc->blue_curve->reset();
        //We hide the holders that doesn't contribute anything
        if(pc->spiro){
            sp_canvas_item_show(pc->c1);
            SP_CTRL(pc->c1)->moveto(pc->p[0]);
        }else
            sp_canvas_item_hide(pc->c1);
        sp_canvas_item_hide(pc->cl1);
        sp_canvas_item_hide(pc->c0);
        sp_canvas_item_hide(pc->cl0);
    }else{
        //if the curve is empty
        sp_canvas_item_hide(pc->blue_bpath);

    }
}

static void bspline_doEffect(SPCurve * curve)
{
    if(curve->get_segment_count() < 2)
        return;
    // Make copy of old path as it is changed during processing
    Geom::PathVector const original_pathv = curve->get_pathvector();
    curve->reset();

    //Recorremos todos los paths a los que queremos aplicar el efecto, hasta el penúltimo
    for(Geom::PathVector::const_iterator path_it = original_pathv.begin(); path_it != original_pathv.end(); ++path_it) {
        //Si está vacío... 
        if (path_it->empty())
            continue;
        //Itreadores
        
        Geom::Path::const_iterator curve_it1 = path_it->begin();      // incoming curve
        Geom::Path::const_iterator curve_it2 = ++(path_it->begin());         // outgoing curve
        Geom::Path::const_iterator curve_endit = path_it->end_default(); // this determines when the loop has to stop
        //Creamos las lineas rectas que unen todos los puntos del trazado y donde se calcularán
        //los puntos clave para los manejadores. 
        //Esto hace que la curva BSpline no pierda su condición aunque se trasladen
        //dichos manejadores
        SPCurve *nCurve = new SPCurve();
        Geom::Point previousNode(0,0);
        Geom::Point node(0,0);
        Geom::Point pointAt1(0,0);
        Geom::Point pointAt2(0,0);
        Geom::Point nextPointAt1(0,0);
        Geom::Point nextPointAt2(0,0);
        Geom::Point nextPointAt3(0,0);
        Geom::D2< Geom::SBasis > SBasisIn;
        Geom::D2< Geom::SBasis > SBasisOut;
        Geom::D2< Geom::SBasis > SBasisHelper;
        Geom::CubicBezier const *cubic = NULL;
        if (path_it->closed()) {
            // if the path is closed, maybe we have to stop a bit earlier because the closing line segment has zerolength.
            const Geom::Curve &closingline = path_it->back_closed(); // the closing line segment is always of type Geom::LineSegment.
            if (are_near(closingline.initialPoint(), closingline.finalPoint())) {
                // closingline.isDegenerate() did not work, because it only checks for *exact* zero length, which goes wrong for relative coordinates and rounding errors...
                // the closing line segment has zero-length. So stop before that one!
                curve_endit = path_it->end_open();
            }
        }
        //Si la curva está cerrada calculamos el punto donde
        //deveria estar el nodo BSpline de cierre/inicio de la curva
        //en posible caso de que se cierre con una linea recta creando un nodo BSPline

        //Recorremos todos los segmentos menos el último
        while ( curve_it2 != curve_endit )
        {
            //previousPointAt3 = pointAt3;
            //Calculamos los puntos que dividirían en tres segmentos iguales el path recto de entrada y de salida
            SPCurve * in = new SPCurve();
            in->moveto(curve_it1->initialPoint());
            in->lineto(curve_it1->finalPoint());
            cubic = dynamic_cast<Geom::CubicBezier const*>(&*curve_it1);
            if(cubic){
                SBasisIn = in->first_segment()->toSBasis();
                pointAt1 = SBasisIn.valueAt(Geom::nearest_point((*cubic)[1],*in->first_segment()));
                pointAt2 = SBasisIn.valueAt(Geom::nearest_point((*cubic)[2],*in->first_segment()));
            }else{
                pointAt1 = in->first_segment()->initialPoint();
                pointAt2 = in->first_segment()->finalPoint();
            }
            in->reset();
            delete in;
            //Y hacemos lo propio con el path de salida
            //nextPointAt0 = curveOut.valueAt(0);
            SPCurve * out = new SPCurve();
            out->moveto(curve_it2->initialPoint());
            out->lineto(curve_it2->finalPoint());
            cubic = dynamic_cast<Geom::CubicBezier const*>(&*curve_it2);
            if(cubic){
                SBasisOut = out->first_segment()->toSBasis();
                nextPointAt1 = SBasisOut.valueAt(Geom::nearest_point((*cubic)[1],*out->first_segment()));
                nextPointAt2 = SBasisOut.valueAt(Geom::nearest_point((*cubic)[2],*out->first_segment()));;
                nextPointAt3 = (*cubic)[3];
            }else{
                nextPointAt1 = out->first_segment()->initialPoint();
                nextPointAt2 = out->first_segment()->finalPoint();
                nextPointAt3 = out->first_segment()->finalPoint();
            }
            out->reset();
            delete out;
            //La curva BSpline se forma calculando el centro del segmanto de unión
            //de el punto situado en las 2/3 partes de el segmento de entrada
            //con el punto situado en la posición 1/3 del segmento de salida
            //Estos dos puntos ademas estan posicionados en el lugas correspondiente de
            //los manejadores de la curva
            SPCurve *lineHelper = new SPCurve();
            lineHelper->moveto(pointAt2);
            lineHelper->lineto(nextPointAt1);
            SBasisHelper  = lineHelper->first_segment()->toSBasis();
            lineHelper->reset();
            delete lineHelper;
            //almacenamos el punto del anterior bucle -o el de cierre- que nos hara de principio de curva
            previousNode = node;
            //Y este hará de final de curva
            node = SBasisHelper.valueAt(0.5);
            SPCurve *curveHelper = new SPCurve();
            curveHelper->moveto(previousNode);
            curveHelper->curveto(pointAt1, pointAt2, node);
            //añadimos la curva generada a la curva pricipal
            nCurve->append_continuous(curveHelper, 0.0625);
            curveHelper->reset();
            delete curveHelper;
            //aumentamos los valores para el siguiente paso en el bucle
            ++curve_it1;
            ++curve_it2;
        }
        //Aberiguamos la ultima parte de la curva correspondiente al último segmento
        SPCurve *curveHelper = new SPCurve();
        curveHelper->moveto(node);
        //Si está cerrada la curva, la cerramos sobre  el valor guardado previamente
        //Si no finalizamos en el punto final
        Geom::Point startNode(0,0);
        if (path_it->closed()) {
            SPCurve * start = new SPCurve();
            start->moveto(path_it->begin()->initialPoint());
            start->lineto(path_it->begin()->finalPoint());
            Geom::D2< Geom::SBasis > SBasisStart = start->first_segment()->toSBasis();
            SPCurve *lineHelper = new SPCurve();
            cubic = dynamic_cast<Geom::CubicBezier const*>(&*path_it->begin());
            if(cubic){
                lineHelper->moveto(SBasisStart.valueAt(Geom::nearest_point((*cubic)[1],*start->first_segment())));
            }else{
                lineHelper->moveto(start->first_segment()->initialPoint());
            }
            start->reset();
            delete start;

            SPCurve * end = new SPCurve();
            end->moveto(curve_it1->initialPoint());
            end->lineto(curve_it1->finalPoint());
            Geom::D2< Geom::SBasis > SBasisEnd = end->first_segment()->toSBasis();
            //Geom::BezierCurve const *bezier = dynamic_cast<Geom::BezierCurve const*>(&*curve_endit);
            cubic = dynamic_cast<Geom::CubicBezier const*>(&*curve_it1);
            if(cubic){
                lineHelper->lineto(SBasisEnd.valueAt(Geom::nearest_point((*cubic)[2],*end->first_segment())));
            }else{
                lineHelper->lineto(end->first_segment()->finalPoint());
            }
            end->reset();
            delete end;
            SBasisHelper = lineHelper->first_segment()->toSBasis();
            lineHelper->reset();
            delete lineHelper;
            //Guardamos el principio de la curva
            startNode = SBasisHelper.valueAt(0.5);
            curveHelper->curveto(nextPointAt1, nextPointAt2, startNode);
            nCurve->append_continuous(curveHelper, 0.0625);
            nCurve->move_endpoints(startNode,startNode);
        }else{
            SPCurve * start = new SPCurve();
            start->moveto(path_it->begin()->initialPoint());
            start->lineto(path_it->begin()->finalPoint());
            startNode = start->first_segment()->initialPoint();
            start->reset();
            delete start;
            curveHelper->curveto(nextPointAt1, nextPointAt2, nextPointAt3);
            nCurve->append_continuous(curveHelper, 0.0625);
            nCurve->move_endpoints(startNode,nextPointAt3);
        }
        curveHelper->reset();
        delete curveHelper;
        //y cerramos la curva
        if (path_it->closed()) {
            nCurve->closepath_current();
        }
        curve->append(nCurve,false);
        nCurve->reset();
        delete nCurve;
    }
}

//Spiro function cloned from lpe-spiro.cpp
static void spiro_doEffect(SPCurve * curve)
{
    using Geom::X;
    using Geom::Y;

    // Make copy of old path as it is changed during processing
    Geom::PathVector const original_pathv = curve->get_pathvector();
    guint len = curve->get_segment_count() + 2;

    curve->reset();
    Spiro::spiro_cp *path = g_new (Spiro::spiro_cp, len);
    int ip = 0;

    for(Geom::PathVector::const_iterator path_it = original_pathv.begin(); path_it != original_pathv.end(); ++path_it) {
        if (path_it->empty())
            continue;

        // start of path
        {
            Geom::Point p = path_it->front().pointAt(0);
            path[ip].x = p[X];
            path[ip].y = p[Y];
            path[ip].ty = '{' ;  // for closed paths, this is overwritten
            ip++;
        }

        // midpoints
        Geom::Path::const_iterator curve_it1 = path_it->begin();      // incoming curve
        Geom::Path::const_iterator curve_it2 = ++(path_it->begin());         // outgoing curve

        Geom::Path::const_iterator curve_endit = path_it->end_default(); // this determines when the loop has to stop
        if (path_it->closed()) {
            // if the path is closed, maybe we have to stop a bit earlier because the closing line segment has zerolength.
            const Geom::Curve &closingline = path_it->back_closed(); // the closing line segment is always of type Geom::LineSegment.
            if (are_near(closingline.initialPoint(), closingline.finalPoint())) {
                // closingline.isDegenerate() did not work, because it only checks for *exact* zero length, which goes wrong for relative coordinates and rounding errors...
                // the closing line segment has zero-length. So stop before that one!
                curve_endit = path_it->end_open();
            }
        }

        while ( curve_it2 != curve_endit )
        {
            /* This deals with the node between curve_it1 and curve_it2.
             * Loop to end_default (so without last segment), loop ends when curve_it2 hits the end
             * and then curve_it1 points to end or closing segment */
            Geom::Point p = curve_it1->finalPoint();
            path[ip].x = p[X];
            path[ip].y = p[Y];

            // Determine type of spiro node this is, determined by the tangents (angles) of the curves
            // TODO: see if this can be simplified by using /helpers/geom-nodetype.cpp:get_nodetype
            bool this_is_line = is_straight_curve(*curve_it1);
            bool next_is_line = is_straight_curve(*curve_it2);

            Geom::NodeType nodetype = Geom::get_nodetype(*curve_it1, *curve_it2);

            if ( nodetype == Geom::NODE_SMOOTH || nodetype == Geom::NODE_SYMM )
            {
                if (this_is_line && !next_is_line) {
                    path[ip].ty = ']';
                } else if (next_is_line && !this_is_line) {
                    path[ip].ty = '[';
                } else {
                    path[ip].ty = 'c';
                }
            } else {
                path[ip].ty = 'v';
            }

            ++curve_it1;
            ++curve_it2;
            ip++;
        }

        // add last point to the spiropath
        Geom::Point p = curve_it1->finalPoint();
        path[ip].x = p[X];
        path[ip].y = p[Y];
        if (path_it->closed()) {
            // curve_it1 points to the (visually) closing segment. determine the match between first and this last segment (the closing node)
            Geom::NodeType nodetype = Geom::get_nodetype(*curve_it1, path_it->front());
            switch (nodetype) {
                case Geom::NODE_NONE: // can't happen! but if it does, it means the path isn't closed :-)
                    path[ip].ty = '}';
                    ip++;
                    break;
                case Geom::NODE_CUSP:
                    path[0].ty = path[ip].ty = 'v';
                    break;
                case Geom::NODE_SMOOTH:
                case Geom::NODE_SYMM:
                    path[0].ty = path[ip].ty = 'c';
                    break;
            }
        } else {
            // set type to path closer
            path[ip].ty = '}';
            ip++;
        }

        // run subpath through spiro
        int sp_len = ip;
        Spiro::spiro_run(path, sp_len, *curve);
        ip = 0;
    }

    g_free (path);
}

//BSpline end

static void spdc_pen_set_subsequent_point(SPPenContext *const pc, Geom::Point const p, bool statusbar, guint status)
{
    g_assert( pc->npoints != 0 );
    // todo: Check callers to see whether 2 <= npoints is guaranteed.

    pc->p[2] = p;
    pc->p[3] = p;
    pc->p[4] = p;
    pc->npoints = 5;
    pc->red_curve->reset();
    bool is_curve;
    pc->red_curve->moveto(pc->p[0]);
    if (pc->polylines_paraxial && !statusbar) {
        // we are drawing horizontal/vertical lines and hit an anchor;
        Geom::Point const origin = pc->p[0];
        // if the previous point and the anchor are not aligned either horizontally or vertically...
        if ((abs(p[Geom::X] - origin[Geom::X]) > 1e-9) && (abs(p[Geom::Y] - origin[Geom::Y]) > 1e-9)) {
            // ...then we should draw an L-shaped path, consisting of two paraxial segments
            Geom::Point intermed = p;
            pen_set_to_nearest_horiz_vert(pc, intermed, status, false);
            pc->red_curve->lineto(intermed);
        }
        pc->red_curve->lineto(p);
        is_curve = false;
    } else {
        // one of the 'regular' modes
        //SpiroLive
        if (pc->p[1] != pc->p[0] || pc->spiro) {
        //SpiroLive End
            pc->red_curve->curveto(pc->p[1], p, p);
            is_curve = true;
        } else {
            pc->red_curve->lineto(p);
            is_curve = false;
        }
    }

    sp_canvas_bpath_set_bpath(SP_CANVAS_BPATH(pc->red_bpath), pc->red_curve);

    if (statusbar) {
        gchar *message = is_curve ?
            _("<b>Curve segment</b>: angle %3.2f&#176;, distance %s; with <b>Ctrl</b> to snap angle, <b>Enter</b> to finish the path" ):
            _("<b>Line segment</b>: angle %3.2f&#176;, distance %s; with <b>Ctrl</b> to snap angle, <b>Enter</b> to finish the path");
        //BSpline
        if(pc->spiro || pc->bspline){
            message = is_curve ?
            _("<b>Curve segment</b>: angle %3.2f&#176;, distance %s; with <b>Shift</b> to cusp node, <b>Enter</b> to finish the path" ):
            _("<b>Line segment</b>: angle %3.2f&#176;, distance %s; with <b>Shift</b> to cusp node, <b>Enter</b> to finish the path");        
        }
        //BSpline End
        spdc_pen_set_angle_distance_status_message(pc, p, 0, message);
    }
}

static void spdc_pen_set_ctrl(SPPenContext *const pc, Geom::Point const p, guint const state)
{
    sp_canvas_item_show(pc->c1);
    sp_canvas_item_show(pc->cl1);

    if ( pc->npoints == 2 ) {
        pc->p[1] = p;
        sp_canvas_item_hide(pc->c0);
        sp_canvas_item_hide(pc->cl0);
        SP_CTRL(pc->c1)->moveto(pc->p[1]);
        pc->cl1->setCoords(pc->p[0], pc->p[1]);
        spdc_pen_set_angle_distance_status_message(pc, p, 0, _("<b>Curve handle</b>: angle %3.2f&#176;, length %s; with <b>Ctrl</b> to snap angle"));
    } else if ( pc->npoints == 5 ) {
        pc->p[4] = p;
        sp_canvas_item_show(pc->c0);
        sp_canvas_item_show(pc->cl0);
        bool is_symm = false;
        if ( ( ( pc->mode == SPPenContext::MODE_CLICK ) && ( state & GDK_CONTROL_MASK ) ) ||
             ( ( pc->mode == SPPenContext::MODE_DRAG ) &&  !( state & GDK_SHIFT_MASK  ) ) ) {
            Geom::Point delta = p - pc->p[3];
            pc->p[2] = pc->p[3] - delta;
            is_symm = true;
            pc->red_curve->reset();
            pc->red_curve->moveto(pc->p[0]);
            pc->red_curve->curveto(pc->p[1], pc->p[2], pc->p[3]);
            sp_canvas_bpath_set_bpath(SP_CANVAS_BPATH(pc->red_bpath), pc->red_curve);
        }
        SP_CTRL(pc->c0)->moveto(pc->p[2]);
        pc->cl0 ->setCoords(pc->p[3], pc->p[2]);
        SP_CTRL(pc->c1)->moveto(pc->p[4]);
        pc->cl1->setCoords(pc->p[3], pc->p[4]);
        gchar *message = is_symm ?
            _("<b>Curve handle, symmetric</b>: angle %3.2f&#176;, length %s; with <b>Ctrl</b> to snap angle, with <b>Shift</b> to move this handle only") :
            _("<b>Curve handle</b>: angle %3.2f&#176;, length %s; with <b>Ctrl</b> to snap angle, with <b>Shift</b> to move this handle only");
        spdc_pen_set_angle_distance_status_message(pc, p, 3, message);
    } else {
        g_warning("Something bad happened - npoints is %d", pc->npoints);
    }
}

static void spdc_pen_finish_segment(SPPenContext *const pc, Geom::Point const p, guint const state)
{
    if (pc->polylines_paraxial) {
        pen_last_paraxial_dir = pen_next_paraxial_direction(pc, p, pc->p[0], state);
    }

    ++pc->num_clicks;

    if (!pc->red_curve->is_empty()) {
        bspline_spiro(pc,(state & GDK_SHIFT_MASK));
        pc->green_curve->append_continuous(pc->red_curve, 0.0625);
        SPCurve *curve = pc->red_curve->copy();
        /// \todo fixme:
        SPCanvasItem *cshape = sp_canvas_bpath_new(sp_desktop_sketch(pc->desktop), curve);
        curve->unref();
        sp_canvas_bpath_set_stroke(SP_CANVAS_BPATH(cshape), pc->green_color, 1.0, SP_STROKE_LINEJOIN_MITER, SP_STROKE_LINECAP_BUTT);

        pc->green_bpaths = g_slist_prepend(pc->green_bpaths, cshape);

        pc->p[0] = pc->p[3];
        pc->p[1] = pc->p[4];
        pc->npoints = 2;

        pc->red_curve->reset();
    }
}

static void spdc_pen_finish(SPPenContext *const pc, gboolean const closed)
{
    if (pc->expecting_clicks_for_LPE > 1) {
        // don't let the path be finished before we have collected the required number of mouse clicks
        return;
    }

    pc->num_clicks = 0;
    pen_disable_events(pc);

    SPDesktop *const desktop = pc->desktop;
    pc->message_context->clear();
    desktop->messageStack()->flash(Inkscape::NORMAL_MESSAGE, _("Drawing finished"));

    pc->red_curve->reset();
    spdc_concat_colors_and_flush(pc, closed);
    pc->sa = NULL;
    pc->ea = NULL;

    pc->npoints = 0;
    pc->state = SPPenContext::POINT;

    sp_canvas_item_hide(pc->c0);
    sp_canvas_item_hide(pc->c1);
    sp_canvas_item_hide(pc->cl0);
    sp_canvas_item_hide(pc->cl1);

    if (pc->green_anchor) {
        pc->green_anchor = sp_draw_anchor_destroy(pc->green_anchor);
    }


    pc->desktop->canvas->endForcedFullRedraws();

    pen_enable_events(pc);
}

static void pen_disable_events(SPPenContext *const pc) {
  pc->events_disabled++;
}

static void pen_enable_events(SPPenContext *const pc) {
  g_return_if_fail(pc->events_disabled != 0);

  pc->events_disabled--;
}

void sp_pen_context_wait_for_LPE_mouse_clicks(SPPenContext *pc, Inkscape::LivePathEffect::EffectType effect_type,
                                         unsigned int num_clicks, bool use_polylines)
{
    if (effect_type == Inkscape::LivePathEffect::INVALID_LPE)
        return;

    pc->waiting_LPE_type = effect_type;
    pc->expecting_clicks_for_LPE = num_clicks;
    pc->polylines_only = use_polylines;
    pc->polylines_paraxial = false; // TODO: think if this is correct for all cases
}

void sp_pen_context_cancel_waiting_for_LPE(SPPenContext *pc)
{
    pc->waiting_LPE_type = Inkscape::LivePathEffect::INVALID_LPE;
    pc->expecting_clicks_for_LPE = 0;
    sp_pen_context_set_polyline_mode(pc);
}

static int pen_next_paraxial_direction(const SPPenContext *const pc,
                                       Geom::Point const &pt, Geom::Point const &origin, guint state) {
    //
    // after the first mouse click we determine whether the mouse pointer is closest to a
    // horizontal or vertical segment; for all subsequent mouse clicks, we use the direction
    // orthogonal to the last one; pressing Shift toggles the direction
    //
    // num_clicks is not reliable because spdc_pen_finish_segment is sometimes called too early
    // (on first mouse release), in which case num_clicks immediately becomes 1.
    // if (pc->num_clicks == 0) {

    if (pc->green_curve->is_empty()) {
        // first mouse click
        double dist_h = fabs(pt[Geom::X] - origin[Geom::X]);
        double dist_v = fabs(pt[Geom::Y] - origin[Geom::Y]);
        int ret = (dist_h < dist_v) ? 1 : 0; // 0 = horizontal, 1 = vertical
        pen_last_paraxial_dir = (state & GDK_SHIFT_MASK) ? 1 - ret : ret;
        return pen_last_paraxial_dir;
    } else {
        // subsequent mouse click
        return (state & GDK_SHIFT_MASK) ? pen_last_paraxial_dir : 1 - pen_last_paraxial_dir;
    }
}

void pen_set_to_nearest_horiz_vert(const SPPenContext *const pc, Geom::Point &pt, guint const state, bool snap)
{
    Geom::Point const origin = pc->p[0];

    int next_dir = pen_next_paraxial_direction(pc, pt, origin, state);

    if (!snap) {
        if (next_dir == 0) {
            // line is forced to be horizontal
            pt[Geom::Y] = origin[Geom::Y];
        } else {
            // line is forced to be vertical
            pt[Geom::X] = origin[Geom::X];
        }
    } else {
        // Create a horizontal or vertical constraint line
        Inkscape::Snapper::SnapConstraint cl(origin, next_dir ? Geom::Point(0, 1) : Geom::Point(1, 0));

        // Snap along the constraint line; if we didn't snap then still the constraint will be applied
        SnapManager &m = pc->desktop->namedview->snap_manager;

        Inkscape::Selection *selection = sp_desktop_selection (pc->desktop);
        // selection->singleItem() is the item that is currently being drawn. This item will not be snapped to (to avoid self-snapping)
        // TODO: Allow snapping to the stationary parts of the item, and only ignore the last segment

        m.setup(pc->desktop, true, selection->singleItem());
        m.constrainedSnapReturnByRef(pt, Inkscape::SNAPSOURCE_NODE_HANDLE, cl);
        m.unSetup();
    }
}

/*
  Local Variables:
  mode:c++
  c-file-style:"stroustrup"
  c-file-offsets:((innamespace . 0)(inline-open . 0)(case-label . +))
  indent-tabs-mode:nil
  fill-column:99
  End:
*/
// vim: filetype=cpp:expandtab:shiftwidth=4:tabstop=8:softtabstop=4:fileencoding=utf-8:textwidth=99 :

<|MERGE_RESOLUTION|>--- conflicted
+++ resolved
@@ -459,13 +459,9 @@
                 switch (pc->state) {
                     case SPPenContext::STOP:
                         // This is allowed, if we just canceled curve
-<<<<<<< HEAD
-                    case SP_PEN_CONTEXT_POINT:
-                        if (pc->npoints == 0 ) {
-=======
+
                     case SPPenContext::POINT:
                         if (pc->npoints == 0) {
->>>>>>> 044c350e
 
                             Geom::Point p;
                             if ((bevent.state & GDK_CONTROL_MASK) && (pc->polylines_only || pc->polylines_paraxial)) {
@@ -542,15 +538,12 @@
                                 spdc_pen_set_subsequent_point(pc, p, true);
                             }
                         }
-<<<<<<< HEAD
+
                         //BSpline
                         //Evitamos la creación de un punto de control para que se cree el nodo en el evento de soltar
-                        pc->state = (pc->spiro || pc->bspline || pc->polylines_only) ? SP_PEN_CONTEXT_POINT : SP_PEN_CONTEXT_CONTROL;
+                        pc->state = (pc->spiro || pc->bspline || pc->polylines_only) ? SPPenContext::POINT : SPPenContext::CONTROL;
                         //BSpline End
-=======
-
-                        pc->state = pc->polylines_only ? SPPenContext::POINT : SPPenContext::CONTROL;
->>>>>>> 044c350e
+
                         ret = TRUE;
                         break;
                     case SPPenContext::CONTROL:
@@ -676,15 +669,11 @@
                         }
 
                         if (anchor && !pc->anchor_statusbar) {
-<<<<<<< HEAD
                             if(!pc->spiro && !pc->bspline){
-                                pc->_message_context->set(Inkscape::NORMAL_MESSAGE, _("<b>Click</b> or <b>click and drag</b> to close and finish the path."));
+                                pc->message_context->set(Inkscape::NORMAL_MESSAGE, _("<b>Click</b> or <b>click and drag</b> to close and finish the path."));
                             }else{
-                                pc->_message_context->set(Inkscape::NORMAL_MESSAGE, _("<b>Click</b> or <b>click and drag</b> to close and finish the path. Shift to cusp node"));      
+                                pc->message_context->set(Inkscape::NORMAL_MESSAGE, _("<b>Click</b> or <b>click and drag</b> to close and finish the path. Shift to cusp node"));
                             }
-=======
-                            pc->message_context->set(Inkscape::NORMAL_MESSAGE, _("<b>Click</b> or <b>click and drag</b> to close and finish the path."));
->>>>>>> 044c350e
                             pc->anchor_statusbar = true;
                         } else if (!anchor && pc->anchor_statusbar) {
                             pc->message_context->clear();
@@ -694,15 +683,11 @@
                         ret = TRUE;
                     } else {
                         if (anchor && !pc->anchor_statusbar) {
-<<<<<<< HEAD
                             if(!pc->spiro && !pc->bspline){
-                                pc->_message_context->set(Inkscape::NORMAL_MESSAGE, _("<b>Click</b> or <b>click and drag</b> to continue the path from this point."));
+                                pc->message_context->set(Inkscape::NORMAL_MESSAGE, _("<b>Click</b> or <b>click and drag</b> to continue the path from this point."));
                             }else{
-                                pc->_message_context->set(Inkscape::NORMAL_MESSAGE, _("<b>Click</b> or <b>click and drag</b> to continue the path from this point. Shift to cusp node"));      
+                                pc->message_context->set(Inkscape::NORMAL_MESSAGE, _("<b>Click</b> or <b>click and drag</b> to continue the path from this point. Shift to cusp node"));      
                             }
-=======
-                            pc->message_context->set(Inkscape::NORMAL_MESSAGE, _("<b>Click</b> or <b>click and drag</b> to continue the path from this point."));
->>>>>>> 044c350e
                             pc->anchor_statusbar = true;
                         } else if (!anchor && pc->anchor_statusbar) {
                             pc->message_context->clear();
@@ -856,16 +841,8 @@
                         spdc_endpoint_snap(pc, p, revent.state);
                         spdc_pen_finish_segment(pc, p, revent.state);
                         break;
-<<<<<<< HEAD
-                    case SP_PEN_CONTEXT_CLOSE:
-                        // End current segment
-                        if (!anchor) {   // Snap node only if not hitting anchor
-                            spdc_endpoint_snap(pc, p, revent.state);
-                        }
-=======
                     case SPPenContext::CLOSE:
                         spdc_endpoint_snap(pc, p, revent.state);
->>>>>>> 044c350e
                         spdc_pen_finish_segment(pc, p, revent.state);
                         //BSpline
                         //Ocultamos la guia del penultimo nodo al cerrar la curva
