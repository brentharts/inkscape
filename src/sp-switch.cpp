/*
 * SVG <switch> implementation
 *
 * Authors:
 *   Andrius R. <knutux@gmail.com>
 *   MenTaLguY  <mental@rydia.net>
 *   Jon A. Cruz <jon@joncruz.org>
 *   Abhishek Sharma
 *
 * Copyright (C) 2006 authors
 *
 * Released under GNU GPL, read the file 'COPYING' for more information
 */

#ifdef HAVE_CONFIG_H
# include "config.h"
#endif

#include <glibmm/i18n.h>

#include "sp-switch.h"
#include "display/drawing-group.h"
#include "conditions.h"

#include <sigc++/functors/ptr_fun.h>
#include <sigc++/adaptors/bind.h>

<<<<<<< HEAD
static void sp_switch_class_init (SPSwitchClass *klass);
static void sp_switch_init (SPSwitch *group);

static SPGroupClass * parent_class;

GType SPSwitch::getType (void)
{
	static GType switch_type = 0;
	if (!switch_type) {
		GTypeInfo switch_info = {
			sizeof (SPSwitchClass),
			NULL,	/* base_init */
			NULL,	/* base_finalize */
			(GClassInitFunc) sp_switch_class_init,
			NULL,	/* class_finalize */
			NULL,	/* class_data */
			sizeof (SPSwitch),
			16,	/* n_preallocs */
             (GInstanceInitFunc) sp_switch_init,
			NULL,	/* value_table */
		};
		switch_type = g_type_register_static (SP_TYPE_GROUP, "SPSwitch", &switch_info, (GTypeFlags)0);
	}
	return switch_type;
}
=======
G_DEFINE_TYPE(SPSwitch, sp_switch, SP_TYPE_GROUP);
>>>>>>> 50ee0508

static void
sp_switch_class_init (SPSwitchClass *) 
{
}

CSwitch::CSwitch(SPSwitch* sw) : CGroup(sw) {
	this->spswitch = sw;
}

CSwitch::~CSwitch() {
}

static void sp_switch_init (SPSwitch *sw)
{
    sw->cswitch = new CSwitch(sw);
    sw->cgroup = sw->cswitch;
    sw->clpeitem = sw->cswitch;
    sw->citem = sw->cswitch;
    sw->cobject = sw->cswitch;

    sw->_cached_item = 0;
}

SPObject *SPSwitch::_evaluateFirst() {
    SPObject *first = 0;
    for (SPObject *child = this->firstChild() ; child && !first ; child = child->getNext() ) {
        if (SP_IS_ITEM(child) && sp_item_evaluate(SP_ITEM(child))) {
	    first = child;
	}
    }
    return first;
}

GSList *SPSwitch::_childList(bool add_ref, SPObject::Action action) {
    if ( action != SPObject::ActionGeneral ) {
        return this->childList(add_ref, action);
    }

    SPObject *child = _evaluateFirst();
    if (NULL == child)
        return NULL;

    if (add_ref)
        g_object_ref (G_OBJECT (child));

    return g_slist_prepend (NULL, child);
}

gchar *CSwitch::onDescription() {
    gint len = this->spgroup->getItemCount();
    return g_strdup_printf(
            ngettext("<b>Conditional group</b> of <b>%d</b> object",
                 "<b>Conditional group</b> of <b>%d</b> objects",
                 len), len);
}

void CSwitch::onChildAdded(Inkscape::XML::Node* child, Inkscape::XML::Node* ref) {
    this->spswitch->_reevaluate(true);
}

void CSwitch::onRemoveChild(Inkscape::XML::Node *) {
	this->spswitch->_reevaluate();
}

void CSwitch::onOrderChanged (Inkscape::XML::Node *, Inkscape::XML::Node *, Inkscape::XML::Node *)
{
	this->spswitch->_reevaluate();
}

void SPSwitch::_reevaluate(bool /*add_to_drawing*/) {
    SPObject *evaluated_child = _evaluateFirst();
    if (!evaluated_child || _cached_item == evaluated_child) {
        return;
    }

    _releaseLastItem(_cached_item);

    for ( GSList *l = _childList(false, SPObject::ActionShow);
            NULL != l ; l = g_slist_remove (l, l->data))
    {
        SPObject *o = SP_OBJECT (l->data);
        if ( !SP_IS_ITEM (o) ) {
            continue;
        }

        SPItem * child = SP_ITEM(o);
        child->setEvaluated(o == evaluated_child);
    }

    _cached_item = evaluated_child;
    _release_connection = evaluated_child->connectRelease(sigc::bind(sigc::ptr_fun(&SPSwitch::_releaseItem), this));

    this->requestDisplayUpdate(SP_OBJECT_MODIFIED_FLAG | SP_OBJECT_STYLE_MODIFIED_FLAG);
}

void SPSwitch::_releaseItem(SPObject *obj, SPSwitch *selection)
{
    selection->_releaseLastItem(obj);
}

void SPSwitch::_releaseLastItem(SPObject *obj)
{
    if (NULL == this->_cached_item || this->_cached_item != obj)
        return;

    this->_release_connection.disconnect();
    this->_cached_item = NULL;
}

void SPSwitch::_showChildren (Inkscape::Drawing &drawing, Inkscape::DrawingItem *ai, unsigned int key, unsigned int flags) {
    SPObject *evaluated_child = this->_evaluateFirst();

    GSList *l = this->_childList(false, SPObject::ActionShow);
    while (l) {
        SPObject *o = SP_OBJECT (l->data);
        if (SP_IS_ITEM (o)) {
            SPItem * child = SP_ITEM(o);
            child->setEvaluated(o == evaluated_child);
            Inkscape::DrawingItem *ac = child->invoke_show (drawing, key, flags);
            if (ac) {
                ai->appendChild(ac);
            }
        }
        l = g_slist_remove (l, o);
    }
}

/*
  Local Variables:
  mode:c++
  c-file-style:"stroustrup"
  c-file-offsets:((innamespace . 0)(inline-open . 0)(case-label . +))
  indent-tabs-mode:nil
  fill-column:99
  End:
*/
// vim: filetype=cpp:expandtab:shiftwidth=4:tabstop=8:softtabstop=4:fileencoding=utf-8:textwidth=99 :<|MERGE_RESOLUTION|>--- conflicted
+++ resolved
@@ -25,35 +25,7 @@
 #include <sigc++/functors/ptr_fun.h>
 #include <sigc++/adaptors/bind.h>
 
-<<<<<<< HEAD
-static void sp_switch_class_init (SPSwitchClass *klass);
-static void sp_switch_init (SPSwitch *group);
-
-static SPGroupClass * parent_class;
-
-GType SPSwitch::getType (void)
-{
-	static GType switch_type = 0;
-	if (!switch_type) {
-		GTypeInfo switch_info = {
-			sizeof (SPSwitchClass),
-			NULL,	/* base_init */
-			NULL,	/* base_finalize */
-			(GClassInitFunc) sp_switch_class_init,
-			NULL,	/* class_finalize */
-			NULL,	/* class_data */
-			sizeof (SPSwitch),
-			16,	/* n_preallocs */
-             (GInstanceInitFunc) sp_switch_init,
-			NULL,	/* value_table */
-		};
-		switch_type = g_type_register_static (SP_TYPE_GROUP, "SPSwitch", &switch_info, (GTypeFlags)0);
-	}
-	return switch_type;
-}
-=======
 G_DEFINE_TYPE(SPSwitch, sp_switch, SP_TYPE_GROUP);
->>>>>>> 50ee0508
 
 static void
 sp_switch_class_init (SPSwitchClass *) 
@@ -70,6 +42,8 @@
 static void sp_switch_init (SPSwitch *sw)
 {
     sw->cswitch = new CSwitch(sw);
+
+    delete sw->cgroup;
     sw->cgroup = sw->cswitch;
     sw->clpeitem = sw->cswitch;
     sw->citem = sw->cswitch;
