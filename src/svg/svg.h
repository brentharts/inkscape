--- conflicted
+++ resolved
@@ -35,11 +35,9 @@
 /*
  * No buffer overflow checking is done, so better wrap them if needed
  */
-<<<<<<< HEAD
+
 std::string sp_svg_number_write_de(double val, unsigned int tprec, int min_exp );
-=======
-void sp_svg_number_write_de( std::string &buf, double val, unsigned int tprec, int min_exp );
->>>>>>> 01684919
+
 
 /* Length */
 
