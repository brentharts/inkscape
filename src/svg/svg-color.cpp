#define __SP_SVG_COLOR_C__

/**
 * \file
 * Reading \& writing of SVG/CSS colors.
 */
/*
 * Authors:
 *   Lauris Kaplinski <lauris@kaplinski.com>
 *
 * Copyright (C) 1999-2002 Lauris Kaplinski
 *
 * Released under GNU GPL, read the file 'COPYING' for more information
 */

#ifdef HAVE_CONFIG_H
# include "config.h"
#endif

#include <cstdlib>
#include <cstdio> // sprintf
#include <cstring>
#include <string>
#include <cassert>
#include <math.h>
#include <glib/gmem.h>
#include <glib.h> // g_assert
#include <glib/gmessages.h>
#include <glib/gstrfuncs.h>
#include <glib/ghash.h>
#include <glib/gutils.h>
#include <errno.h>

#include "strneq.h"
#include "preferences.h"
#include "svg-color.h"
#include "svg-icc-color.h"

#if ENABLE_LCMS
#include <lcms.h>
#include "color.h"
#include "color-profile.h"
#include "document.h"
#include "inkscape.h"
#include "profile-manager.h"
#endif // ENABLE_LCMS

using std::sprintf;

struct SPSVGColor {
    unsigned long rgb;
    char const *name;
};

/*
 * These are the colors defined in the SVG standard
 */
static SPSVGColor const sp_svg_color_named[] = {
    { 0xF0F8FF, "aliceblue" },
    { 0xFAEBD7, "antiquewhite" },
    { 0x00FFFF, "aqua" },
    { 0x7FFFD4, "aquamarine" },
    { 0xF0FFFF, "azure" },
    { 0xF5F5DC, "beige" },
    { 0xFFE4C4, "bisque" },
    { 0x000000, "black" },
    { 0xFFEBCD, "blanchedalmond" },
    { 0x0000FF, "blue" },
    { 0x8A2BE2, "blueviolet" },
    { 0xA52A2A, "brown" },
    { 0xDEB887, "burlywood" },
    { 0x5F9EA0, "cadetblue" },
    { 0x7FFF00, "chartreuse" },
    { 0xD2691E, "chocolate" },
    { 0xFF7F50, "coral" },
    { 0x6495ED, "cornflowerblue" },
    { 0xFFF8DC, "cornsilk" },
    { 0xDC143C, "crimson" },
    { 0x00FFFF, "cyan" },
    { 0x00008B, "darkblue" },
    { 0x008B8B, "darkcyan" },
    { 0xB8860B, "darkgoldenrod" },
    { 0xA9A9A9, "darkgray" },
    { 0x006400, "darkgreen" },
    { 0xA9A9A9, "darkgrey" },
    { 0xBDB76B, "darkkhaki" },
    { 0x8B008B, "darkmagenta" },
    { 0x556B2F, "darkolivegreen" },
    { 0xFF8C00, "darkorange" },
    { 0x9932CC, "darkorchid" },
    { 0x8B0000, "darkred" },
    { 0xE9967A, "darksalmon" },
    { 0x8FBC8F, "darkseagreen" },
    { 0x483D8B, "darkslateblue" },
    { 0x2F4F4F, "darkslategray" },
    { 0x2F4F4F, "darkslategrey" },
    { 0x00CED1, "darkturquoise" },
    { 0x9400D3, "darkviolet" },
    { 0xFF1493, "deeppink" },
    { 0x00BFFF, "deepskyblue" },
    { 0x696969, "dimgray" },
    { 0x696969, "dimgrey" },
    { 0x1E90FF, "dodgerblue" },
    { 0xB22222, "firebrick" },
    { 0xFFFAF0, "floralwhite" },
    { 0x228B22, "forestgreen" },
    { 0xFF00FF, "fuchsia" },
    { 0xDCDCDC, "gainsboro" },
    { 0xF8F8FF, "ghostwhite" },
    { 0xFFD700, "gold" },
    { 0xDAA520, "goldenrod" },
    { 0x808080, "gray" },
    { 0x808080, "grey" },
    { 0x008000, "green" },
    { 0xADFF2F, "greenyellow" },
    { 0xF0FFF0, "honeydew" },
    { 0xFF69B4, "hotpink" },
    { 0xCD5C5C, "indianred" },
    { 0x4B0082, "indigo" },
    { 0xFFFFF0, "ivory" },
    { 0xF0E68C, "khaki" },
    { 0xE6E6FA, "lavender" },
    { 0xFFF0F5, "lavenderblush" },
    { 0x7CFC00, "lawngreen" },
    { 0xFFFACD, "lemonchiffon" },
    { 0xADD8E6, "lightblue" },
    { 0xF08080, "lightcoral" },
    { 0xE0FFFF, "lightcyan" },
    { 0xFAFAD2, "lightgoldenrodyellow" },
    { 0xD3D3D3, "lightgray" },
    { 0x90EE90, "lightgreen" },
    { 0xD3D3D3, "lightgrey" },
    { 0xFFB6C1, "lightpink" },
    { 0xFFA07A, "lightsalmon" },
    { 0x20B2AA, "lightseagreen" },
    { 0x87CEFA, "lightskyblue" },
    { 0x778899, "lightslategray" },
    { 0x778899, "lightslategrey" },
    { 0xB0C4DE, "lightsteelblue" },
    { 0xFFFFE0, "lightyellow" },
    { 0x00FF00, "lime" },
    { 0x32CD32, "limegreen" },
    { 0xFAF0E6, "linen" },
    { 0xFF00FF, "magenta" },
    { 0x800000, "maroon" },
    { 0x66CDAA, "mediumaquamarine" },
    { 0x0000CD, "mediumblue" },
    { 0xBA55D3, "mediumorchid" },
    { 0x9370DB, "mediumpurple" },
    { 0x3CB371, "mediumseagreen" },
    { 0x7B68EE, "mediumslateblue" },
    { 0x00FA9A, "mediumspringgreen" },
    { 0x48D1CC, "mediumturquoise" },
    { 0xC71585, "mediumvioletred" },
    { 0x191970, "midnightblue" },
    { 0xF5FFFA, "mintcream" },
    { 0xFFE4E1, "mistyrose" },
    { 0xFFE4B5, "moccasin" },
    { 0xFFDEAD, "navajowhite" },
    { 0x000080, "navy" },
    { 0xFDF5E6, "oldlace" },
    { 0x808000, "olive" },
    { 0x6B8E23, "olivedrab" },
    { 0xFFA500, "orange" },
    { 0xFF4500, "orangered" },
    { 0xDA70D6, "orchid" },
    { 0xEEE8AA, "palegoldenrod" },
    { 0x98FB98, "palegreen" },
    { 0xAFEEEE, "paleturquoise" },
    { 0xDB7093, "palevioletred" },
    { 0xFFEFD5, "papayawhip" },
    { 0xFFDAB9, "peachpuff" },
    { 0xCD853F, "peru" },
    { 0xFFC0CB, "pink" },
    { 0xDDA0DD, "plum" },
    { 0xB0E0E6, "powderblue" },
    { 0x800080, "purple" },
    { 0xFF0000, "red" },
    { 0xBC8F8F, "rosybrown" },
    { 0x4169E1, "royalblue" },
    { 0x8B4513, "saddlebrown" },
    { 0xFA8072, "salmon" },
    { 0xF4A460, "sandybrown" },
    { 0x2E8B57, "seagreen" },
    { 0xFFF5EE, "seashell" },
    { 0xA0522D, "sienna" },
    { 0xC0C0C0, "silver" },
    { 0x87CEEB, "skyblue" },
    { 0x6A5ACD, "slateblue" },
    { 0x708090, "slategray" },
    { 0x708090, "slategrey" },
    { 0xFFFAFA, "snow" },
    { 0x00FF7F, "springgreen" },
    { 0x4682B4, "steelblue" },
    { 0xD2B48C, "tan" },
    { 0x008080, "teal" },
    { 0xD8BFD8, "thistle" },
    { 0xFF6347, "tomato" },
    { 0x40E0D0, "turquoise" },
    { 0xEE82EE, "violet" },
    { 0xF5DEB3, "wheat" },
    { 0xFFFFFF, "white" },
    { 0xF5F5F5, "whitesmoke" },
    { 0xFFFF00, "yellow" },
    { 0x9ACD32, "yellowgreen" }
};

static GHashTable *sp_svg_create_color_hash();

guint32
sp_svg_read_color(gchar const *str, guint32 const dfl)
{
    return sp_svg_read_color(str, NULL, dfl);
}

static guint32
internal_sp_svg_read_color(gchar const *str, gchar const **end_ptr, guint32 def)
{
    static GHashTable *colors = NULL;
    guint32 val = 0;

    if (str == NULL) return def;
    while ((*str <= ' ') && *str) str++;
    if (!*str) return def;

    if (str[0] == '#') {
        gint i;
        for (i = 1; str[i]; i++) {
            int hexval;
            if (str[i] >= '0' && str[i] <= '9')
                hexval = str[i] - '0';
            else if (str[i] >= 'A' && str[i] <= 'F')
                hexval = str[i] - 'A' + 10;
            else if (str[i] >= 'a' && str[i] <= 'f')
                hexval = str[i] - 'a' + 10;
            else
                break;
            val = (val << 4) + hexval;
        }
        /* handle #rgb case */
        if (i == 1 + 3) {
            val = ((val & 0xf00) << 8) |
                ((val & 0x0f0) << 4) |
                (val & 0x00f);
            val |= val << 4;
        } else if (i != 1 + 6) {
            /* must be either 3 or 6 digits. */
            return def;
        }
        if (end_ptr) {
            *end_ptr = str + i;
        }
    } else if (strneq(str, "rgb(", 4)) {
        bool hasp, hasd;
        gchar *s, *e;
        gdouble r, g, b;

        s = (gchar *) str + 4;
        hasp = false;
        hasd = false;

        r = g_ascii_strtod(s, &e);
        if (s == e) return def;
        s = e;
        if (*s == '%') {
            hasp = true;
            s += 1;
        } else {
            hasd = true;
        }
        while (*s && g_ascii_isspace(*s)) s += 1;
        if (*s != ',') return def;
        s += 1;
        while (*s && g_ascii_isspace(*s)) s += 1;
        g = g_ascii_strtod(s, &e);
        if (s == e) return def;
        s = e;
        if (*s == '%') {
            hasp = true;
            s += 1;
        } else {
            hasd = true;
        }
        while (*s && g_ascii_isspace(*s)) s += 1;
        if (*s != ',') return def;
        s += 1;
        while (*s && g_ascii_isspace(*s)) s += 1;
        b = g_ascii_strtod(s, &e);
        if (s == e) return def;
        s = e;
        if (*s == '%') {
            hasp = true;
            s += 1;
        } else {
            hasd = true;
        }
        while(*s && g_ascii_isspace(*s)) s += 1;
        if (*s != ')') {
            return def;
        }
        ++s;
        if (hasp && hasd) return def;
        if (hasp) {
            val = (guint) floor(CLAMP(r, 0.0, 100.0) * 2.559999) << 24;
            val |= ((guint) floor(CLAMP(g, 0.0, 100.0) * 2.559999) << 16);
            val |= ((guint) floor(CLAMP(b, 0.0, 100.0) * 2.559999) << 8);
        } else {
            val = (guint) CLAMP(r, 0, 255) << 24;
            val |= ((guint) CLAMP(g, 0, 255) << 16);
            val |= ((guint) CLAMP(b, 0, 255) << 8);
        }
        if (end_ptr) {
            *end_ptr = s;
        }
        return val;
    } else {
        gint i;
        if (!colors) {
            colors = sp_svg_create_color_hash();
        }
        gchar c[32];
        for (i = 0; i < 31; i++) {
            if (str[i] == ';' || g_ascii_isspace(str[i])) {
                c[i] = '\0';
                break;
            }
            c[i] = g_ascii_tolower(str[i]);
            if (!str[i]) break;
        }
        c[31] = '\0';

        gpointer const rgb_ptr = g_hash_table_lookup(colors, c);
        if (rgb_ptr) {
            val = *(static_cast<unsigned long *>(rgb_ptr));
        } else {
            return def;
        }
        if (end_ptr) {
            *end_ptr = str + i;
        }
    }

    return (val << 8);
}

guint32
sp_svg_read_color(gchar const *str, gchar const **end_ptr, guint32 dfl)
{
    /* I've been rather hurried in editing the above to add support for end_ptr, so I'm adding
     * this check wrapper. */
    gchar const *end = str;
    guint32 const ret = internal_sp_svg_read_color(str, &end, dfl);
    assert(ret == dfl && end == str
           || (((ret & 0xff) == 0)
               && str < end));
    if (str < end) {
        gchar *buf = (gchar *) g_malloc(end + 1 - str);
        memcpy(buf, str, end - str);
        buf[end - str] = '\0';
        gchar const *buf_end = buf;
        guint32 const check = internal_sp_svg_read_color(buf, &buf_end, 1);
        assert(check == ret
               && buf_end - buf == end - str);
        g_free(buf);

        if ( end_ptr ) {
            *end_ptr = end;
        }
    }
    return ret;
}


/**
 * Converts an RGB colour expressed in form 0x00rrggbb to a CSS/SVG representation of that colour.
 * The result is valid even in SVG Tiny or non-SVG CSS.
 */
static void
rgb24_to_css(char *const buf, unsigned const rgb24)
{
    assert(rgb24 < (1u << 24));

    /* SVG 1.1 Full allows additional colour names not supported by SVG Tiny, but we don't bother
     * with them: it's good for these colours to be copyable to non-SVG CSS stylesheets and for
     * documents to be more viewable in SVG Tiny/Basic viewers; and some of the SVG Full names are
     * less meaningful than hex equivalents anyway.  And it's easier for a person to map from the
     * restricted set because the only component values are {00,80,ff}, other than silver 0xc0c0c0.
     */

    char const *src = NULL;
    switch (rgb24) {
        /* Extracted mechanically from the table at
         * http://www.w3.org/TR/REC-html40/types.html#h-6.5 .*/
        case 0x000000: src = "black"; break; 		
        case 0xc0c0c0: src = "silver"; break; 		
        case 0x808080: src = "gray"; break; 		
        case 0xffffff: src = "white"; break; 		
        case 0x800000: src = "maroon"; break; 		
        case 0xff0000: src = "red"; break; 		
        case 0x800080: src = "purple"; break; 		
        case 0xff00ff: src = "fuchsia"; break; 		
        case 0x008000: src = "green"; break; 
        case 0x00ff00: src = "lime"; break;  
        case 0x808000: src = "olive"; break; 
        case 0xffff00: src = "yellow"; break;
        case 0x000080: src = "navy"; break;  
        case 0x0000ff: src = "blue"; break;  
        case 0x008080: src = "teal"; break;  
        case 0x00ffff: src = "aqua"; break;  

        default: {
            if ((rgb24 & 0xf0f0f) * 0x11 == rgb24) {
                /* Can use the shorter three-digit form #rgb instead of #rrggbb. */
                sprintf(buf, "#%x%x%x",
                        (rgb24 >> 16) & 0xf,
                        (rgb24 >> 8) & 0xf,
                        rgb24 & 0xf);
            } else {
                sprintf(buf, "#%06x", rgb24);
            }
            break;
        }
    }
    if (src) {
        strcpy(buf, src);
    }

    // assert(sp_svg_read_color(buf, 0xff) == (rgb24 << 8));
}

/**
 * Converts an RGBA32 colour to a CSS/SVG representation of the RGB portion of that colour.  The
 * result is valid even in SVG Tiny or non-SVG CSS.
 *
 * \param rgba32 Colour expressed in form 0xrrggbbaa.
 * \pre buflen \>= 8.
 */
void
sp_svg_write_color(gchar *buf, unsigned const buflen, guint32 const rgba32)
{
    g_assert(8 <= buflen);

    Inkscape::Preferences *prefs = Inkscape::Preferences::get();
    unsigned const rgb24 = rgba32 >> 8;
    if (prefs->getBool("/options/svgoutput/usenamedcolors")) {
        rgb24_to_css(buf, rgb24);
    } else {
        g_snprintf(buf, buflen, "#%06x", rgb24);
    }
}

static GHashTable *
sp_svg_create_color_hash()
{
    GHashTable *colors = g_hash_table_new(g_str_hash, g_str_equal);

    for (unsigned i = 0 ; i < G_N_ELEMENTS(sp_svg_color_named) ; i++) {
        g_hash_table_insert(colors,
                            (gpointer)(sp_svg_color_named[i].name),
                            (gpointer)(&sp_svg_color_named[i].rgb));
    }

    return colors;
}

<<<<<<< HEAD
//helper function borrowed from src/widgets/sp-color-icc-selector.cpp:
void getThings( DWORD space, gchar const**& namers, gchar const**& tippies, guint const*& scalies );

void icc_color_to_sRGB(SVGICCColor* icc, guchar* r, guchar* g, guchar* b){
    guchar color_out[4];
    guchar color_in[4];
    if (icc){
g_message("profile name: %s", icc->colorProfile.c_str());
        Inkscape::ColorProfile* prof = SP_ACTIVE_DOCUMENT->profileManager->find(icc->colorProfile.c_str());
        if ( prof ) {
            cmsHTRANSFORM trans = prof->getTransfToSRGB8();
            if ( trans ) {
                gchar const** names = 0;
                gchar const** tips = 0;
                guint const* scales = 0;
                getThings( prof->getColorSpace(), names, tips, scales );

                guint count = _cmsChannelsOf( prof->getColorSpace() );
                if (count>4) count=4; //do we need it? Should we allow an arbitrary number of color values? Or should we limit to a maximum? (max==4?)
                for (guint i=0;i<count; i++){
                    color_in[i] = (guchar) ((((gdouble)icc->colors[i])*256.0) * (gdouble)scales[i]);
g_message("input[%d]: %d",i, color_in[i]);
                }

                cmsDoTransform( trans, color_in, color_out, 1 );
g_message("transform to sRGB done");
            }
            *r = color_out[0];
            *g = color_out[1];
            *b = color_out[2];
        }
    }
}

=======
/*
 * Some discussion at http://markmail.org/message/bhfvdfptt25kgtmj
 * Allowed ASCII first characters:  ':', 'A'-'Z', '_', 'a'-'z'
 * Allowed ASCII remaining chars add: '-', '.', '0'-'9',
 */
>>>>>>> bbefc771
bool sp_svg_read_icc_color( gchar const *str, gchar const **end_ptr, SVGICCColor* dest )
{
    bool good = true;

    if ( end_ptr ) {
        *end_ptr = str;
    }
    if ( dest ) {
        dest->colorProfile.clear();
        dest->colors.clear();
    }

    if ( !str ) {
        // invalid input
        good = false;
    } else {
        while ( g_ascii_isspace(*str) ) {
            str++;
        }

        good = strneq( str, "icc-color(", 10 );

        if ( good ) {
            str += 10;
            while ( g_ascii_isspace(*str) ) {
                str++;
            }

            if ( !g_ascii_isalpha(*str)
                 && ( !(0x080 & *str) )
                 && (*str != '_')
                 && (*str != ':') ) {
                // Name must start with a certain type of character
                good = false;
            } else {
                while ( g_ascii_isdigit(*str) || g_ascii_isalpha(*str)
                        || (*str == '-') || (*str == ':') || (*str == '_') || (*str == '.') ) {
                    if ( dest ) {
                        dest->colorProfile += *str;
                    }
                    str++;
                }
                while ( g_ascii_isspace(*str) || *str == ',' ) {
                    str++;
                }
            }
        }

        if ( good ) {
            while ( *str && *str != ')' ) {
                if ( g_ascii_isdigit(*str) || *str == '.' || *str == '-' || *str == '+') {
                    gchar* endPtr = 0;
                    gdouble dbl = g_ascii_strtod( str, &endPtr );
                    if ( !errno ) {
                        if ( dest ) {
                            dest->colors.push_back( dbl );
g_message("color: %f", dbl);
                        }
                        str = endPtr;
                    } else {
                        good = false;
                        break;
                    }

                    while ( g_ascii_isspace(*str) || *str == ',' ) {
                        str++;
                    }
                } else {
                    break;
                }
            }
        }

        // We need to have ended on a closing parenthesis
        if ( good ) {
            while ( g_ascii_isspace(*str) ) {
                str++;
            }
            good &= (*str == ')');
        }
    }

    if ( good ) {
        if ( end_ptr ) {
            *end_ptr = str;
        }
    } else {
        if ( dest ) {
            dest->colorProfile.clear();
            dest->colors.clear();
        }
    }

    return good;
}


bool sp_svg_read_icc_color( gchar const *str, SVGICCColor* dest )
{
    return sp_svg_read_icc_color(str, NULL, dest);
}

/*
  Local Variables:
  mode:c++
  c-file-style:"stroustrup"
  c-file-offsets:((innamespace . 0)(inline-open . 0)(case-label . +))
  indent-tabs-mode:nil
  fill-column:99
  End:
*/
// vim: filetype=cpp:expandtab:shiftwidth=4:tabstop=8:softtabstop=4:encoding=utf-8:textwidth=99 :<|MERGE_RESOLUTION|>--- conflicted
+++ resolved
@@ -463,7 +463,6 @@
     return colors;
 }
 
-<<<<<<< HEAD
 //helper function borrowed from src/widgets/sp-color-icc-selector.cpp:
 void getThings( DWORD space, gchar const**& namers, gchar const**& tippies, guint const*& scalies );
 
@@ -498,13 +497,11 @@
     }
 }
 
-=======
 /*
  * Some discussion at http://markmail.org/message/bhfvdfptt25kgtmj
  * Allowed ASCII first characters:  ':', 'A'-'Z', '_', 'a'-'z'
  * Allowed ASCII remaining chars add: '-', '.', '0'-'9',
  */
->>>>>>> bbefc771
 bool sp_svg_read_icc_color( gchar const *str, gchar const **end_ptr, SVGICCColor* dest )
 {
     bool good = true;
