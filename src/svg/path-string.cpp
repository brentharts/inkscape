// SPDX-License-Identifier: GPL-2.0-or-later
/** @file
 * Inkscape::SVG::PathString - builder for SVG path strings
 *//*
 * Authors: see git history
 * 
 * Copyright 2008 Jasper van de Gronde <th.v.d.gronde@hccnet.nl>
 * Copyright 2013 Tavmjong Bah <tavmjong@free.fr>
 * Copyright (C) 2018 Authors
 * 
 * Released under GNU GPL v2+, read the file 'COPYING' for more information.
 */

#include "svg/path-string.h"
#include "svg/stringstream.h"
#include "svg/svg.h"
#include "preferences.h"

// 1<=numericprecision<=16, doubles are only accurate upto (slightly less than) 16 digits (and less than one digit doesn't make sense)
// Please note that these constants are used to allocate sufficient space to hold serialized numbers
static int const minprec = 1;
static int const maxprec = 16;

int Inkscape::SVG::PathString::numericprecision;
int Inkscape::SVG::PathString::minimumexponent;
Inkscape::SVG::PATHSTRING_FORMAT Inkscape::SVG::PathString::format;

Inkscape::SVG::PathString::PathString() :
    force_repeat_commands(!Inkscape::Preferences::get()->getBool("/options/svgoutput/disable_optimizations" ) && Inkscape::Preferences::get()->getBool("/options/svgoutput/forcerepeatcommands"))
{
    Inkscape::Preferences *prefs = Inkscape::Preferences::get();
    format = (PATHSTRING_FORMAT)prefs->getIntLimited("/options/svgoutput/pathstring_format", 1, 0, PATHSTRING_FORMAT_SIZE - 1 );
    numericprecision = std::max<int>(minprec,std::min<int>(maxprec, prefs->getInt("/options/svgoutput/numericprecision", 8)));
    minimumexponent = prefs->getInt("/options/svgoutput/minimumexponent", -8);
}

// For absolute and relative paths... the entire path is kept in the "tail".
// For optimized path, at a switch between absolute and relative, add tail to commonbase.
void Inkscape::SVG::PathString::_appendOp(char abs_op, char rel_op) {
    bool abs_op_repeated = _abs_state.prevop == abs_op && !force_repeat_commands;
    bool rel_op_repeated = _rel_state.prevop == rel_op && !force_repeat_commands;

    // For absolute and relative paths... do nothing.
    switch (format) {
        case PATHSTRING_ABSOLUTE:
            if ( !abs_op_repeated ) _abs_state.appendOp(abs_op);
            break;
        case PATHSTRING_RELATIVE:
            if ( !rel_op_repeated ) _rel_state.appendOp(rel_op);
            break;
        case PATHSTRING_OPTIMIZE:
            {
            unsigned int const abs_added_size = abs_op_repeated ? 0 : 2;
            unsigned int const rel_added_size = rel_op_repeated ? 0 : 2;
            if ( _rel_state.str.size()+2 < _abs_state.str.size()+abs_added_size ) {

                // Store common prefix
                commonbase += _rel_state.str;
                _rel_state.str.clear();
                // Copy rel to abs
                _abs_state = _rel_state;
                _abs_state.switches++;
                abs_op_repeated = false;
                // We do not have to copy abs to rel:
                //   _rel_state.str.size()+2 < _abs_state.str.size()+abs_added_size
                //   _rel_state.str.size()+rel_added_size < _abs_state.str.size()+2
                //   _abs_state.str.size()+2 > _rel_state.str.size()+rel_added_size
            } else if ( _abs_state.str.size()+2 < _rel_state.str.size()+rel_added_size ) {

                // Store common prefix
                commonbase += _abs_state.str;
                _abs_state.str.clear();
                // Copy abs to rel
                _rel_state = _abs_state;
                _abs_state.switches++;
                rel_op_repeated = false;
            }
            if ( !abs_op_repeated ) _abs_state.appendOp(abs_op);
            if ( !rel_op_repeated ) _rel_state.appendOp(rel_op);
            }
            break;
        default:
            std::cout << "Better not be here!" << std::endl;
    }
}

void Inkscape::SVG::PathString::State::append(Geom::Coord v) {
    str += ' ';
    appendNumber(v);
}

void Inkscape::SVG::PathString::State::append(Geom::Point p) {
    str += ' ';
    appendNumber(p[Geom::X]);
    str += ',';
    appendNumber(p[Geom::Y]);
}

void Inkscape::SVG::PathString::State::append(Geom::Coord v, Geom::Coord& rv) {
    str += ' ';
    appendNumber(v, rv);
}

void Inkscape::SVG::PathString::State::append(Geom::Point p, Geom::Point &rp) {
    str += ' ';
    appendNumber(p[Geom::X], rp[Geom::X]);
    str += ',';
    appendNumber(p[Geom::Y], rp[Geom::Y]);
}

// NOTE: The following appendRelativeCoord function will not be exact if the total number of digits needed
// to represent the difference exceeds the precision of a double. This is not very likely though, and if
// it does happen the imprecise value is not likely to be chosen (because it will probably be a lot longer
// than the absolute value).

// NOTE: This assumes v and r are already rounded (this includes flushing to zero if they are < 10^minexp)
void Inkscape::SVG::PathString::State::appendRelativeCoord(Geom::Coord v, Geom::Coord r) {
    int const minexp = minimumexponent-numericprecision+1;
    int const digitsEnd = (int)floor(log10(std::min(fabs(v),fabs(r)))) - numericprecision; // Position just beyond the last significant digit of the smallest (in absolute sense) number
    double const roundeddiff = floor((v-r)*pow(10.,-digitsEnd-1)+.5);
    int const numDigits = (int)floor(log10(fabs(roundeddiff)))+1; // Number of digits in roundeddiff
    if (r == 0) {
        appendNumber(v, numericprecision, minexp);
    } else if (v == 0) {
        appendNumber(-r, numericprecision, minexp);
    } else if (numDigits>0) {
        appendNumber(v-r, numDigits, minexp);
    } else {
        // This assumes the input numbers are already rounded to 'precision' digits
        str += '0';
    }
}

void Inkscape::SVG::PathString::State::appendRelative(Geom::Point p, Geom::Point r) {
    str += ' ';
    appendRelativeCoord(p[Geom::X], r[Geom::X]);
    str += ',';
    appendRelativeCoord(p[Geom::Y], r[Geom::Y]);
}

void Inkscape::SVG::PathString::State::appendRelative(Geom::Coord v, Geom::Coord r) {
    str += ' ';
    appendRelativeCoord(v, r);
}

void Inkscape::SVG::PathString::State::appendNumber(double v, int precision, int minexp) {
<<<<<<< HEAD
    str.append(sp_svg_number_write_de(v, precision, minexp));
=======
    sp_svg_number_write_de(str, v, precision, minexp);
>>>>>>> 01684919
}

void Inkscape::SVG::PathString::State::appendNumber(double v, double &rv, int precision, int minexp) {
    size_t const oldsize = str.size();
    appendNumber(v, precision, minexp);
    char* begin_of_num = const_cast<char*>(str.data()+oldsize); // Slightly evil, I know (but std::string should be storing its data in one big block of memory, so...)
    sp_svg_number_read_d(begin_of_num, &rv);
}

/*
  Local Variables:
  mode:c++
  c-file-style:"stroustrup"
  c-file-offsets:((innamespace . 0)(inline-open . 0)(case-label . +))
  indent-tabs-mode:nil
  fill-column:99
  End:
*/
// vim: filetype=cpp:expandtab:shiftwidth=4:tabstop=8:softtabstop=4:fileencoding=utf-8:textwidth=99 :<|MERGE_RESOLUTION|>--- conflicted
+++ resolved
@@ -144,11 +144,8 @@
 }
 
 void Inkscape::SVG::PathString::State::appendNumber(double v, int precision, int minexp) {
-<<<<<<< HEAD
+
     str.append(sp_svg_number_write_de(v, precision, minexp));
-=======
-    sp_svg_number_write_de(str, v, precision, minexp);
->>>>>>> 01684919
 }
 
 void Inkscape::SVG::PathString::State::appendNumber(double v, double &rv, int precision, int minexp) {
