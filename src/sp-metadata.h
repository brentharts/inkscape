--- conflicted
+++ resolved
@@ -21,17 +21,11 @@
 #define SP_METADATA(o) (G_TYPE_CHECK_INSTANCE_CAST ((o), SP_TYPE_METADATA, SPMetadata))
 #define SP_IS_METADATA(o) (G_TYPE_CHECK_INSTANCE_TYPE ((o), SP_TYPE_METADATA))
 
-<<<<<<< HEAD
-class SPMetadata;
-class SPMetadataClass;
 class CMetadata;
 
 class SPMetadata : public SPObject {
 public:
 	CMetadata* cmetadata;
-=======
-struct SPMetadata : public SPObject {
->>>>>>> 50ee0508
 };
 
 struct SPMetadataClass {
