/*
 * SVG <defs> implementation
 *
 * Authors:
 *   Lauris Kaplinski <lauris@kaplinski.com>
 *   Jon A. Cruz <jon@joncruz.org>
 *   Abhishek Sharma
 *
 * Copyright (C) 2000-2002 authors
 *
 * Released under GNU GPL, read the file 'COPYING' for more information
 */

/*
 * fixme: We should really check childrens validity - currently everything
 * flips in
 */

#include "sp-defs.h"
#include "xml/repr.h"
#include "document.h"

static void                 sp_defs_release (SPObject                *object);
static void                 sp_defs_update  (SPObject                *object,
                                             SPCtx                   *ctx,
                                             guint                    flags);
static void                 sp_defs_modified(SPObject                *object,
                                             guint                    flags);
static Inkscape::XML::Node* sp_defs_write   (SPObject                *object,
                                             Inkscape::XML::Document *doc,
                                             Inkscape::XML::Node     *repr,
                                             guint                    flags);

G_DEFINE_TYPE(SPDefs, sp_defs, SP_TYPE_OBJECT);

static void
sp_defs_class_init(SPDefsClass *dc)
{
    SPObjectClass *sp_object_class = (SPObjectClass *) dc;

<<<<<<< HEAD
//    sp_object_class->release = SPDefs::release;
//    sp_object_class->update = SPDefs::update;
//    sp_object_class->modified = SPDefs::modified;
//    sp_object_class->write = SPDefs::write;
}

CDefs::CDefs(SPDefs* defs) : CObject(defs) {
	this->spdefs = defs;
}

CDefs::~CDefs() {
}


void SPDefs::init(SPDefs *defs)
{
	defs->cdefs = new CDefs(defs);
	defs->cobject = defs->cdefs;
}

void CDefs::onRelease() {
	CObject::onRelease();
=======
    sp_object_class->release  = sp_defs_release;
    sp_object_class->update   = sp_defs_update;
    sp_object_class->modified = sp_defs_modified;
    sp_object_class->write    = sp_defs_write;
}

static void
sp_defs_init(SPDefs * /*defs*/)
{
>>>>>>> 50ee0508
}

static void
sp_defs_release(SPObject *object)
{
<<<<<<< HEAD
	((SPDefs*)object)->cdefs->onRelease();
}

void CDefs::onUpdate(SPCtx *ctx, guint flags) {
	SPDefs* object = this->spdefs;

=======
    if (((SPObjectClass *) (sp_defs_parent_class))->release) {
        ((SPObjectClass *) (sp_defs_parent_class))->release(object);
    }
}

static void
sp_defs_update(SPObject *object, SPCtx *ctx, guint flags)
{
>>>>>>> 50ee0508
    if (flags & SP_OBJECT_MODIFIED_FLAG) {
        flags |= SP_OBJECT_PARENT_MODIFIED_FLAG;
    }

    flags &= SP_OBJECT_MODIFIED_CASCADE;

    GSList *l = g_slist_reverse(object->childList(true));
    while (l) {
        SPObject *child = SP_OBJECT(l->data);
        l = g_slist_remove(l, child);
        if (flags || (child->uflags & (SP_OBJECT_MODIFIED_FLAG | SP_OBJECT_CHILD_MODIFIED_FLAG))) {
            child->updateDisplay(ctx, flags);
        }
        g_object_unref (G_OBJECT (child));
    }
}

<<<<<<< HEAD
void SPDefs::update(SPObject *object, SPCtx *ctx, guint flags)
=======
static void
sp_defs_modified(SPObject *object, guint flags)
>>>>>>> 50ee0508
{
	((SPDefs*)object)->cdefs->onUpdate(ctx, flags);
}

void CDefs::onModified(unsigned int flags) {
	SPDefs* object = this->spdefs;

    if (flags & SP_OBJECT_MODIFIED_FLAG) {
        flags |= SP_OBJECT_PARENT_MODIFIED_FLAG;
    }

    flags &= SP_OBJECT_MODIFIED_CASCADE;

    GSList *l = NULL;
    for ( SPObject *child = object->firstChild() ; child; child = child->getNext() ) {
        g_object_ref(G_OBJECT(child));
        l = g_slist_prepend(l, child);
    }

    l = g_slist_reverse(l);

    while (l) {
        SPObject *child = SP_OBJECT(l->data);
        l = g_slist_remove(l, child);
        if (flags || (child->mflags & (SP_OBJECT_MODIFIED_FLAG | SP_OBJECT_CHILD_MODIFIED_FLAG))) {
            child->emitModified(flags);
        }
        g_object_unref( G_OBJECT(child) );
    }
}

<<<<<<< HEAD
void SPDefs::modified(SPObject *object, guint flags)
=======
static Inkscape::XML::Node*
sp_defs_write(SPObject *object, Inkscape::XML::Document *xml_doc, Inkscape::XML::Node *repr, guint flags)
>>>>>>> 50ee0508
{
	((SPDefs*)object)->cdefs->onModified(flags);
}

Inkscape::XML::Node* CDefs::onWrite(Inkscape::XML::Document *xml_doc, Inkscape::XML::Node *repr, guint flags) {
	SPDefs* object = this->spdefs;

    if (flags & SP_OBJECT_WRITE_BUILD) {

        if (!repr) {
            repr = xml_doc->createElement("svg:defs");
        }

        GSList *l = NULL;
        for ( SPObject *child = object->firstChild() ; child; child = child->getNext() ) {
            Inkscape::XML::Node *crepr = child->updateRepr(xml_doc, NULL, flags);
            if (crepr) {
                l = g_slist_prepend(l, crepr);
            }
        }

        while (l) {
            repr->addChild((Inkscape::XML::Node *) l->data, NULL);
            Inkscape::GC::release((Inkscape::XML::Node *) l->data);
            l = g_slist_remove(l, l->data);
        }

    } else {
        for ( SPObject *child = object->firstChild() ; child; child = child->getNext() ) {
            child->updateRepr(flags);
        }
    }

<<<<<<< HEAD
    CObject::onWrite(xml_doc, repr, flags);
=======
    if (((SPObjectClass *) (sp_defs_parent_class))->write) {
        (* ((SPObjectClass *) (sp_defs_parent_class))->write)(object, xml_doc, repr, flags);
    }
>>>>>>> 50ee0508

    return repr;
}

Inkscape::XML::Node * SPDefs::write(SPObject *object, Inkscape::XML::Document *xml_doc, Inkscape::XML::Node *repr, guint flags)
{
	return ((SPDefs*)object)->cdefs->onWrite(xml_doc, repr, flags);
}

/*
  Local Variables:
  mode:c++
  c-file-style:"stroustrup"
  c-file-offsets:((innamespace . 0)(inline-open . 0)(case-label . +))
  indent-tabs-mode:nil
  fill-column:99
  End:
*/
// vim: filetype=cpp:expandtab:shiftwidth=4:tabstop=8:softtabstop=4 :<|MERGE_RESOLUTION|>--- conflicted
+++ resolved
@@ -20,16 +20,6 @@
 #include "xml/repr.h"
 #include "document.h"
 
-static void                 sp_defs_release (SPObject                *object);
-static void                 sp_defs_update  (SPObject                *object,
-                                             SPCtx                   *ctx,
-                                             guint                    flags);
-static void                 sp_defs_modified(SPObject                *object,
-                                             guint                    flags);
-static Inkscape::XML::Node* sp_defs_write   (SPObject                *object,
-                                             Inkscape::XML::Document *doc,
-                                             Inkscape::XML::Node     *repr,
-                                             guint                    flags);
 
 G_DEFINE_TYPE(SPDefs, sp_defs, SP_TYPE_OBJECT);
 
@@ -38,11 +28,14 @@
 {
     SPObjectClass *sp_object_class = (SPObjectClass *) dc;
 
-<<<<<<< HEAD
-//    sp_object_class->release = SPDefs::release;
-//    sp_object_class->update = SPDefs::update;
-//    sp_object_class->modified = SPDefs::modified;
-//    sp_object_class->write = SPDefs::write;
+}
+static void
+sp_defs_init(SPDefs* defs)
+{
+	defs->cdefs = new CDefs(defs);
+
+	delete defs->cobject;
+	defs->cobject = defs->cdefs;
 }
 
 CDefs::CDefs(SPDefs* defs) : CObject(defs) {
@@ -53,47 +46,14 @@
 }
 
 
-void SPDefs::init(SPDefs *defs)
-{
-	defs->cdefs = new CDefs(defs);
-	defs->cobject = defs->cdefs;
-}
 
 void CDefs::onRelease() {
 	CObject::onRelease();
-=======
-    sp_object_class->release  = sp_defs_release;
-    sp_object_class->update   = sp_defs_update;
-    sp_object_class->modified = sp_defs_modified;
-    sp_object_class->write    = sp_defs_write;
-}
-
-static void
-sp_defs_init(SPDefs * /*defs*/)
-{
->>>>>>> 50ee0508
-}
-
-static void
-sp_defs_release(SPObject *object)
-{
-<<<<<<< HEAD
-	((SPDefs*)object)->cdefs->onRelease();
 }
 
 void CDefs::onUpdate(SPCtx *ctx, guint flags) {
 	SPDefs* object = this->spdefs;
 
-=======
-    if (((SPObjectClass *) (sp_defs_parent_class))->release) {
-        ((SPObjectClass *) (sp_defs_parent_class))->release(object);
-    }
-}
-
-static void
-sp_defs_update(SPObject *object, SPCtx *ctx, guint flags)
-{
->>>>>>> 50ee0508
     if (flags & SP_OBJECT_MODIFIED_FLAG) {
         flags |= SP_OBJECT_PARENT_MODIFIED_FLAG;
     }
@@ -109,16 +69,6 @@
         }
         g_object_unref (G_OBJECT (child));
     }
-}
-
-<<<<<<< HEAD
-void SPDefs::update(SPObject *object, SPCtx *ctx, guint flags)
-=======
-static void
-sp_defs_modified(SPObject *object, guint flags)
->>>>>>> 50ee0508
-{
-	((SPDefs*)object)->cdefs->onUpdate(ctx, flags);
 }
 
 void CDefs::onModified(unsigned int flags) {
@@ -146,16 +96,6 @@
         }
         g_object_unref( G_OBJECT(child) );
     }
-}
-
-<<<<<<< HEAD
-void SPDefs::modified(SPObject *object, guint flags)
-=======
-static Inkscape::XML::Node*
-sp_defs_write(SPObject *object, Inkscape::XML::Document *xml_doc, Inkscape::XML::Node *repr, guint flags)
->>>>>>> 50ee0508
-{
-	((SPDefs*)object)->cdefs->onModified(flags);
 }
 
 Inkscape::XML::Node* CDefs::onWrite(Inkscape::XML::Document *xml_doc, Inkscape::XML::Node *repr, guint flags) {
@@ -187,20 +127,9 @@
         }
     }
 
-<<<<<<< HEAD
     CObject::onWrite(xml_doc, repr, flags);
-=======
-    if (((SPObjectClass *) (sp_defs_parent_class))->write) {
-        (* ((SPObjectClass *) (sp_defs_parent_class))->write)(object, xml_doc, repr, flags);
-    }
->>>>>>> 50ee0508
 
     return repr;
-}
-
-Inkscape::XML::Node * SPDefs::write(SPObject *object, Inkscape::XML::Document *xml_doc, Inkscape::XML::Node *repr, guint flags)
-{
-	return ((SPDefs*)object)->cdefs->onWrite(xml_doc, repr, flags);
 }
 
 /*
