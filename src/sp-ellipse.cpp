/*
 * SVG <ellipse> and related implementations
 *
 * Authors:
 *   Lauris Kaplinski <lauris@kaplinski.com>
 *   Mitsuru Oka
 *   bulia byak <buliabyak@users.sf.net>
 *   Abhishek Sharma
 *
 * Copyright (C) 1999-2002 Lauris Kaplinski
 * Copyright (C) 2000-2001 Ximian, Inc.
 *
 * Released under GNU GPL, read the file 'COPYING' for more information
 */

#ifdef HAVE_CONFIG_H
# include "config.h"
#endif

#include "svg/svg.h"
#include "svg/path-string.h"
#include "xml/repr.h"
#include "attributes.h"
#include "style.h"
#include "display/curve.h"
#include <glibmm/i18n.h>
#include <2geom/transforms.h>
#include <2geom/pathvector.h>
#include "document.h"
#include "sp-ellipse.h"
#include "preferences.h"
#include "snap-candidate.h"

/* Common parent class */

#define noELLIPSE_VERBOSE

#ifndef M_PI
#define M_PI 3.14159265358979323846
#endif

#define SP_2PI (2 * M_PI)

#if 1
/* Hmmm... shouldn't this also qualify */
/* Whether it is faster or not, well, nobody knows */
#define sp_round(v,m) (((v) < 0.0) ? ((ceil((v) / (m) - 0.5)) * (m)) : ((floor((v) / (m) + 0.5)) * (m)))
#else
/* we do not use C99 round(3) function yet */
static double sp_round(double x, double y)
{
    double remain;

    g_assert(y > 0.0);

    /* return round(x/y) * y; */

    remain = fmod(x, y);

    if (remain >= 0.5*y)
        return x - remain + y;
    else
        return x - remain;
}
#endif

static void sp_genericellipse_update(SPObject *object, SPCtx *ctx, guint flags);

static void sp_genericellipse_snappoints(SPItem const *item, std::vector<Inkscape::SnapCandidatePoint> &p, Inkscape::SnapPreferences const *snapprefs);

static void sp_genericellipse_set_shape(SPShape *shape);
static void sp_genericellipse_update_patheffect (SPLPEItem *lpeitem, bool write);

static Inkscape::XML::Node *sp_genericellipse_write(SPObject *object, Inkscape::XML::Document *doc, Inkscape::XML::Node *repr,
                                                    guint flags);

static gboolean sp_arc_set_elliptical_path_attribute(SPArc *arc, Inkscape::XML::Node *repr);

G_DEFINE_TYPE(SPGenericEllipse, sp_genericellipse, SP_TYPE_SHAPE);

static void sp_genericellipse_class_init(SPGenericEllipseClass *klass)
{
    SPObjectClass *sp_object_class = (SPObjectClass *) klass;
    SPItemClass *item_class = (SPItemClass *) klass;
    SPLPEItemClass *lpe_item_class = (SPLPEItemClass *) klass;
    SPShapeClass *shape_class = (SPShapeClass *) klass;

<<<<<<< HEAD
    ge_parent_class = (SPShapeClass*) g_type_class_ref(SP_TYPE_SHAPE);

//    sp_object_class->update = sp_genericellipse_update;
//    sp_object_class->write = sp_genericellipse_write;
=======
    sp_object_class->update = sp_genericellipse_update;
    sp_object_class->write = sp_genericellipse_write;
>>>>>>> 50ee0508

    //item_class->snappoints = sp_genericellipse_snappoints;

    //shape_class->set_shape = sp_genericellipse_set_shape;
    //lpe_item_class->update_patheffect = sp_genericellipse_update_patheffect;
}

CGenericEllipse::CGenericEllipse(SPGenericEllipse* genericEllipse) : CShape(genericEllipse) {
	this->spgenericEllipse = genericEllipse;
}

CGenericEllipse::~CGenericEllipse() {
}

static void
sp_genericellipse_init(SPGenericEllipse *ellipse)
{
	ellipse->cgenericEllipse = new CGenericEllipse(ellipse);
	ellipse->cshape = ellipse->cgenericEllipse;
	ellipse->clpeitem = ellipse->cgenericEllipse;
	ellipse->citem = ellipse->cgenericEllipse;
	ellipse->cobject = ellipse->cgenericEllipse;

    ellipse->cx.unset();
    ellipse->cy.unset();
    ellipse->rx.unset();
    ellipse->ry.unset();

    ellipse->start = 0.0;
    ellipse->end = SP_2PI;
    ellipse->closed = TRUE;
}

void CGenericEllipse::onUpdate(SPCtx *ctx, guint flags) {
	SPGenericEllipse* object = this->spgenericEllipse;

    if (flags & (SP_OBJECT_MODIFIED_FLAG | SP_OBJECT_STYLE_MODIFIED_FLAG | SP_OBJECT_VIEWPORT_MODIFIED_FLAG)) {
        SPGenericEllipse *ellipse = (SPGenericEllipse *) object;
        SPStyle const *style = object->style;
        Geom::Rect const &viewbox = ((SPItemCtx const *) ctx)->viewport;

        double const dx = viewbox.width();
        double const dy = viewbox.height();
        double const dr = sqrt(dx*dx + dy*dy)/sqrt(2);
        double const em = style->font_size.computed;
        double const ex = em * 0.5; // fixme: get from pango or libnrtype
        ellipse->cx.update(em, ex, dx);
        ellipse->cy.update(em, ex, dy);
        ellipse->rx.update(em, ex, dr);
        ellipse->ry.update(em, ex, dr);
        static_cast<SPShape *>(object)->setShape();
    }

<<<<<<< HEAD
    CShape::onUpdate(ctx, flags);
=======
    if (((SPObjectClass *) sp_genericellipse_parent_class)->update)
        ((SPObjectClass *) sp_genericellipse_parent_class)->update(object, ctx, flags);
>>>>>>> 50ee0508
}

// CPPIFY: remove
static void
sp_genericellipse_update(SPObject *object, SPCtx *ctx, guint flags)
{
	((SPGenericEllipse*)object)->cgenericEllipse->onUpdate(ctx, flags);
}

void CGenericEllipse::onUpdatePatheffect(bool write) {
    SPShape *shape = this->spgenericEllipse;
    sp_genericellipse_set_shape(shape);

    if (write) {
        Inkscape::XML::Node *repr = shape->getRepr();
        if ( shape->_curve != NULL ) {
            gchar *str = sp_svg_write_path(shape->_curve->get_pathvector());
            repr->setAttribute("d", str);
            g_free(str);
        } else {
            repr->setAttribute("d", NULL);
        }
    }

    ((SPObject *)shape)->requestDisplayUpdate(SP_OBJECT_MODIFIED_FLAG);
}

// CPPIFY: remove
static void
sp_genericellipse_update_patheffect(SPLPEItem *lpeitem, bool write)
{
    ((SPGenericEllipse*)lpeitem)->cgenericEllipse->onUpdatePatheffect(write);

}

/* fixme: Think (Lauris) */
/* Can't we use arcto in this method? */
void CGenericEllipse::onSetShape() {
	SPGenericEllipse* shape = this->spgenericEllipse;

    if (sp_lpe_item_has_broken_path_effect(SP_LPE_ITEM(shape))) {
        g_warning ("The ellipse shape has unknown LPE on it! Convert to path to make it editable preserving the appearance; editing it as ellipse will remove the bad LPE");
        if (shape->getRepr()->attribute("d")) {
            // unconditionally read the curve from d, if any, to preserve appearance
            Geom::PathVector pv = sp_svg_read_pathv(shape->getRepr()->attribute("d"));
            SPCurve *cold = new SPCurve(pv);
            shape->setCurveInsync( cold, TRUE);
            cold->unref();
        }
        return;
    }

    double rx, ry, s, e;
    double x0, y0, x1, y1, x2, y2, x3, y3;
    double len;
    gint slice = FALSE;
 //   gint i;

    SPGenericEllipse *ellipse = (SPGenericEllipse *) shape;

    if ((ellipse->rx.computed < 1e-18) || (ellipse->ry.computed < 1e-18)) return;
    if (fabs(ellipse->end - ellipse->start) < 1e-9) return;

    sp_genericellipse_normalize(ellipse);

    rx = ellipse->rx.computed;
    ry = ellipse->ry.computed;

    // figure out if we have a slice, guarding against rounding errors
    len = fmod(ellipse->end - ellipse->start, SP_2PI);
    if (len < 0.0) len += SP_2PI;
    if (fabs(len) < 1e-8 || fabs(len - SP_2PI) < 1e-8) {
        slice = FALSE;
        ellipse->end = ellipse->start + SP_2PI;
    } else {
        slice = TRUE;
    }

    SPCurve * curve = new SPCurve();
    curve->moveto(cos(ellipse->start), sin(ellipse->start));

    for (s = ellipse->start; s < ellipse->end; s += M_PI_2) {
        e = s + M_PI_2;
        if (e > ellipse->end)
            e = ellipse->end;
        len = 4*tan((e - s)/4)/3;
        x0 = cos(s);
        y0 = sin(s);
        x1 = x0 + len * cos(s + M_PI_2);
        y1 = y0 + len * sin(s + M_PI_2);
        x3 = cos(e);
        y3 = sin(e);
        x2 = x3 + len * cos(e - M_PI_2);
        y2 = y3 + len * sin(e - M_PI_2);
#ifdef ELLIPSE_VERBOSE
        g_print("step %d s %f e %f coords %f %f %f %f %f %f\n",
                i, s, e, x1, y1, x2, y2, x3, y3);
#endif
        curve->curveto(x1,y1, x2,y2, x3,y3);
    }

    if (slice && ellipse->closed) {  // TODO: is this check for "ellipse->closed" necessary?
        curve->lineto(0., 0.);
    }
    if (ellipse->closed) {
        curve->closepath();
    }

    Geom::Affine aff = Geom::Scale(rx, ry) * Geom::Translate(ellipse->cx.computed, ellipse->cy.computed);
    curve->transform(aff);

    /* Reset the shape's curve to the "original_curve"
     * This is very important for LPEs to work properly! (the bbox might be recalculated depending on the curve in shape)*/
    shape->setCurveInsync( curve, TRUE);
    shape->setCurveBeforeLPE(curve);

    if (sp_lpe_item_has_path_effect(SP_LPE_ITEM(shape)) && sp_lpe_item_path_effects_enabled(SP_LPE_ITEM(shape))) {
        SPCurve *c_lpe = curve->copy();
        bool success = sp_lpe_item_perform_path_effect(SP_LPE_ITEM (shape), c_lpe);
        if (success) {
            shape->setCurveInsync( c_lpe, TRUE);
        }
        c_lpe->unref();
    }
    curve->unref();
}

// CPPIFY: remove
static void sp_genericellipse_set_shape(SPShape *shape)
{
	((SPGenericEllipse*)shape)->cgenericEllipse->onSetShape();
}

void CGenericEllipse::onSnappoints(std::vector<Inkscape::SnapCandidatePoint> &p, Inkscape::SnapPreferences const *snapprefs) {
	SPGenericEllipse* item = this->spgenericEllipse;

    g_assert(item != NULL);
    g_assert(SP_IS_GENERICELLIPSE(item));

    SPGenericEllipse *ellipse = SP_GENERICELLIPSE(item);
    sp_genericellipse_normalize(ellipse);
    Geom::Affine const i2dt = item->i2dt_affine();

    // figure out if we have a slice, while guarding against rounding errors
    bool slice = false;
    double len = fmod(ellipse->end - ellipse->start, SP_2PI);
    if (len < 0.0) len += SP_2PI;
    if (fabs(len) < 1e-8 || fabs(len - SP_2PI) < 1e-8) {
        slice = false;
        ellipse->end = ellipse->start + SP_2PI;
    } else {
        slice = true;
    }

    double rx = ellipse->rx.computed;
    double ry = ellipse->ry.computed;
    double cx = ellipse->cx.computed;
    double cy = ellipse->cy.computed;

    Geom::Point pt;

    // Snap to the 4 quadrant points of the ellipse, but only if the arc
    // spans far enough to include them
    if (snapprefs->isTargetSnappable(Inkscape::SNAPTARGET_ELLIPSE_QUADRANT_POINT)) {
        double angle = 0;
        for (angle = 0; angle < SP_2PI; angle += M_PI_2) {
            if (angle >= ellipse->start && angle <= ellipse->end) {
                pt = Geom::Point(cx + cos(angle)*rx, cy + sin(angle)*ry) * i2dt;
                p.push_back(Inkscape::SnapCandidatePoint(pt, Inkscape::SNAPSOURCE_ELLIPSE_QUADRANT_POINT, Inkscape::SNAPTARGET_ELLIPSE_QUADRANT_POINT));
            }
        }
    }

    // Add the centre, if we have a closed slice or when explicitly asked for
    bool c1 = snapprefs->isTargetSnappable(Inkscape::SNAPTARGET_NODE_CUSP) && slice && ellipse->closed;
    bool c2 = snapprefs->isTargetSnappable(Inkscape::SNAPTARGET_OBJECT_MIDPOINT);
    if (c1 || c2) {
        pt = Geom::Point(cx, cy) * i2dt;
        if (c1) {
            p.push_back(Inkscape::SnapCandidatePoint(pt, Inkscape::SNAPSOURCE_NODE_CUSP, Inkscape::SNAPTARGET_NODE_CUSP));
        }
        if (c2) {
            p.push_back(Inkscape::SnapCandidatePoint(pt, Inkscape::SNAPSOURCE_OBJECT_MIDPOINT, Inkscape::SNAPTARGET_OBJECT_MIDPOINT));
        }
    }

    // And if we have a slice, also snap to the endpoints
    if (snapprefs->isTargetSnappable(Inkscape::SNAPTARGET_NODE_CUSP) && slice) {
        // Add the start point, if it's not coincident with a quadrant point
        if (fmod(ellipse->start, M_PI_2) != 0.0 ) {
            pt = Geom::Point(cx + cos(ellipse->start)*rx, cy + sin(ellipse->start)*ry) * i2dt;
            p.push_back(Inkscape::SnapCandidatePoint(pt, Inkscape::SNAPSOURCE_NODE_CUSP, Inkscape::SNAPTARGET_NODE_CUSP));
        }
        // Add the end point, if it's not coincident with a quadrant point
        if (fmod(ellipse->end, M_PI_2) != 0.0 ) {
            pt = Geom::Point(cx + cos(ellipse->end)*rx, cy + sin(ellipse->end)*ry) * i2dt;
            p.push_back(Inkscape::SnapCandidatePoint(pt, Inkscape::SNAPSOURCE_NODE_CUSP, Inkscape::SNAPTARGET_NODE_CUSP));
        }
    }
}

// CPPIFY: remove
static void sp_genericellipse_snappoints(SPItem const *item, std::vector<Inkscape::SnapCandidatePoint> &p, Inkscape::SnapPreferences const *snapprefs)
{
	((SPGenericEllipse*)item)->cgenericEllipse->onSnappoints(p, snapprefs);
}

void
sp_genericellipse_normalize(SPGenericEllipse *ellipse)
{
    ellipse->start = fmod(ellipse->start, SP_2PI);
    ellipse->end = fmod(ellipse->end, SP_2PI);

    if (ellipse->start < 0.0)
        ellipse->start += SP_2PI;
    double diff = ellipse->start - ellipse->end;
    if (diff >= 0.0)
        ellipse->end += diff - fmod(diff, SP_2PI) + SP_2PI;

    /* Now we keep: 0 <= start < end <= 2*PI */
}

Inkscape::XML::Node* CGenericEllipse::onWrite(Inkscape::XML::Document *xml_doc, Inkscape::XML::Node *repr, guint flags) {
    SPGenericEllipse *ellipse = this->spgenericEllipse;
    SPGenericEllipse* object = ellipse;

    if (flags & SP_OBJECT_WRITE_EXT) {
        if ((flags & SP_OBJECT_WRITE_BUILD) && !repr) {
            repr = xml_doc->createElement("svg:path");
        }

        sp_repr_set_svg_double(repr, "sodipodi:cx", ellipse->cx.computed);
        sp_repr_set_svg_double(repr, "sodipodi:cy", ellipse->cy.computed);
        sp_repr_set_svg_double(repr, "sodipodi:rx", ellipse->rx.computed);
        sp_repr_set_svg_double(repr, "sodipodi:ry", ellipse->ry.computed);

        if (SP_IS_ARC(ellipse)) {
            sp_arc_set_elliptical_path_attribute(SP_ARC(object), object->getRepr());
        }
    }
    sp_genericellipse_set_shape ((SPShape *) ellipse); // evaluate SPCurve

<<<<<<< HEAD
    CShape::onWrite(xml_doc, repr, flags);
=======
    if (((SPObjectClass *) sp_genericellipse_parent_class)->write) {
        ((SPObjectClass *) sp_genericellipse_parent_class)->write(object, xml_doc, repr, flags);
    }
>>>>>>> 50ee0508

    return repr;
}

// CPPIFY: remove
static Inkscape::XML::Node *sp_genericellipse_write(SPObject *object, Inkscape::XML::Document *xml_doc, Inkscape::XML::Node *repr, guint flags)
{
    return ((SPGenericEllipse*)object)->cgenericEllipse->onWrite(xml_doc, repr, flags);
}

/* SVG <ellipse> element */

static void sp_ellipse_build(SPObject *object, SPDocument *document, Inkscape::XML::Node *repr);
static Inkscape::XML::Node *sp_ellipse_write(SPObject *object, Inkscape::XML::Document *doc, Inkscape::XML::Node *repr, guint flags);
static void sp_ellipse_set(SPObject *object, unsigned int key, gchar const *value);
static gchar *sp_ellipse_description(SPItem *item);

G_DEFINE_TYPE(SPEllipse, sp_ellipse, SP_TYPE_GENERICELLIPSE);

static void sp_ellipse_class_init(SPEllipseClass *klass)
{
    SPObjectClass *sp_object_class = (SPObjectClass *) klass;
    SPItemClass *item_class = (SPItemClass *) klass;

<<<<<<< HEAD
    ellipse_parent_class = (SPGenericEllipseClass*) g_type_class_ref(SP_TYPE_GENERICELLIPSE);

    //sp_object_class->build = sp_ellipse_build;
//    sp_object_class->write = sp_ellipse_write;
//    sp_object_class->set = sp_ellipse_set;
=======
    sp_object_class->build = sp_ellipse_build;
    sp_object_class->write = sp_ellipse_write;
    sp_object_class->set = sp_ellipse_set;
>>>>>>> 50ee0508

//    item_class->description = sp_ellipse_description;
}

CEllipse::CEllipse(SPEllipse* ellipse) : CGenericEllipse(ellipse) {
	this->spellipse = ellipse;
}

CEllipse::~CEllipse() {
}

static void
sp_ellipse_init(SPEllipse *ellipse)
{
<<<<<<< HEAD
	ellipse->cellipse = new CEllipse(ellipse);
	ellipse->cgenericEllipse = ellipse->cellipse;
	ellipse->cshape = ellipse->cellipse;
	ellipse->clpeitem = ellipse->cellipse;
	ellipse->citem = ellipse->cellipse;
	ellipse->cobject = ellipse->cellipse;
}
=======
    if (((SPObjectClass *) sp_ellipse_parent_class)->build)
        (* ((SPObjectClass *) sp_ellipse_parent_class)->build) (object, document, repr);
>>>>>>> 50ee0508

void CEllipse::onBuild(SPDocument *document, Inkscape::XML::Node *repr) {
	CGenericEllipse::onBuild(document, repr);

	SPEllipse* object = this->spellipse;
    object->readAttr( "cx" );
    object->readAttr( "cy" );
    object->readAttr( "rx" );
    object->readAttr( "ry" );
}

// CPPIFY: remove
static void
sp_ellipse_build(SPObject *object, SPDocument *document, Inkscape::XML::Node *repr)
{
	((SPEllipse*)object)->cellipse->onBuild(document, repr);
}

Inkscape::XML::Node* CEllipse::onWrite(Inkscape::XML::Document *xml_doc, Inkscape::XML::Node *repr, guint flags) {
	SPGenericEllipse *ellipse = this->spellipse;

    if ((flags & SP_OBJECT_WRITE_BUILD) && !repr) {
        repr = xml_doc->createElement("svg:ellipse");
    }

    sp_repr_set_svg_double(repr, "cx", ellipse->cx.computed);
    sp_repr_set_svg_double(repr, "cy", ellipse->cy.computed);
    sp_repr_set_svg_double(repr, "rx", ellipse->rx.computed);
    sp_repr_set_svg_double(repr, "ry", ellipse->ry.computed);

<<<<<<< HEAD
    CGenericEllipse::onWrite(xml_doc, repr, flags);
=======
    if (((SPObjectClass *) sp_ellipse_parent_class)->write)
        (* ((SPObjectClass *) sp_ellipse_parent_class)->write) (object, xml_doc, repr, flags);
>>>>>>> 50ee0508

    return repr;
}

// CPPIFY: remove
static Inkscape::XML::Node *
sp_ellipse_write(SPObject *object, Inkscape::XML::Document *xml_doc, Inkscape::XML::Node *repr, guint flags)
{
	return ((SPEllipse*)object)->cellipse->onWrite(xml_doc, repr, flags);
}

void CEllipse::onSet(unsigned int key, gchar const* value) {
    SPEllipse *ellipse = this->spellipse;
    SPEllipse* object = (SPEllipse*)ellipse;

    switch (key) {
        case SP_ATTR_CX:
            ellipse->cx.readOrUnset(value);
            object->requestDisplayUpdate(SP_OBJECT_MODIFIED_FLAG);
            break;
        case SP_ATTR_CY:
            ellipse->cy.readOrUnset(value);
            object->requestDisplayUpdate(SP_OBJECT_MODIFIED_FLAG);
            break;
        case SP_ATTR_RX:
            if (!ellipse->rx.read(value) || (ellipse->rx.value <= 0.0)) {
                ellipse->rx.unset();
            }
            object->requestDisplayUpdate(SP_OBJECT_MODIFIED_FLAG);
            break;
        case SP_ATTR_RY:
            if (!ellipse->ry.read(value) || (ellipse->ry.value <= 0.0)) {
                ellipse->ry.unset();
            }
            object->requestDisplayUpdate(SP_OBJECT_MODIFIED_FLAG);
            break;
        default:
<<<<<<< HEAD
            CGenericEllipse::onSet(key, value);
=======
            if (((SPObjectClass *) sp_ellipse_parent_class)->set)
                ((SPObjectClass *) sp_ellipse_parent_class)->set(object, key, value);
>>>>>>> 50ee0508
            break;
    }
}

// CPPIFY: remove
static void
sp_ellipse_set(SPObject *object, unsigned int key, gchar const *value)
{
	((SPEllipse*)object)->cellipse->onSet(key, value);
}

gchar* CEllipse::onDescription() {
	return g_strdup(_("<b>Ellipse</b>"));
}

// CPPIFY: remove
static gchar *sp_ellipse_description(SPItem *item)
{
    return ((SPEllipse*)item)->cellipse->onDescription();
}


void
sp_ellipse_position_set(SPEllipse *ellipse, gdouble x, gdouble y, gdouble rx, gdouble ry)
{
    SPGenericEllipse *ge;

    g_return_if_fail(ellipse != NULL);
    g_return_if_fail(SP_IS_ELLIPSE(ellipse));

    ge = SP_GENERICELLIPSE(ellipse);

    ge->cx.computed = x;
    ge->cy.computed = y;
    ge->rx.computed = rx;
    ge->ry.computed = ry;

    ((SPObject *)ge)->requestDisplayUpdate(SP_OBJECT_MODIFIED_FLAG);
}

/* SVG <circle> element */

static void sp_circle_build(SPObject *object, SPDocument *document, Inkscape::XML::Node *repr);
static Inkscape::XML::Node *sp_circle_write(SPObject *object, Inkscape::XML::Document *doc, Inkscape::XML::Node *repr, guint flags);
static void sp_circle_set(SPObject *object, unsigned int key, gchar const *value);
static gchar *sp_circle_description(SPItem *item);

G_DEFINE_TYPE(SPCircle, sp_circle, SP_TYPE_GENERICELLIPSE);

static void
sp_circle_class_init(SPCircleClass *klass)
{
    SPObjectClass *sp_object_class = (SPObjectClass *) klass;
    SPItemClass *item_class = (SPItemClass *) klass;

<<<<<<< HEAD
    circle_parent_class = (SPGenericEllipseClass*) g_type_class_ref(SP_TYPE_GENERICELLIPSE);

    //sp_object_class->build = sp_circle_build;
//    sp_object_class->write = sp_circle_write;
//    sp_object_class->set = sp_circle_set;
=======
    sp_object_class->build = sp_circle_build;
    sp_object_class->write = sp_circle_write;
    sp_object_class->set = sp_circle_set;
>>>>>>> 50ee0508

//    item_class->description = sp_circle_description;
}

CCircle::CCircle(SPCircle* circle) : CGenericEllipse(circle) {
	this->spcircle = circle;
}

CCircle::~CCircle() {
}

static void
sp_circle_init(SPCircle *circle)
{
<<<<<<< HEAD
	circle->ccircle = new CCircle(circle);
	circle->cgenericEllipse = circle->ccircle;
	circle->cshape = circle->ccircle;
	circle->clpeitem = circle->ccircle;
	circle->citem = circle->ccircle;
	circle->cobject = circle->ccircle;
}

void CCircle::onBuild(SPDocument *document, Inkscape::XML::Node *repr) {
	SPCircle* object = this->spcircle;

    CGenericEllipse::onBuild(document, repr);
=======
    if (((SPObjectClass *) sp_circle_parent_class)->build)
        (* ((SPObjectClass *) sp_circle_parent_class)->build)(object, document, repr);
>>>>>>> 50ee0508

    object->readAttr( "cx" );
    object->readAttr( "cy" );
    object->readAttr( "r" );
}

// CPPIFY: remove
static void
sp_circle_build(SPObject *object, SPDocument *document, Inkscape::XML::Node *repr)
{
	((SPCircle*)object)->ccircle->onBuild(document, repr);
}

Inkscape::XML::Node* CCircle::onWrite(Inkscape::XML::Document *xml_doc, Inkscape::XML::Node *repr, guint flags) {
    SPGenericEllipse *ellipse = this->spcircle;

    if ((flags & SP_OBJECT_WRITE_BUILD) && !repr) {
        repr = xml_doc->createElement("svg:circle");
    }

    sp_repr_set_svg_double(repr, "cx", ellipse->cx.computed);
    sp_repr_set_svg_double(repr, "cy", ellipse->cy.computed);
    sp_repr_set_svg_double(repr, "r", ellipse->rx.computed);

<<<<<<< HEAD
    CGenericEllipse::onWrite(xml_doc, repr, flags);
=======
    if (((SPObjectClass *) sp_circle_parent_class)->write)
        ((SPObjectClass *) sp_circle_parent_class)->write(object, xml_doc, repr, flags);
>>>>>>> 50ee0508

    return repr;
}

// CPPIFY: remove
static Inkscape::XML::Node *
sp_circle_write(SPObject *object, Inkscape::XML::Document *xml_doc, Inkscape::XML::Node *repr, guint flags)
{
	return ((SPCircle*)object)->ccircle->onWrite(xml_doc, repr, flags);
}

void CCircle::onSet(unsigned int key, gchar const* value) {
    SPGenericEllipse *ge = this->spcircle;
    SPCircle* object = (SPCircle*)ge;

    switch (key) {
        case SP_ATTR_CX:
            ge->cx.readOrUnset(value);
            object->requestDisplayUpdate(SP_OBJECT_MODIFIED_FLAG);
            break;
        case SP_ATTR_CY:
            ge->cy.readOrUnset(value);
            object->requestDisplayUpdate(SP_OBJECT_MODIFIED_FLAG);
            break;
        case SP_ATTR_R:
            if (!ge->rx.read(value) || ge->rx.value <= 0.0) {
                ge->rx.unset();
            }
            ge->ry = ge->rx;
            object->requestDisplayUpdate(SP_OBJECT_MODIFIED_FLAG);
            break;
        default:
<<<<<<< HEAD
            CGenericEllipse::onSet(key, value);
=======
            if (((SPObjectClass *) sp_circle_parent_class)->set)
                ((SPObjectClass *) sp_circle_parent_class)->set(object, key, value);
>>>>>>> 50ee0508
            break;
    }
}

// CPPIFY: remove
static void
sp_circle_set(SPObject *object, unsigned int key, gchar const *value)
{
	((SPCircle*)object)->ccircle->onSet(key, value);
}

gchar* CCircle::onDescription() {
	return g_strdup(_("<b>Circle</b>"));
}

// CPPIFY: remove
gchar *sp_circle_description(SPItem *item)
{
	return ((SPCircle*)item)->ccircle->onDescription();
}

/* <path sodipodi:type="arc"> element */

static void sp_arc_build(SPObject *object, SPDocument *document, Inkscape::XML::Node *repr);
static Inkscape::XML::Node *sp_arc_write(SPObject *object, Inkscape::XML::Document *doc, Inkscape::XML::Node *repr, guint flags);
static void sp_arc_set(SPObject *object, unsigned int key, gchar const *value);
static void sp_arc_modified(SPObject *object, guint flags);

static gchar *sp_arc_description(SPItem *item);

G_DEFINE_TYPE(SPArc, sp_arc, SP_TYPE_GENERICELLIPSE);

static void
sp_arc_class_init(SPArcClass *klass)
{
    SPObjectClass *sp_object_class = (SPObjectClass *) klass;
    SPItemClass *item_class = (SPItemClass *) klass;

<<<<<<< HEAD
    arc_parent_class = (SPGenericEllipseClass*) g_type_class_ref(SP_TYPE_GENERICELLIPSE);

    //sp_object_class->build = sp_arc_build;
//    sp_object_class->write = sp_arc_write;
//    sp_object_class->set = sp_arc_set;
//    sp_object_class->modified = sp_arc_modified;
=======
    sp_object_class->build = sp_arc_build;
    sp_object_class->write = sp_arc_write;
    sp_object_class->set = sp_arc_set;
    sp_object_class->modified = sp_arc_modified;
>>>>>>> 50ee0508

//    item_class->description = sp_arc_description;
}

CArc::CArc(SPArc* arc) : CGenericEllipse(arc) {
	this->sparc = arc;
}

CArc::~CArc() {

}

static void
sp_arc_init(SPArc *arc)
{
<<<<<<< HEAD
	arc->carc = new CArc(arc);
	arc->cgenericEllipse = arc->carc;
	arc->cshape = arc->carc;
	arc->clpeitem = arc->carc;
	arc->citem = arc->carc;
	arc->cobject = arc->carc;
}

void CArc::onBuild(SPDocument *document, Inkscape::XML::Node *repr) {
	SPArc* object = this->sparc;

	CGenericEllipse::onBuild(document, repr);
=======
    if (((SPObjectClass *) sp_arc_parent_class)->build)
        (* ((SPObjectClass *) sp_arc_parent_class)->build) (object, document, repr);
>>>>>>> 50ee0508

    object->readAttr( "sodipodi:cx" );
    object->readAttr( "sodipodi:cy" );
    object->readAttr( "sodipodi:rx" );
    object->readAttr( "sodipodi:ry" );

    object->readAttr( "sodipodi:start" );
    object->readAttr( "sodipodi:end" );
    object->readAttr( "sodipodi:open" );
}

// CPPIFY: remove
static void
sp_arc_build(SPObject *object, SPDocument *document, Inkscape::XML::Node *repr)
{
	((SPArc*)object)->carc->onBuild(document, repr);
}

/*
 * sp_arc_set_elliptical_path_attribute:
 *
 * Convert center to endpoint parameterization and set it to repr.
 *
 * See SVG 1.0 Specification W3C Recommendation
 * ``F.6 Ellptical arc implementation notes'' for more detail.
 */
static gboolean
sp_arc_set_elliptical_path_attribute(SPArc *arc, Inkscape::XML::Node *repr)
{
    SPGenericEllipse *ge = SP_GENERICELLIPSE(arc);

    Inkscape::SVG::PathString str;

    Geom::Point p1 = sp_arc_get_xy(arc, ge->start);
    Geom::Point p2 = sp_arc_get_xy(arc, ge->end);
    double rx = ge->rx.computed;
    double ry = ge->ry.computed;

    str.moveTo(p1);

    double dt = fmod(ge->end - ge->start, SP_2PI);
    if (fabs(dt) < 1e-6) {
        Geom::Point ph = sp_arc_get_xy(arc, (ge->start + ge->end) / 2.0);
        str.arcTo(rx, ry, 0, true, true, ph)
           .arcTo(rx, ry, 0, true, true, p2)
           .closePath();
    } else {
        bool fa = (fabs(dt) > M_PI);
        bool fs = (dt > 0);
        str.arcTo(rx, ry, 0, fa, fs, p2);
        if (ge->closed) {
            Geom::Point center = Geom::Point(ge->cx.computed, ge->cy.computed);
            str.lineTo(center).closePath();
        }
    }

    repr->setAttribute("d", str.c_str());
    return true;
}

Inkscape::XML::Node* CArc::onWrite(Inkscape::XML::Document *xml_doc, Inkscape::XML::Node *repr, guint flags) {
	SPArc* object = this->sparc;
    SPGenericEllipse *ge = object;
    SPArc *arc = object;

    if ((flags & SP_OBJECT_WRITE_BUILD) && !repr) {
        repr = xml_doc->createElement("svg:path");
    }

    if (flags & SP_OBJECT_WRITE_EXT) {
        repr->setAttribute("sodipodi:type", "arc");
        sp_repr_set_svg_double(repr, "sodipodi:cx", ge->cx.computed);
        sp_repr_set_svg_double(repr, "sodipodi:cy", ge->cy.computed);
        sp_repr_set_svg_double(repr, "sodipodi:rx", ge->rx.computed);
        sp_repr_set_svg_double(repr, "sodipodi:ry", ge->ry.computed);

        // write start and end only if they are non-trivial; otherwise remove
        gdouble len = fmod(ge->end - ge->start, SP_2PI);
        if (len < 0.0) len += SP_2PI;
        if (!(fabs(len) < 1e-8 || fabs(len - SP_2PI) < 1e-8)) {
            sp_repr_set_svg_double(repr, "sodipodi:start", ge->start);
            sp_repr_set_svg_double(repr, "sodipodi:end", ge->end);
            repr->setAttribute("sodipodi:open", (!ge->closed) ? "true" : NULL);
        } else {
            repr->setAttribute("sodipodi:end", NULL);
            repr->setAttribute("sodipodi:start", NULL);
            repr->setAttribute("sodipodi:open", NULL);
        }
    }

    // write d=
    sp_arc_set_elliptical_path_attribute(arc, repr);

<<<<<<< HEAD
    CGenericEllipse::onWrite(xml_doc, repr, flags);
=======
    if (((SPObjectClass *) sp_arc_parent_class)->write)
        ((SPObjectClass *) sp_arc_parent_class)->write(object, xml_doc, repr, flags);
>>>>>>> 50ee0508

    return repr;
}

// CPPIFY: remove
static Inkscape::XML::Node *
sp_arc_write(SPObject *object, Inkscape::XML::Document *xml_doc, Inkscape::XML::Node *repr, guint flags)
{
	return ((SPArc*)object)->carc->onWrite(xml_doc, repr, flags);
}

void CArc::onSet(unsigned int key, gchar const* value) {
	SPArc* object = this->sparc;
    SPGenericEllipse *ge = object;

    switch (key) {
        case SP_ATTR_SODIPODI_CX:
            ge->cx.readOrUnset(value);
            object->requestDisplayUpdate(SP_OBJECT_MODIFIED_FLAG);
            break;
        case SP_ATTR_SODIPODI_CY:
            ge->cy.readOrUnset(value);
            object->requestDisplayUpdate(SP_OBJECT_MODIFIED_FLAG);
            break;
        case SP_ATTR_SODIPODI_RX:
            if (!ge->rx.read(value) || ge->rx.computed <= 0.0) {
                ge->rx.unset();
            }
            object->requestDisplayUpdate(SP_OBJECT_MODIFIED_FLAG);
            break;
        case SP_ATTR_SODIPODI_RY:
            if (!ge->ry.read(value) || ge->ry.computed <= 0.0) {
                ge->ry.unset();
            }
            object->requestDisplayUpdate(SP_OBJECT_MODIFIED_FLAG);
            break;
        case SP_ATTR_SODIPODI_START:
            if (value) {
                sp_svg_number_read_d(value, &ge->start);
            } else {
                ge->start = 0;
            }
            object->requestDisplayUpdate(SP_OBJECT_MODIFIED_FLAG);
            break;
        case SP_ATTR_SODIPODI_END:
            if (value) {
                sp_svg_number_read_d(value, &ge->end);
            } else {
                ge->end = 2 * M_PI;
            }
            object->requestDisplayUpdate(SP_OBJECT_MODIFIED_FLAG);
            break;
        case SP_ATTR_SODIPODI_OPEN:
            ge->closed = (!value);
            object->requestDisplayUpdate(SP_OBJECT_MODIFIED_FLAG);
            break;
        default:
<<<<<<< HEAD
            CGenericEllipse::onSet(key, value);
=======
            if (((SPObjectClass *) sp_arc_parent_class)->set)
                ((SPObjectClass *) sp_arc_parent_class)->set(object, key, value);
>>>>>>> 50ee0508
            break;
    }
}

// CPPIFY: remove
static void
sp_arc_set(SPObject *object, unsigned int key, gchar const *value)
{
	((SPArc*)object)->carc->onSet(key, value);
}

void CArc::onModified(guint flags) {
	SPArc* object = this->sparc;

    if (flags & (SP_OBJECT_MODIFIED_FLAG | SP_OBJECT_STYLE_MODIFIED_FLAG | SP_OBJECT_VIEWPORT_MODIFIED_FLAG)) {
        ((SPShape *) object)->setShape();
    }

<<<<<<< HEAD
    CGenericEllipse::onModified(flags);
=======
    if (((SPObjectClass *) sp_arc_parent_class)->modified)
        ((SPObjectClass *) sp_arc_parent_class)->modified(object, flags);
>>>>>>> 50ee0508
}

// CPPIFY: remove
static void
sp_arc_modified(SPObject *object, guint flags)
{
	((SPArc*)object)->carc->onModified(flags);
}

gchar* CArc::onDescription() {
	SPArc* item = this->sparc;
    SPGenericEllipse *ge = item;

    gdouble len = fmod(ge->end - ge->start, SP_2PI);
    if (len < 0.0) len += SP_2PI;
    if (!(fabs(len) < 1e-8 || fabs(len - SP_2PI) < 1e-8)) {
        if (ge->closed) {
            return g_strdup(_("<b>Segment</b>"));
        } else {
            return g_strdup(_("<b>Arc</b>"));
        }
    } else {
        return g_strdup(_("<b>Ellipse</b>"));
    }
}

// CPPIFY: remove
static gchar *sp_arc_description(SPItem *item)
{
	return ((SPArc*)item)->carc->onDescription();
}

void
sp_arc_position_set(SPArc *arc, gdouble x, gdouble y, gdouble rx, gdouble ry)
{
    g_return_if_fail(arc != NULL);
    g_return_if_fail(SP_IS_ARC(arc));

    SPGenericEllipse *ge = SP_GENERICELLIPSE(arc);

    ge->cx.computed = x;
    ge->cy.computed = y;
    ge->rx.computed = rx;
    ge->ry.computed = ry;
    Inkscape::Preferences *prefs = Inkscape::Preferences::get();
    // those pref values are in degrees, while we want radians
    if (prefs->getDouble("/tools/shapes/arc/start", 0.0) != 0)
        ge->start = prefs->getDouble("/tools/shapes/arc/start", 0.0) * M_PI / 180;
    if (prefs->getDouble("/tools/shapes/arc/end", 0.0) != 0)
        ge->end = prefs->getDouble("/tools/shapes/arc/end", 0.0) * M_PI / 180;
    if (!prefs->getBool("/tools/shapes/arc/open"))
        ge->closed = 1;
    else
        ge->closed = 0;

    ((SPObject *)arc)->requestDisplayUpdate(SP_OBJECT_MODIFIED_FLAG);
}

Geom::Point sp_arc_get_xy(SPArc *arc, gdouble arg)
{
    SPGenericEllipse *ge = SP_GENERICELLIPSE(arc);

    return Geom::Point(ge->rx.computed * cos(arg) + ge->cx.computed,
                     ge->ry.computed * sin(arg) + ge->cy.computed);
}


/*
  Local Variables:
  mode:c++
  c-file-style:"stroustrup"
  c-file-offsets:((innamespace . 0)(inline-open . 0)(case-label . +))
  indent-tabs-mode:nil
  fill-column:99
  End:
*/
// vim: filetype=cpp:expandtab:shiftwidth=4:tabstop=8:softtabstop=4:fileencoding=utf-8:textwidth=99 :<|MERGE_RESOLUTION|>--- conflicted
+++ resolved
@@ -64,41 +64,12 @@
 }
 #endif
 
-static void sp_genericellipse_update(SPObject *object, SPCtx *ctx, guint flags);
-
-static void sp_genericellipse_snappoints(SPItem const *item, std::vector<Inkscape::SnapCandidatePoint> &p, Inkscape::SnapPreferences const *snapprefs);
-
-static void sp_genericellipse_set_shape(SPShape *shape);
-static void sp_genericellipse_update_patheffect (SPLPEItem *lpeitem, bool write);
-
-static Inkscape::XML::Node *sp_genericellipse_write(SPObject *object, Inkscape::XML::Document *doc, Inkscape::XML::Node *repr,
-                                                    guint flags);
-
 static gboolean sp_arc_set_elliptical_path_attribute(SPArc *arc, Inkscape::XML::Node *repr);
 
 G_DEFINE_TYPE(SPGenericEllipse, sp_genericellipse, SP_TYPE_SHAPE);
 
 static void sp_genericellipse_class_init(SPGenericEllipseClass *klass)
 {
-    SPObjectClass *sp_object_class = (SPObjectClass *) klass;
-    SPItemClass *item_class = (SPItemClass *) klass;
-    SPLPEItemClass *lpe_item_class = (SPLPEItemClass *) klass;
-    SPShapeClass *shape_class = (SPShapeClass *) klass;
-
-<<<<<<< HEAD
-    ge_parent_class = (SPShapeClass*) g_type_class_ref(SP_TYPE_SHAPE);
-
-//    sp_object_class->update = sp_genericellipse_update;
-//    sp_object_class->write = sp_genericellipse_write;
-=======
-    sp_object_class->update = sp_genericellipse_update;
-    sp_object_class->write = sp_genericellipse_write;
->>>>>>> 50ee0508
-
-    //item_class->snappoints = sp_genericellipse_snappoints;
-
-    //shape_class->set_shape = sp_genericellipse_set_shape;
-    //lpe_item_class->update_patheffect = sp_genericellipse_update_patheffect;
 }
 
 CGenericEllipse::CGenericEllipse(SPGenericEllipse* genericEllipse) : CShape(genericEllipse) {
@@ -112,6 +83,8 @@
 sp_genericellipse_init(SPGenericEllipse *ellipse)
 {
 	ellipse->cgenericEllipse = new CGenericEllipse(ellipse);
+
+	delete ellipse->cshape;
 	ellipse->cshape = ellipse->cgenericEllipse;
 	ellipse->clpeitem = ellipse->cgenericEllipse;
 	ellipse->citem = ellipse->cgenericEllipse;
@@ -147,24 +120,12 @@
         static_cast<SPShape *>(object)->setShape();
     }
 
-<<<<<<< HEAD
     CShape::onUpdate(ctx, flags);
-=======
-    if (((SPObjectClass *) sp_genericellipse_parent_class)->update)
-        ((SPObjectClass *) sp_genericellipse_parent_class)->update(object, ctx, flags);
->>>>>>> 50ee0508
-}
-
-// CPPIFY: remove
-static void
-sp_genericellipse_update(SPObject *object, SPCtx *ctx, guint flags)
-{
-	((SPGenericEllipse*)object)->cgenericEllipse->onUpdate(ctx, flags);
 }
 
 void CGenericEllipse::onUpdatePatheffect(bool write) {
     SPShape *shape = this->spgenericEllipse;
-    sp_genericellipse_set_shape(shape);
+    this->onSetShape();
 
     if (write) {
         Inkscape::XML::Node *repr = shape->getRepr();
@@ -178,14 +139,6 @@
     }
 
     ((SPObject *)shape)->requestDisplayUpdate(SP_OBJECT_MODIFIED_FLAG);
-}
-
-// CPPIFY: remove
-static void
-sp_genericellipse_update_patheffect(SPLPEItem *lpeitem, bool write)
-{
-    ((SPGenericEllipse*)lpeitem)->cgenericEllipse->onUpdatePatheffect(write);
-
 }
 
 /* fixme: Think (Lauris) */
@@ -280,12 +233,6 @@
     curve->unref();
 }
 
-// CPPIFY: remove
-static void sp_genericellipse_set_shape(SPShape *shape)
-{
-	((SPGenericEllipse*)shape)->cgenericEllipse->onSetShape();
-}
-
 void CGenericEllipse::onSnappoints(std::vector<Inkscape::SnapCandidatePoint> &p, Inkscape::SnapPreferences const *snapprefs) {
 	SPGenericEllipse* item = this->spgenericEllipse;
 
@@ -354,12 +301,6 @@
     }
 }
 
-// CPPIFY: remove
-static void sp_genericellipse_snappoints(SPItem const *item, std::vector<Inkscape::SnapCandidatePoint> &p, Inkscape::SnapPreferences const *snapprefs)
-{
-	((SPGenericEllipse*)item)->cgenericEllipse->onSnappoints(p, snapprefs);
-}
-
 void
 sp_genericellipse_normalize(SPGenericEllipse *ellipse)
 {
@@ -393,52 +334,19 @@
             sp_arc_set_elliptical_path_attribute(SP_ARC(object), object->getRepr());
         }
     }
-    sp_genericellipse_set_shape ((SPShape *) ellipse); // evaluate SPCurve
-
-<<<<<<< HEAD
+    this->onSetShape(); // evaluate SPCurve
+
     CShape::onWrite(xml_doc, repr, flags);
-=======
-    if (((SPObjectClass *) sp_genericellipse_parent_class)->write) {
-        ((SPObjectClass *) sp_genericellipse_parent_class)->write(object, xml_doc, repr, flags);
-    }
->>>>>>> 50ee0508
 
     return repr;
 }
 
-// CPPIFY: remove
-static Inkscape::XML::Node *sp_genericellipse_write(SPObject *object, Inkscape::XML::Document *xml_doc, Inkscape::XML::Node *repr, guint flags)
-{
-    return ((SPGenericEllipse*)object)->cgenericEllipse->onWrite(xml_doc, repr, flags);
-}
-
 /* SVG <ellipse> element */
 
-static void sp_ellipse_build(SPObject *object, SPDocument *document, Inkscape::XML::Node *repr);
-static Inkscape::XML::Node *sp_ellipse_write(SPObject *object, Inkscape::XML::Document *doc, Inkscape::XML::Node *repr, guint flags);
-static void sp_ellipse_set(SPObject *object, unsigned int key, gchar const *value);
-static gchar *sp_ellipse_description(SPItem *item);
-
 G_DEFINE_TYPE(SPEllipse, sp_ellipse, SP_TYPE_GENERICELLIPSE);
 
 static void sp_ellipse_class_init(SPEllipseClass *klass)
 {
-    SPObjectClass *sp_object_class = (SPObjectClass *) klass;
-    SPItemClass *item_class = (SPItemClass *) klass;
-
-<<<<<<< HEAD
-    ellipse_parent_class = (SPGenericEllipseClass*) g_type_class_ref(SP_TYPE_GENERICELLIPSE);
-
-    //sp_object_class->build = sp_ellipse_build;
-//    sp_object_class->write = sp_ellipse_write;
-//    sp_object_class->set = sp_ellipse_set;
-=======
-    sp_object_class->build = sp_ellipse_build;
-    sp_object_class->write = sp_ellipse_write;
-    sp_object_class->set = sp_ellipse_set;
->>>>>>> 50ee0508
-
-//    item_class->description = sp_ellipse_description;
 }
 
 CEllipse::CEllipse(SPEllipse* ellipse) : CGenericEllipse(ellipse) {
@@ -451,18 +359,15 @@
 static void
 sp_ellipse_init(SPEllipse *ellipse)
 {
-<<<<<<< HEAD
 	ellipse->cellipse = new CEllipse(ellipse);
+
+	delete ellipse->cgenericEllipse;
 	ellipse->cgenericEllipse = ellipse->cellipse;
 	ellipse->cshape = ellipse->cellipse;
 	ellipse->clpeitem = ellipse->cellipse;
 	ellipse->citem = ellipse->cellipse;
 	ellipse->cobject = ellipse->cellipse;
 }
-=======
-    if (((SPObjectClass *) sp_ellipse_parent_class)->build)
-        (* ((SPObjectClass *) sp_ellipse_parent_class)->build) (object, document, repr);
->>>>>>> 50ee0508
 
 void CEllipse::onBuild(SPDocument *document, Inkscape::XML::Node *repr) {
 	CGenericEllipse::onBuild(document, repr);
@@ -474,12 +379,6 @@
     object->readAttr( "ry" );
 }
 
-// CPPIFY: remove
-static void
-sp_ellipse_build(SPObject *object, SPDocument *document, Inkscape::XML::Node *repr)
-{
-	((SPEllipse*)object)->cellipse->onBuild(document, repr);
-}
 
 Inkscape::XML::Node* CEllipse::onWrite(Inkscape::XML::Document *xml_doc, Inkscape::XML::Node *repr, guint flags) {
 	SPGenericEllipse *ellipse = this->spellipse;
@@ -493,22 +392,11 @@
     sp_repr_set_svg_double(repr, "rx", ellipse->rx.computed);
     sp_repr_set_svg_double(repr, "ry", ellipse->ry.computed);
 
-<<<<<<< HEAD
     CGenericEllipse::onWrite(xml_doc, repr, flags);
-=======
-    if (((SPObjectClass *) sp_ellipse_parent_class)->write)
-        (* ((SPObjectClass *) sp_ellipse_parent_class)->write) (object, xml_doc, repr, flags);
->>>>>>> 50ee0508
 
     return repr;
 }
 
-// CPPIFY: remove
-static Inkscape::XML::Node *
-sp_ellipse_write(SPObject *object, Inkscape::XML::Document *xml_doc, Inkscape::XML::Node *repr, guint flags)
-{
-	return ((SPEllipse*)object)->cellipse->onWrite(xml_doc, repr, flags);
-}
 
 void CEllipse::onSet(unsigned int key, gchar const* value) {
     SPEllipse *ellipse = this->spellipse;
@@ -536,31 +424,13 @@
             object->requestDisplayUpdate(SP_OBJECT_MODIFIED_FLAG);
             break;
         default:
-<<<<<<< HEAD
             CGenericEllipse::onSet(key, value);
-=======
-            if (((SPObjectClass *) sp_ellipse_parent_class)->set)
-                ((SPObjectClass *) sp_ellipse_parent_class)->set(object, key, value);
->>>>>>> 50ee0508
-            break;
-    }
-}
-
-// CPPIFY: remove
-static void
-sp_ellipse_set(SPObject *object, unsigned int key, gchar const *value)
-{
-	((SPEllipse*)object)->cellipse->onSet(key, value);
+            break;
+    }
 }
 
 gchar* CEllipse::onDescription() {
 	return g_strdup(_("<b>Ellipse</b>"));
-}
-
-// CPPIFY: remove
-static gchar *sp_ellipse_description(SPItem *item)
-{
-    return ((SPEllipse*)item)->cellipse->onDescription();
 }
 
 
@@ -584,32 +454,11 @@
 
 /* SVG <circle> element */
 
-static void sp_circle_build(SPObject *object, SPDocument *document, Inkscape::XML::Node *repr);
-static Inkscape::XML::Node *sp_circle_write(SPObject *object, Inkscape::XML::Document *doc, Inkscape::XML::Node *repr, guint flags);
-static void sp_circle_set(SPObject *object, unsigned int key, gchar const *value);
-static gchar *sp_circle_description(SPItem *item);
-
 G_DEFINE_TYPE(SPCircle, sp_circle, SP_TYPE_GENERICELLIPSE);
 
 static void
 sp_circle_class_init(SPCircleClass *klass)
 {
-    SPObjectClass *sp_object_class = (SPObjectClass *) klass;
-    SPItemClass *item_class = (SPItemClass *) klass;
-
-<<<<<<< HEAD
-    circle_parent_class = (SPGenericEllipseClass*) g_type_class_ref(SP_TYPE_GENERICELLIPSE);
-
-    //sp_object_class->build = sp_circle_build;
-//    sp_object_class->write = sp_circle_write;
-//    sp_object_class->set = sp_circle_set;
-=======
-    sp_object_class->build = sp_circle_build;
-    sp_object_class->write = sp_circle_write;
-    sp_object_class->set = sp_circle_set;
->>>>>>> 50ee0508
-
-//    item_class->description = sp_circle_description;
 }
 
 CCircle::CCircle(SPCircle* circle) : CGenericEllipse(circle) {
@@ -622,8 +471,9 @@
 static void
 sp_circle_init(SPCircle *circle)
 {
-<<<<<<< HEAD
 	circle->ccircle = new CCircle(circle);
+
+	delete circle->cgenericEllipse;
 	circle->cgenericEllipse = circle->ccircle;
 	circle->cshape = circle->ccircle;
 	circle->clpeitem = circle->ccircle;
@@ -635,22 +485,12 @@
 	SPCircle* object = this->spcircle;
 
     CGenericEllipse::onBuild(document, repr);
-=======
-    if (((SPObjectClass *) sp_circle_parent_class)->build)
-        (* ((SPObjectClass *) sp_circle_parent_class)->build)(object, document, repr);
->>>>>>> 50ee0508
 
     object->readAttr( "cx" );
     object->readAttr( "cy" );
     object->readAttr( "r" );
 }
 
-// CPPIFY: remove
-static void
-sp_circle_build(SPObject *object, SPDocument *document, Inkscape::XML::Node *repr)
-{
-	((SPCircle*)object)->ccircle->onBuild(document, repr);
-}
 
 Inkscape::XML::Node* CCircle::onWrite(Inkscape::XML::Document *xml_doc, Inkscape::XML::Node *repr, guint flags) {
     SPGenericEllipse *ellipse = this->spcircle;
@@ -663,22 +503,11 @@
     sp_repr_set_svg_double(repr, "cy", ellipse->cy.computed);
     sp_repr_set_svg_double(repr, "r", ellipse->rx.computed);
 
-<<<<<<< HEAD
     CGenericEllipse::onWrite(xml_doc, repr, flags);
-=======
-    if (((SPObjectClass *) sp_circle_parent_class)->write)
-        ((SPObjectClass *) sp_circle_parent_class)->write(object, xml_doc, repr, flags);
->>>>>>> 50ee0508
 
     return repr;
 }
 
-// CPPIFY: remove
-static Inkscape::XML::Node *
-sp_circle_write(SPObject *object, Inkscape::XML::Document *xml_doc, Inkscape::XML::Node *repr, guint flags)
-{
-	return ((SPCircle*)object)->ccircle->onWrite(xml_doc, repr, flags);
-}
 
 void CCircle::onSet(unsigned int key, gchar const* value) {
     SPGenericEllipse *ge = this->spcircle;
@@ -701,65 +530,22 @@
             object->requestDisplayUpdate(SP_OBJECT_MODIFIED_FLAG);
             break;
         default:
-<<<<<<< HEAD
             CGenericEllipse::onSet(key, value);
-=======
-            if (((SPObjectClass *) sp_circle_parent_class)->set)
-                ((SPObjectClass *) sp_circle_parent_class)->set(object, key, value);
->>>>>>> 50ee0508
-            break;
-    }
-}
-
-// CPPIFY: remove
-static void
-sp_circle_set(SPObject *object, unsigned int key, gchar const *value)
-{
-	((SPCircle*)object)->ccircle->onSet(key, value);
+            break;
+    }
 }
 
 gchar* CCircle::onDescription() {
 	return g_strdup(_("<b>Circle</b>"));
 }
 
-// CPPIFY: remove
-gchar *sp_circle_description(SPItem *item)
-{
-	return ((SPCircle*)item)->ccircle->onDescription();
-}
-
 /* <path sodipodi:type="arc"> element */
-
-static void sp_arc_build(SPObject *object, SPDocument *document, Inkscape::XML::Node *repr);
-static Inkscape::XML::Node *sp_arc_write(SPObject *object, Inkscape::XML::Document *doc, Inkscape::XML::Node *repr, guint flags);
-static void sp_arc_set(SPObject *object, unsigned int key, gchar const *value);
-static void sp_arc_modified(SPObject *object, guint flags);
-
-static gchar *sp_arc_description(SPItem *item);
 
 G_DEFINE_TYPE(SPArc, sp_arc, SP_TYPE_GENERICELLIPSE);
 
 static void
 sp_arc_class_init(SPArcClass *klass)
 {
-    SPObjectClass *sp_object_class = (SPObjectClass *) klass;
-    SPItemClass *item_class = (SPItemClass *) klass;
-
-<<<<<<< HEAD
-    arc_parent_class = (SPGenericEllipseClass*) g_type_class_ref(SP_TYPE_GENERICELLIPSE);
-
-    //sp_object_class->build = sp_arc_build;
-//    sp_object_class->write = sp_arc_write;
-//    sp_object_class->set = sp_arc_set;
-//    sp_object_class->modified = sp_arc_modified;
-=======
-    sp_object_class->build = sp_arc_build;
-    sp_object_class->write = sp_arc_write;
-    sp_object_class->set = sp_arc_set;
-    sp_object_class->modified = sp_arc_modified;
->>>>>>> 50ee0508
-
-//    item_class->description = sp_arc_description;
 }
 
 CArc::CArc(SPArc* arc) : CGenericEllipse(arc) {
@@ -767,14 +553,14 @@
 }
 
 CArc::~CArc() {
-
 }
 
 static void
 sp_arc_init(SPArc *arc)
 {
-<<<<<<< HEAD
 	arc->carc = new CArc(arc);
+
+	delete arc->cgenericEllipse;
 	arc->cgenericEllipse = arc->carc;
 	arc->cshape = arc->carc;
 	arc->clpeitem = arc->carc;
@@ -786,10 +572,6 @@
 	SPArc* object = this->sparc;
 
 	CGenericEllipse::onBuild(document, repr);
-=======
-    if (((SPObjectClass *) sp_arc_parent_class)->build)
-        (* ((SPObjectClass *) sp_arc_parent_class)->build) (object, document, repr);
->>>>>>> 50ee0508
 
     object->readAttr( "sodipodi:cx" );
     object->readAttr( "sodipodi:cy" );
@@ -799,13 +581,6 @@
     object->readAttr( "sodipodi:start" );
     object->readAttr( "sodipodi:end" );
     object->readAttr( "sodipodi:open" );
-}
-
-// CPPIFY: remove
-static void
-sp_arc_build(SPObject *object, SPDocument *document, Inkscape::XML::Node *repr)
-{
-	((SPArc*)object)->carc->onBuild(document, repr);
 }
 
 /*
@@ -883,21 +658,9 @@
     // write d=
     sp_arc_set_elliptical_path_attribute(arc, repr);
 
-<<<<<<< HEAD
     CGenericEllipse::onWrite(xml_doc, repr, flags);
-=======
-    if (((SPObjectClass *) sp_arc_parent_class)->write)
-        ((SPObjectClass *) sp_arc_parent_class)->write(object, xml_doc, repr, flags);
->>>>>>> 50ee0508
 
     return repr;
-}
-
-// CPPIFY: remove
-static Inkscape::XML::Node *
-sp_arc_write(SPObject *object, Inkscape::XML::Document *xml_doc, Inkscape::XML::Node *repr, guint flags)
-{
-	return ((SPArc*)object)->carc->onWrite(xml_doc, repr, flags);
 }
 
 void CArc::onSet(unsigned int key, gchar const* value) {
@@ -946,21 +709,9 @@
             object->requestDisplayUpdate(SP_OBJECT_MODIFIED_FLAG);
             break;
         default:
-<<<<<<< HEAD
             CGenericEllipse::onSet(key, value);
-=======
-            if (((SPObjectClass *) sp_arc_parent_class)->set)
-                ((SPObjectClass *) sp_arc_parent_class)->set(object, key, value);
->>>>>>> 50ee0508
-            break;
-    }
-}
-
-// CPPIFY: remove
-static void
-sp_arc_set(SPObject *object, unsigned int key, gchar const *value)
-{
-	((SPArc*)object)->carc->onSet(key, value);
+            break;
+    }
 }
 
 void CArc::onModified(guint flags) {
@@ -970,20 +721,9 @@
         ((SPShape *) object)->setShape();
     }
 
-<<<<<<< HEAD
     CGenericEllipse::onModified(flags);
-=======
-    if (((SPObjectClass *) sp_arc_parent_class)->modified)
-        ((SPObjectClass *) sp_arc_parent_class)->modified(object, flags);
->>>>>>> 50ee0508
-}
-
-// CPPIFY: remove
-static void
-sp_arc_modified(SPObject *object, guint flags)
-{
-	((SPArc*)object)->carc->onModified(flags);
-}
+}
+
 
 gchar* CArc::onDescription() {
 	SPArc* item = this->sparc;
@@ -1000,12 +740,6 @@
     } else {
         return g_strdup(_("<b>Ellipse</b>"));
     }
-}
-
-// CPPIFY: remove
-static gchar *sp_arc_description(SPItem *item)
-{
-	return ((SPArc*)item)->carc->onDescription();
 }
 
 void
