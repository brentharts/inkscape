--- conflicted
+++ resolved
@@ -1,5 +1,3 @@
-#define __SP_ELLIPSE_C__
-
 /*
  * SVG <ellipse> and related implementations
  *
@@ -7,6 +5,7 @@
  *   Lauris Kaplinski <lauris@kaplinski.com>
  *   Mitsuru Oka
  *   bulia byak <buliabyak@users.sf.net>
+ *   Abhishek Sharma
  *
  * Copyright (C) 1999-2002 Lauris Kaplinski
  * Copyright (C) 2000-2001 Ximian, Inc.
@@ -144,7 +143,6 @@
         SPGenericEllipse *ellipse = (SPGenericEllipse *) object;
         SPStyle const *style = object->style;
         Geom::OptRect viewbox = ((SPItemCtx const *) ctx)->vp;
-<<<<<<< HEAD
         if (viewbox) {
             double const dx = viewbox->width();
             double const dy = viewbox->height();
@@ -155,20 +153,8 @@
             ellipse->cy.update(em, ex, dy);
             ellipse->rx.update(em, ex, dr);
             ellipse->ry.update(em, ex, dr);
-            sp_shape_set_shape((SPShape *) object);
-        }
-=======
-        double const dx = viewbox->width();
-        double const dy = viewbox->height();
-        double const dr = sqrt(dx*dx + dy*dy)/sqrt(2);
-        double const em = style->font_size.computed;
-        double const ex = em * 0.5; // fixme: get from pango or libnrtype
-        ellipse->cx.update(em, ex, dx);
-        ellipse->cy.update(em, ex, dy);
-        ellipse->rx.update(em, ex, dr);
-        ellipse->ry.update(em, ex, dr);
-        ((SPShape *) object)->setShape();
->>>>>>> 773ad72d
+            static_cast<SPShape *>(object)->setShape();
+        }
     }
 
     if (((SPObjectClass *) ge_parent_class)->update)
@@ -448,10 +434,10 @@
     if (((SPObjectClass *) ellipse_parent_class)->build)
         (* ((SPObjectClass *) ellipse_parent_class)->build) (object, document, repr);
 
-    object->readAttr( "cx");
-    object->readAttr( "cy");
-    object->readAttr( "rx");
-    object->readAttr( "ry");
+    object->readAttr( "cx" );
+    object->readAttr( "cy" );
+    object->readAttr( "rx" );
+    object->readAttr( "ry" );
 }
 
 static Inkscape::XML::Node *
@@ -596,9 +582,9 @@
     if (((SPObjectClass *) circle_parent_class)->build)
         (* ((SPObjectClass *) circle_parent_class)->build)(object, document, repr);
 
-    object->readAttr( "cx");
-    object->readAttr( "cy");
-    object->readAttr( "r");
+    object->readAttr( "cx" );
+    object->readAttr( "cy" );
+    object->readAttr( "r" );
 }
 
 static Inkscape::XML::Node *
@@ -721,14 +707,14 @@
     if (((SPObjectClass *) arc_parent_class)->build)
         (* ((SPObjectClass *) arc_parent_class)->build) (object, document, repr);
 
-    object->readAttr( "sodipodi:cx");
-    object->readAttr( "sodipodi:cy");
-    object->readAttr( "sodipodi:rx");
-    object->readAttr( "sodipodi:ry");
-
-    object->readAttr( "sodipodi:start");
-    object->readAttr( "sodipodi:end");
-    object->readAttr( "sodipodi:open");
+    object->readAttr( "sodipodi:cx" );
+    object->readAttr( "sodipodi:cy" );
+    object->readAttr( "sodipodi:rx" );
+    object->readAttr( "sodipodi:ry" );
+
+    object->readAttr( "sodipodi:start" );
+    object->readAttr( "sodipodi:end" );
+    object->readAttr( "sodipodi:open" );
 }
 
 /*
