--- conflicted
+++ resolved
@@ -96,9 +96,7 @@
     virtual void update_patheffect(bool write);
 };
 
-<<<<<<< HEAD
-void sp_item_group_ungroup (SPGroup *group, std::vector<SPItem*> &children, bool do_done = true);
-=======
+
 /**
  * finds clones of a child of the group going out of the group; and inverse the group transform on its clones
  * Also called when moving objects between different layers
@@ -108,11 +106,11 @@
  */
 void sp_item_group_ungroup_handle_clones(SPItem *parent, Geom::Affine const g);
 
-void sp_item_group_ungroup (SPGroup *group, GSList **children, bool do_done = true);
->>>>>>> 48bd3fbe
+void sp_item_group_ungroup (SPGroup *group, std::vector<SPItem*> &children, bool do_done = true);
 
 
 std::vector<SPItem*> sp_item_group_item_list (SPGroup *group);
+
 SPObject *sp_item_group_get_child_by_name (SPGroup *group, SPObject *ref, const char *name);
 
 #endif
