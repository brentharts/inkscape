--- conflicted
+++ resolved
@@ -64,7 +64,20 @@
      * of this unit.
      */
     int            defaultDigits() const;
-<<<<<<< HEAD
+
+    UnitType       type;
+    double         factor;
+    Glib::ustring  name;
+    Glib::ustring  name_plural;
+    Glib::ustring  abbr;
+    Glib::ustring  description;
+
+    UnitType       type;
+
+    double         factor;
+
+    bool           isAbsolute() const { return type != UNIT_TYPE_DIMENSIONLESS; }
+    int            defaultDigits() const;
     bool           compatibleWith(const Unit *u) const;
     
     friend bool operator== (const Unit &u1, const Unit &u2);
@@ -73,15 +86,6 @@
     // temporary
     int svgUnit() const;
     int metric() const;
-=======
-
-    UnitType       type;
-    double         factor;
-    Glib::ustring  name;
-    Glib::ustring  name_plural;
-    Glib::ustring  abbr;
-    Glib::ustring  description;
->>>>>>> 4e088d33
 };
 
 class UnitTable {
