/*
 * Inkscape Units
 *
 * Authors:
 *   Matthew Petroff <matthew@mpetroff.net>
 *
 * Copyright (C) 2013 Matthew Petroff
 *
 * Released under GNU GPL, read the file 'COPYING' for more information
 */

#ifdef HAVE_CONFIG_H
# include <config.h>
#endif

#include <cmath>
#include <cerrno>
#include <iomanip>
#include <glib.h>
<<<<<<< HEAD
#include <glibmm/regex.h>
=======
#include <glibmm/fileutils.h>
#include <glibmm/markup.h>
>>>>>>> 13da86a8

#include "util/units.h"
#include "path-prefix.h"
#include "streq.h"

using Inkscape::Util::UNIT_TYPE_DIMENSIONLESS;
using Inkscape::Util::UNIT_TYPE_LINEAR;
using Inkscape::Util::UNIT_TYPE_RADIAL;
using Inkscape::Util::UNIT_TYPE_FONT_HEIGHT;

namespace
{

/**
 * A std::map that gives the data type value for the string version.
 *
 * Note that we'd normally not return a reference to an internal version, but
 * for this constant case it allows us to check against getTypeMappings().end().
 */
/** @todo consider hiding map behind hasFoo() and getFoo() type functions.*/
std::map<Glib::ustring, Inkscape::Util::UnitType> &getTypeMappings()
{
    static bool init = false;
    static std::map<Glib::ustring, Inkscape::Util::UnitType> typeMap;
    if (!init)
    {
        init = true;
        typeMap["DIMENSIONLESS"] = UNIT_TYPE_DIMENSIONLESS;
        typeMap["LINEAR"] = UNIT_TYPE_LINEAR;
        typeMap["RADIAL"] = UNIT_TYPE_RADIAL;
        typeMap["FONT_HEIGHT"] = UNIT_TYPE_FONT_HEIGHT;
        // Note that code was not yet handling LINEAR_SCALED, TIME, QTY and NONE
    }
    return typeMap;
}

} // namespace

namespace Inkscape {
namespace Util {

class UnitParser : public Glib::Markup::Parser
{
public:
    typedef Glib::Markup::Parser::AttributeMap AttrMap;
    typedef Glib::Markup::ParseContext Ctx;

    UnitParser(UnitTable *table);
    virtual ~UnitParser() {}

protected:
    virtual void on_start_element(Ctx &ctx, Glib::ustring const &name, AttrMap const &attrs);
    virtual void on_end_element(Ctx &ctx, Glib::ustring const &name);
    virtual void on_text(Ctx &ctx, Glib::ustring const &text);

public:
    UnitTable *tbl;
    bool primary;
    bool skip;
    Unit unit;
};

UnitParser::UnitParser(UnitTable *table) :
    tbl(table),
    primary(false),
    skip(false)
{
}

#define BUFSIZE (255)

Unit::Unit() :
    type(UNIT_TYPE_DIMENSIONLESS), // should this or NONE be the default?
    factor(1.0),
    name(),
    name_plural(),
    abbr(),
    description()
{
}

Unit::Unit(UnitType type,
           double factor,
           Glib::ustring const &name,
           Glib::ustring const &name_plural,
           Glib::ustring const &abbr,
           Glib::ustring const &description) :
    type(type),
    factor(factor),
    name(name),
    name_plural(name_plural),
    abbr(abbr),
    description(description)
{
}

void Unit::clear()
{
    *this = Unit();
}

int Unit::defaultDigits() const
{
    int factor_digits = int(log10(factor));
    if (factor_digits < 0) {
        g_warning("factor = %f, factor_digits = %d", factor, factor_digits);
        g_warning("factor_digits < 0 - returning 0");
        factor_digits = 0;
    }
    return factor_digits;
}

/** Checks if a unit is compatible with the specified unit. */
bool Unit::compatibleWith(const Unit &u) const
{
    // Percentages
    if (type == UNIT_TYPE_DIMENSIONLESS || u.type == UNIT_TYPE_DIMENSIONLESS) {
        return true;
    }
    
    // Other units with same type
    if (type == u.type) {
        return true;
    }
    
    // Different, incompatible types
    return false;
}
bool Unit::compatibleWith(const Glib::ustring u) const
{
    static UnitTable unit_table;
    return compatibleWith(unit_table.getUnit(u));
}

/** Check if units are equal. */
bool operator== (const Unit &u1, const Unit &u2)
{
    return (u1.type == u2.type && u1.name.compare(u2.name) == 0);
}

/** Check if units are not equal. */ 
bool operator!= (const Unit &u1, const Unit &u2)
{
    return !(u1 == u2);
}

/** Temporary - get SVG unit. */
int Unit::svgUnit() const
{
    if (!abbr.compare("px"))
        return 1;
    if (!abbr.compare("pt"))
        return 2;
    if (!abbr.compare("pc"))
        return 3;
    if (!abbr.compare("mm"))
        return 4;
    if (!abbr.compare("cm"))
        return 5;
    if (!abbr.compare("in"))
        return 6;
    if (!abbr.compare("ft"))
        return 7;
    if (!abbr.compare("em"))
        return 8;
    if (!abbr.compare("ex"))
        return 9;
    if (!abbr.compare("%"))
        return 10;
    return 0;
}

UnitTable::UnitTable()
{
    gchar *filename = g_build_filename(INKSCAPE_UIDIR, "units.xml", NULL);
    load(filename);
    g_free(filename);
}

UnitTable::~UnitTable()
{
    for (UnitMap::iterator iter = _unit_map.begin(); iter != _unit_map.end(); ++iter)
    {
        delete (*iter).second;
    }
}

void UnitTable::addUnit(Unit const &u, bool primary)
{
    _unit_map[u.abbr] = new Unit(u);
    if (primary) {
        _primary_unit[u.type] = u.abbr;
    }
}

Unit UnitTable::getUnit(Glib::ustring const &unit_abbr) const
{
    UnitMap::const_iterator iter = _unit_map.find(unit_abbr);
    if (iter != _unit_map.end()) {
        return *((*iter).second);
    } else {
        return Unit();
    }
}

Quantity UnitTable::getQuantity(Glib::ustring const& q) const
{
    Glib::MatchInfo match_info;
    
    // Extract value
    double value = 0;
    Glib::RefPtr<Glib::Regex> value_regex = Glib::Regex::create("[-+]*[\\d+]*\\.*[\\d+]*[eE]*[-+]*\\d+");
    if (value_regex->match(q, match_info)) {
        value = atof(match_info.fetch(0).c_str());
    }
    
    // Extract unit abbreviation
    Glib::ustring abbr;
    Glib::RefPtr<Glib::Regex> unit_regex = Glib::Regex::create("[A-z%]+");
    if (unit_regex->match(q, match_info)) {
        abbr = match_info.fetch(0);
    }
    
    return Quantity(value, abbr);
}

bool UnitTable::deleteUnit(Unit const &u)
{
    bool deleted = false;
    // Cannot delete the primary unit type since it's
    // used for conversions
    if (u.abbr != _primary_unit[u.type]) {
        UnitMap::iterator iter = _unit_map.find(u.abbr);
        if (iter != _unit_map.end()) {
            delete (*iter).second;
            _unit_map.erase(iter);
            deleted = true;
        }
    }
    return deleted;
}

bool UnitTable::hasUnit(Glib::ustring const &unit) const
{
    UnitMap::const_iterator iter = _unit_map.find(unit);
    return (iter != _unit_map.end());
}

UnitTable::UnitMap UnitTable::units(UnitType type) const
{
    UnitMap submap;
    for (UnitMap::const_iterator iter = _unit_map.begin(); iter != _unit_map.end(); ++iter) {
        if (((*iter).second)->type == type) {
            submap.insert(UnitMap::value_type((*iter).first, new Unit(*((*iter).second))));
        }
    }

    return submap;
}

Glib::ustring UnitTable::primary(UnitType type) const
{
    return _primary_unit[type];
}

bool UnitTable::load(std::string const &filename) {
    UnitParser uparser(this);
    Glib::Markup::ParseContext ctx(uparser);

    try {
        Glib::ustring unitfile = Glib::file_get_contents(filename);
        ctx.parse(unitfile);
        ctx.end_parse();
    } catch (Glib::MarkupError const &e) {
        g_warning("Problem loading units file '%s': %s\n", filename.c_str(), e.what().c_str());
        return false;
    }
    return true;
}

<<<<<<< HEAD
bool UnitTable::load(Glib::ustring const &filename)
{
    UnitsSAXHandler handler(this);
=======
bool UnitTable::save(std::string const &filename) {
>>>>>>> 13da86a8

    g_warning("UnitTable::save(): not implemented");

    return true;
}

<<<<<<< HEAD
bool UnitTable::save(Glib::ustring const &filename)
{
    // open file for writing
    FILE *f = fopen(filename.c_str(), "w");
    if (f == NULL) {
        g_warning("Could not open units file '%s': %s\n", filename.c_str(), strerror(errno));
        return false;
    }

    // write out header
    // foreach item in _unit_map, sorted alphabetically by type and then unit name
    //    sprintf a line
    //      name
    //      name_plural
    //      abbr
    //      type
    //      factor
    //      PRI - if listed in primary unit table, 'Y', else 'N'
    //      description
    //    write line to the file

    // close file
    if (fclose(f) != 0) {
        g_warning("Error closing units file '%s':  %s\n", filename.c_str(), strerror(errno));
        return false;
    }

    return true;
}


void UnitsSAXHandler::_startElement(xmlChar const *name, xmlChar const **attrs)
=======
void UnitParser::on_start_element(Ctx &ctx, Glib::ustring const &name, AttrMap const &attrs)
>>>>>>> 13da86a8
{
    if (name == "unit") {
        // reset for next use
        unit.clear();
        primary = false;
        skip = false;

        AttrMap::const_iterator f;
        if ((f = attrs.find("type")) != attrs.end()) {
            Glib::ustring type = f->second;
            if (getTypeMappings().find(type) != getTypeMappings().end()) {
                unit.type = getTypeMappings()[type];
            } else {
                g_warning("Skipping unknown unit type '%s'.\n", type.c_str());
                skip = true;
            }
        }
        if ((f = attrs.find("pri")) != attrs.end()) {
            primary = (f->second[0] == 'y' || f->second[0] == 'Y');
        }
    }
}

void UnitParser::on_text(Ctx &ctx, Glib::ustring const &text)
{
    Glib::ustring element = ctx.get_element();
    if (element == "name") {
        unit.name = text;
    } else if (element == "plural") {
        unit.name_plural = text;
    } else if (element == "abbr") {
        unit.abbr = text;
    } else if (element == "factor") {
        // TODO make sure we use the right conversion
        unit.factor = g_ascii_strtod(text.c_str(), NULL);
    } else if (element == "description") {
        unit.description = text;
    }
}

void UnitParser::on_end_element(Ctx &ctx, Glib::ustring const &name)
{
    if (name == "unit" && !skip) {
        tbl->addUnit(unit, primary);
    }
}

/** Initialize a quantity. */
Quantity::Quantity(double q, const Unit &u)
{
    unit = new Unit(u);
    quantity = q;
}
Quantity::Quantity(double q, const Glib::ustring u)
{
    UnitTable unit_table;
    unit = new Unit(unit_table.getUnit(u));
    quantity = q;
}

/** Checks if a quantity is compatible with the specified unit. */
bool Quantity::compatibleWith(const Unit &u) const
{
    return unit->compatibleWith(u);
}
bool Quantity::compatibleWith(const Glib::ustring u) const
{
    static UnitTable unit_table;
    return compatibleWith(unit_table.getUnit(u));
}

/** Return the quantity's value in the specified unit. */
double Quantity::value(const Unit &u) const
{
    return convert(quantity, *unit, u);
}
double Quantity::value(const Glib::ustring u) const
{
    static UnitTable unit_table;
    return value(unit_table.getUnit(u));
}

/** Return a printable string of the value in the specified unit. */
Glib::ustring Quantity::string(const Unit &u) const {
    return Glib::ustring::format(std::fixed, std::setprecision(2), value(u)) + " " + unit->abbr;
}
Glib::ustring Quantity::string(const Glib::ustring u) const {
    static UnitTable unit_table;
    return string(unit_table.getUnit(u));
}
Glib::ustring Quantity::string() const {
    return string(*unit);
}

/** Convert distances. */
double Quantity::convert(const double from_dist, const Unit &from, const Unit &to)
{
    // Percentage
    if (to.type == UNIT_TYPE_DIMENSIONLESS) {
        return from_dist * to.factor;
    }
    
    // Incompatible units
    if (from.type != to.type) {
        return -1;
    }
    
    // Compatible units
    return from_dist * from.factor / to.factor;
}
double Quantity::convert(const double from_dist, const Glib::ustring from, const Unit &to)
{
    static UnitTable unit_table;
    return convert(from_dist, unit_table.getUnit(from), to);
}
double Quantity::convert(const double from_dist, const Unit &from, const Glib::ustring to)
{
    static UnitTable unit_table;
    return convert(from_dist, from, unit_table.getUnit(to));
}
double Quantity::convert(const double from_dist, const Glib::ustring from, const Glib::ustring to)
{
    static UnitTable unit_table;
    return convert(from_dist, unit_table.getUnit(from), unit_table.getUnit(to));
}

} // namespace Util
} // namespace Inkscape

/*
  Local Variables:
  mode:c++
  c-file-style:"stroustrup"
  c-file-offsets:((innamespace . 0)(inline-open . 0)(case-label . +))
  indent-tabs-mode:nil
  fill-column:99
  End:
*/
// vim: filetype=cpp:expandtab:shiftwidth=4:tabstop=8:softtabstop=4:fileencoding=utf-8:textwidth=99 :<|MERGE_RESOLUTION|>--- conflicted
+++ resolved
@@ -17,12 +17,9 @@
 #include <cerrno>
 #include <iomanip>
 #include <glib.h>
-<<<<<<< HEAD
 #include <glibmm/regex.h>
-=======
 #include <glibmm/fileutils.h>
 #include <glibmm/markup.h>
->>>>>>> 13da86a8
 
 #include "util/units.h"
 #include "path-prefix.h"
@@ -303,55 +300,14 @@
     return true;
 }
 
-<<<<<<< HEAD
-bool UnitTable::load(Glib::ustring const &filename)
-{
-    UnitsSAXHandler handler(this);
-=======
 bool UnitTable::save(std::string const &filename) {
->>>>>>> 13da86a8
 
     g_warning("UnitTable::save(): not implemented");
 
     return true;
 }
 
-<<<<<<< HEAD
-bool UnitTable::save(Glib::ustring const &filename)
-{
-    // open file for writing
-    FILE *f = fopen(filename.c_str(), "w");
-    if (f == NULL) {
-        g_warning("Could not open units file '%s': %s\n", filename.c_str(), strerror(errno));
-        return false;
-    }
-
-    // write out header
-    // foreach item in _unit_map, sorted alphabetically by type and then unit name
-    //    sprintf a line
-    //      name
-    //      name_plural
-    //      abbr
-    //      type
-    //      factor
-    //      PRI - if listed in primary unit table, 'Y', else 'N'
-    //      description
-    //    write line to the file
-
-    // close file
-    if (fclose(f) != 0) {
-        g_warning("Error closing units file '%s':  %s\n", filename.c_str(), strerror(errno));
-        return false;
-    }
-
-    return true;
-}
-
-
-void UnitsSAXHandler::_startElement(xmlChar const *name, xmlChar const **attrs)
-=======
 void UnitParser::on_start_element(Ctx &ctx, Glib::ustring const &name, AttrMap const &attrs)
->>>>>>> 13da86a8
 {
     if (name == "unit") {
         // reset for next use
