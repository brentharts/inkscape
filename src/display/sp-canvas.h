--- conflicted
+++ resolved
@@ -11,9 +11,11 @@
  *   Raph Levien <raph@gimp.org>
  *   Lauris Kaplinski <lauris@kaplinski.com>
  *   Jon A. Cruz <jon@joncruz.org>
+ *   Krzysztof Kosiński <tweenk.pl@gmail.com>
  *
  * Copyright (C) 1998 The Free Software Foundation
  * Copyright (C) 2002 Lauris Kaplinski
+ * Copyright (C) 2016 Google Inc.
  *
  * Released under GNU GPL, read the file 'COPYING' for more information
  */
@@ -85,6 +87,9 @@
     Geom::IntRect getViewboxIntegers() const;
     SPCanvasGroup *getRoot();
 
+    void setBackgroundColor(guint32 rgba);
+    void setBackgroundCheckerboard();
+
     /// Returns new canvas as widget.
     static GtkWidget *createAA();
 
@@ -103,7 +108,8 @@
 
     /// Marks the specified area as dirty (requiring redraw)
     void dirtyRect(Geom::IntRect const &area);
-    /// Marks specific canvas rectangle as clean (val == 0) or dirty (otherwise)
+    /// Marks the whole widget for redraw
+    void dirtyAll();
     void markRect(Geom::IntRect const &area, uint8_t val);
 
     /// Invokes update, paint, and repick on canvas.
@@ -151,14 +157,7 @@
      */
     static gint handle_scroll(GtkWidget *widget, GdkEventScroll *event);
     static gint handle_motion(GtkWidget *widget, GdkEventMotion *event);
-#if GTK_CHECK_VERSION(3,0,0)
     static gboolean handle_draw(GtkWidget *widget, cairo_t *cr);
-<<<<<<< HEAD
-#else
-    static gboolean handle_expose(GtkWidget *widget, GdkEventExpose *event);
-#endif
-=======
->>>>>>> ded71e7f
     static gint handle_key_event(GtkWidget *widget, GdkEventKey *event);
     static gint handle_crossing(GtkWidget *widget, GdkEventCrossing *event);
     static gint handle_focus_in(GtkWidget *widget, GdkEventFocus *event);
@@ -175,15 +174,18 @@
     bool _is_dragging;
     double _dx0;
     double _dy0;
-    int _x0;
-    int _y0;
-
-    /* Area that needs redrawing, stored as a microtile array */
-    int    _tLeft, _tTop, _tRight, _tBottom;
-    int    _tile_w, _tile_h;
-    uint8_t *_tiles;
-
-    /** Last known modifier state, for deferred repick when a button is down. */
+    int _x0; ///< World coordinate of the leftmost pixels
+    int _y0; ///< World coordinate of the topmost pixels
+
+    /// Image surface storing the contents of the widget
+    cairo_surface_t *_backing_store;
+    /// Area of the widget that has up-to-date content
+    cairo_region_t *_clean_region;
+    /// Widget background, defaults to white
+    cairo_pattern_t *_background;
+    bool _background_is_checkerboard;
+
+    /// Last known modifier state, for deferred repick when a button is down.
     int _state;
 
     /** The item containing the mouse pointer, or NULL if none. */
@@ -207,7 +209,6 @@
     int _close_enough;
 
     unsigned int _need_update : 1;
-    unsigned int _need_redraw : 1;
     unsigned int _need_repick : 1;
 
     int _forced_redraw_count;
