--- conflicted
+++ resolved
@@ -19,12 +19,6 @@
  *
  */
 
-<<<<<<< HEAD
-=======
-#include "sp-canvas-util.h"
-#include "sp-ctrlline.h"
-
->>>>>>> 9e724f14
 #ifdef HAVE_CONFIG_H
 # include "config.h"
 #endif
