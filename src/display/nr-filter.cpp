--- conflicted
+++ resolved
@@ -42,13 +42,7 @@
 
 #include "display/nr-arena.h"
 #include "display/nr-arena-item.h"
-<<<<<<< HEAD
-#include <2geom/matrix.h>
-=======
-#include "libnr/nr-pixblock.h"
-#include "libnr/nr-blit.h"
 #include <2geom/affine.h>
->>>>>>> 9e724f14
 #include <2geom/rect.h>
 #include "svg/svg-length.h"
 #include "sp-filter-units.h"
@@ -118,14 +112,7 @@
     FilterQuality const filterquality = (FilterQuality)item->arena->filterquality;
     int const blurquality = item->arena->blurquality;
 
-<<<<<<< HEAD
-    Geom::Matrix trans = item->ctm;
-=======
     Geom::Affine trans = item->ctm;
-    FilterSlot slot(_slot_count, item);
-    slot.set_quality(filterquality);
-    slot.set_blurquality(blurquality);
->>>>>>> 9e724f14
 
     Geom::Rect item_bbox;
     {
@@ -167,7 +154,7 @@
     }
 
     units.set_paraller(false);
-    Geom::Matrix pbtrans = units.get_matrix_display2pb();
+    Geom::Affine pbtrans = units.get_matrix_display2pb();
     for (unsigned i = 0 ; i < _primitive.size() ; i++) {
         if (!_primitive[i]->can_handle_affine(pbtrans)) {
             units.set_paraller(true);
