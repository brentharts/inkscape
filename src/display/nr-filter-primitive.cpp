--- conflicted
+++ resolved
@@ -48,7 +48,6 @@
     // Nothing to do here
 }
 
-<<<<<<< HEAD
 void FilterPrimitive::render_cairo(FilterSlot &slot)
 {
     // passthrough
@@ -56,10 +55,7 @@
     slot.set(_output, in);
 }
 
-void FilterPrimitive::area_enlarge(NRRectL &/*area*/, Geom::Matrix const &/*m*/)
-=======
 void FilterPrimitive::area_enlarge(NRRectL &/*area*/, Geom::Affine const &/*m*/)
->>>>>>> 9e724f14
 {
     // This doesn't need to do anything by default
 }
