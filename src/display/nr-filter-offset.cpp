--- conflicted
+++ resolved
@@ -38,11 +38,7 @@
     cairo_surface_t *out = ink_cairo_surface_create_identical(in);
     cairo_t *ct = cairo_create(out);
 
-<<<<<<< HEAD
-    Geom::Matrix trans = slot.get_units().get_matrix_primitiveunits2pb();
-=======
-    Geom::Affine trans = units.get_matrix_primitiveunits2pb();
->>>>>>> 9e724f14
+    Geom::Affine trans = slot.get_units().get_matrix_primitiveunits2pb();
     Geom::Point offset(dx, dy);
     offset *= trans;
     offset[X] -= trans[4];
@@ -56,7 +52,7 @@
     cairo_surface_destroy(out);
 }
 
-bool FilterOffset::can_handle_affine(Geom::Matrix const &)
+bool FilterOffset::can_handle_affine(Geom::Affine const &)
 {
     return true;
 }
