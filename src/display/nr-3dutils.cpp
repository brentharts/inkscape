--- conflicted
+++ resolved
@@ -14,137 +14,12 @@
 #include "display/nr-3dutils.h"
 #include <cmath>
 #include <2geom/point.h>
-#include <2geom/matrix.h>
+#include <2geom/affine.h>
 
 namespace NR {
 
-<<<<<<< HEAD
-void convert_coord(gdouble &x, gdouble &y, gdouble &z, Geom::Matrix const &trans) {
+void convert_coord(gdouble &x, gdouble &y, gdouble &z, Geom::Affine const &trans) {
     Geom::Point p = Geom::Point(x, y);
-=======
-#define BEGIN 0 // TOP or LEFT
-#define MIDDLE 1
-#define END 2 // BOTTOM or RIGHT
-
-#define START(v) ((v)==BEGIN? 1 : 0)
-#define FINISH(v) ((v)==END? 1 : 2)
-
-signed char K_X[3][3][3][3] = {
-    //K_X[TOP]
-    {
-        //K_X[TOP][LEFT]
-        {
-            { 0,  0,  0},
-            { 0, -2,  2},
-            { 0, -1,  1}
-        },
-        {
-            { 0,  0,  0},
-            {-2,  0,  2},
-            {-1,  0,  1}
-        },
-        {
-            { 0,  0,  0},
-            {-2,  2,  0},
-            {-1,  1,  0}
-        }
-    },
-    //K_X[MIDDLE]
-    {
-        //K_X[MIDDLE][LEFT]
-        {
-            { 0, -1,  1},
-            { 0, -2,  2},
-            { 0, -1,  1}
-        },
-        {
-            {-1,  0,  1},
-            {-2,  0,  2},
-            {-1,  0,  1}
-        },
-        {
-            {-1,  1,  0},
-            {-2,  2,  0},
-            {-1,  1,  0}
-        }
-    },
-    //K_X[BOTTOM]
-    {
-        //K_X[BOTTOM][LEFT]
-        {
-            { 0, -1,  1},
-            { 0, -2,  2},
-            { 0,  0,  0}
-        },
-        {
-            {-1,  0,  1},
-            {-2,  0,  2},
-            { 0,  0,  0}
-        },
-        {
-            {-1,  1,  0},
-            {-2,  2,  0},
-            { 0,  0,  0}
-        }
-    }
-};
-
-//K_Y is obtained by transposing K_X globally and each of its components
-
-gdouble FACTOR_X[3][3] = {
-    {2./3, 1./3, 2./3},
-    {1./2, 1./4, 1./2},
-    {2./3, 1./3, 2./3}
-};
-
-//FACTOR_Y is obtained by transposing FACTOR_X
-
-inline
-int get_carac(int i, int len, int delta) {
-    if (i < delta)
-        return BEGIN;
-    else if (i > len - 1 - delta)
-        return END;
-    else
-        return MIDDLE;
-}
-
-//assumes in is RGBA
-//should be made more resistant
-void compute_surface_normal(Fvector &N, gdouble ss, NRPixBlock *in, int i, int j, int dx, int dy) {
-    int w = in->area.x1 - in->area.x0;
-    int h = in->area.y1 - in->area.y0;
-    int k, l, alpha_idx, alpha_idx_y;
-    int x_carac, y_carac;
-    gdouble alpha;
-    gdouble accu_x;
-    gdouble accu_y;
-    unsigned char *data = NR_PIXBLOCK_PX (in);
-    g_assert(NR_PIXBLOCK_BPP(in) == 4);
-    x_carac = get_carac(j, w, dx); //LEFT, MIDDLE or RIGHT
-    y_carac = get_carac(i, h, dy); //TOP, MIDDLE or BOTTOM
-    alpha_idx = 4*(i*w + j);
-    accu_x = 0;
-    accu_y = 0;
-    for (k = START(y_carac); k <= FINISH(y_carac); k++) {
-        alpha_idx_y = alpha_idx + 4*(k-1)*dy*w;
-        for (l = START(x_carac); l <= FINISH(x_carac); l++) {
-            alpha = (data + alpha_idx_y + 4*dx*(l-1))[3];
-            accu_x += K_X[y_carac][x_carac][k][l] * alpha;
-            accu_y += K_X[x_carac][y_carac][l][k] * alpha;
-        }
-    }
-    ss /= 255.0; // Correction for scale of pixel values
-    N[X_3D] = -ss * FACTOR_X[y_carac][x_carac] * accu_x / dx;
-    N[Y_3D] = -ss * FACTOR_X[x_carac][y_carac] * accu_y / dy;
-    N[Z_3D] = 1.0;
-    normalize_vector(N);
-    //std::cout << "(" << N[X_3D] << ", " << N[Y_3D] << ", " << N[Z_3D] << ")" << std::endl;
-}
-
-void convert_coord(gdouble &x, gdouble &y, gdouble &z, Geom::Affine const &trans) {
-    Point p = Point(x, y);
->>>>>>> 9e724f14
     p *= trans;
     x = p[Geom::X];
     y = p[Geom::Y];
