--- conflicted
+++ resolved
@@ -45,14 +45,9 @@
     FilterPrimitive();
     virtual ~FilterPrimitive();
 
-<<<<<<< HEAD
     virtual void render_cairo(FilterSlot &slot);
     virtual int render(FilterSlot &slot, FilterUnits const &units) { return 0; }
-    virtual void area_enlarge(NRRectL &area, Geom::Matrix const &m);
-=======
-    virtual int render(FilterSlot &slot, FilterUnits const &units) = 0;
     virtual void area_enlarge(NRRectL &area, Geom::Affine const &m);
->>>>>>> 9e724f14
 
     /**
      * Sets the input slot number 'slot' to be used as input in rendering
@@ -128,7 +123,7 @@
      * the matrices from FilterUnits will contain at most a (possibly non-uniform) scale
      * and a translation. When all primitives of the filter return false, the rendering is
      * performed in display coordinate space and no intermediate surface is used. */
-    virtual bool can_handle_affine(Geom::Matrix const &) { return false; }
+    virtual bool can_handle_affine(Geom::Affine const &) { return false; }
 
 protected:
     int _input;
