--- conflicted
+++ resolved
@@ -106,11 +106,6 @@
 static unsigned int
 nr_arena_image_update( NRArenaItem *item, NRRectL */*area*/, NRGC *gc, unsigned int /*state*/, unsigned int /*reset*/ )
 {
-<<<<<<< HEAD
-=======
-    Geom::Affine grid2px;
-
->>>>>>> 9e724f14
     // clear old bbox
     nr_arena_item_request_render(item);
 
@@ -149,18 +144,6 @@
 
     NRArenaImage *image = NR_ARENA_IMAGE (item);
 
-<<<<<<< HEAD
-=======
-    Geom::Affine d2s;
-
-    d2s[0] = b2i[0];
-    d2s[1] = b2i[1];
-    d2s[2] = b2i[2];
-    d2s[3] = b2i[3];
-    d2s[4] = b2i[0] * pb->area.x0 + b2i[2] * pb->area.y0 + b2i[4];
-    d2s[5] = b2i[1] * pb->area.x0 + b2i[3] * pb->area.y0 + b2i[5];
-
->>>>>>> 9e724f14
     if (!outline) {
         if (!image->pixbuf) return item->state;
 
@@ -180,7 +163,7 @@
         cairo_set_source_surface(ct, image->surface, 0, 0);
 
         cairo_matrix_t tt;
-        Geom::Matrix total;
+        Geom::Affine total;
         cairo_get_matrix(ct, &tt);
         ink_matrix_to_2geom(total, tt);
 
