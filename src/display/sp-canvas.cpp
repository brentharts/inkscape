/*
 * Port of GnomeCanvas for Inkscape needs
 *
 * Authors:
 *   Federico Mena <federico@nuclecu.unam.mx>
 *   Raph Levien <raph@gimp.org>
 *   Lauris Kaplinski <lauris@kaplinski.com>
 *   fred
 *   bbyak
 *   Jon A. Cruz <jon@joncruz.org>
 *
 * Copyright (C) 1998 The Free Software Foundation
 * Copyright (C) 2002-2006 authors
 *
 * Released under GNU GPL, read the file 'COPYING' for more information
 */

#ifdef HAVE_CONFIG_H
# include <config.h>
#endif

#include <gdkmm/rectangle.h>
#include <cairomm/region.h>

#include "helper/sp-marshal.h"
#include <2geom/rect.h>
#include <2geom/affine.h>
#include "display/sp-canvas.h"
#include "display/sp-canvas-group.h"
#include "preferences.h"
#include "inkscape.h"
#include "sodipodi-ctrlrect.h"
#include "cms-system.h"
#include "display/rendermode.h"
#include "display/cairo-utils.h"
#include "debug/gdk-event-latency-tracker.h"
#include "desktop.h"

using Inkscape::Debug::GdkEventLatencyTracker;

// gtk_check_version returns non-NULL on failure
static bool const HAS_BROKEN_MOTION_HINTS =
  true || gtk_check_version(2, 12, 0) != NULL;

// Define this to visualize the regions to be redrawn
//#define DEBUG_REDRAW 1;

// Tiles are a way to minimize the number of redraws, eliminating too small redraws.
// The canvas stores a 2D array of ints, each representing a TILE_SIZExTILE_SIZE pixels tile.
// If any part of it is dirtied, the entire tile is dirtied (its int is nonzero) and repainted.
#define TILE_SIZE 16

/**
 * The SPCanvasGroup vtable.
 */
struct SPCanvasGroupClass {
    SPCanvasItemClass parent_class;
};

/**
 * A group of items.
 */
struct SPCanvasGroup {
    /**
     * Adds an item to a canvas group.
     */
    void add(SPCanvasItem *item);

    /**
     * Removes an item from a canvas group.
     */
    void remove(SPCanvasItem *item);

    /**
     * Class initialization function for SPCanvasGroupClass.
     */
    static void classInit(SPCanvasGroupClass *klass);

    /**
     * Callback. Empty.
     */
    static void init(SPCanvasGroup *group);

    /**
     * Callback that destroys all items in group and calls group's virtual
     * destroy() function.
     */
    static void destroy(SPCanvasItem *object);

    /**
     * Update handler for canvas groups.
     */
    static void update(SPCanvasItem *item, Geom::Affine const &affine, unsigned int flags);

    /**
     * Point handler for canvas groups.
     */
    static double point(SPCanvasItem *item, Geom::Point p, SPCanvasItem **actual_item);

    /**
     * Renders all visible canvas group items in buf rectangle.
     */
    static void render(SPCanvasItem *item, SPCanvasBuf *buf);

    static void viewboxChanged(SPCanvasItem *item, Geom::IntRect const &new_area);


    // Data members: ----------------------------------------------------------

    SPCanvasItem item;

    std::list<SPCanvasItem *> items;

};

/**
 * The SPCanvas vtable.
 */
struct SPCanvasClass {
    GtkWidgetClass parent_class;
};

namespace {

gint const UPDATE_PRIORITY = G_PRIORITY_HIGH_IDLE;

GdkWindow *getWindow(SPCanvas *canvas)
{
    return gtk_widget_get_window(reinterpret_cast<GtkWidget *>(canvas));
}


// SPCanvasItem

enum {
    ITEM_EVENT,
    ITEM_LAST_SIGNAL
};

enum {
    PROP_0,
    PROP_VISIBLE
};


void trackLatency(GdkEvent const *event);

enum {
  DESTROY,
  LAST_SIGNAL
};

/**
 * Callback that removes item from all referers and destroys it.
 */
void sp_canvas_item_dispose(GObject           *object);
void sp_canvas_item_finalize(GObject          *object);
void sp_canvas_item_real_destroy(SPCanvasItem *object);

static guint       object_signals[LAST_SIGNAL] = { 0 };

/**
 * Sets up the newly created SPCanvasItem.
 *
 * We make it static for encapsulation reasons since it was nowhere used.
 */
void sp_canvas_item_construct(SPCanvasItem *item, SPCanvasGroup *parent, gchar const *first_arg_name, va_list args);

/**
 * Helper that returns true iff item is descendant of parent.
 */
bool is_descendant(SPCanvasItem const *item, SPCanvasItem const *parent);

guint item_signals[ITEM_LAST_SIGNAL] = { 0 };

} // namespace

G_DEFINE_TYPE(SPCanvasItem, sp_canvas_item, G_TYPE_INITIALLY_UNOWNED);

static void
sp_canvas_item_class_init(SPCanvasItemClass *klass)
{
    GObjectClass *gobject_class = (GObjectClass *) klass;

    item_signals[ITEM_EVENT] = g_signal_new ("event",
                                             G_TYPE_FROM_CLASS (klass),
                                             G_SIGNAL_RUN_LAST,
                                             ((glong)((guint8*)&(klass->event) - (guint8*)klass)),
                                             NULL, NULL,
                                             sp_marshal_BOOLEAN__POINTER,
                                             G_TYPE_BOOLEAN, 1,
                                             GDK_TYPE_EVENT);

    gobject_class->dispose  = sp_canvas_item_dispose;
    gobject_class->finalize = sp_canvas_item_finalize;
    klass->destroy          = sp_canvas_item_real_destroy;
  
    object_signals[DESTROY] =
      g_signal_new ("destroy",
                    G_TYPE_FROM_CLASS (gobject_class),
                    (GSignalFlags)(G_SIGNAL_RUN_CLEANUP | G_SIGNAL_NO_RECURSE | G_SIGNAL_NO_HOOKS),
		    G_STRUCT_OFFSET (SPCanvasItemClass, destroy),
		    NULL, NULL,
		    g_cclosure_marshal_VOID__VOID,
		    G_TYPE_NONE, 0);
}

static void
sp_canvas_item_init(SPCanvasItem *item)
{
    item->xform = Geom::Affine(Geom::identity());
    item->ctrlResize = 0;
    item->ctrlType = Inkscape::CTRL_TYPE_UNKNOWN;
    item->ctrlFlags = Inkscape::CTRL_FLAG_NORMAL;

    // TODO items should not be visible on creation - this causes kludges with items
    // that should be initially invisible; examples of such items: node handles, the CtrlRect
    // used for rubberbanding, path outline, etc.
    item->visible = TRUE;
    item->in_destruction = false;
    item->pickable = true;
}

SPCanvasItem *sp_canvas_item_new(SPCanvasGroup *parent, GType type, gchar const *first_arg_name, ...)
{
    va_list args;

    g_return_val_if_fail(parent != NULL, NULL);
    g_return_val_if_fail(SP_IS_CANVAS_GROUP(parent), NULL);
    g_return_val_if_fail(g_type_is_a(type, SP_TYPE_CANVAS_ITEM), NULL);

    SPCanvasItem *item = SP_CANVAS_ITEM(g_object_new(type, NULL));

    va_start(args, first_arg_name);
    sp_canvas_item_construct(item, parent, first_arg_name, args);
    va_end(args);

    return item;
}

namespace {

void sp_canvas_item_construct(SPCanvasItem *item, SPCanvasGroup *parent, gchar const *first_arg_name, va_list args)
{
    g_return_if_fail(SP_IS_CANVAS_GROUP(parent));
    g_return_if_fail(SP_IS_CANVAS_ITEM(item));

    item->parent = SP_CANVAS_ITEM(parent);
    item->canvas = item->parent->canvas;

    g_object_set_valist(G_OBJECT(item), first_arg_name, args);

    SP_CANVAS_GROUP(item->parent)->add(item);

    sp_canvas_item_request_update(item);
}

} // namespace

/**
 * Helper function that requests redraw only if item's visible flag is set.
 */
static void redraw_if_visible(SPCanvasItem *item)
{
    if (item->visible) {
        int x0 = (int)(item->x1);
        int x1 = (int)(item->x2);
        int y0 = (int)(item->y1);
        int y1 = (int)(item->y2);

        if (x0 !=0 || x1 !=0 || y0 !=0 || y1 !=0) {
            item->canvas->requestRedraw((int)(item->x1 - 1), (int)(item->y1 -1), (int)(item->x2 + 1), (int)(item->y2 + 1));
        }
    }
}

void sp_canvas_item_destroy(SPCanvasItem *item)
{
  g_return_if_fail(SP_IS_CANVAS_ITEM(item));
  
  if (!item->in_destruction)
    g_object_run_dispose(G_OBJECT(item));
}

namespace {
void sp_canvas_item_dispose(GObject *object)
{
    SPCanvasItem *item = SP_CANVAS_ITEM (object);

    /* guard against reinvocations during
     * destruction with the in_destruction flag.
     */
    if (!item->in_destruction)
    {
      item->in_destruction=true;

      // Hack: if this is a ctrlrect, move it to 0,0;
      // this redraws only the stroke of the rect to be deleted,
      // avoiding redraw of the entire area
      if (SP_IS_CTRLRECT(item)) {
          SP_CTRLRECT(object)->setRectangle(Geom::Rect(Geom::Point(0,0),Geom::Point(0,0)));
          SP_CTRLRECT(object)->update(item->xform, 0);
      } else {
          redraw_if_visible (item);
      }
      item->visible = FALSE;
  
      if (item == item->canvas->_current_item) {
          item->canvas->_current_item = NULL;
          item->canvas->_need_repick = TRUE;
      }
  
      if (item == item->canvas->_new_current_item) {
          item->canvas->_new_current_item = NULL;
          item->canvas->_need_repick = TRUE;
      }

      if (item == item->canvas->_grabbed_item) {
          item->canvas->_grabbed_item = NULL;

          auto dm = gdk_display_get_device_manager(gdk_display_get_default());
          auto device = gdk_device_manager_get_client_pointer(dm);
          gdk_device_ungrab(device, GDK_CURRENT_TIME);
      }

      if (item == item->canvas->_focused_item) {
          item->canvas->_focused_item = NULL;
      }
 
      if (item->parent) {
          SP_CANVAS_GROUP(item->parent)->remove(item);
      }
      
      g_signal_emit (object, object_signals[DESTROY], 0);
      item->in_destruction = false;
    }

    G_OBJECT_CLASS(sp_canvas_item_parent_class)->dispose(object);
}

void sp_canvas_item_real_destroy(SPCanvasItem *object)
{
  g_signal_handlers_destroy(object);
}
	
void sp_canvas_item_finalize(GObject *gobject)
{
  SPCanvasItem *object = SP_CANVAS_ITEM(gobject);

  if (g_object_is_floating (object))
    {
      g_warning ("A floating object was finalized. This means that someone\n"
		 "called g_object_unref() on an object that had only a floating\n"
		 "reference; the initial floating reference is not owned by anyone\n"
		 "and must be removed with g_object_ref_sink().");
    }
  
  G_OBJECT_CLASS (sp_canvas_item_parent_class)->finalize (gobject);
}
} // namespace

/**
 * Helper function to update item and its children.
 *
 * NB! affine is parent2canvas.
 */
static void sp_canvas_item_invoke_update(SPCanvasItem *item, Geom::Affine const &affine, unsigned int flags)
{
    // Apply the child item's transform
    Geom::Affine child_affine = item->xform * affine;

    // apply object flags to child flags
    int child_flags = flags & ~SP_CANVAS_UPDATE_REQUESTED;

    if (item->need_update) {
        child_flags |= SP_CANVAS_UPDATE_REQUESTED;
    }

    if (item->need_affine) {
        child_flags |= SP_CANVAS_UPDATE_AFFINE;
    }

    if (child_flags & (SP_CANVAS_UPDATE_REQUESTED | SP_CANVAS_UPDATE_AFFINE)) {
        if (SP_CANVAS_ITEM_GET_CLASS (item)->update) {
            SP_CANVAS_ITEM_GET_CLASS (item)->update(item, child_affine, child_flags);
        }
    }

    item->need_update = FALSE;
    item->need_affine = FALSE;
}

/**
 * Helper function to invoke the point method of the item.
 *
 * The argument x, y should be in the parent's item-relative coordinate
 * system.  This routine applies the inverse of the item's transform,
 * maintaining the affine invariant.
 */
static double sp_canvas_item_invoke_point(SPCanvasItem *item, Geom::Point p, SPCanvasItem **actual_item)
{
    if (SP_CANVAS_ITEM_GET_CLASS(item)->point) {
        return SP_CANVAS_ITEM_GET_CLASS (item)->point (item, p, actual_item);
    }

    return Geom::infinity();
}

/**
 * Makes the item's affine transformation matrix be equal to the specified
 * matrix.
 *
 * @item: A canvas item.
 * @affine: An affine transformation matrix.
 */
void sp_canvas_item_affine_absolute(SPCanvasItem *item, Geom::Affine const &affine)
{
    item->xform = affine;

    if (!item->need_affine) {
        item->need_affine = TRUE;
        if (item->parent != NULL) {
            sp_canvas_item_request_update (item->parent);
        } else {
            item->canvas->requestUpdate();
        }
    }

    item->canvas->_need_repick = TRUE;
}

/**
 * Raises the item in its parent's stack by the specified number of positions.
 *
 * @param item A canvas item.
 * @param positions Number of steps to raise the item.
 *
 * If the number of positions is greater than the distance to the top of the
 * stack, then the item is put at the top.
 */
void sp_canvas_item_raise(SPCanvasItem *item, int positions)
{
    g_return_if_fail (item != NULL);
    g_return_if_fail (SP_IS_CANVAS_ITEM (item));
    g_return_if_fail (positions >= 0);

    if (!item->parent || positions == 0) {
        return;
    }

    SPCanvasGroup *parent = SP_CANVAS_GROUP (item->parent);
    std::list<SPCanvasItem *>::iterator l = std::find(parent->items.begin(),parent->items.end(), item);
    g_assert (l != parent->items.end());

    for (int i=0; i<=positions && l != parent->items.end(); ++i)
        ++l;

    parent->items.remove(item);
    parent->items.insert(l, item);

    redraw_if_visible (item);
    item->canvas->_need_repick = TRUE;
}

void sp_canvas_item_raise_to_top(SPCanvasItem *item) 
{
    g_return_if_fail (item != NULL);
    g_return_if_fail (SP_IS_CANVAS_ITEM (item));
    if (!item->parent)
        return;
    SPCanvasGroup *parent = SP_CANVAS_GROUP (item->parent);
    parent->items.remove(item);
    parent->items.push_back(item);
    redraw_if_visible (item);
    item->canvas->_need_repick = TRUE;
}



/**
 * Lowers the item in its parent's stack by the specified number of positions.
 *
 * @param item A canvas item.
 * @param positions Number of steps to lower the item.
 *
 * If the number of positions is greater than the distance to the bottom of the
 * stack, then the item is put at the bottom.
 */
void sp_canvas_item_lower(SPCanvasItem *item, int positions)
{
    g_return_if_fail (item != NULL);
    g_return_if_fail (SP_IS_CANVAS_ITEM (item));
    g_return_if_fail (positions >= 1);

    SPCanvasGroup *parent = SP_CANVAS_GROUP(item->parent);

    if (!parent || positions == 0 || item == parent->items.front() ) {
        return;
    }

    std::list<SPCanvasItem *>::iterator l = std::find(parent->items.begin(), parent->items.end(), item);
    g_assert (l != parent->items.end());

    for (int i=0; i<positions && l != parent->items.begin(); ++i) 
        --l;
    
    parent->items.remove(item);
    parent->items.insert(l, item);

    redraw_if_visible (item);
    item->canvas->_need_repick = TRUE;
}

void sp_canvas_item_lower_to_bottom(SPCanvasItem *item)
{
    g_return_if_fail (item != NULL);
    g_return_if_fail (SP_IS_CANVAS_ITEM (item));
    if (!item->parent)
        return;
    SPCanvasGroup *parent = SP_CANVAS_GROUP (item->parent);
    parent->items.remove(item);
    parent->items.push_front(item);
    redraw_if_visible (item); 
    item->canvas->_need_repick = TRUE;
}

bool sp_canvas_item_is_visible(SPCanvasItem *item)
{
    return item->visible;
}

/**
 * Sets visible flag on item and requests a redraw.
 */
void sp_canvas_item_show(SPCanvasItem *item)
{
    g_return_if_fail (item != NULL);
    g_return_if_fail (SP_IS_CANVAS_ITEM (item));

    if (item->visible) {
        return;
    }

    item->visible = TRUE;

    int x0 = (int)(item->x1);
    int x1 = (int)(item->x2);
    int y0 = (int)(item->y1);
    int y1 = (int)(item->y2);

    if (x0 !=0 || x1 !=0 || y0 !=0 || y1 !=0) {
        item->canvas->requestRedraw((int)(item->x1), (int)(item->y1), (int)(item->x2 + 1), (int)(item->y2 + 1));
        item->canvas->_need_repick = TRUE;
    }
}

/**
 * Clears visible flag on item and requests a redraw.
 */
void sp_canvas_item_hide(SPCanvasItem *item)
{
    g_return_if_fail (item != NULL);
    g_return_if_fail (SP_IS_CANVAS_ITEM (item));

    if (!item->visible) {
        return;
    }

    item->visible = FALSE;

    int x0 = (int)(item->x1);
    int x1 = (int)(item->x2);
    int y0 = (int)(item->y1);
    int y1 = (int)(item->y2);

    if (x0 !=0 || x1 !=0 || y0 !=0 || y1 !=0) {
        item->canvas->requestRedraw((int)item->x1, (int)item->y1, (int)(item->x2 + 1), (int)(item->y2 + 1));
        item->canvas->_need_repick = TRUE;
    }
}

/**
 * Grab item under cursor.
 *
 * \pre !canvas->grabbed_item && item->flags & SP_CANVAS_ITEM_VISIBLE
 */
int sp_canvas_item_grab(SPCanvasItem *item, guint event_mask, GdkCursor *cursor, guint32 etime)
{
    g_return_val_if_fail (item != NULL, -1);
    g_return_val_if_fail (SP_IS_CANVAS_ITEM (item), -1);
    g_return_val_if_fail (gtk_widget_get_mapped (GTK_WIDGET (item->canvas)), -1);

    if (item->canvas->_grabbed_item) {
        return -1;
    }

    // This test disallows grabbing events by an invisible item, which may be useful
    // sometimes. An example is the hidden control point used for the selector component,
    // where it is used for object selection and rubberbanding. There seems to be nothing
    // preventing this except this test, so I removed it.
    // -- Krzysztof Kosiński, 2009.08.12
    //if (!(item->flags & SP_CANVAS_ITEM_VISIBLE))
    //    return -1;

    if (HAS_BROKEN_MOTION_HINTS) {
        event_mask &= ~GDK_POINTER_MOTION_HINT_MASK;
    }

    // fixme: Top hack (Lauris)
    // fixme: If we add key masks to event mask, Gdk will abort (Lauris)
    // fixme: But Canvas actualle does get key events, so all we need is routing these here
    auto dm = gdk_display_get_device_manager(gdk_display_get_default());
    auto device = gdk_device_manager_get_client_pointer(dm);
    gdk_device_grab(device, 
                    getWindow(item->canvas),
                    GDK_OWNERSHIP_NONE,
                    FALSE,
                    (GdkEventMask)(event_mask & (~(GDK_KEY_PRESS_MASK | GDK_KEY_RELEASE_MASK))),
                    cursor,
                    etime);

    item->canvas->_grabbed_item = item;
    item->canvas->_grabbed_event_mask = event_mask;
    item->canvas->_current_item = item; // So that events go to the grabbed item

    return 0;
}

/**
 * Ungrabs the item, which must have been grabbed in the canvas, and ungrabs the
 * mouse.
 *
 * @param item A canvas item that holds a grab.
 * @param etime The timestamp for ungrabbing the mouse.
 */
void sp_canvas_item_ungrab(SPCanvasItem *item, guint32 etime)
{
    g_return_if_fail (item != NULL);
    g_return_if_fail (SP_IS_CANVAS_ITEM (item));

    if (item->canvas->_grabbed_item != item) {
        return;
    }

    item->canvas->_grabbed_item = NULL;

    auto dm = gdk_display_get_device_manager(gdk_display_get_default());
    auto device = gdk_device_manager_get_client_pointer(dm);
    gdk_device_ungrab(device, etime);
}

/**
 * Returns the product of all transformation matrices from the root item down
 * to the item.
 */
Geom::Affine sp_canvas_item_i2w_affine(SPCanvasItem const *item)
{
    g_assert (SP_IS_CANVAS_ITEM (item)); // should we get this?

    Geom::Affine affine = Geom::identity();

    while (item) {
        affine *= item->xform;
        item = item->parent;
    }
    return affine;
}

namespace {

bool is_descendant(SPCanvasItem const *item, SPCanvasItem const *parent)
{
    while (item) {
        if (item == parent) {
            return true;
        }
        item = item->parent;
    }

    return false;
}

} // namespace

/**
 * Requests that the canvas queue an update for the specified item.
 *
 * To be used only by item implementations.
 */
void sp_canvas_item_request_update(SPCanvasItem *item)
{
    if (item->need_update) {
        return;
    }

    item->need_update = TRUE;

    if (item->parent != NULL) {
        // Recurse up the tree
        sp_canvas_item_request_update (item->parent);
    } else {
        // Have reached the top of the tree, make sure the update call gets scheduled.
        item->canvas->requestUpdate();
    }
}

/**
 * Returns position of item in group.
 */
gint sp_canvas_item_order (SPCanvasItem * item)
{
    SPCanvasGroup * p = SP_CANVAS_GROUP(item->parent);
    size_t index = 0;
    for (std::list<SPCanvasItem*>::const_iterator it = p->items.begin(); it != p->items.end(); ++it, ++index) {
        if ((*it) == item) {
            return index;
        }
    }

    return -1;
}

// SPCanvasGroup
G_DEFINE_TYPE(SPCanvasGroup, sp_canvas_group, SP_TYPE_CANVAS_ITEM);

static void sp_canvas_group_class_init(SPCanvasGroupClass *klass)
{
    SPCanvasItemClass *item_class = reinterpret_cast<SPCanvasItemClass *>(klass);

    item_class->destroy = SPCanvasGroup::destroy;
    item_class->update = SPCanvasGroup::update;
    item_class->render = SPCanvasGroup::render;
    item_class->point = SPCanvasGroup::point;
    item_class->viewbox_changed = SPCanvasGroup::viewboxChanged;
}

static void sp_canvas_group_init(SPCanvasGroup * group)
{
    new (&group->items) std::list<SPCanvasItem *>;
}

void SPCanvasGroup::destroy(SPCanvasItem *object)
{
    g_return_if_fail(object != NULL);
    g_return_if_fail(SP_IS_CANVAS_GROUP(object));

    SPCanvasGroup *group = SP_CANVAS_GROUP(object);

    for (std::list<SPCanvasItem *>::iterator it = group->items.begin(); it != group->items.end(); ++it) {
        sp_canvas_item_destroy(*it);
    }

    group->items.clear();
    group->items.~list(); // invoke manually

    if (SP_CANVAS_ITEM_CLASS(sp_canvas_group_parent_class)->destroy) {
        (* SP_CANVAS_ITEM_CLASS(sp_canvas_group_parent_class)->destroy)(object);
    }
}

void SPCanvasGroup::update(SPCanvasItem *item, Geom::Affine const &affine, unsigned int flags)
{
    SPCanvasGroup const *group = SP_CANVAS_GROUP(item);
    Geom::OptRect bounds;

    for (std::list<SPCanvasItem *>::const_iterator it = group->items.begin(); it != group->items.end(); ++it) {
        SPCanvasItem *i = *it;

        sp_canvas_item_invoke_update (i, affine, flags);

        if ( (i->x2 > i->x1) && (i->y2 > i->y1) ) {
            bounds.expandTo(Geom::Point(i->x1, i->y1));
            bounds.expandTo(Geom::Point(i->x2, i->y2));
        }
    }

    if (bounds) {
        item->x1 = bounds->min()[Geom::X];
        item->y1 = bounds->min()[Geom::Y];
        item->x2 = bounds->max()[Geom::X];
        item->y2 = bounds->max()[Geom::Y];
    } else {
        // FIXME ?
        item->x1 = item->x2 = item->y1 = item->y2 = 0;
    }
}

double SPCanvasGroup::point(SPCanvasItem *item, Geom::Point p, SPCanvasItem **actual_item)
{
    SPCanvasGroup const *group = SP_CANVAS_GROUP(item);
    double const x = p[Geom::X];
    double const y = p[Geom::Y];
    int x1 = (int)(x - item->canvas->_close_enough);
    int y1 = (int)(y - item->canvas->_close_enough);
    int x2 = (int)(x + item->canvas->_close_enough);
    int y2 = (int)(y + item->canvas->_close_enough);

    double best = 0.0;
    *actual_item = NULL;

    double dist = 0.0;
    for (std::list<SPCanvasItem *>::const_iterator it = group->items.begin(); it != group->items.end(); ++it) {
        SPCanvasItem *child = *it;

        if ((child->x1 <= x2) && (child->y1 <= y2) && (child->x2 >= x1) && (child->y2 >= y1)) {
            SPCanvasItem *point_item = NULL; // cater for incomplete item implementations

            int pickable;
            if (child->visible && child->pickable && SP_CANVAS_ITEM_GET_CLASS(child)->point) {
                dist = sp_canvas_item_invoke_point(child, p, &point_item);
                pickable = TRUE;
            } else {
                pickable = FALSE;
            }

            // TODO: This metric should be improved, because in case of (partly) overlapping items we will now
            // always select the last one that has been added to the group. We could instead select the one
            // of which the center is the closest, for example. One can then move to the center
            // of the item to be focused, and have that one selected. Of course this will only work if the
            // centers are not coincident, but at least it's better than what we have now.
            // See the extensive comment in Inkscape::SelTrans::_updateHandles()
            if (pickable && point_item && ((int) (dist + 0.5) <= item->canvas->_close_enough)) {
                best = dist;
                *actual_item = point_item;
            }
        }
    }

    return best;
}

void SPCanvasGroup::render(SPCanvasItem *item, SPCanvasBuf *buf)
{
    SPCanvasGroup const *group = SP_CANVAS_GROUP(item);

    for (std::list<SPCanvasItem *>::const_iterator it = group->items.begin(); it != group->items.end(); ++it) {
        SPCanvasItem *child = *it;
        if (child->visible) {
            if ((child->x1 < buf->rect.right()) &&
                (child->y1 < buf->rect.bottom()) &&
                (child->x2 > buf->rect.left()) &&
                (child->y2 > buf->rect.top())) {
                if (SP_CANVAS_ITEM_GET_CLASS(child)->render) {
                    SP_CANVAS_ITEM_GET_CLASS(child)->render(child, buf);
                }
            }
        }
    }
}

void SPCanvasGroup::viewboxChanged(SPCanvasItem *item, Geom::IntRect const &new_area)
{
    SPCanvasGroup *group = SP_CANVAS_GROUP(item);
    
    for (std::list<SPCanvasItem *>::const_iterator it = group->items.begin(); it != group->items.end(); ++it) {
        SPCanvasItem *child = *it;
        if (child->visible) {
            if (SP_CANVAS_ITEM_GET_CLASS(child)->viewbox_changed) {
                SP_CANVAS_ITEM_GET_CLASS(child)->viewbox_changed(child, new_area);
            }
        }
    }
}

void SPCanvasGroup::add(SPCanvasItem *item)
{
    g_object_ref(item);
    g_object_ref_sink(item);

    items.push_back(item);

    sp_canvas_item_request_update(item);
}

void SPCanvasGroup::remove(SPCanvasItem *item)
{
 
    g_return_if_fail(item != NULL);
    items.remove(item);

    // Unparent the child
    item->parent = NULL;
    g_object_unref(item);

}

G_DEFINE_TYPE(SPCanvas, sp_canvas, GTK_TYPE_WIDGET);

void sp_canvas_class_init(SPCanvasClass *klass)
{
    GObjectClass   *object_class = G_OBJECT_CLASS(klass);
    GtkWidgetClass *widget_class = GTK_WIDGET_CLASS(klass);

    object_class->dispose = SPCanvas::dispose;

    widget_class->realize              = SPCanvas::handle_realize;
    widget_class->unrealize            = SPCanvas::handle_unrealize;
    widget_class->get_preferred_width  = SPCanvas::handle_get_preferred_width;
    widget_class->get_preferred_height = SPCanvas::handle_get_preferred_height;
    widget_class->draw                 = SPCanvas::handle_draw;
    widget_class->size_allocate        = SPCanvas::handle_size_allocate;
    widget_class->button_press_event   = SPCanvas::handle_button;
    widget_class->button_release_event = SPCanvas::handle_button;
    widget_class->motion_notify_event  = SPCanvas::handle_motion;
    widget_class->scroll_event         = SPCanvas::handle_scroll;
    widget_class->key_press_event      = SPCanvas::handle_key_event;
    widget_class->key_release_event    = SPCanvas::handle_key_event;
    widget_class->enter_notify_event   = SPCanvas::handle_crossing;
    widget_class->leave_notify_event   = SPCanvas::handle_crossing;
    widget_class->focus_in_event       = SPCanvas::handle_focus_in;
    widget_class->focus_out_event      = SPCanvas::handle_focus_out;
}

static void sp_canvas_init(SPCanvas *canvas)
{
    gtk_widget_set_has_window (GTK_WIDGET (canvas), TRUE);
    gtk_widget_set_double_buffered (GTK_WIDGET (canvas), FALSE);
    gtk_widget_set_can_focus (GTK_WIDGET (canvas), TRUE);

    canvas->_pick_event.type = GDK_LEAVE_NOTIFY;
    canvas->_pick_event.crossing.x = 0;
    canvas->_pick_event.crossing.y = 0;

    // Create the root item as a special case
    canvas->_root = SP_CANVAS_ITEM(g_object_new(SP_TYPE_CANVAS_GROUP, NULL));
    canvas->_root->canvas = canvas;

    g_object_ref (canvas->_root);
    g_object_ref_sink (canvas->_root);

    canvas->_need_repick = TRUE;

    // See comment at in sp-canvas.h.
    canvas->_gen_all_enter_events = false;
    
    canvas->_drawing_disabled = false;

    canvas->_tiles=NULL;
    canvas->_tLeft=canvas->_tTop=canvas->_tRight=canvas->_tBottom=0;
    canvas->_tile_h=canvas->_tile_h=0;

    canvas->_forced_redraw_count = 0;
    canvas->_forced_redraw_limit = -1;

#if defined(HAVE_LIBLCMS1) || defined(HAVE_LIBLCMS2)
    canvas->_enable_cms_display_adj = false;
    new (&canvas->_cms_key) Glib::ustring("");
#endif // defined(HAVE_LIBLCMS1) || defined(HAVE_LIBLCMS2)

    canvas->_is_scrolling = false;
}

void SPCanvas::shutdownTransients()
{
    // We turn off the need_redraw flag, since if the canvas is mapped again
    // it will request a redraw anyways.  We do not turn off the need_update
    // flag, though, because updates are not queued when the canvas remaps
    // itself.
    //
    _need_redraw = FALSE;
    if (_tiles) g_free(_tiles);
    _tiles = NULL;
    _tLeft = _tTop = _tRight = _tBottom = 0;
    _tile_h = _tile_h = 0;

    if (_grabbed_item) {
        _grabbed_item = NULL;
        auto dm = gdk_display_get_device_manager(gdk_display_get_default());
        auto device = gdk_device_manager_get_client_pointer(dm);
        gdk_device_ungrab(device, GDK_CURRENT_TIME);
    }
    removeIdle();
}

void SPCanvas::dispose(GObject *object)
{
    SPCanvas *canvas = SP_CANVAS(object);

    if (canvas->_root) {
        g_object_unref (canvas->_root);
        canvas->_root = NULL;
    }

    canvas->shutdownTransients();
#if defined(HAVE_LIBLCMS1) || defined(HAVE_LIBLCMS2)
    canvas->_cms_key.~ustring();
#endif
    if (G_OBJECT_CLASS(sp_canvas_parent_class)->dispose) {
        (* G_OBJECT_CLASS(sp_canvas_parent_class)->dispose)(object);
    }
}

namespace {

void trackLatency(GdkEvent const *event)
{
    GdkEventLatencyTracker &tracker = GdkEventLatencyTracker::default_tracker();
    boost::optional<double> latency = tracker.process(event);
    if (latency && *latency > 2.0) {
        //g_warning("Event latency reached %f sec (%1.4f)", *latency, tracker.getSkew());
    }
}

} // namespace

GtkWidget *SPCanvas::createAA()
{
    SPCanvas *canvas = SP_CANVAS(g_object_new(SP_TYPE_CANVAS, NULL));
    return GTK_WIDGET(canvas);
}

void SPCanvas::handle_realize(GtkWidget *widget)
{
    GdkWindowAttr attributes;
    GtkAllocation allocation;
    attributes.window_type = GDK_WINDOW_CHILD;
    gtk_widget_get_allocation (widget, &allocation);
    attributes.x = allocation.x;
    attributes.y = allocation.y;
    attributes.width = allocation.width;
    attributes.height = allocation.height;
    attributes.wclass = GDK_INPUT_OUTPUT;
    attributes.visual = gdk_visual_get_system();

    attributes.event_mask = (gtk_widget_get_events (widget) |
                             GDK_EXPOSURE_MASK |
                             GDK_BUTTON_PRESS_MASK |
                             GDK_BUTTON_RELEASE_MASK |
                             GDK_POINTER_MOTION_MASK |
                             ( HAS_BROKEN_MOTION_HINTS ?
                               0 : GDK_POINTER_MOTION_HINT_MASK ) |
                             GDK_PROXIMITY_IN_MASK |
                             GDK_PROXIMITY_OUT_MASK |
                             GDK_KEY_PRESS_MASK |
                             GDK_KEY_RELEASE_MASK |
                             GDK_ENTER_NOTIFY_MASK |
                             GDK_LEAVE_NOTIFY_MASK |
                             GDK_SCROLL_MASK |
                             GDK_FOCUS_CHANGE_MASK);

    gint attributes_mask = GDK_WA_X | GDK_WA_Y | GDK_WA_VISUAL;

    GdkWindow *window = gdk_window_new (gtk_widget_get_parent_window (widget), &attributes, attributes_mask);
    gtk_widget_set_window (widget, window);
    gdk_window_set_user_data (window, widget);

    Inkscape::Preferences *prefs = Inkscape::Preferences::get();
    if (prefs->getBool("/options/useextinput/value", true)) {
        gtk_widget_set_events(widget, attributes.event_mask);
    }

    gtk_widget_set_realized (widget, TRUE);
}

void SPCanvas::handle_unrealize(GtkWidget *widget)
{
    SPCanvas *canvas = SP_CANVAS (widget);

    canvas->_current_item = NULL;
    canvas->_grabbed_item = NULL;
    canvas->_focused_item = NULL;

    canvas->shutdownTransients();

    if (GTK_WIDGET_CLASS(sp_canvas_parent_class)->unrealize)
        (* GTK_WIDGET_CLASS(sp_canvas_parent_class)->unrealize)(widget);
}

void SPCanvas::handle_get_preferred_width(GtkWidget *widget, gint *minimum_width, gint *natural_width)
{
    static_cast<void>(SP_CANVAS (widget));
    *minimum_width = 256;
    *natural_width = 256;
}

void SPCanvas::handle_get_preferred_height(GtkWidget *widget, gint *minimum_height, gint *natural_height)
{
    static_cast<void>(SP_CANVAS (widget));
    *minimum_height = 256;
    *natural_height = 256;
}

void SPCanvas::handle_size_allocate(GtkWidget *widget, GtkAllocation *allocation)
{
    SPCanvas *canvas = SP_CANVAS (widget);
    GtkAllocation widg_allocation;
   
    gtk_widget_get_allocation (widget, &widg_allocation);

//    Geom::IntRect old_area = Geom::IntRect::from_xywh(canvas->x0, canvas->y0,
//        widg_allocation.width, widg_allocation.height);

    Geom::IntRect new_area = Geom::IntRect::from_xywh(canvas->_x0, canvas->_y0,
        allocation->width, allocation->height);

    // Schedule redraw of new region
    canvas->resizeTiles(canvas->_x0, canvas->_y0, canvas->_x0 + allocation->width, canvas->_y0 + allocation->height);
    if (SP_CANVAS_ITEM_GET_CLASS (canvas->_root)->viewbox_changed)
        SP_CANVAS_ITEM_GET_CLASS (canvas->_root)->viewbox_changed (canvas->_root, new_area);

    if (allocation->width > widg_allocation.width) {
        canvas->requestRedraw(canvas->_x0 + widg_allocation.width,
                              0,
                              canvas->_x0 + allocation->width,
                              canvas->_y0 + allocation->height);
    }
    if (allocation->height > widg_allocation.height) {
        canvas->requestRedraw(0,
                              canvas->_y0 + widg_allocation.height,
                              canvas->_x0 + allocation->width,
                              canvas->_y0 + allocation->height);
    }

    gtk_widget_set_allocation (widget, allocation);

    if (gtk_widget_get_realized (widget)) {
        gdk_window_move_resize (gtk_widget_get_window (widget),
                                allocation->x, allocation->y,
                                allocation->width, allocation->height);
    }
}

int SPCanvas::emitEvent(GdkEvent *event)
{
    guint mask;

    if (_grabbed_item) {
        switch (event->type) {
        case GDK_ENTER_NOTIFY:
            mask = GDK_ENTER_NOTIFY_MASK;
            break;
        case GDK_LEAVE_NOTIFY:
            mask = GDK_LEAVE_NOTIFY_MASK;
            break;
        case GDK_MOTION_NOTIFY:
            mask = GDK_POINTER_MOTION_MASK;
            break;
        case GDK_BUTTON_PRESS:
        case GDK_2BUTTON_PRESS:
        case GDK_3BUTTON_PRESS:
            mask = GDK_BUTTON_PRESS_MASK;
            break;
        case GDK_BUTTON_RELEASE:
            mask = GDK_BUTTON_RELEASE_MASK;
            break;
        case GDK_KEY_PRESS:
            mask = GDK_KEY_PRESS_MASK;
            break;
        case GDK_KEY_RELEASE:
            mask = GDK_KEY_RELEASE_MASK;
            break;
        case GDK_SCROLL:
            mask = GDK_SCROLL_MASK;
            mask |= GDK_SMOOTH_SCROLL_MASK;
            break;
        default:
            mask = 0;
            break;
        }

        if (!(mask & _grabbed_event_mask)) return FALSE;
    }

    // Convert to world coordinates -- we have two cases because of different
    // offsets of the fields in the event structures.

    GdkEvent *ev = gdk_event_copy(event);

    switch (ev->type) {
    case GDK_ENTER_NOTIFY:
    case GDK_LEAVE_NOTIFY:
        ev->crossing.x += _x0;
        ev->crossing.y += _y0;
        break;
    case GDK_MOTION_NOTIFY:
    case GDK_BUTTON_PRESS:
    case GDK_2BUTTON_PRESS:
    case GDK_3BUTTON_PRESS:
    case GDK_BUTTON_RELEASE:
        ev->motion.x += _x0;
        ev->motion.y += _y0;
        break;
    default:
        break;
    }
    // Block Undo and Redo while we drag /anything/
    if(event->type == GDK_BUTTON_PRESS && event->button.button == 1)
        _is_dragging = true;
    else if(event->type == GDK_BUTTON_RELEASE)
        _is_dragging = false;

    // Choose where we send the event

    // canvas->current_item becomes NULL in some cases under Win32
    // (e.g. if the pointer leaves the window).  So this is a hack that
    // Lauris applied to SP to get around the problem.
    //
    SPCanvasItem* item = NULL;
    if (_grabbed_item && !is_descendant(_current_item, _grabbed_item)) {
        item = _grabbed_item;
    } else {
        item = _current_item;
    }

    if (_focused_item &&
        ((event->type == GDK_KEY_PRESS) ||
         (event->type == GDK_KEY_RELEASE) ||
         (event->type == GDK_FOCUS_CHANGE))) {
        item = _focused_item;
    }

    // The event is propagated up the hierarchy (for if someone connected to
    // a group instead of a leaf event), and emission is stopped if a
    // handler returns TRUE, just like for GtkWidget events.

    gint finished = FALSE;

    while (item && !finished) {
        g_object_ref (item);
        g_signal_emit (G_OBJECT (item), item_signals[ITEM_EVENT], 0, ev, &finished);
        SPCanvasItem *parent = item->parent;
        g_object_unref (item);
        item = parent;
    }

    gdk_event_free(ev);

    return finished;
}

int SPCanvas::pickCurrentItem(GdkEvent *event)
{
    int button_down = 0;

    if (!_root) // canvas may have already be destroyed by closing desktop during interrupted display!
        return FALSE;

    int retval = FALSE;

    if (_gen_all_enter_events == false) {
        // If a button is down, we'll perform enter and leave events on the
        // current item, but not enter on any other item.  This is more or
        // less like X pointer grabbing for canvas items.
        //
        button_down = _state & (GDK_BUTTON1_MASK | GDK_BUTTON2_MASK |
                GDK_BUTTON3_MASK | GDK_BUTTON4_MASK | GDK_BUTTON5_MASK);

        if (!button_down) _left_grabbed_item = FALSE;
    }

    // Save the event in the canvas.  This is used to synthesize enter and
    // leave events in case the current item changes.  It is also used to
    // re-pick the current item if the current one gets deleted.  Also,
    // synthesize an enter event.

    if (event != &_pick_event) {
        if ((event->type == GDK_MOTION_NOTIFY) || (event->type == GDK_BUTTON_RELEASE)) {
            // these fields have the same offsets in both types of events

            _pick_event.crossing.type       = GDK_ENTER_NOTIFY;
            _pick_event.crossing.window     = event->motion.window;
            _pick_event.crossing.send_event = event->motion.send_event;
            _pick_event.crossing.subwindow  = NULL;
            _pick_event.crossing.x          = event->motion.x;
            _pick_event.crossing.y          = event->motion.y;
            _pick_event.crossing.mode       = GDK_CROSSING_NORMAL;
            _pick_event.crossing.detail     = GDK_NOTIFY_NONLINEAR;
            _pick_event.crossing.focus      = FALSE;
            _pick_event.crossing.state      = event->motion.state;

            // these fields don't have the same offsets in both types of events

            if (event->type == GDK_MOTION_NOTIFY) {
                _pick_event.crossing.x_root = event->motion.x_root;
                _pick_event.crossing.y_root = event->motion.y_root;
            } else {
                _pick_event.crossing.x_root = event->button.x_root;
                _pick_event.crossing.y_root = event->button.y_root;
            }
        } else {
            _pick_event = *event;
        }
    }

    // Don't do anything else if this is a recursive call
    if (_in_repick) {
        return retval;
    }

    // LeaveNotify means that there is no current item, so we don't look for one
    if (_pick_event.type != GDK_LEAVE_NOTIFY) {
        // these fields don't have the same offsets in both types of events
        double x, y;

        if (_pick_event.type == GDK_ENTER_NOTIFY) {
            x = _pick_event.crossing.x;
            y = _pick_event.crossing.y;
        } else {
            x = _pick_event.motion.x;
            y = _pick_event.motion.y;
        }

        // world coords
        x += _x0;
        y += _y0;

        // find the closest item
        if (_root->visible) {
            sp_canvas_item_invoke_point (_root, Geom::Point(x, y), &_new_current_item);
        } else {
            _new_current_item = NULL;
        }
    } else {
        _new_current_item = NULL;
    }

    if ((_new_current_item == _current_item) && !_left_grabbed_item) {
        return retval; // current item did not change
    }

    // Synthesize events for old and new current items

    if ((_new_current_item != _current_item) &&
        _current_item != NULL && !_left_grabbed_item)
    {
        GdkEvent new_event;

        new_event = _pick_event;
        new_event.type = GDK_LEAVE_NOTIFY;

        new_event.crossing.detail = GDK_NOTIFY_ANCESTOR;
        new_event.crossing.subwindow = NULL;
        _in_repick = TRUE;
        retval = emitEvent(&new_event);
        _in_repick = FALSE;
    }

    if (_gen_all_enter_events == false) {
        // new_current_item may have been set to NULL during the call to
        // emitEvent() above
        if ((_new_current_item != _current_item) && button_down) {
            _left_grabbed_item = TRUE;
            return retval;
        }
    }

    // Handle the rest of cases
    _left_grabbed_item = FALSE;
    _current_item = _new_current_item;

    if (_current_item != NULL) {
        GdkEvent new_event;

        new_event = _pick_event;
        new_event.type = GDK_ENTER_NOTIFY;
        new_event.crossing.detail = GDK_NOTIFY_ANCESTOR;
        new_event.crossing.subwindow = NULL;
        retval = emitEvent(&new_event);
    }

    return retval;
}

gint SPCanvas::handle_button(GtkWidget *widget, GdkEventButton *event)
{
    SPCanvas *canvas = SP_CANVAS (widget);

    int retval = FALSE;

    // dispatch normally regardless of the event's window if an item
    // has a pointer grab in effect
    if (!canvas->_grabbed_item &&
        event->window != getWindow(canvas))
        return retval;

    int mask;
    switch (event->button) {
    case 1:
        mask = GDK_BUTTON1_MASK;
        break;
    case 2:
        mask = GDK_BUTTON2_MASK;
        break;
    case 3:
        mask = GDK_BUTTON3_MASK;
        break;
    case 4:
        mask = GDK_BUTTON4_MASK;
        break;
    case 5:
        mask = GDK_BUTTON5_MASK;
        break;
    default:
        mask = 0;
    }

    switch (event->type) {
    case GDK_BUTTON_PRESS:
    case GDK_2BUTTON_PRESS:
    case GDK_3BUTTON_PRESS:
        // Pick the current item as if the button were not pressed, and
        // then process the event.
        //
        canvas->_state = event->state;
        canvas->pickCurrentItem(reinterpret_cast<GdkEvent *>(event));
        canvas->_state ^= mask;
        retval = canvas->emitEvent((GdkEvent *) event);
        break;

    case GDK_BUTTON_RELEASE:
        // Process the event as if the button were pressed, then repick
        // after the button has been released
        //
        canvas->_state = event->state;
        retval = canvas->emitEvent((GdkEvent *) event);
        event->state ^= mask;
        canvas->_state = event->state;
        canvas->pickCurrentItem(reinterpret_cast<GdkEvent *>(event));
        event->state ^= mask;

        break;

    default:
        g_assert_not_reached ();
    }

    return retval;
}

gint SPCanvas::handle_scroll(GtkWidget *widget, GdkEventScroll *event)
{
    return SP_CANVAS(widget)->emitEvent(reinterpret_cast<GdkEvent *>(event));
}

static inline void request_motions(GdkWindow *w, GdkEventMotion *event) {
    gdk_window_get_device_position(w,
                                   gdk_event_get_device((GdkEvent *)(event)),
                                   NULL, NULL, NULL);
    gdk_event_request_motions(event);
}

int SPCanvas::handle_motion(GtkWidget *widget, GdkEventMotion *event)
{
    int status;
    SPCanvas *canvas = SP_CANVAS (widget);

    trackLatency((GdkEvent *)event);

    if (event->window != getWindow(canvas)) {
        return FALSE;
    }

    if (canvas->_root == NULL) // canvas being deleted
        return FALSE;

    canvas->_state = event->state;
    canvas->pickCurrentItem(reinterpret_cast<GdkEvent *>(event));
    status = canvas->emitEvent(reinterpret_cast<GdkEvent *>(event));
    if (event->is_hint) {
        request_motions(gtk_widget_get_window (widget), event);
    }

    return status;
}

void SPCanvas::paintSingleBuffer(Geom::IntRect const &paint_rect, Geom::IntRect const &canvas_rect, int /*sw*/)
{
    GtkWidget *widget = GTK_WIDGET (this);

    // Mark the region clean
    markRect(paint_rect, 0);

    SPCanvasBuf buf;
    buf.buf = NULL;
    buf.buf_rowstride = 0;
    buf.rect = paint_rect;
    buf.visible_rect = canvas_rect;
    buf.is_empty = true;
    //buf.ct = gdk_cairo_create(widget->window);

    // create temporary surface
    cairo_surface_t *imgs = cairo_image_surface_create(CAIRO_FORMAT_ARGB32, paint_rect.width(), paint_rect.height());
    buf.ct = cairo_create(imgs);
    //cairo_translate(buf.ct, -x0, -y0);

    // fix coordinates, clip all drawing to the tile and clear the background
    //cairo_translate(buf.ct, paint_rect.left() - canvas->x0, paint_rect.top() - canvas->y0);
    //cairo_rectangle(buf.ct, 0, 0, paint_rect.width(), paint_rect.height());
    //cairo_set_line_width(buf.ct, 3);
    //cairo_set_source_rgba(buf.ct, 1.0, 0.0, 0.0, 0.1);
    //cairo_stroke_preserve(buf.ct);
    //cairo_clip(buf.ct);

#if GTK_CHECK_VERSION(3,0,0)
    GtkStyleContext *context = gtk_widget_get_style_context(widget);
    GdkRGBA color;
    gtk_style_context_get_background_color(context,
                                           gtk_widget_get_state_flags(widget),
                                           &color);
    gdk_cairo_set_source_rgba(buf.ct, &color);
#else
    GtkStyle *style = gtk_widget_get_style (widget);
    gdk_cairo_set_source_color(buf.ct, &style->bg[GTK_STATE_NORMAL]);
#endif

    cairo_set_operator(buf.ct, CAIRO_OPERATOR_SOURCE);
    //cairo_rectangle(buf.ct, 0, 0, paint_rect.width(), paint_rec.height());
    cairo_paint(buf.ct);
    cairo_set_operator(buf.ct, CAIRO_OPERATOR_OVER);

    if (_root->visible) {
        SP_CANVAS_ITEM_GET_CLASS(_root)->render(_root, &buf);
    }

    // output to X
    cairo_destroy(buf.ct);

#if defined(HAVE_LIBLCMS1) || defined(HAVE_LIBLCMS2)
    if (_enable_cms_display_adj) {
        cmsHTRANSFORM transf = 0;
        Inkscape::Preferences *prefs = Inkscape::Preferences::get();
        bool fromDisplay = prefs->getBool( "/options/displayprofile/from_display");
        if ( fromDisplay ) {
            transf = Inkscape::CMSSystem::getDisplayPer(_cms_key);
        } else {
            transf = Inkscape::CMSSystem::getDisplayTransform();
        }
        
        if (transf) {
            cairo_surface_flush(imgs);
            unsigned char *px = cairo_image_surface_get_data(imgs);
            int stride = cairo_image_surface_get_stride(imgs);
            for (int i=0; i<paint_rect.height(); ++i) {
                unsigned char *row = px + i*stride;
                Inkscape::CMSSystem::doTransform(transf, row, row, paint_rect.width());
            }
            cairo_surface_mark_dirty(imgs);
        }
    }
#endif // defined(HAVE_LIBLCMS1) || defined(HAVE_LIBLCMS2)

    cairo_t *xct = gdk_cairo_create(gtk_widget_get_window (widget));
    cairo_translate(xct, paint_rect.left() - _x0, paint_rect.top() - _y0);
    cairo_rectangle(xct, 0, 0, paint_rect.width(), paint_rect.height());
    cairo_clip(xct);
    cairo_set_source_surface(xct, imgs, 0, 0);
    cairo_set_operator(xct, CAIRO_OPERATOR_SOURCE);
    cairo_paint(xct);
    cairo_destroy(xct);
    cairo_surface_destroy(imgs);
}

struct PaintRectSetup {
    Geom::IntRect big_rect;
    GTimeVal start_time;
    int max_pixels;
    Geom::Point mouse_loc;
};

int SPCanvas::paintRectInternal(PaintRectSetup const *setup, Geom::IntRect const &this_rect)
{
    GTimeVal now;
    g_get_current_time (&now);

    glong elapsed = (now.tv_sec - setup->start_time.tv_sec) * 1000000
        + (now.tv_usec - setup->start_time.tv_usec);

    // Allow only very fast buffers to be run together;
    // as soon as the total redraw time exceeds 1ms, cancel;
    // this returns control to the idle loop and allows Inkscape to process user input
    // (potentially interrupting the redraw); as soon as Inkscape has some more idle time,
    // it will get back and finish painting what remains to paint.
    if (elapsed > 1000) {

        // Interrupting redraw isn't always good.
        // For example, when you drag one node of a big path, only the buffer containing
        // the mouse cursor will be redrawn again and again, and the rest of the path
        // will remain stale because Inkscape never has enough idle time to redraw all
        // of the screen. To work around this, such operations set a forced_redraw_limit > 0.
        // If this limit is set, and if we have aborted redraw more times than is allowed,
        // interrupting is blocked and we're forced to redraw full screen once
        // (after which we can again interrupt forced_redraw_limit times).
        if (_forced_redraw_limit < 0 ||
            _forced_redraw_count < _forced_redraw_limit) {

            if (_forced_redraw_limit != -1) {
                _forced_redraw_count++;
            }

            return false;
        }
    }

    // Find the optimal buffer dimensions
    int bw = this_rect.width();
    int bh = this_rect.height();
    if ((bw < 1) || (bh < 1))
        return 0;

    if (bw * bh < setup->max_pixels) {
        // We are small enough
        /*
        GdkRectangle r;
        r.x = this_rect.x0 - setup->canvas->x0;
        r.y = this_rect.y0 - setup->canvas->y0;
        r.width = this_rect.x1 - this_rect.x0;
        r.height = this_rect.y1 - this_rect.y0;

        GdkWindow *window = gtk_widget_get_window(GTK_WIDGET(setup->canvas));
        gdk_window_begin_paint_rect(window, &r);
        */

        paintSingleBuffer(this_rect, setup->big_rect, bw);
        //gdk_window_end_paint(window);
        return 1;
    }

    Geom::IntRect lo, hi;

/*
This test determines the redraw strategy:

bw < bh (strips mode) splits across the smaller dimension of the rect and therefore (on
horizontally-stretched windows) results in redrawing in horizontal strips (from cursor point, in
both directions if the cursor is in the middle). This is traditional for Inkscape since old days,
and seems to be faster for drawings with many smaller objects at zoom-out.

bw > bh (chunks mode) splits across the larger dimension of the rect and therefore paints in
almost-square chunks, again from the cursor point. It's sometimes faster for drawings with few slow
(e.g. blurred) objects crossing the entire screen. It also appears to be somewhat psychologically
faster.

The default for now is the strips mode.
*/
    if (bw < bh || bh < 2 * TILE_SIZE) {
        int mid = this_rect[Geom::X].middle();
        // Make sure that mid lies on a tile boundary
        mid = (mid / TILE_SIZE) * TILE_SIZE;

        lo = Geom::IntRect(this_rect.left(), this_rect.top(), mid, this_rect.bottom());
        hi = Geom::IntRect(mid, this_rect.top(), this_rect.right(), this_rect.bottom());

        if (setup->mouse_loc[Geom::X] < mid) {
            // Always paint towards the mouse first
            return paintRectInternal(setup, lo)
                && paintRectInternal(setup, hi);
        } else {
            return paintRectInternal(setup, hi)
                && paintRectInternal(setup, lo);
        }
    } else {
        int mid = this_rect[Geom::Y].middle();
        // Make sure that mid lies on a tile boundary
        mid = (mid / TILE_SIZE) * TILE_SIZE;

        lo = Geom::IntRect(this_rect.left(), this_rect.top(), this_rect.right(), mid);
        hi = Geom::IntRect(this_rect.left(), mid, this_rect.right(), this_rect.bottom());

        if (setup->mouse_loc[Geom::Y] < mid) {
            // Always paint towards the mouse first
            return paintRectInternal(setup, lo)
                && paintRectInternal(setup, hi);
        } else {
            return paintRectInternal(setup, hi)
                && paintRectInternal(setup, lo);
        }
    }
}


bool SPCanvas::paintRect(int xx0, int yy0, int xx1, int yy1)
{
    GtkAllocation allocation;
    g_return_val_if_fail (!_need_update, false);

    gtk_widget_get_allocation(GTK_WIDGET(this), &allocation);

    Geom::IntRect canvas_rect = Geom::IntRect::from_xywh(_x0, _y0,
        allocation.width, allocation.height);
    Geom::IntRect paint_rect(xx0, yy0, xx1, yy1);

    Geom::OptIntRect area = paint_rect & canvas_rect;
    if (!area || area->hasZeroArea()) return 0;

    paint_rect = *area;

    PaintRectSetup setup;
    setup.big_rect = paint_rect;

    // Save the mouse location
    gint x, y;

    auto dm = gdk_display_get_device_manager(gdk_display_get_default());
    auto device = gdk_device_manager_get_client_pointer(dm);

    gdk_window_get_device_position(gtk_widget_get_window(GTK_WIDGET(this)),
                                   device,
                                   &x, &y, NULL);

    setup.mouse_loc = sp_canvas_window_to_world(this, Geom::Point(x,y));

    if (_rendermode != Inkscape::RENDERMODE_OUTLINE) {
        // use 256K as a compromise to not slow down gradients
        // 256K is the cached buffer and we need 4 channels
        setup.max_pixels = 65536; // 256K/4
    } else {
        // paths only, so 1M works faster
        // 1M is the cached buffer and we need 4 channels
        setup.max_pixels = 262144;
    }

    // Start the clock
    g_get_current_time(&(setup.start_time));

    // Go
    return paintRectInternal(&setup, paint_rect);
}

void SPCanvas::forceFullRedrawAfterInterruptions(unsigned int count)
{
    _forced_redraw_limit = count;
    _forced_redraw_count = 0;
}

void SPCanvas::endForcedFullRedraws()
{
    _forced_redraw_limit = -1;
}

#if GTK_CHECK_VERSION(3,0,0)
gboolean SPCanvas::handle_draw(GtkWidget *widget, cairo_t *cr) {
    SPCanvas *canvas = SP_CANVAS(widget);

    cairo_rectangle_list_t *rects = cairo_copy_clip_rectangle_list(cr);

    for (int i = 0; i < rects->num_rectangles; i++) {
        cairo_rectangle_t rectangle = rects->rectangles[i];

        Geom::IntRect r = Geom::IntRect::from_xywh(rectangle.x + canvas->_x0, rectangle.y + canvas->_y0,
                                                   rectangle.width, rectangle.height);

        canvas->requestRedraw(r.left(), r.top(), r.right(), r.bottom());
    }

    cairo_rectangle_list_destroy(rects);

	return FALSE;
}
<<<<<<< HEAD
#else
gboolean SPCanvas::handle_expose(GtkWidget *widget, GdkEventExpose *event)
{
    SPCanvas *canvas = SP_CANVAS(widget);

    if (!gtk_widget_is_drawable (widget) ||
        (event->window != getWindow(canvas))) {
        return FALSE;
    }

    int n_rects = 0;
    GdkRectangle *rects = NULL;
    gdk_region_get_rectangles(event->region, &rects, &n_rects);

    if(rects == NULL)
        return FALSE;
    
    for (int i = 0; i < n_rects; i++) {
        GdkRectangle rectangle = rects[i];

        Geom::IntRect r = Geom::IntRect::from_xywh(rectangle.x + canvas->_x0, rectangle.y + canvas->_y0,
                                                   rectangle.width, rectangle.height);
            
        canvas->requestRedraw(r.left(), r.top(), r.right(), r.bottom());
    }

    return FALSE;
}
#endif

=======
>>>>>>> ded71e7f

gint SPCanvas::handle_key_event(GtkWidget *widget, GdkEventKey *event)
{
    return SP_CANVAS(widget)->emitEvent(reinterpret_cast<GdkEvent *>(event));
}

gint SPCanvas::handle_crossing(GtkWidget *widget, GdkEventCrossing *event)
{
    SPCanvas *canvas = SP_CANVAS (widget);

    if (event->window != getWindow(canvas)) {
        return FALSE;
    }

    canvas->_state = event->state;
    return canvas->pickCurrentItem(reinterpret_cast<GdkEvent *>(event));
}

gint SPCanvas::handle_focus_in(GtkWidget *widget, GdkEventFocus *event)
{
    gtk_widget_grab_focus (widget);

    SPCanvas *canvas = SP_CANVAS (widget);

    if (canvas->_focused_item) {
        return canvas->emitEvent(reinterpret_cast<GdkEvent *>(event));
    } else {
        return FALSE;
    }
}

gint SPCanvas::handle_focus_out(GtkWidget *widget, GdkEventFocus *event)
{
    SPCanvas *canvas = SP_CANVAS(widget);

    if (canvas->_focused_item) {
        return canvas->emitEvent(reinterpret_cast<GdkEvent *>(event));
    } else {
        return FALSE;
    }
}

int SPCanvas::paint()
{
    if (_need_update) {
        sp_canvas_item_invoke_update(_root, Geom::identity(), 0);
        _need_update = FALSE;
    }

    if (!_need_redraw) {
        return TRUE;
    }

    Cairo::RefPtr<Cairo::Region> to_paint = Cairo::Region::create();

    for (int j = _tTop; j < _tBottom; ++j) {
        for (int i = _tLeft; i < _tRight; ++i) {
            int tile_index = (i - _tLeft) + (j - _tTop) * _tile_h;

            if (_tiles[tile_index]) { // if this tile is dirtied (nonzero)
                Cairo::RectangleInt rect = {i*TILE_SIZE, j*TILE_SIZE,
                                   TILE_SIZE, TILE_SIZE};
                to_paint->do_union(rect);
            }
        }
    }

    int n_rect = to_paint->get_num_rectangles();

    if (n_rect > 0) {
        for (int i=0; i < n_rect; i++) {
            Cairo::RectangleInt rect = to_paint->get_rectangle(i);
            int x0 = rect.x;
            int y0 = rect.y;
            int x1 = x0 + rect.width;
            int y1 = y0 + rect.height;
            if (!paintRect(x0, y0, x1, y1)) {
                // Aborted
                return FALSE;
            };
        }
    }

    _need_redraw = FALSE;

    // we've had a full unaborted redraw, reset the full redraw counter
    if (_forced_redraw_limit != -1) {
        _forced_redraw_count = 0;
    }

    return TRUE;
}

int SPCanvas::doUpdate()
{
    if (!_root) { // canvas may have already be destroyed by closing desktop during interrupted display!
        return TRUE;
    }
    if (_drawing_disabled) {
        return TRUE;
    }

    // Cause the update if necessary
    if (_need_update) {
        sp_canvas_item_invoke_update(_root, Geom::identity(), 0);
        _need_update = FALSE;
    }

    // Paint if able to
    if (gtk_widget_is_drawable(GTK_WIDGET(this))) {
        return paint();
    }

    // Pick new current item
    while (_need_repick) {
        _need_repick = FALSE;
        pickCurrentItem(&_pick_event);
    }

    return TRUE;
}

gint SPCanvas::idle_handler(gpointer data)
{
    SPCanvas *canvas = SP_CANVAS (data);
    int const ret = canvas->doUpdate();
    if (ret) {
        // Reset idle id
        canvas->_idle_id = 0;
    }
    return !ret;
}

void SPCanvas::addIdle()
{
    if (_idle_id == 0) {
        _idle_id = gdk_threads_add_idle_full(UPDATE_PRIORITY, idle_handler, this, NULL);
    }
}
void SPCanvas::removeIdle()
{
    if (_idle_id) {
        g_source_remove(_idle_id);
        _idle_id = 0;
    }
}

SPCanvasGroup *SPCanvas::getRoot()
{
    return SP_CANVAS_GROUP(_root);
}

void SPCanvas::scrollTo(double cx, double cy, unsigned int clear, bool is_scrolling)
{
    GtkAllocation allocation;

    int ix = (int) round(cx); // ix and iy are the new canvas coordinates (integer screen pixels)
    int iy = (int) round(cy); // cx might be negative, so (int)(cx + 0.5) will not do!
    int dx = ix - _x0; // dx and dy specify the displacement (scroll) of the
    int dy = iy - _y0; // canvas w.r.t its previous position

    Geom::IntRect old_area = getViewboxIntegers();
    Geom::IntRect new_area = old_area + Geom::IntPoint(dx, dy);
    
    _dx0 = cx; // here the 'd' stands for double, not delta!
    _dy0 = cy;
    _x0 = ix;
    _y0 = iy;

    gtk_widget_get_allocation(&_widget, &allocation);

    resizeTiles(_x0, _y0, _x0 + allocation.width, _y0 + allocation.height);
    if (SP_CANVAS_ITEM_GET_CLASS(_root)->viewbox_changed) {
        SP_CANVAS_ITEM_GET_CLASS(_root)->viewbox_changed(_root, new_area);
    }

    if (!clear) {
        // scrolling without zoom; redraw only the newly exposed areas
        if ((dx != 0) || (dy != 0)) {
            this->_is_scrolling = is_scrolling;
            if (gtk_widget_get_realized(GTK_WIDGET(this))) {
                gdk_window_scroll(getWindow(this), -dx, -dy);
            }
        }
    } else {
        // scrolling as part of zoom; do nothing here - the next do_update will perform full redraw
    }
}

void SPCanvas::updateNow()
{
    if (_need_update || _need_redraw) {
        doUpdate();
    }
}

void SPCanvas::requestUpdate()
{
    _need_update = TRUE;
    addIdle();
}

void SPCanvas::requestRedraw(int x0, int y0, int x1, int y1)
{
    GtkAllocation allocation;

    if (!gtk_widget_is_drawable( GTK_WIDGET(this) )) {
        return;
    }
    if ((x0 >= x1) || (y0 >= y1)) {
        return;
    }

    Geom::IntRect bbox(x0, y0, x1, y1);
    gtk_widget_get_allocation(GTK_WIDGET(this), &allocation);

    Geom::IntRect canvas_rect = Geom::IntRect::from_xywh(this->_x0, this->_y0,
                                                         allocation.width, allocation.height);
    
    Geom::OptIntRect clip = bbox & canvas_rect;
    if (clip) {
        dirtyRect(*clip);
        addIdle();
    }
}

/**
 * Sets world coordinates from win and canvas.
 */
void sp_canvas_window_to_world(SPCanvas const *canvas, double winx, double winy, double *worldx, double *worldy)
{
    g_return_if_fail (canvas != NULL);
    g_return_if_fail (SP_IS_CANVAS (canvas));

    if (worldx) *worldx = canvas->_x0 + winx;
    if (worldy) *worldy = canvas->_y0 + winy;
}

/**
 * Sets win coordinates from world and canvas.
 */
void sp_canvas_world_to_window(SPCanvas const *canvas, double worldx, double worldy, double *winx, double *winy)
{
    g_return_if_fail (canvas != NULL);
    g_return_if_fail (SP_IS_CANVAS (canvas));

    if (winx) *winx = worldx - canvas->_x0;
    if (winy) *winy = worldy - canvas->_y0;
}

/**
 * Converts point from win to world coordinates.
 */
Geom::Point sp_canvas_window_to_world(SPCanvas const *canvas, Geom::Point const win)
{
    g_assert (canvas != NULL);
    g_assert (SP_IS_CANVAS (canvas));

    return Geom::Point(canvas->_x0 + win[0], canvas->_y0 + win[1]);
}

/**
 * Converts point from world to win coordinates.
 */
Geom::Point sp_canvas_world_to_window(SPCanvas const *canvas, Geom::Point const world)
{
    g_assert (canvas != NULL);
    g_assert (SP_IS_CANVAS (canvas));

    return Geom::Point(world[0] - canvas->_x0, world[1] - canvas->_y0);
}

/**
 * Returns true if point given in world coordinates is inside window.
 */
bool sp_canvas_world_pt_inside_window(SPCanvas const *canvas, Geom::Point const &world)
{
    GtkAllocation allocation;
    
    g_assert( canvas != NULL );
    g_assert(SP_IS_CANVAS(canvas));

    GtkWidget *w = GTK_WIDGET(canvas);
    gtk_widget_get_allocation (w, &allocation);

    return ( ( canvas->_x0 <= world[Geom::X] )  &&
             ( canvas->_y0 <= world[Geom::Y] )  &&
             ( world[Geom::X] < canvas->_x0 + allocation.width )  &&
             ( world[Geom::Y] < canvas->_y0 + allocation.height ) );
}

/**
 * Return canvas window coordinates as Geom::Rect.
 */
Geom::Rect SPCanvas::getViewbox() const
{
    GtkAllocation allocation;

    gtk_widget_get_allocation (GTK_WIDGET (this), &allocation);
    return Geom::Rect(Geom::Point(_dx0, _dy0),
                      Geom::Point(_dx0 + allocation.width, _dy0 + allocation.height));
}

/**
 * Return canvas window coordinates as integer rectangle.
 */
Geom::IntRect SPCanvas::getViewboxIntegers() const
{
    GtkAllocation allocation;

    gtk_widget_get_allocation (GTK_WIDGET(this), &allocation);
    Geom::IntRect ret;
    ret.setMin(Geom::IntPoint(_x0, _y0));
    ret.setMax(Geom::IntPoint(_x0 + allocation.width, _y0 + allocation.height));
    return ret;
}

inline int sp_canvas_tile_floor(int x)
{
    return (x & (~(TILE_SIZE - 1))) / TILE_SIZE;
}

inline int sp_canvas_tile_ceil(int x)
{
    return ((x + (TILE_SIZE - 1)) & (~(TILE_SIZE - 1))) / TILE_SIZE;
}

void SPCanvas::resizeTiles(int nl, int nt, int nr, int nb)
{
    if ( nl >= nr || nt >= nb ) {
        if (_tiles) g_free(_tiles);
        _tLeft = _tTop = _tRight = _tBottom = 0;
        _tile_h = _tile_h = 0;
        _tiles = NULL;
        return;
    }
    int tl = sp_canvas_tile_floor(nl);
    int tt = sp_canvas_tile_floor(nt);
    int tr = sp_canvas_tile_ceil(nr);
    int tb = sp_canvas_tile_ceil(nb);

    int nh = tr-tl, nv = tb-tt;
    uint8_t *ntiles = (uint8_t*) g_malloc(nh * nv * sizeof(uint8_t));
    for (int i = tl; i < tr; i++) {
        for (int j = tt; j < tb; j++) {
            int ind = (i-tl) + (j-tt)*nh;
            if ( i >= _tLeft && i < _tRight && j >= _tTop && j < _tBottom ) {
                ntiles[ind] = _tiles[(i - _tLeft) + (j - _tTop) * _tile_h]; // copy from the old tile
            } else {
                ntiles[ind] = 0; // newly exposed areas get 0
            }
        }
    }
    if (_tiles) g_free(_tiles);
    _tiles = ntiles;
    _tLeft = tl;
    _tTop = tt;
    _tRight = tr;
    _tBottom = tb;
    _tile_h = nh;
    _tile_h = nv;
}

void SPCanvas::dirtyRect(Geom::IntRect const &area) {
    _need_redraw = TRUE;
    markRect(area, 1);
}

void SPCanvas::markRect(Geom::IntRect const &area, uint8_t val)
{
    int tl = sp_canvas_tile_floor(area.left());
    int tt = sp_canvas_tile_floor(area.top());
    int tr = sp_canvas_tile_ceil(area.right());
    int tb = sp_canvas_tile_ceil(area.bottom());
    if ( tl >= _tRight || tr <= _tLeft || tt >= _tBottom || tb <= _tTop ) return;
    if ( tl < _tLeft ) tl = _tLeft;
    if ( tr > _tRight ) tr = _tRight;
    if ( tt < _tTop ) tt = _tTop;
    if ( tb > _tBottom ) tb = _tBottom;

    for (int i=tl; i<tr; i++) {
        for (int j=tt; j<tb; j++) {
            _tiles[(i - _tLeft) + (j - _tTop) * _tile_h] = val;
        }
    }
}


/*
  Local Variables:
  mode:c++
  c-file-style:"stroustrup"
  c-file-offsets:((innamespace . 0)(inline-open . 0)(case-label . +))
  indent-tabs-mode:nil
  fill-column:99
  End:
*/
// vim: filetype=cpp:expandtab:shiftwidth=4:tabstop=8:softtabstop=4:fileencoding=utf-8:textwidth=99 :<|MERGE_RESOLUTION|>--- conflicted
+++ resolved
@@ -8,9 +8,11 @@
  *   fred
  *   bbyak
  *   Jon A. Cruz <jon@joncruz.org>
+ *   Krzysztof Kosiński <tweenk.pl@gmail.com>
  *
  * Copyright (C) 1998 The Free Software Foundation
  * Copyright (C) 2002-2006 authors
+ * Copyright (C) 2016 Google Inc.
  *
  * Released under GNU GPL, read the file 'COPYING' for more information
  */
@@ -25,6 +27,7 @@
 #include "helper/sp-marshal.h"
 #include <2geom/rect.h>
 #include <2geom/affine.h>
+#include "display/cairo-utils.h"
 #include "display/sp-canvas.h"
 #include "display/sp-canvas-group.h"
 #include "preferences.h"
@@ -35,6 +38,7 @@
 #include "display/cairo-utils.h"
 #include "debug/gdk-event-latency-tracker.h"
 #include "desktop.h"
+#include "color.h"
 
 using Inkscape::Debug::GdkEventLatencyTracker;
 
@@ -122,7 +126,7 @@
 
 namespace {
 
-gint const UPDATE_PRIORITY = G_PRIORITY_HIGH_IDLE;
+gint const UPDATE_PRIORITY = G_PRIORITY_DEFAULT_IDLE;
 
 GdkWindow *getWindow(SPCanvas *canvas)
 {
@@ -914,7 +918,6 @@
 static void sp_canvas_init(SPCanvas *canvas)
 {
     gtk_widget_set_has_window (GTK_WIDGET (canvas), TRUE);
-    gtk_widget_set_double_buffered (GTK_WIDGET (canvas), FALSE);
     gtk_widget_set_can_focus (GTK_WIDGET (canvas), TRUE);
 
     canvas->_pick_event.type = GDK_LEAVE_NOTIFY;
@@ -935,9 +938,10 @@
     
     canvas->_drawing_disabled = false;
 
-    canvas->_tiles=NULL;
-    canvas->_tLeft=canvas->_tTop=canvas->_tRight=canvas->_tBottom=0;
-    canvas->_tile_h=canvas->_tile_h=0;
+    canvas->_backing_store = NULL;
+    canvas->_clean_region = cairo_region_create();
+    canvas->_background = cairo_pattern_create_rgb(1, 1, 1);
+    canvas->_background_is_checkerboard = false;
 
     canvas->_forced_redraw_count = 0;
     canvas->_forced_redraw_limit = -1;
@@ -946,22 +950,12 @@
     canvas->_enable_cms_display_adj = false;
     new (&canvas->_cms_key) Glib::ustring("");
 #endif // defined(HAVE_LIBLCMS1) || defined(HAVE_LIBLCMS2)
-
-    canvas->_is_scrolling = false;
 }
 
 void SPCanvas::shutdownTransients()
 {
-    // We turn off the need_redraw flag, since if the canvas is mapped again
-    // it will request a redraw anyways.  We do not turn off the need_update
-    // flag, though, because updates are not queued when the canvas remaps
-    // itself.
-    //
-    _need_redraw = FALSE;
-    if (_tiles) g_free(_tiles);
-    _tiles = NULL;
-    _tLeft = _tTop = _tRight = _tBottom = 0;
-    _tile_h = _tile_h = 0;
+    // Reset the clean region
+    dirtyAll();
 
     if (_grabbed_item) {
         _grabbed_item = NULL;
@@ -979,6 +973,18 @@
     if (canvas->_root) {
         g_object_unref (canvas->_root);
         canvas->_root = NULL;
+    }
+    if (canvas->_backing_store) {
+        cairo_surface_destroy(canvas->_backing_store);
+        canvas->_backing_store = NULL;
+    }
+    if (canvas->_clean_region) {
+        cairo_region_destroy(canvas->_clean_region);
+        canvas->_clean_region = NULL;
+    }
+    if (canvas->_background) {
+        cairo_pattern_destroy(canvas->_background);
+        canvas->_background = NULL;
     }
 
     canvas->shutdownTransients();
@@ -1083,41 +1089,48 @@
 void SPCanvas::handle_size_allocate(GtkWidget *widget, GtkAllocation *allocation)
 {
     SPCanvas *canvas = SP_CANVAS (widget);
-    GtkAllocation widg_allocation;
+    GtkAllocation old_allocation;
    
-    gtk_widget_get_allocation (widget, &widg_allocation);
-
-//    Geom::IntRect old_area = Geom::IntRect::from_xywh(canvas->x0, canvas->y0,
-//        widg_allocation.width, widg_allocation.height);
+    gtk_widget_get_allocation(widget, &old_allocation);
+
+//    Geom::IntRect old_area = Geom::IntRect::from_xywh(canvas->_x0, canvas->_y0,
+//        old_allocation.width, old_allocation.height);
 
     Geom::IntRect new_area = Geom::IntRect::from_xywh(canvas->_x0, canvas->_y0,
         allocation->width, allocation->height);
 
-    // Schedule redraw of new region
-    canvas->resizeTiles(canvas->_x0, canvas->_y0, canvas->_x0 + allocation->width, canvas->_y0 + allocation->height);
+    // resize backing store
+    cairo_surface_t *new_backing_store = cairo_image_surface_create(CAIRO_FORMAT_ARGB32,
+        allocation->width, allocation->height);
+    if (canvas->_backing_store) {
+        cairo_t *cr = cairo_create(new_backing_store);
+        cairo_translate(cr, -canvas->_x0, -canvas->_y0);
+        cairo_set_operator(cr, CAIRO_OPERATOR_SOURCE);
+        cairo_set_source(cr, canvas->_background);
+        cairo_paint(cr);
+        cairo_set_source_surface(cr, canvas->_backing_store, canvas->_x0, canvas->_y0);
+        cairo_paint(cr);
+        cairo_destroy(cr);
+        cairo_surface_destroy(canvas->_backing_store);
+    }
+    canvas->_backing_store = new_backing_store;
+
+    // Clip the clean region to the new allocation
+    cairo_rectangle_int_t crect = { canvas->_x0, canvas->_y0, allocation->width, allocation->height };
+    cairo_region_intersect_rectangle(canvas->_clean_region, &crect);
+
+    gtk_widget_set_allocation (widget, allocation);
+
     if (SP_CANVAS_ITEM_GET_CLASS (canvas->_root)->viewbox_changed)
         SP_CANVAS_ITEM_GET_CLASS (canvas->_root)->viewbox_changed (canvas->_root, new_area);
-
-    if (allocation->width > widg_allocation.width) {
-        canvas->requestRedraw(canvas->_x0 + widg_allocation.width,
-                              0,
-                              canvas->_x0 + allocation->width,
-                              canvas->_y0 + allocation->height);
-    }
-    if (allocation->height > widg_allocation.height) {
-        canvas->requestRedraw(0,
-                              canvas->_y0 + widg_allocation.height,
-                              canvas->_x0 + allocation->width,
-                              canvas->_y0 + allocation->height);
-    }
-
-    gtk_widget_set_allocation (widget, allocation);
 
     if (gtk_widget_get_realized (widget)) {
         gdk_window_move_resize (gtk_widget_get_window (widget),
                                 allocation->x, allocation->y,
                                 allocation->width, allocation->height);
     }
+    // Schedule redraw of any newly exposed regions
+    canvas->addIdle();
 }
 
 int SPCanvas::emitEvent(GdkEvent *event)
@@ -1465,48 +1478,23 @@
 
 void SPCanvas::paintSingleBuffer(Geom::IntRect const &paint_rect, Geom::IntRect const &canvas_rect, int /*sw*/)
 {
-    GtkWidget *widget = GTK_WIDGET (this);
-
-    // Mark the region clean
-    markRect(paint_rect, 0);
-
     SPCanvasBuf buf;
     buf.buf = NULL;
     buf.buf_rowstride = 0;
     buf.rect = paint_rect;
     buf.visible_rect = canvas_rect;
     buf.is_empty = true;
-    //buf.ct = gdk_cairo_create(widget->window);
 
     // create temporary surface
     cairo_surface_t *imgs = cairo_image_surface_create(CAIRO_FORMAT_ARGB32, paint_rect.width(), paint_rect.height());
     buf.ct = cairo_create(imgs);
-    //cairo_translate(buf.ct, -x0, -y0);
-
-    // fix coordinates, clip all drawing to the tile and clear the background
-    //cairo_translate(buf.ct, paint_rect.left() - canvas->x0, paint_rect.top() - canvas->y0);
-    //cairo_rectangle(buf.ct, 0, 0, paint_rect.width(), paint_rect.height());
-    //cairo_set_line_width(buf.ct, 3);
-    //cairo_set_source_rgba(buf.ct, 1.0, 0.0, 0.0, 0.1);
-    //cairo_stroke_preserve(buf.ct);
-    //cairo_clip(buf.ct);
-
-#if GTK_CHECK_VERSION(3,0,0)
-    GtkStyleContext *context = gtk_widget_get_style_context(widget);
-    GdkRGBA color;
-    gtk_style_context_get_background_color(context,
-                                           gtk_widget_get_state_flags(widget),
-                                           &color);
-    gdk_cairo_set_source_rgba(buf.ct, &color);
-#else
-    GtkStyle *style = gtk_widget_get_style (widget);
-    gdk_cairo_set_source_color(buf.ct, &style->bg[GTK_STATE_NORMAL]);
-#endif
-
+
+    cairo_save(buf.ct);
+    cairo_translate(buf.ct, -paint_rect.left(), -paint_rect.top());
+    cairo_set_source(buf.ct, _background);
     cairo_set_operator(buf.ct, CAIRO_OPERATOR_SOURCE);
-    //cairo_rectangle(buf.ct, 0, 0, paint_rect.width(), paint_rec.height());
     cairo_paint(buf.ct);
-    cairo_set_operator(buf.ct, CAIRO_OPERATOR_OVER);
+    cairo_restore(buf.ct);
 
     if (_root->visible) {
         SP_CANVAS_ITEM_GET_CLASS(_root)->render(_root, &buf);
@@ -1539,7 +1527,8 @@
     }
 #endif // defined(HAVE_LIBLCMS1) || defined(HAVE_LIBLCMS2)
 
-    cairo_t *xct = gdk_cairo_create(gtk_widget_get_window (widget));
+    //cairo_t *xct = gdk_cairo_create(gtk_widget_get_window (widget));
+    cairo_t *xct = cairo_create(_backing_store);
     cairo_translate(xct, paint_rect.left() - _x0, paint_rect.top() - _y0);
     cairo_rectangle(xct, 0, 0, paint_rect.width(), paint_rect.height());
     cairo_clip(xct);
@@ -1548,6 +1537,12 @@
     cairo_paint(xct);
     cairo_destroy(xct);
     cairo_surface_destroy(imgs);
+
+    // Mark the painted rectangle clean
+    markRect(paint_rect, 0);
+
+    gtk_widget_queue_draw_area(GTK_WIDGET(this), paint_rect.left() -_x0, paint_rect.top() - _y0,
+        paint_rect.width(), paint_rect.height());
 }
 
 struct PaintRectSetup {
@@ -1727,58 +1722,37 @@
     _forced_redraw_limit = -1;
 }
 
-#if GTK_CHECK_VERSION(3,0,0)
 gboolean SPCanvas::handle_draw(GtkWidget *widget, cairo_t *cr) {
     SPCanvas *canvas = SP_CANVAS(widget);
 
+    // Blit from the backing store, without regard for the clean region.
+    // This is necessary because GTK clears the widget for us, which causes
+    // severe flicker while drawing if we don't blit the old contents.
+    cairo_set_source_surface(cr, canvas->_backing_store, 0, 0);
+    cairo_paint(cr);
+
     cairo_rectangle_list_t *rects = cairo_copy_clip_rectangle_list(cr);
+    cairo_region_t *dirty_region = cairo_region_create();
 
     for (int i = 0; i < rects->num_rectangles; i++) {
         cairo_rectangle_t rectangle = rects->rectangles[i];
-
-        Geom::IntRect r = Geom::IntRect::from_xywh(rectangle.x + canvas->_x0, rectangle.y + canvas->_y0,
-                                                   rectangle.width, rectangle.height);
-
-        canvas->requestRedraw(r.left(), r.top(), r.right(), r.bottom());
-    }
-
+        Geom::Rect dr = Geom::Rect::from_xywh(rectangle.x + canvas->_x0, rectangle.y + canvas->_y0,
+                                              rectangle.width, rectangle.height);
+        Geom::IntRect ir = dr.roundOutwards();
+        cairo_rectangle_int_t irect = { ir.left(), ir.top(), ir.width(), ir.height() };
+        cairo_region_union_rectangle(dirty_region, &irect);
+    }
     cairo_rectangle_list_destroy(rects);
-
-	return FALSE;
-}
-<<<<<<< HEAD
-#else
-gboolean SPCanvas::handle_expose(GtkWidget *widget, GdkEventExpose *event)
-{
-    SPCanvas *canvas = SP_CANVAS(widget);
-
-    if (!gtk_widget_is_drawable (widget) ||
-        (event->window != getWindow(canvas))) {
-        return FALSE;
-    }
-
-    int n_rects = 0;
-    GdkRectangle *rects = NULL;
-    gdk_region_get_rectangles(event->region, &rects, &n_rects);
-
-    if(rects == NULL)
-        return FALSE;
-    
-    for (int i = 0; i < n_rects; i++) {
-        GdkRectangle rectangle = rects[i];
-
-        Geom::IntRect r = Geom::IntRect::from_xywh(rectangle.x + canvas->_x0, rectangle.y + canvas->_y0,
-                                                   rectangle.width, rectangle.height);
-            
-        canvas->requestRedraw(r.left(), r.top(), r.right(), r.bottom());
-    }
-
-    return FALSE;
-}
-#endif
-
-=======
->>>>>>> ded71e7f
+    cairo_region_subtract(dirty_region, canvas->_clean_region);
+
+    // Render the dirty portion in the background
+    if (!cairo_region_is_empty(dirty_region)) {
+        canvas->addIdle();
+    }
+    cairo_region_destroy(dirty_region);
+
+	return TRUE;
+}
 
 gint SPCanvas::handle_key_event(GtkWidget *widget, GdkEventKey *event)
 {
@@ -1828,41 +1802,21 @@
         _need_update = FALSE;
     }
 
-    if (!_need_redraw) {
-        return TRUE;
-    }
-
-    Cairo::RefPtr<Cairo::Region> to_paint = Cairo::Region::create();
-
-    for (int j = _tTop; j < _tBottom; ++j) {
-        for (int i = _tLeft; i < _tRight; ++i) {
-            int tile_index = (i - _tLeft) + (j - _tTop) * _tile_h;
-
-            if (_tiles[tile_index]) { // if this tile is dirtied (nonzero)
-                Cairo::RectangleInt rect = {i*TILE_SIZE, j*TILE_SIZE,
-                                   TILE_SIZE, TILE_SIZE};
-                to_paint->do_union(rect);
-            }
-        }
-    }
-
-    int n_rect = to_paint->get_num_rectangles();
-
-    if (n_rect > 0) {
-        for (int i=0; i < n_rect; i++) {
-            Cairo::RectangleInt rect = to_paint->get_rectangle(i);
-            int x0 = rect.x;
-            int y0 = rect.y;
-            int x1 = x0 + rect.width;
-            int y1 = y0 + rect.height;
-            if (!paintRect(x0, y0, x1, y1)) {
-                // Aborted
-                return FALSE;
-            };
-        }
-    }
-
-    _need_redraw = FALSE;
+    GtkAllocation allocation;
+    gtk_widget_get_allocation(GTK_WIDGET(this), &allocation);
+    cairo_rectangle_int_t crect = { _x0, _y0, allocation.width, allocation.height };
+    cairo_region_t *to_draw = cairo_region_create_rectangle(&crect);
+    cairo_region_subtract(to_draw, _clean_region);
+
+    int n_rects = cairo_region_num_rectangles(to_draw);
+    for (int i = 0; i < n_rects; ++i) {
+        cairo_rectangle_int_t crect;
+        cairo_region_get_rectangle(to_draw, i, &crect);
+        if (!paintRect(crect.x, crect.y, crect.x + crect.width, crect.y + crect.height)) {
+            // Aborted
+            return FALSE;
+        };
+    }
 
     // we've had a full unaborted redraw, reset the full redraw counter
     if (_forced_redraw_limit != -1) {
@@ -1942,15 +1896,41 @@
 
     Geom::IntRect old_area = getViewboxIntegers();
     Geom::IntRect new_area = old_area + Geom::IntPoint(dx, dy);
-    
+
+    gtk_widget_get_allocation(&_widget, &allocation);
+
+    // adjust backing store contents
+    assert(_backing_store);
+    cairo_surface_t *new_backing_store = cairo_image_surface_create(CAIRO_FORMAT_ARGB32,
+        allocation.width, allocation.height);
+    cairo_t *cr = cairo_create(new_backing_store);
+    cairo_set_operator(cr, CAIRO_OPERATOR_SOURCE);
+    // Paint the background
+    cairo_translate(cr, -ix, -iy);
+    cairo_set_source(cr, _background);
+    cairo_paint(cr);
+    // Copy the old backing store contents
+    cairo_set_source_surface(cr, _backing_store, _x0, _y0);
+    cairo_rectangle(cr, _x0, _y0, allocation.width, allocation.height);
+    cairo_clip(cr);
+    cairo_paint(cr);
+    cairo_destroy(cr);
+    cairo_surface_destroy(_backing_store);
+    _backing_store = new_backing_store;
+
     _dx0 = cx; // here the 'd' stands for double, not delta!
     _dy0 = cy;
     _x0 = ix;
     _y0 = iy;
 
-    gtk_widget_get_allocation(&_widget, &allocation);
-
-    resizeTiles(_x0, _y0, _x0 + allocation.width, _y0 + allocation.height);
+    // Adjust the clean region
+    if (clear) {
+        dirtyAll();
+    } else {
+        cairo_rectangle_int_t crect = { _x0, _y0, allocation.width, allocation.height };
+        cairo_region_intersect_rectangle(_clean_region, &crect);
+    }
+
     if (SP_CANVAS_ITEM_GET_CLASS(_root)->viewbox_changed) {
         SP_CANVAS_ITEM_GET_CLASS(_root)->viewbox_changed(_root, new_area);
     }
@@ -1958,19 +1938,17 @@
     if (!clear) {
         // scrolling without zoom; redraw only the newly exposed areas
         if ((dx != 0) || (dy != 0)) {
-            this->_is_scrolling = is_scrolling;
             if (gtk_widget_get_realized(GTK_WIDGET(this))) {
                 gdk_window_scroll(getWindow(this), -dx, -dy);
             }
         }
-    } else {
-        // scrolling as part of zoom; do nothing here - the next do_update will perform full redraw
-    }
+    }
+    addIdle();
 }
 
 void SPCanvas::updateNow()
 {
-    if (_need_update || _need_redraw) {
+    if (_need_update) {
         doUpdate();
     }
 }
@@ -1983,26 +1961,45 @@
 
 void SPCanvas::requestRedraw(int x0, int y0, int x1, int y1)
 {
-    GtkAllocation allocation;
-
     if (!gtk_widget_is_drawable( GTK_WIDGET(this) )) {
         return;
     }
-    if ((x0 >= x1) || (y0 >= y1)) {
+    if (x0 >= x1 || y0 >= y1) {
         return;
     }
 
     Geom::IntRect bbox(x0, y0, x1, y1);
-    gtk_widget_get_allocation(GTK_WIDGET(this), &allocation);
-
-    Geom::IntRect canvas_rect = Geom::IntRect::from_xywh(this->_x0, this->_y0,
-                                                         allocation.width, allocation.height);
-    
-    Geom::OptIntRect clip = bbox & canvas_rect;
-    if (clip) {
-        dirtyRect(*clip);
-        addIdle();
-    }
+    dirtyRect(bbox);
+    addIdle();
+}
+
+void SPCanvas::setBackgroundColor(guint32 rgba) {
+    double new_r = SP_RGBA32_R_F(rgba);
+    double new_g = SP_RGBA32_G_F(rgba);
+    double new_b = SP_RGBA32_B_F(rgba);
+    if (!_background_is_checkerboard) {
+        double old_r, old_g, old_b;
+        cairo_pattern_get_rgba(_background, &old_r, &old_g, &old_b, NULL);
+        if (new_r == old_r && new_g == old_g && new_b == old_b) return;
+    }
+    if (_background) {
+        cairo_pattern_destroy(_background);
+    }
+    _background = cairo_pattern_create_rgb(new_r, new_g, new_b);
+    _background_is_checkerboard = false;
+    dirtyAll();
+    addIdle();
+}
+
+void SPCanvas::setBackgroundCheckerboard() {
+    if (_background_is_checkerboard) return;
+    if (_background) {
+        cairo_pattern_destroy(_background);
+    }
+    _background = ink_cairo_pattern_create_checkerboard();
+    _background_is_checkerboard = true;
+    dirtyAll();
+    addIdle();
 }
 
 /**
@@ -2106,63 +2103,24 @@
     return ((x + (TILE_SIZE - 1)) & (~(TILE_SIZE - 1))) / TILE_SIZE;
 }
 
-void SPCanvas::resizeTiles(int nl, int nt, int nr, int nb)
-{
-    if ( nl >= nr || nt >= nb ) {
-        if (_tiles) g_free(_tiles);
-        _tLeft = _tTop = _tRight = _tBottom = 0;
-        _tile_h = _tile_h = 0;
-        _tiles = NULL;
-        return;
-    }
-    int tl = sp_canvas_tile_floor(nl);
-    int tt = sp_canvas_tile_floor(nt);
-    int tr = sp_canvas_tile_ceil(nr);
-    int tb = sp_canvas_tile_ceil(nb);
-
-    int nh = tr-tl, nv = tb-tt;
-    uint8_t *ntiles = (uint8_t*) g_malloc(nh * nv * sizeof(uint8_t));
-    for (int i = tl; i < tr; i++) {
-        for (int j = tt; j < tb; j++) {
-            int ind = (i-tl) + (j-tt)*nh;
-            if ( i >= _tLeft && i < _tRight && j >= _tTop && j < _tBottom ) {
-                ntiles[ind] = _tiles[(i - _tLeft) + (j - _tTop) * _tile_h]; // copy from the old tile
-            } else {
-                ntiles[ind] = 0; // newly exposed areas get 0
-            }
-        }
-    }
-    if (_tiles) g_free(_tiles);
-    _tiles = ntiles;
-    _tLeft = tl;
-    _tTop = tt;
-    _tRight = tr;
-    _tBottom = tb;
-    _tile_h = nh;
-    _tile_h = nv;
-}
-
 void SPCanvas::dirtyRect(Geom::IntRect const &area) {
-    _need_redraw = TRUE;
     markRect(area, 1);
 }
 
+void SPCanvas::dirtyAll() {
+    if (_clean_region && !cairo_region_is_empty(_clean_region)) {
+        cairo_region_destroy(_clean_region);
+        _clean_region = cairo_region_create();
+    }
+}
+
 void SPCanvas::markRect(Geom::IntRect const &area, uint8_t val)
 {
-    int tl = sp_canvas_tile_floor(area.left());
-    int tt = sp_canvas_tile_floor(area.top());
-    int tr = sp_canvas_tile_ceil(area.right());
-    int tb = sp_canvas_tile_ceil(area.bottom());
-    if ( tl >= _tRight || tr <= _tLeft || tt >= _tBottom || tb <= _tTop ) return;
-    if ( tl < _tLeft ) tl = _tLeft;
-    if ( tr > _tRight ) tr = _tRight;
-    if ( tt < _tTop ) tt = _tTop;
-    if ( tb > _tBottom ) tb = _tBottom;
-
-    for (int i=tl; i<tr; i++) {
-        for (int j=tt; j<tb; j++) {
-            _tiles[(i - _tLeft) + (j - _tTop) * _tile_h] = val;
-        }
+    cairo_rectangle_int_t crect = { area.left(), area.top(), area.width(), area.height() };
+    if (val) {
+        cairo_region_subtract_rectangle(_clean_region, &crect);
+    } else {
+        cairo_region_union_rectangle(_clean_region, &crect);
     }
 }
 
