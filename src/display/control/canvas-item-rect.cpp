--- conflicted
+++ resolved
@@ -188,7 +188,6 @@
         // buf->cr->set_operator(Cairo::OPERATOR_XOR); // Blend mode operators do not have C++ bindings!
         cairo_set_operator(buf->cr->cobj(), CAIRO_OPERATOR_DIFFERENCE);
     }
-<<<<<<< HEAD
 
     // fill background?
     if (_background) {
@@ -202,10 +201,6 @@
         buf->cr->fill();
         buf->cr->restore();
     }
-=======
-    using Geom::X;
-    using Geom::Y;
->>>>>>> f03fc252
 
     cairo_pattern_t *pattern = _canvas->get_background_store()->cobj();
     guint32 backcolor = ink_cairo_pattern_get_argb32(pattern);
@@ -255,7 +250,6 @@
         buf->cr->set_source(grad_horz);
         buf->cr->fill();
 
-<<<<<<< HEAD
         buf->cr->rectangle(corners[2][X], corners[2][Y], sw, sw);
         buf->cr->set_source(grad_corner);
         buf->cr->fill();
@@ -271,30 +265,6 @@
         buf->cr->restore();
 
         // g_warning("%f %f - %f %f - %f %f - %f %f, %f, rgba %x %f %f - %d %f", corners[0][X], corners[0][Y], corners[1][X], corners[1][Y], corners[2][X], corners[2][Y], corners[3][X], corners[3][Y], sw, _shadow_color, r, g, _shadow_width, sw);
-=======
-        // Offset by half stroke width (_shadow_width is in window coordinates).
-        // Need to handle change in handedness with flips.
-        Geom::Point shadow( _shadow_width/2.0, shadowydir * _shadow_width/2.0 );
-        shadow *= Geom::Rotate( rotation );
-
-        if (axis_aligned) {
-            // Snap to pixel grid (add 0.5 to center on pixel).
-            buf->cr->move_to(floor(corners[0][X] + shadow[X]+0.5) + 0.5,
-                             floor(corners[0][Y] + shadow[Y]+0.5) + 0.5 );
-            buf->cr->line_to(floor(corners[1][X] + shadow[X]+0.5) + 0.5,
-                             floor(corners[1][Y] + shadow[Y]+0.5) + 0.5 );
-            buf->cr->line_to(floor(corners[2][X] + shadow[X]+0.5) + 0.5,
-                             floor(corners[2][Y] + shadow[Y]+0.5) + 0.5 );
-        } else {
-            buf->cr->move_to(corners[0][X] + shadow[X], corners[0][Y] + shadow[Y] );
-            buf->cr->line_to(corners[1][X] + shadow[X], corners[1][Y] + shadow[Y] );
-            buf->cr->line_to(corners[2][X] + shadow[X], corners[2][Y] + shadow[Y] );
-        }
-        buf->cr->set_line_width(_shadow_width + 1);
-        buf->cr->set_source_rgba(SP_RGBA32_R_F(_shadow_color), SP_RGBA32_G_F(_shadow_color),
-                                 SP_RGBA32_B_F(_shadow_color), SP_RGBA32_A_F(_shadow_color));
-        buf->cr->stroke();
->>>>>>> f03fc252
     }
 
     // Setup rectangle path
