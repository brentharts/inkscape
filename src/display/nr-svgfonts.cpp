--- conflicted
+++ resolved
@@ -209,25 +209,15 @@
                         break;
                     }
                     //apply glyph kerning if appropriate
-<<<<<<< HEAD
                     SPHkern *hkern = dynamic_cast<SPHkern *>(&node);
                     if (hkern && is_horizontal_text &&
-                        MatchHKerningRule(hkern, this->glyphs[i], previous_unicode, previous_glyph_name)) {
-                        x -= (hkern->k / 1000.0);//TODO: use here the height of the font
+                        MatchHKerningRule(hkern, this->glyphs[i], previous_unicode, previous_glyph_name) ){
+                        x -= (hkern->k / font_height);
                     }
                     SPVkern *vkern = dynamic_cast<SPVkern *>(&node);
                     if (vkern && !is_horizontal_text &&
-                        MatchVKerningRule(vkern, this->glyphs[i], previous_unicode, previous_glyph_name)) {
-                        y -= (vkern->k / 1000.0);//TODO: use here the "height" of the font
-=======
-                    SPHkern *hkern = dynamic_cast<SPHkern *>(node);
-                    if (hkern && is_horizontal_text && MatchHKerningRule(hkern, this->glyphs[i], previous_unicode, previous_glyph_name) ){
-                        x -= (hkern->k / font_height);
-                    }
-                    SPVkern *vkern = dynamic_cast<SPVkern *>(node);
-                    if (vkern && !is_horizontal_text && MatchVKerningRule(vkern, this->glyphs[i], previous_unicode, previous_glyph_name) ){
+                        MatchVKerningRule(vkern, this->glyphs[i], previous_unicode, previous_glyph_name) ){
                         y -= (vkern->k / font_height);
->>>>>>> dca18203
                     }
                 }
                 previous_unicode = const_cast<char*>(this->glyphs[i]->unicode.c_str());//used for kerning checking
@@ -291,19 +281,11 @@
 
 Geom::PathVector
 SvgFont::flip_coordinate_system(SPFont* spfont, Geom::PathVector pathv){
-<<<<<<< HEAD
-    double units_per_em = 1000;
+    double units_per_em = 1024;
     for(auto& obj: spfont->children) {
         if (dynamic_cast<SPFontFace *>(&obj)) {
             //XML Tree being directly used here while it shouldn't be.
             sp_repr_get_double(obj.getRepr(), "units_per_em", &units_per_em);
-=======
-    double units_per_em = 1024;
-    for (SPObject *obj = spfont->children; obj; obj = obj->next){
-        if (dynamic_cast<SPFontFace *>(obj)) {
-            //XML Tree being directly used here while it shouldn't be.
-            sp_repr_get_double(obj->getRepr(), "units-per-em", &units_per_em);
->>>>>>> dca18203
         }
     }
 
@@ -426,10 +408,10 @@
 
 double SvgFont::units_per_em() {
     double units_per_em = 1024;
-    for (SPObject *obj = font->children; obj; obj = obj->next){
-        if (dynamic_cast<SPFontFace *>(obj)) {
+    for (auto& obj: font->children) {
+        if (dynamic_cast<SPFontFace *>(&obj)) {
             //XML Tree being directly used here while it shouldn't be.
-            sp_repr_get_double(obj->getRepr(), "units-per-em", &units_per_em);
+            sp_repr_get_double(obj.getRepr(), "units-per-em", &units_per_em);
         }
     }
     if (units_per_em <= 0.0) {
