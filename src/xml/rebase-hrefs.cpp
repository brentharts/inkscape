--- conflicted
+++ resolved
@@ -53,8 +53,6 @@
     return ret;
 }
 
-<<<<<<< HEAD
-=======
 static std::string calc_abs_href(std::string const &abs_base_dir, std::string const &href,
                                  gchar const *const sp_absref)
 {
@@ -89,7 +87,6 @@
     return ret;
 }
 
->>>>>>> 3ca9b816
 std::map<GQuark, Inkscape::Util::ptr_shared>
 Inkscape::XML::rebase_href_attrs(gchar const *const old_abs_base,
                                  gchar const *const new_abs_base,
@@ -139,28 +136,9 @@
          * reversed.) */
     }
 
-<<<<<<< HEAD
-    auto uri = URI::from_href_and_basedir(static_cast<char const *>(old_href), old_abs_base);
-    auto abs_href = uri.toNativeFilename();
-
-    if (!Inkscape::IO::file_test(abs_href.c_str(), G_FILE_TEST_EXISTS) &&
-        Inkscape::IO::file_test(sp_absref, G_FILE_TEST_EXISTS)) {
-        uri = URI::from_native_filename(sp_absref);
-    }
-
-    std::string baseuri;
-    if (new_abs_base) {
-        baseuri = URI::from_dirname(new_abs_base).str();
-    }
-
-    auto new_href = uri.str(baseuri.c_str());
-    ret[href_key] = share_string(new_href.c_str());
-
-=======
     std::string abs_href = calc_abs_href(old_abs_base, static_cast<char const *>(old_href), sp_absref);
     std::string new_href = sp_relative_path_from_path(abs_href, new_abs_base);
     ret[href_key]=share_string(new_href.c_str()); // Check if this is safe/copied or if it is only held.
->>>>>>> 3ca9b816
     if (sp_absref) {
         /* We assume that if there wasn't previously a sodipodi:absref attribute
          * then we shouldn't create one. */
