--- conflicted
+++ resolved
@@ -21,7 +21,6 @@
 #include "gc-anchored.h"
 #include "inkgc/gc-alloc.h"
 #include "util/const_char_ptr.h"
-#include "util/list.h"
 #include <glibmm/ustring.h>
 
 namespace Inkscape {
@@ -249,10 +248,6 @@
 
     /*@}*/
 
-<<<<<<< HEAD
-
-=======
->>>>>>> 7802ed90
     /**
      * @name Traverse the XML tree
      * @{
@@ -429,10 +424,6 @@
      */
     virtual void cleanOriginal(Node *src, gchar const *key) = 0;
 
-<<<<<<< HEAD
-
-=======
->>>>>>> 7802ed90
     /**
      * @brief Compare 2 nodes equality
      * @param other The other node to compare
@@ -541,22 +532,6 @@
      *
      * This cleans up the checks and makes it so there can be fewer errors.
      */
-<<<<<<< HEAD
-    class iterator {
-      private:
-        Node *itnode;
-
-      public:
-        iterator(Node *innode)
-            : itnode(innode)
-        {
-        }
-        iterator &operator++()
-        {
-            if (itnode != nullptr) {
-                itnode = itnode->next();
-            }
-=======
     class iterator
     {
     private:
@@ -570,7 +545,6 @@
         {
             assert(itnode != nullptr);
             itnode = itnode->next();
->>>>>>> 7802ed90
             return *this;
         }
         Node *operator*() const { return itnode; }
@@ -589,10 +563,6 @@
     /** @brief Helper to use the standard lib container functions */
     iterator end() { return iterator(nullptr); }
 
-<<<<<<< HEAD
-    bool operator==(const std::string &name) const { return this->name() == name; }
-
-=======
     /** @brief Compare a node by looking at its name to a string */
     bool operator==(const std::string &name) const { return this->name() == name; }
 
@@ -606,17 +576,13 @@
      * std::list<std::string> which will compare agains the node's name
      * but more complex searchs could be imagined.
      */
->>>>>>> 7802ed90
     template <typename T>
     Node *findChildPath(T list)
     {
         return findChildPath(list.cbegin(), list.cend());
     }
 
-<<<<<<< HEAD
-=======
     /** @brief template reshuffling to make the more useful findChildPath cleaner */
->>>>>>> 7802ed90
     template <typename iterT>
     Node *findChildPath(iterT itr, iterT end)
     {
@@ -626,41 +592,24 @@
 
         for (auto child : *this->firstChild()) {
             if (*child == *itr) {
-<<<<<<< HEAD
-                return child->findChildPath(++itr, end);
-=======
                 auto found = child->findChildPath(std::next(itr), end);
                 if (found != nullptr) {
                     return found;
                 }
->>>>>>> 7802ed90
             }
         }
 
         return nullptr;
     }
 
-<<<<<<< HEAD
-  protected:
-    Node(Node const &)
-        : Anchored()
-    {
-    }
-=======
 protected:
     Node(Node const &)
         : Anchored()
     {}
->>>>>>> 7802ed90
 
     virtual void setAttributeImpl(char const *key, char const *value) = 0;
 };
 
-<<<<<<< HEAD
-
-
-=======
->>>>>>> 7802ed90
 } // namespace XML
 } // namespace Inkscape
 
