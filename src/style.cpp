/**
 * @file
 * SVG stylesheets implementation.
 */
/* Authors:
 *   Lauris Kaplinski <lauris@kaplinski.com>
 *   Peter Moulder <pmoulder@mail.csse.monash.edu.au>
 *   bulia byak <buliabyak@users.sf.net>
 *   Abhishek Sharma
 *   Tavmjong Bah <tavmjong@free.fr>
 *   Kris De Gussem <Kris.DeGussem@gmail.com>
 *
 * Copyright (C) 2001-2002 Lauris Kaplinski
 * Copyright (C) 2001 Ximian, Inc.
 * Copyright (C) 2005 Monash University
 * Copyright (C) 2012 Kris De Gussem
 * Copyright (C) 2014-2015 Tavmjong Bah
 *
 * Released under GNU GPL, read the file 'COPYING' for more information
 */

#include "style.h"

#include <cstring>
#include <string>
#include <algorithm>
#include <unordered_map>

#include <glibmm/regex.h>

#include "attributes.h"
#include "bad-uri-exception.h"
#include "document.h"
#include "preferences.h"

#include "display/canvas-bpath.h"

#include "3rdparty/libcroco/cr-sel-eng.h"

#include "object/sp-paint-server.h"
#include "object/uri-references.h"
#include "object/uri.h"

#include "svg/css-ostringstream.h"
#include "svg/svg.h"

#include "util/units.h"

#include "xml/croco-node-iface.h"
#include "xml/simple-document.h"

using Inkscape::CSSOStringStream;
using std::vector;

#define BMAX 8192

struct SPStyleEnum;

int SPStyle::_count = 0;

/*#########################
## FORWARD DECLARATIONS
#########################*/
void sp_style_filter_ref_changed(SPObject *old_ref, SPObject *ref, SPStyle *style);
void sp_style_fill_paint_server_ref_changed(SPObject *old_ref, SPObject *ref, SPStyle *style);
void sp_style_stroke_paint_server_ref_changed(SPObject *old_ref, SPObject *ref, SPStyle *style);

static void sp_style_object_release(SPObject *object, SPStyle *style);
static CRSelEng *sp_repr_sel_eng();

/**
 * Helper class for SPStyle property member lookup by SPAttributeEnum or
 * by name, and for iterating over ordered members.
 */
class SPStylePropHelper {
    SPStylePropHelper() {
#define REGISTER_PROPERTY(id, member, name) \
        _register(reinterpret_cast<SPIBasePtr>(&SPStyle::member), id, name)

        // SVG 2: Attributes promoted to properties
        REGISTER_PROPERTY(SP_ATTR_D, d, "d");

        // 'color' must be before 'fill', 'stroke', 'text-decoration-color', ...
        REGISTER_PROPERTY(SP_PROP_COLOR, color, "color");

        // 'font-size'/'font' must be before properties that need to know em, ex size (SPILength,
        // SPILengthOrNormal)
        REGISTER_PROPERTY(SP_PROP_FONT_STYLE, font_style, "font-style");
        REGISTER_PROPERTY(SP_PROP_FONT_VARIANT, font_variant, "font-variant");
        REGISTER_PROPERTY(SP_PROP_FONT_WEIGHT, font_weight, "font-weight");
        REGISTER_PROPERTY(SP_PROP_FONT_STRETCH, font_stretch, "font-stretch");
        REGISTER_PROPERTY(SP_PROP_FONT_SIZE, font_size, "font-size");
        REGISTER_PROPERTY(SP_PROP_LINE_HEIGHT, line_height, "line-height");
        REGISTER_PROPERTY(SP_PROP_FONT_FAMILY, font_family, "font-family");
        REGISTER_PROPERTY(SP_PROP_FONT, font, "font");
        REGISTER_PROPERTY(SP_PROP_INKSCAPE_FONT_SPEC, font_specification, "-inkscape-font-specification");

        // Font variants
        REGISTER_PROPERTY(SP_PROP_FONT_VARIANT_LIGATURES, font_variant_ligatures, "font-variant-ligatures");
        REGISTER_PROPERTY(SP_PROP_FONT_VARIANT_POSITION, font_variant_position, "font-variant-position");
        REGISTER_PROPERTY(SP_PROP_FONT_VARIANT_CAPS, font_variant_caps, "font-variant-caps");
        REGISTER_PROPERTY(SP_PROP_FONT_VARIANT_NUMERIC, font_variant_numeric, "font-variant-numeric");
        REGISTER_PROPERTY(SP_PROP_FONT_VARIANT_ALTERNATES, font_variant_alternates, "font-variant-alternates");
        REGISTER_PROPERTY(SP_PROP_FONT_VARIANT_EAST_ASIAN, font_variant_east_asian, "font-variant-east-asian");
        REGISTER_PROPERTY(SP_PROP_FONT_FEATURE_SETTINGS, font_feature_settings, "font-feature-settings");

        // Variable Fonts
        REGISTER_PROPERTY(SP_PROP_FONT_VARIATION_SETTINGS, font_variation_settings, "font-variation-settings");

        REGISTER_PROPERTY(SP_PROP_TEXT_INDENT, text_indent, "text-indent");
        REGISTER_PROPERTY(SP_PROP_TEXT_ALIGN, text_align, "text-align");

        REGISTER_PROPERTY(SP_PROP_TEXT_DECORATION, text_decoration, "text-decoration");
        REGISTER_PROPERTY(SP_PROP_TEXT_DECORATION_LINE, text_decoration_line, "text-decoration-line");
        REGISTER_PROPERTY(SP_PROP_TEXT_DECORATION_STYLE, text_decoration_style, "text-decoration-style");
        REGISTER_PROPERTY(SP_PROP_TEXT_DECORATION_COLOR, text_decoration_color, "text-decoration-color");

        REGISTER_PROPERTY(SP_PROP_LETTER_SPACING, letter_spacing, "letter-spacing");
        REGISTER_PROPERTY(SP_PROP_WORD_SPACING, word_spacing, "word-spacing");
        REGISTER_PROPERTY(SP_PROP_TEXT_TRANSFORM, text_transform, "text-transform");

        REGISTER_PROPERTY(SP_PROP_WRITING_MODE, writing_mode, "writing-mode");
        REGISTER_PROPERTY(SP_PROP_DIRECTION, direction, "direction");
        REGISTER_PROPERTY(SP_PROP_TEXT_ORIENTATION, text_orientation, "text-orientation");
        REGISTER_PROPERTY(SP_PROP_DOMINANT_BASELINE, dominant_baseline, "dominant-baseline");
        REGISTER_PROPERTY(SP_PROP_BASELINE_SHIFT, baseline_shift, "baseline-shift");
        REGISTER_PROPERTY(SP_PROP_TEXT_ANCHOR, text_anchor, "text-anchor");
        REGISTER_PROPERTY(SP_PROP_WHITE_SPACE, white_space, "white-space");

        REGISTER_PROPERTY(SP_PROP_SHAPE_INSIDE, shape_inside, "shape-inside");
        REGISTER_PROPERTY(SP_PROP_SHAPE_SUBTRACT, shape_subtract, "shape-subtract");
        REGISTER_PROPERTY(SP_PROP_SHAPE_PADDING, shape_padding, "shape-padding");
        REGISTER_PROPERTY(SP_PROP_SHAPE_MARGIN, shape_margin, "shape-margin");
        REGISTER_PROPERTY(SP_PROP_INLINE_SIZE, inline_size, "inline-size");

        REGISTER_PROPERTY(SP_PROP_CLIP_RULE, clip_rule, "clip-rule");
        REGISTER_PROPERTY(SP_PROP_DISPLAY, display, "display");
        REGISTER_PROPERTY(SP_PROP_OVERFLOW, overflow, "overflow");
        REGISTER_PROPERTY(SP_PROP_VISIBILITY, visibility, "visibility");
        REGISTER_PROPERTY(SP_PROP_OPACITY, opacity, "opacity");

        REGISTER_PROPERTY(SP_PROP_ISOLATION, isolation, "isolation");
        REGISTER_PROPERTY(SP_PROP_MIX_BLEND_MODE, mix_blend_mode, "mix-blend-mode");

        REGISTER_PROPERTY(SP_PROP_COLOR_INTERPOLATION, color_interpolation, "color-interpolation");
        REGISTER_PROPERTY(SP_PROP_COLOR_INTERPOLATION_FILTERS, color_interpolation_filters, "color-interpolation-filters");

        REGISTER_PROPERTY(SP_PROP_SOLID_COLOR, solid_color, "solid-color");
        REGISTER_PROPERTY(SP_PROP_SOLID_OPACITY, solid_opacity, "solid-opacity");

        REGISTER_PROPERTY(SP_PROP_VECTOR_EFFECT, vector_effect, "vector-effect");

        REGISTER_PROPERTY(SP_PROP_FILL, fill, "fill");
        REGISTER_PROPERTY(SP_PROP_FILL_OPACITY, fill_opacity, "fill-opacity");
        REGISTER_PROPERTY(SP_PROP_FILL_RULE, fill_rule, "fill-rule");

        REGISTER_PROPERTY(SP_PROP_STROKE, stroke, "stroke");
        REGISTER_PROPERTY(SP_PROP_STROKE_WIDTH, stroke_width, "stroke-width");
        REGISTER_PROPERTY(SP_PROP_STROKE_LINECAP, stroke_linecap, "stroke-linecap");
        REGISTER_PROPERTY(SP_PROP_STROKE_LINEJOIN, stroke_linejoin, "stroke-linejoin");
        REGISTER_PROPERTY(SP_PROP_STROKE_MITERLIMIT, stroke_miterlimit, "stroke-miterlimit");
        REGISTER_PROPERTY(SP_PROP_STROKE_DASHARRAY, stroke_dasharray, "stroke-dasharray");
        REGISTER_PROPERTY(SP_PROP_STROKE_DASHOFFSET, stroke_dashoffset, "stroke-dashoffset");
        REGISTER_PROPERTY(SP_PROP_STROKE_OPACITY, stroke_opacity, "stroke-opacity");

        REGISTER_PROPERTY(SP_PROP_MARKER, marker, "marker");
        REGISTER_PROPERTY(SP_PROP_MARKER_START, marker_start, "marker-start");
        REGISTER_PROPERTY(SP_PROP_MARKER_MID, marker_mid, "marker-mid");
        REGISTER_PROPERTY(SP_PROP_MARKER_END, marker_end, "marker-end");

        REGISTER_PROPERTY(SP_PROP_PAINT_ORDER, paint_order, "paint-order");

        REGISTER_PROPERTY(SP_PROP_FILTER, filter, "filter");
        REGISTER_PROPERTY(SP_ATTR_INVALID, filter_blend_mode, "filter-blend-mode");
        REGISTER_PROPERTY(SP_ATTR_INVALID, filter_gaussianBlur_deviation, "filter-gaussianBlur-deviation");

        REGISTER_PROPERTY(SP_PROP_COLOR_RENDERING, color_rendering, "color-rendering");
        REGISTER_PROPERTY(SP_PROP_IMAGE_RENDERING, image_rendering, "image-rendering");
        REGISTER_PROPERTY(SP_PROP_SHAPE_RENDERING, shape_rendering, "shape-rendering");
        REGISTER_PROPERTY(SP_PROP_TEXT_RENDERING, text_rendering, "text-rendering");

        REGISTER_PROPERTY(SP_PROP_ENABLE_BACKGROUND, enable_background, "enable-background");
    }

    // this is a singleton, copy not allowed
    SPStylePropHelper(SPStylePropHelper const&) = delete;
public:

    /**
     * Singleton instance
     */
    static SPStylePropHelper &instance() {
        static SPStylePropHelper _instance;
        return _instance;
    }

    /**
     * Get property pointer by enum
     */
    SPIBase *get(SPStyle *style, SPAttributeEnum id) {
        auto it = m_id_map.find(id);
        if (it != m_id_map.end()) {
            return _get(style, it->second);
        }
        return nullptr;
    }

    /**
     * Get property pointer by name
     */
    SPIBase *get(SPStyle *style, const std::string &name) {
        auto it = m_name_map.find(name);
        if (it != m_name_map.end()) {
            return _get(style, it->second);
        }
        return nullptr;
    }

    /**
     * Get a vector of property pointers
     * \todo provide iterator instead
     */
    std::vector<SPIBase *> get_vector(SPStyle *style) {
        std::vector<SPIBase *> v;
        v.reserve(m_vector.size());
        for (auto ptr : m_vector) {
            v.push_back(_get(style, ptr));
        }
        return v;
    }

private:
    SPIBase *_get(SPStyle *style, SPIBasePtr ptr) { return &(style->*ptr); }

    void _register(SPIBasePtr ptr, SPAttributeEnum id, const char *name) {
        m_vector.push_back(ptr);

        if (id != SP_ATTR_INVALID) {
            m_id_map[id] = ptr;
        }

        if (name[0]) {
            m_name_map[name] = ptr;
        }
    }

    std::unordered_map<std::string, SPIBasePtr> m_name_map;
    std::unordered_map<SPAttributeEnum, SPIBasePtr> m_id_map;
    std::vector<SPIBasePtr> m_vector;
};

auto &_prop_helper = SPStylePropHelper::instance();

// C++11 allows one constructor to call another... might be useful. The original C code
// had separate calls to create SPStyle, one with only SPDocument and the other with only
// SPObject as parameters.
SPStyle::SPStyle(SPDocument *document_in, SPObject *object_in) :

    // Unimplemented SVG 1.1: alignment-baseline, clip, clip-path, color-profile, cursor,
    // dominant-baseline, flood-color, flood-opacity, font-size-adjust,
    // glyph-orientation-horizontal, glyph-orientation-vertical, kerning, lighting-color,
    // pointer-events, stop-color, stop-opacity, unicode-bidi

    // For enums:   property( name, enumeration, default value , inherits = true );
    // For scale24: property( name, default value = 0, inherits = true );

    // 'font', 'font-size', and 'font-family' must come first as other properties depend on them
    // for calculated values (through 'em' and 'ex'). ('ex' is currently not read.)
    // The following properties can depend on 'em' and 'ex':
    //   baseline-shift, kerning, letter-spacing, stroke-dash-offset, stroke-width, word-spacing,
    //   Non-SVG 1.1: text-indent, line-spacing

    // Hidden in SPIFontStyle:  (to be refactored)
    //   font-family
    //   font-specification


    // SVG 2 attributes promoted to properties. (When geometry properties are added, move after font.)
    d(                "d"                                    ),  // SPIString Not inherited!

    // Font related properties and 'font' shorthand
    font_style(       "font-style",      enum_font_style,      SP_CSS_FONT_STYLE_NORMAL   ),
    font_variant(     "font-variant",    enum_font_variant,    SP_CSS_FONT_VARIANT_NORMAL ),
    font_weight(      "font-weight",     enum_font_weight,     SP_CSS_FONT_WEIGHT_NORMAL, SP_CSS_FONT_WEIGHT_400  ),
    font_stretch(     "font-stretch",    enum_font_stretch,    SP_CSS_FONT_STRETCH_NORMAL ), 
    font_size(),
    line_height(      "line-height",                    1.25 ),  // SPILengthOrNormal
    font_family(      "font-family",     "sans-serif"        ),  // SPIString w/default
    font(),                                                      // SPIFont
    font_specification( "-inkscape-font-specification"       ),  // SPIString

    // Font variants (Features)
    font_variant_ligatures( "font-variant-ligatures",  enum_font_variant_ligatures ),
    font_variant_position(  "font-variant-position",   enum_font_variant_position,   SP_CSS_FONT_VARIANT_POSITION_NORMAL   ),
    font_variant_caps(      "font-variant-caps",       enum_font_variant_caps,       SP_CSS_FONT_VARIANT_CAPS_NORMAL       ),
    font_variant_numeric(   "font-variant-numeric",    enum_font_variant_numeric ),
    font_variant_alternates("font-variant-alternates", enum_font_variant_alternates, SP_CSS_FONT_VARIANT_ALTERNATES_NORMAL ),
    font_variant_east_asian("font-variant-east-asian", enum_font_variant_east_asian ),
    font_feature_settings(  "font-feature-settings",   "normal" ),

    // Variable Fonts
    font_variation_settings( "font-variation-settings" ),  // SPIFontVariationSettings

    // Text related properties
    text_indent(      "text-indent",                     0.0 ),  // SPILength
    text_align(       "text-align",      enum_text_align,      SP_CSS_TEXT_ALIGN_START    ),

    letter_spacing(   "letter-spacing",                  0.0 ),  // SPILengthOrNormal
    word_spacing(     "word-spacing",                    0.0 ),  // SPILengthOrNormal
    text_transform(   "text-transform",  enum_text_transform,  SP_CSS_TEXT_TRANSFORM_NONE ),

    direction(        "direction",       enum_direction,       SP_CSS_DIRECTION_LTR       ),
    writing_mode(     "writing-mode",    enum_writing_mode,    SP_CSS_WRITING_MODE_LR_TB  ),
    text_orientation( "text-orientation",enum_text_orientation,SP_CSS_TEXT_ORIENTATION_MIXED ),
    dominant_baseline("dominant-baseline",enum_baseline,       SP_CSS_BASELINE_AUTO       ),
    baseline_shift(),
    text_anchor(      "text-anchor",     enum_text_anchor,     SP_CSS_TEXT_ANCHOR_START   ),
    white_space(      "white-space",     enum_white_space,     SP_CSS_WHITE_SPACE_NORMAL  ),

    // SVG 2 Text Wrapping
    shape_inside(     "shape-inside"                         ), // SPIString
    shape_subtract(   "shape-subtract"                       ), // SPIString
    shape_padding(    "shape-padding",   0.0                 ), // SPILength for now
    shape_margin(     "shape-margin",    0.0                 ), // SPILength for now
    inline_size(      "inline-size",     0.0                 ), // SPILength for now

    text_decoration(),
    text_decoration_line(),
    text_decoration_style(),
    text_decoration_color( "text-decoration-color" ),            // SPIColor

    // General visual properties
    clip_rule(        "clip-rule",       enum_clip_rule,       SP_WIND_RULE_NONZERO       ),
    display(          "display",         enum_display,         SP_CSS_DISPLAY_INLINE,   false ),
    overflow(         "overflow",        enum_overflow,        SP_CSS_OVERFLOW_VISIBLE, false ),
    visibility(       "visibility",      enum_visibility,      SP_CSS_VISIBILITY_VISIBLE  ),
    opacity(          "opacity",                               SP_SCALE24_MAX,          false ),

    isolation(        "isolation",       enum_isolation,       SP_CSS_ISOLATION_AUTO      ),
    mix_blend_mode(   "mix-blend-mode",  enum_blend_mode,      SP_CSS_BLEND_NORMAL        ),

    paint_order(), // SPIPaintOrder

    // Color properties
    color(            "color"                                ),  // SPIColor
    color_interpolation(        "color-interpolation",         enum_color_interpolation, SP_CSS_COLOR_INTERPOLATION_SRGB),
    color_interpolation_filters("color-interpolation-filters", enum_color_interpolation, SP_CSS_COLOR_INTERPOLATION_LINEARRGB),

    // Solid color properties
    solid_color(      "solid-color"                          ), // SPIColor
    solid_opacity(    "solid-opacity",                         SP_SCALE24_MAX             ),

    // Vector effects
    vector_effect(    "vector-effect",   enum_vector_effect,   SP_VECTOR_EFFECT_NONE,   false ),

    // Fill properties
    fill(             "fill"                                 ),  // SPIPaint
    fill_opacity(     "fill-opacity",                          SP_SCALE24_MAX             ),
    fill_rule(        "fill-rule",       enum_fill_rule,       SP_WIND_RULE_NONZERO       ),

    // Stroke properites
    stroke(           "stroke"                               ),  // SPIPaint
    stroke_width(     "stroke-width",      1.0               ),  // SPILength
    stroke_linecap(   "stroke-linecap",  enum_stroke_linecap,  SP_STROKE_LINECAP_BUTT     ),
    stroke_linejoin(  "stroke-linejoin", enum_stroke_linejoin, SP_STROKE_LINEJOIN_MITER   ),
    stroke_miterlimit("stroke-miterlimit",   4               ),  // SPIFloat (only use of float!)
    stroke_dasharray(),                                          // SPIDashArray
    stroke_dashoffset("stroke-dashoffset", 0.0               ),  // SPILength for now

    stroke_opacity(   "stroke-opacity",    SP_SCALE24_MAX    ),

    marker(           "marker"                               ),  // SPIString
    marker_start(     "marker-start"                         ),  // SPIString
    marker_mid(       "marker-mid"                           ),  // SPIString
    marker_end(       "marker-end"                           ),  // SPIString

    // Filter properties
    filter(),
    filter_blend_mode("filter-blend-mode", enum_blend_mode,    SP_CSS_BLEND_NORMAL),
    filter_gaussianBlur_deviation( "filter-gaussianBlur-deviation", 0.0 ), // SPILength
    enable_background("enable-background", enum_enable_background, SP_CSS_BACKGROUND_ACCUMULATE, false),

    // Rendering hint properties
    color_rendering(  "color-rendering", enum_color_rendering, SP_CSS_COLOR_RENDERING_AUTO),
    image_rendering(  "image-rendering", enum_image_rendering, SP_CSS_IMAGE_RENDERING_AUTO),
    shape_rendering(  "shape-rendering", enum_shape_rendering, SP_CSS_SHAPE_RENDERING_AUTO),
    text_rendering(    "text-rendering", enum_text_rendering,  SP_CSS_TEXT_RENDERING_AUTO )
{
    // std::cout << "SPStyle::SPStyle( SPDocument ): Entrance: (" << _count << ")" << std::endl;
    // std::cout << "                      Document: " << (document_in?"present":"null") << std::endl;
    // std::cout << "                        Object: "
    //           << (object_in?(object_in->getId()?object_in->getId():"id null"):"object null") << std::endl;

    // static bool first = true;
    // if( first ) {
    //     std::cout << "Size of SPStyle: " << sizeof(SPStyle) << std::endl;
    //     std::cout << "        SPIBase: " << sizeof(SPIBase) << std::endl;
    //     std::cout << "       SPIFloat: " << sizeof(SPIFloat) << std::endl;
    //     std::cout << "     SPIScale24: " << sizeof(SPIScale24) << std::endl;
    //     std::cout << "      SPILength: " << sizeof(SPILength) << std::endl;
    //     std::cout << "  SPILengthOrNormal: " << sizeof(SPILengthOrNormal) << std::endl;
    //     std::cout << "       SPIColor: " << sizeof(SPIColor) << std::endl;
    //     std::cout << "       SPIPaint: " << sizeof(SPIPaint) << std::endl;
    //     std::cout << "  SPITextDecorationLine" << sizeof(SPITextDecorationLine) << std::endl;
    //     std::cout << "   Glib::ustring:" << sizeof(Glib::ustring) << std::endl;
    //     std::cout << "        SPColor: " << sizeof(SPColor) << std::endl;
    //     first = false;
    // }

    ++_count; // Poor man's memory leak detector

    _refcount = 1;

    cloned = false;

    object = object_in;
    if( object ) {
        g_assert( SP_IS_OBJECT(object) );
        document = object->document;
        release_connection =
            object->connectRelease(sigc::bind<1>(sigc::ptr_fun(&sp_style_object_release), this));

        cloned = object->cloned;

    } else {
        document = document_in;
    }

    // 'font' shorthand requires access to included properties.
    font.setStylePointer(              this );

    // Properties that depend on 'font-size' for calculating lengths.
    baseline_shift.setStylePointer(    this );
    text_indent.setStylePointer(       this );
    line_height.setStylePointer(       this );
    letter_spacing.setStylePointer(    this );
    word_spacing.setStylePointer(      this );
    stroke_width.setStylePointer(      this );
    stroke_dashoffset.setStylePointer( this );
    shape_padding.setStylePointer(     this );
    shape_margin.setStylePointer(      this );
    inline_size.setStylePointer(       this );

    // Properties that depend on 'color'
    text_decoration_color.setStylePointer( this );
    fill.setStylePointer(                  this );
    stroke.setStylePointer(                this );
    // color.setStylePointer( this ); // Doesn't need reference to self

    // 'text_decoration' shorthand requires access to included properties.
    text_decoration.setStylePointer( this );

    // SPIPaint, SPIFilter needs access to 'this' (SPStyle)
    // for setting up signals...  'fill', 'stroke' already done
    filter.setStylePointer( this );

    // Used to iterate over markers
    marker_ptrs[SP_MARKER_LOC]       = &marker;
    marker_ptrs[SP_MARKER_LOC_START] = &marker_start;
    marker_ptrs[SP_MARKER_LOC_MID]   = &marker_mid;
    marker_ptrs[SP_MARKER_LOC_END]   = &marker_end;


    // This might be too resource hungary... but for now it possible to loop over properties
<<<<<<< HEAD

    // SVG 2: Attributes promoted to properties
    _property_keys[SP_ATTR_D] = _properties.size();
    _properties.push_back( &d );

    // 'color' must be before 'fill', 'stroke', 'text-decoration-color', ...
    _property_keys[SP_PROP_COLOR] = _properties.size();
    _properties.push_back( &color );

    // 'font-size'/'font' must be before properties that need to know em, ex size (SPILength,
    // SPILengthOrNormal)
    _property_keys[SP_PROP_FONT_STYLE] = _properties.size();
    _properties.push_back( &font_style );
    _property_keys[SP_PROP_FONT_VARIANT] = _properties.size();
    _properties.push_back( &font_variant );
    _property_keys[SP_PROP_FONT_WEIGHT] = _properties.size();
    _properties.push_back( &font_weight );
    _property_keys[SP_PROP_FONT_STRETCH] = _properties.size();
    _properties.push_back( &font_stretch );
    _property_keys[SP_PROP_FONT_SIZE] = _properties.size();
    _properties.push_back( &font_size ); 
    _property_keys[SP_PROP_LINE_HEIGHT] = _properties.size();
    _properties.push_back( &line_height );
    _property_keys[SP_PROP_FONT_FAMILY] = _properties.size();
    _properties.push_back( &font_family );
    _property_keys[SP_PROP_FONT] = _properties.size();
    _properties.push_back( &font );
    _property_keys[SP_PROP_INKSCAPE_FONT_SPEC] = _properties.size();
    _properties.push_back( &font_specification );

    // Font variants
    _property_keys[SP_PROP_FONT_VARIANT_LIGATURES] = _properties.size();
    _properties.push_back( &font_variant_ligatures );
    _property_keys[SP_PROP_FONT_VARIANT_POSITION] = _properties.size();
    _properties.push_back( &font_variant_position );
    _property_keys[SP_PROP_FONT_VARIANT_CAPS] = _properties.size();
    _properties.push_back( &font_variant_caps );
    _property_keys[SP_PROP_FONT_VARIANT_NUMERIC] = _properties.size();
    _properties.push_back( &font_variant_numeric );
    _property_keys[SP_PROP_FONT_VARIANT_ALTERNATES] = _properties.size();
    _properties.push_back( &font_variant_alternates );
    _property_keys[SP_PROP_FONT_VARIANT_EAST_ASIAN] = _properties.size();
    _properties.push_back( &font_variant_east_asian );
    _property_keys[SP_PROP_FONT_FEATURE_SETTINGS] = _properties.size();
    _properties.push_back( &font_feature_settings );

    // Variable Fonts
    _property_keys[SP_PROP_FONT_VARIATION_SETTINGS] = _properties.size();
    _properties.push_back( &font_variation_settings );

    _property_keys[SP_PROP_TEXT_INDENT] = _properties.size();
    _properties.push_back( &text_indent );
    _property_keys[SP_PROP_TEXT_ALIGN] = _properties.size();
    _properties.push_back( &text_align );

    _property_keys[SP_PROP_TEXT_DECORATION] = _properties.size();
    _properties.push_back( &text_decoration );
    _property_keys[SP_PROP_TEXT_DECORATION_LINE] = _properties.size();
    _properties.push_back( &text_decoration_line );
    _property_keys[SP_PROP_TEXT_DECORATION_STYLE] = _properties.size();
    _properties.push_back( &text_decoration_style );
    _property_keys[SP_PROP_TEXT_DECORATION_COLOR] = _properties.size();
    _properties.push_back( &text_decoration_color );

    _property_keys[SP_PROP_LETTER_SPACING] = _properties.size();
    _properties.push_back( &letter_spacing );
    _property_keys[SP_PROP_WORD_SPACING] = _properties.size();
    _properties.push_back( &word_spacing );
    _property_keys[SP_PROP_TEXT_TRANSFORM] = _properties.size();
    _properties.push_back( &text_transform );

    _property_keys[SP_PROP_WRITING_MODE] = _properties.size();
    _properties.push_back( &writing_mode );
    _property_keys[SP_PROP_DIRECTION] = _properties.size();
    _properties.push_back( &direction );
    _property_keys[SP_PROP_TEXT_ORIENTATION] = _properties.size();
    _properties.push_back( &text_orientation );
    _property_keys[SP_PROP_DOMINANT_BASELINE] = _properties.size();
    _properties.push_back( &dominant_baseline );
    _property_keys[SP_PROP_BASELINE_SHIFT] = _properties.size();
    _properties.push_back( &baseline_shift );
    _property_keys[SP_PROP_TEXT_ANCHOR] = _properties.size();
    _properties.push_back( &text_anchor );
    _property_keys[SP_PROP_WHITE_SPACE] = _properties.size();
    _properties.push_back( &white_space );

    _property_keys[SP_PROP_SHAPE_INSIDE] = _properties.size();
    _properties.push_back( &shape_inside );
    _property_keys[SP_PROP_SHAPE_SUBTRACT] = _properties.size();
    _properties.push_back( &shape_subtract );
    _property_keys[SP_PROP_SHAPE_PADDING] = _properties.size();
    _properties.push_back( &shape_padding );
    _property_keys[SP_PROP_SHAPE_MARGIN] = _properties.size();
    _properties.push_back( &shape_margin );
    _property_keys[SP_PROP_INLINE_SIZE] = _properties.size();
    _properties.push_back( &inline_size );

    _property_keys[SP_PROP_CLIP_RULE] = _properties.size();
    _properties.push_back( &clip_rule );
    _property_keys[SP_PROP_DISPLAY] = _properties.size();
    _properties.push_back( &display );
    _property_keys[SP_PROP_OVERFLOW] = _properties.size();
    _properties.push_back( &overflow );
    _property_keys[SP_PROP_VISIBILITY] = _properties.size();
    _properties.push_back( &visibility );
    _property_keys[SP_PROP_OPACITY] = _properties.size();
    _properties.push_back( &opacity );

    _property_keys[SP_PROP_ISOLATION] = _properties.size();
    _properties.push_back( &isolation );
    _property_keys[SP_PROP_MIX_BLEND_MODE] = _properties.size();
    _properties.push_back( &mix_blend_mode );

    _property_keys[SP_PROP_COLOR_INTERPOLATION] = _properties.size();
    _properties.push_back( &color_interpolation );
    _property_keys[SP_PROP_COLOR_INTERPOLATION_FILTERS] = _properties.size();
    _properties.push_back( &color_interpolation_filters );

    _property_keys[SP_PROP_SOLID_COLOR] = _properties.size();
    _properties.push_back( &solid_color );
    _property_keys[SP_PROP_SOLID_OPACITY] = _properties.size();
    _properties.push_back( &solid_opacity );

    _property_keys[SP_PROP_VECTOR_EFFECT] = _properties.size();
    _properties.push_back( &vector_effect );

    _property_keys[SP_PROP_FILL] = _properties.size();
    _properties.push_back( &fill );
    _property_keys[SP_PROP_FILL_OPACITY] = _properties.size();
    _properties.push_back( &fill_opacity );
    _property_keys[SP_PROP_FILL_RULE] = _properties.size();
    _properties.push_back( &fill_rule );

    _property_keys[SP_PROP_STROKE] = _properties.size();
    _properties.push_back( &stroke );
    _property_keys[SP_PROP_STROKE_WIDTH] = _properties.size();
    _properties.push_back( &stroke_width );
    _property_keys[SP_PROP_STROKE_LINECAP] = _properties.size();
    _properties.push_back( &stroke_linecap );
    _property_keys[SP_PROP_STROKE_LINEJOIN] = _properties.size();
    _properties.push_back( &stroke_linejoin );
    _property_keys[SP_PROP_STROKE_MITERLIMIT] = _properties.size();
    _properties.push_back( &stroke_miterlimit );
    _property_keys[SP_PROP_STROKE_DASHARRAY] = _properties.size();
    _properties.push_back( &stroke_dasharray );
    _property_keys[SP_PROP_STROKE_DASHOFFSET] = _properties.size();
    _properties.push_back( &stroke_dashoffset );
    _property_keys[SP_PROP_STROKE_OPACITY] = _properties.size();
    _properties.push_back( &stroke_opacity );

    _property_keys[SP_PROP_MARKER] = _properties.size();
    _properties.push_back( &marker );
    _property_keys[SP_PROP_MARKER_START] = _properties.size();
    _properties.push_back( &marker_start );
    _property_keys[SP_PROP_MARKER_MID] = _properties.size();
    _properties.push_back( &marker_mid );
    _property_keys[SP_PROP_MARKER_END] = _properties.size();
    _properties.push_back( &marker_end );

    _property_keys[SP_PROP_PAINT_ORDER] = _properties.size();
    _properties.push_back( &paint_order );

    _property_keys[SP_PROP_FILTER] = _properties.size();
    _properties.push_back( &filter );
    _properties.push_back( &filter_blend_mode );
    _properties.push_back( &filter_gaussianBlur_deviation );

    _property_keys[SP_PROP_COLOR_RENDERING] = _properties.size();
    _properties.push_back( &color_rendering );
    _property_keys[SP_PROP_IMAGE_RENDERING] = _properties.size();
    _properties.push_back( &image_rendering );
    _property_keys[SP_PROP_SHAPE_RENDERING] = _properties.size();
    _properties.push_back( &shape_rendering );
    _property_keys[SP_PROP_TEXT_RENDERING] = _properties.size();
    _properties.push_back( &text_rendering );

    _property_keys[SP_PROP_ENABLE_BACKGROUND] = _properties.size();
    _properties.push_back( &enable_background );

    // MAP -------------------------------------------

    // if( _propmap.size() == 0 ) {

    //     // 'color' must be before 'fill', 'stroke', 'text-decoration-color', ...
    //     _propmap.insert( std::make_pair( color.name,                 reinterpret_cast<SPIBasePtr>(&SPStyle::color                 ) ) );

    //     // 'font-size' must be before properties that need to know em, ex size (SPILength, SPILengthOrNormal)
    //     _propmap.insert( std::make_pair( font_style.name,            reinterpret_cast<SPIBasePtr>(&SPStyle::font_style            ) ) );
    //     _propmap.insert( std::make_pair( font_variant.name,          reinterpret_cast<SPIBasePtr>(&SPStyle::font_variant          ) ) );
    //     _propmap.insert( std::make_pair( font_weight.name,           reinterpret_cast<SPIBasePtr>(&SPStyle::font_weight           ) ) );
    //     _propmap.insert( std::make_pair( font_stretch.name,          reinterpret_cast<SPIBasePtr>(&SPStyle::font_stretch          ) ) );
    //     _propmap.insert( std::make_pair( font_size.name,             reinterpret_cast<SPIBasePtr>(&SPStyle::font_size             ) ) ); 
    //     _propmap.insert( std::make_pair( line_height.name,           reinterpret_cast<SPIBasePtr>(&SPStyle::line_height           ) ) );
    //     _propmap.insert( std::make_pair( font_family.name,           reinterpret_cast<SPIBasePtr>(&SPStyle::font_family           ) ) ); 
    //     _propmap.insert( std::make_pair( font.name,                  reinterpret_cast<SPIBasePtr>(&SPStyle::font                  ) ) ); 
    //     _propmap.insert( std::make_pair( font_specification.name,    reinterpret_cast<SPIBasePtr>(&SPStyle::font_specification    ) ) ); 

    // font_variant_ligatures );
    // font_variant_position );
    // font_variant_caps );
    // font_variant_numeric );
    // font_variant_alternates );
    // font_variant_east_asian );
    // font_feature_settings );

    //     _propmap.insert( std::make_pair( text_indent.name,           reinterpret_cast<SPIBasePtr>(&SPStyle::text_indent           ) ) );
    //     _propmap.insert( std::make_pair( text_align.name,            reinterpret_cast<SPIBasePtr>(&SPStyle::text_align            ) ) );

    //     _propmap.insert( std::make_pair( text_decoration.name,       reinterpret_cast<SPIBasePtr>(&SPStyle::text_decoration       ) ) );
    //     _propmap.insert( std::make_pair( text_decoration_line.name,  reinterpret_cast<SPIBasePtr>(&SPStyle::text_decoration_line  ) ) );
    //     _propmap.insert( std::make_pair( text_decoration_style.name, reinterpret_cast<SPIBasePtr>(&SPStyle::text_decoration_style ) ) );
    //     _propmap.insert( std::make_pair( text_decoration_color.name, reinterpret_cast<SPIBasePtr>(&SPStyle::text_decoration_color ) ) );

    //     _propmap.insert( std::make_pair( letter_spacing.name,        reinterpret_cast<SPIBasePtr>(&SPStyle::letter_spacing        ) ) );
    //     _propmap.insert( std::make_pair( word_spacing.name,          reinterpret_cast<SPIBasePtr>(&SPStyle::word_spacing          ) ) );
    //     _propmap.insert( std::make_pair( text_transform.name,        reinterpret_cast<SPIBasePtr>(&SPStyle::text_transform        ) ) );

    //     _propmap.insert( std::make_pair( direction.name,             reinterpret_cast<SPIBasePtr>(&SPStyle::direction             ) ) );
    //     _propmap.insert( std::make_pair( writing_mode.name,          reinterpret_cast<SPIBasePtr>(&SPStyle::writing_mode          ) ) );
    //     _propmap.insert( std::make_pair( text_orientation.name,      reinterpret_cast<SPIBasePtr>(&SPStyle::text_orientation      ) ) );
    //     _propmap.insert( std::make_pair( dominant_baseline.name,     reinterpret_cast<SPIBasePtr>(&SPStyle::dominant_baseline     ) ) );
    //     _propmap.insert( std::make_pair( baseline_shift.name,        reinterpret_cast<SPIBasePtr>(&SPStyle::baseline_shift        ) ) );
    //     _propmap.insert( std::make_pair( text_anchor.name,           reinterpret_cast<SPIBasePtr>(&SPStyle::text_anchor           ) ) );
    //     _propmap.insert( std::make_pair( white_space.name,           reinterpret_cast<SPIBasePtr>(&SPStyle::white_space           ) ) );


    //     _propmap.insert( std::make_pair( shape_inside.name,          reinterpret_cast<SPIBasePtr>(&SPStyle::shape_inside          ) ) );
    //     _propmap.insert( std::make_pair( shape_padding.name,         reinterpret_cast<SPIBasePtr>(&SPStyle::shape_padding         ) ) );

    //     _propmap.insert( std::make_pair( clip_rule.name,             reinterpret_cast<SPIBasePtr>(&SPStyle::clip_rule             ) ) );
    //     _propmap.insert( std::make_pair( display.name,               reinterpret_cast<SPIBasePtr>(&SPStyle::display               ) ) );
    //     _propmap.insert( std::make_pair( overflow.name,              reinterpret_cast<SPIBasePtr>(&SPStyle::overflow              ) ) );
    //     _propmap.insert( std::make_pair( visibility.name,            reinterpret_cast<SPIBasePtr>(&SPStyle::visibility            ) ) );
    //     _propmap.insert( std::make_pair( opacity.name,               reinterpret_cast<SPIBasePtr>(&SPStyle::opacity               ) ) );

    //     _propmap.insert( std::make_pair( isolation.name,             reinterpret_cast<SPIBasePtr>(&SPStyle::isolation             ) ) );
    //     _propmap.insert( std::make_pair( mix_blend_mode.name,        reinterpret_cast<SPIBasePtr>(&SPStyle::mix_blend_mode        ) ) );

    //     _propmap.insert( std::make_pair( color_interpolation.name,   reinterpret_cast<SPIBasePtr>(&SPStyle::color_interpolation   ) ) );
    //     _propmap.insert( std::make_pair( color_interpolation_filters.name, reinterpret_cast<SPIBasePtr>(&SPStyle::color_interpolation_filters ) ) );

    //     _propmap.insert( std::make_pair( solid_color.name,           reinterpret_cast<SPIBasePtr>(&SPStyle::solid_color           ) ) );
    //     _propmap.insert( std::make_pair( solid_opacity.name,         reinterpret_cast<SPIBasePtr>(&SPStyle::solid_opacity         ) ) );

    //     _propmap.insert( std::make_pair( vector_effect.name,         reinterpret_cast<SPIBasePtr>(&SPStyle::vector_effect         ) ) );

    //     _propmap.insert( std::make_pair( fill.name,                  reinterpret_cast<SPIBasePtr>(&SPStyle::fill                  ) ) );
    //     _propmap.insert( std::make_pair( fill_opacity.name,          reinterpret_cast<SPIBasePtr>(&SPStyle::fill_opacity          ) ) );
    //     _propmap.insert( std::make_pair( fill_rule.name,             reinterpret_cast<SPIBasePtr>(&SPStyle::fill_rule             ) ) );


    //     _propmap.insert( std::make_pair( stroke.name,                reinterpret_cast<SPIBasePtr>(&SPStyle::stroke                ) ) );
    //     _propmap.insert( std::make_pair( stroke_width.name,          reinterpret_cast<SPIBasePtr>(&SPStyle::stroke_width          ) ) );
    //     _propmap.insert( std::make_pair( stroke_linecap.name,        reinterpret_cast<SPIBasePtr>(&SPStyle::stroke_linecap        ) ) );
    //     _propmap.insert( std::make_pair( stroke_linejoin.name,       reinterpret_cast<SPIBasePtr>(&SPStyle::stroke_linejoin       ) ) );
    //     _propmap.insert( std::make_pair( stroke_miterlimit.name,     reinterpret_cast<SPIBasePtr>(&SPStyle::stroke_miterlimit     ) ) );
    //     _propmap.insert( std::make_pair( stroke_dasharray.name,      reinterpret_cast<SPIBasePtr>(&SPStyle::stroke_dasharray      ) ) );
    //     _propmap.insert( std::make_pair( stroke_dashoffset.name,     reinterpret_cast<SPIBasePtr>(&SPStyle::stroke_dashoffset     ) ) );
    //     _propmap.insert( std::make_pair( stroke_opacity.name,        reinterpret_cast<SPIBasePtr>(&SPStyle::stroke_opacity        ) ) );

    //     _propmap.insert( std::make_pair( marker.name,                reinterpret_cast<SPIBasePtr>(&SPStyle::marker                ) ) );
    //     _propmap.insert( std::make_pair( marker_start.name,          reinterpret_cast<SPIBasePtr>(&SPStyle::marker_start          ) ) );
    //     _propmap.insert( std::make_pair( marker_mid.name,            reinterpret_cast<SPIBasePtr>(&SPStyle::marker_mid            ) ) );
    //     _propmap.insert( std::make_pair( marker_end.name,            reinterpret_cast<SPIBasePtr>(&SPStyle::marker_end            ) ) );

    //     _propmap.insert( std::make_pair( paint_order.name,           reinterpret_cast<SPIBasePtr>(&SPStyle::paint_order           ) ) );

    //     _propmap.insert( std::make_pair( filter.name,                reinterpret_cast<SPIBasePtr>(&SPStyle::filter                ) ) );
    //     _propmap.insert( std::make_pair( filter_blend_mode.name,     reinterpret_cast<SPIBasePtr>(&SPStyle::filter_blend_mode     ) ) );
    //     _propmap.insert( std::make_pair( filter_gaussianBlur_deviation.name, reinterpret_cast<SPIBasePtr>(&SPStyle::filter_gaussianBlur_deviation ) ) );

    //     _propmap.insert( std::make_pair( color_rendering.name,       reinterpret_cast<SPIBasePtr>(&SPStyle::color_rendering       ) ) );
    //     _propmap.insert( std::make_pair( image_rendering.name,       reinterpret_cast<SPIBasePtr>(&SPStyle::image_rendering       ) ) );
    //     _propmap.insert( std::make_pair( shape_rendering.name,       reinterpret_cast<SPIBasePtr>(&SPStyle::shape_rendering       ) ) );
    //     _propmap.insert( std::make_pair( text_rendering.name,        reinterpret_cast<SPIBasePtr>(&SPStyle::text_rendering        ) ) );

    //     _propmap.insert( std::make_pair( enable_background.name,     reinterpret_cast<SPIBasePtr>(&SPStyle::enable_background     ) ) );

    // }
=======
    _properties = _prop_helper.get_vector(this);
>>>>>>> 87a11407
}

SPStyle::~SPStyle() {

    // std::cout << "SPStyle::~SPStyle" << std::endl;
    --_count; // Poor man's memory leak detector.

    // Remove connections
    release_connection.disconnect();
    fill_ps_changed_connection.disconnect();
    stroke_ps_changed_connection.disconnect();

    // The following should be moved into SPIPaint and SPIFilter
    if (fill.value.href) {
        fill_ps_modified_connection.disconnect();
    }

    if (stroke.value.href) {
        stroke_ps_modified_connection.disconnect();
    }

    if (filter.href) {
        filter_modified_connection.disconnect();
    }

    // Conjecture: all this SPStyle ref counting is not needed. SPObject creates an instance of
    // SPStyle when it is constructed and deletes it when it is destructed. The refcount is
    // incremented and decremented only in the files: display/drawing-item.cpp,
    // display/nr-filter-primitive.cpp, and libnrtype/Layout-TNG-Input.cpp.
    if( _refcount > 1 ) {
        std::cerr << "SPStyle::~SPStyle: ref count greater than 1! " << _refcount << std::endl;
    }
    // std::cout << "SPStyle::~SPStyle(): Exit\n" << std::endl;
}

<<<<<<< HEAD
SPIBase *
SPStyle::getProperty(/* SPAttributeEnum */ int id) {
    auto it = _property_keys.find(id);
    if (it != _property_keys.end()) {
        return _properties[it->second];
    }
    return nullptr;
}

void
SPStyle::clear(/* SPAttributeEnum */ int id) {
    SPIBase *p = getProperty(id);
    if (p) {
        p->clear();
    } else {
        g_warning("Unimplemented style property %d", id);
    }
}

// Used in SPStyle::clear()
void clear_property( SPIBase* p ) {
    p->clear();
}


// Matches void sp_style_clear();
=======
>>>>>>> 87a11407
void
SPStyle::clear() {
    for (auto * p : _properties) {
        p->clear();
    }

    // Release connection to object, created in constructor.
    release_connection.disconnect();

    // href->detach() called in fill->clear()...
    fill_ps_modified_connection.disconnect();
    if (fill.value.href) {
        delete fill.value.href;
        fill.value.href = nullptr;
    }
    stroke_ps_modified_connection.disconnect();
    if (stroke.value.href) {
        delete stroke.value.href;
        stroke.value.href = nullptr;
    }
    filter_modified_connection.disconnect();
    if (filter.href) {
        delete filter.href;
        filter.href = nullptr;
    }

    if (document) {
        filter.href = new SPFilterReference(document);
        filter.href->changedSignal().connect(sigc::bind(sigc::ptr_fun(sp_style_filter_ref_changed), this));

        fill.value.href = new SPPaintServerReference(document);
        fill_ps_changed_connection = fill.value.href->changedSignal().connect(sigc::bind(sigc::ptr_fun(sp_style_fill_paint_server_ref_changed), this));

        stroke.value.href = new SPPaintServerReference(document);
        stroke_ps_changed_connection = stroke.value.href->changedSignal().connect(sigc::bind(sigc::ptr_fun(sp_style_stroke_paint_server_ref_changed), this));
    }

    cloned = false;

}

// Matches void sp_style_read(SPStyle *style, SPObject *object, Inkscape::XML::Node *repr)
void
SPStyle::read( SPObject *object, Inkscape::XML::Node *repr ) {

    // std::cout << "SPstyle::read( SPObject, Inkscape::XML::Node ): Entrance: "
    //           << (object?(object->getId()?object->getId():"id null"):"object null") << " "
    //           << (repr?(repr->name()?repr->name():"no name"):"repr null")
    //           << std::endl;
    g_assert(repr != nullptr);
    g_assert(!object || (object->getRepr() == repr));

    // // Uncomment to verify that we don't need to call clear.
    // std::cout << " Creating temp style for testing" << std::endl;
    // SPStyle *temp = new SPStyle();
    // if( !(*temp == *this ) ) std::cout << "SPStyle::read: Need to clear" << std::endl;
    // delete temp;

    clear(); // FIXME, If this isn't here, gradient editing stops working. Why?

    if (object && object->cloned) {
        cloned = true;
    }

    /* 1. Style attribute */
    // std::cout << " MERGING STYLE ATTRIBUTE" << std::endl;
    gchar const *val = repr->attribute("style");
    if( val != nullptr && *val ) {
        _mergeString( val );
    }

    /* 2 Style sheet */
    // std::cout << " MERGING OBJECT STYLESHEET" << std::endl;
    if (object) {
        _mergeObjectStylesheet( object );
    } else {
        // std::cerr << "SPStyle::read: No object! Can not read style sheet" << std::endl;
    }

    /* 3 Presentation attributes */
    // std::cout << " MERGING PRESENTATION ATTRIBUTES" << std::endl;
    for(std::vector<SPIBase*>::size_type i = 0; i != _properties.size(); ++i) {

        // Shorthands are not allowed as presentation properites. Note: text-decoration and
        // font-variant are converted to shorthands in CSS 3 but can still be read as a
        // non-shorthand for compatibility with older renders, so they should not be in this list.
        // We could add a flag to SPIBase to avoid string comparison.
        if( _properties[i]->name.compare( "font" ) != 0 &&
            _properties[i]->name.compare( "marker" ) != 0 ) {
            _properties[i]->readAttribute( repr );
        }
    }

    /* 4 Cascade from parent */
    // std::cout << " CASCADING FROM PARENT" << std::endl;
    if( object ) {
        if( object->parent ) {
            cascade( object->parent->style );
        }
    } else {
        // When does this happen?
        // std::cout << "SPStyle::read(): reading via repr->parent()" << std::endl;
        if( repr->parent() ) {
            SPStyle *parent = new SPStyle();
            parent->read( nullptr, repr->parent() );
            cascade( parent );
            delete parent;
        }
    }
}

/**
 * Read style properties from object's repr.
 *
 * 1. Reset existing object style
 * 2. Load current effective object style
 * 3. Load i attributes from immediate parent (which has to be up-to-date)
 */
void
SPStyle::readFromObject( SPObject *object ) {

    // std::cout << "SPStyle::readFromObject: "<< (object->getId()?object->getId():"null")<< std::endl;

    g_return_if_fail(object != nullptr);
    g_return_if_fail(SP_IS_OBJECT(object));

    Inkscape::XML::Node *repr = object->getRepr();
    g_return_if_fail(repr != nullptr);

    read( object, repr );
}

/**
 * Read style properties from preferences.
 * @param path Preferences directory from which the style should be read
 */
void
SPStyle::readFromPrefs(Glib::ustring const &path) {

    g_return_if_fail(!path.empty());

    Inkscape::Preferences *prefs = Inkscape::Preferences::get();

    // not optimal: we reconstruct the node based on the prefs, then pass it to
    // sp_style_read for actual processing.
    Inkscape::XML::SimpleDocument *tempdoc = new Inkscape::XML::SimpleDocument;
    Inkscape::XML::Node *tempnode = tempdoc->createElement("prefs");

    std::vector<Inkscape::Preferences::Entry> attrs = prefs->getAllEntries(path);
    for (std::vector<Inkscape::Preferences::Entry>::iterator i = attrs.begin(); i != attrs.end(); ++i) {
        tempnode->setAttribute(i->getEntryName().data(), i->getString().data());
    }

    read( nullptr, tempnode );

    Inkscape::GC::release(tempnode);
    Inkscape::GC::release(tempdoc);
    delete tempdoc;
}

// Matches sp_style_merge_property(SPStyle *style, gint id, gchar const *val)
void
SPStyle::readIfUnset( gint id, gchar const *val, SPStyleSrc const &source ) {

    // std::cout << "SPStyle::readIfUnset: Entrance: " << id << ": " << (val?val:"null") << std::endl;
    // To Do: If it is not too slow, use std::map instead of std::vector inorder to remove switch()
    // (looking up SP_PROP_xxxx already uses a hash).
    g_return_if_fail(val != nullptr);

    switch (id) {
            /* SVG */
            /* Clip/Mask */
        case SP_PROP_CLIP_PATH:
            /** \todo
             * This is a workaround. Inkscape only supports 'clip-path' as SVG attribute, not as
             * style property. By having both CSS and SVG attribute set, editing of clip-path
             * will fail, since CSS always overwrites SVG attributes.
             * Fixes Bug #324849
             */
            g_warning("attribute 'clip-path' given as CSS");

            //XML Tree being directly used here.
            this->object->getRepr()->setAttribute("clip-path", val);
            return;
        case SP_PROP_MASK:
            /** \todo
             * See comment for SP_PROP_CLIP_PATH
             */
            g_warning("attribute 'mask' given as CSS");
            
            //XML Tree being directly used here.
            this->object->getRepr()->setAttribute("mask", val);
            return;
        case SP_PROP_FILTER:
            if( !filter.inherit ) filter.readIfUnset( val, source );
            return;
        case SP_PROP_COLOR_INTERPOLATION:
            // We read it but issue warning
            color_interpolation.readIfUnset( val, source );
            if( color_interpolation.value != SP_CSS_COLOR_INTERPOLATION_SRGB ) {
                g_warning("Inkscape currently only supports color-interpolation = sRGB");
            }
            return;
    }

    auto p = _prop_helper.get(this, (SPAttributeEnum)id);
    if (p) {
        p->readIfUnset(val, source);
    } else {
        g_warning("Unimplemented style property %d", id);
    }
}

/**
 * Outputs the style to a CSS string.
 *
 * Use with SP_STYLE_FLAG_ALWAYS for copying an object's complete cascaded style to
 * style_clipboard.
 *
 * Use with SP_STYLE_FLAG_IFDIFF and a pointer to the parent class when you need a CSS string for
 * an object in the document tree.
 *
 * \pre flags in {IFSET, ALWAYS, IFDIFF}.
 * \pre base.
 * \post ret != NULL.
 */
Glib::ustring
SPStyle::write( guint const flags, SPStyleSrc const &style_src_req, SPStyle const *const base ) const {

    // std::cout << "SPStyle::write: flags: " << flags << std::endl;

    Glib::ustring style_string;
    for(std::vector<SPIBase*>::size_type i = 0; i != _properties.size(); ++i) {
        if( base != nullptr ) {
            style_string += _properties[i]->write( flags, style_src_req, base->_properties[i] );
        } else {
            style_string += _properties[i]->write( flags, style_src_req, nullptr );
        }
    }

    // Remove trailing ';'
    if( style_string.size() > 0 ) {
        style_string.erase( style_string.size() - 1 );
    }
    return style_string;
}

// Corresponds to sp_style_merge_from_parent()
/**
 * Sets computed values in \a style, which may involve inheriting from (or in some other way
 * calculating from) corresponding computed values of \a parent.
 *
 * References: http://www.w3.org/TR/SVG11/propidx.html shows what properties inherit by default.
 * http://www.w3.org/TR/SVG11/styling.html#Inheritance gives general rules as to what it means to
 * inherit a value.  http://www.w3.org/TR/REC-CSS2/cascade.html#computed-value is more precise
 * about what the computed value is (not obvious for lengths).
 *
 * \pre \a parent's computed values are already up-to-date.
 */
void
SPStyle::cascade( SPStyle const *const parent ) {
    // std::cout << "SPStyle::cascade: " << (object->getId()?object->getId():"null") << std::endl;
    for(std::vector<SPIBase*>::size_type i = 0; i != _properties.size(); ++i) {
        _properties[i]->cascade( parent->_properties[i] );
    }
}

// Corresponds to sp_style_merge_from_dying_parent()
/**
 * Combine \a style and \a parent style specifications into a single style specification that
 * preserves (as much as possible) the effect of the existing \a style being a child of \a parent.
 *
 * Called when the parent repr is to be removed (e.g. the parent is a \<use\> element that is being
 * unlinked), in which case we copy/adapt property values that are explicitly set in \a parent,
 * trying to retain the same visual appearance once the parent is removed.  Interesting cases are
 * when there is unusual interaction with the parent's value (opacity, display) or when the value
 * can be specified as relative to the parent computed value (font-size, font-weight etc.).
 *
 * Doesn't update computed values of \a style.  For correctness, you should subsequently call
 * sp_style_merge_from_parent against the new parent (presumably \a parent's parent) even if \a
 * style was previously up-to-date wrt \a parent.
 *
 * \pre \a parent's computed values are already up-to-date.
 *   (\a style's computed values needn't be up-to-date.)
 */
void
SPStyle::merge( SPStyle const *const parent ) {
    // std::cout << "SPStyle::merge" << std::endl;
    for(std::vector<SPIBase*>::size_type i = 0; i != _properties.size(); ++i) {
        _properties[i]->merge( parent->_properties[i] );
    }
}

/**
 * Parses a style="..." string and merges it with an existing SPStyle.
 */
void
SPStyle::mergeString( gchar const *const p ) {
    _mergeString( p );
}

// Mostly for unit testing
bool
SPStyle::operator==(const SPStyle& rhs) {

    // Uncomment for testing
    // for(std::vector<SPIBase*>::size_type i = 0; i != _properties.size(); ++i) {
    //     if( *_properties[i] != *rhs._properties[i])
    //     std::cout << _properties[i]->name << ": "
    //               << _properties[i]->write(SP_STYLE_FLAG_ALWAYS,NULL) << " " 
    //               << rhs._properties[i]->write(SP_STYLE_FLAG_ALWAYS,NULL)
    //               << (*_properties[i]  == *rhs._properties[i]) << std::endl;
    // }

    for(std::vector<SPIBase*>::size_type i = 0; i != _properties.size(); ++i) {
        if( *_properties[i] != *rhs._properties[i]) return false;
    }
    return true;
}

void
SPStyle::_mergeString( gchar const *const p ) {

    // std::cout << "SPStyle::_mergeString: " << (p?p:"null") << std::endl;
    CRDeclaration *const decl_list
        = cr_declaration_parse_list_from_buf(reinterpret_cast<guchar const *>(p), CR_UTF_8);
    if (decl_list) {
        _mergeDeclList( decl_list, SP_STYLE_SRC_STYLE_PROP );
        cr_declaration_destroy(decl_list);
    }
}

void
SPStyle::_mergeDeclList( CRDeclaration const *const decl_list, SPStyleSrc const &source ) {

    // std::cout << "SPStyle::_mergeDeclList" << std::endl;

    // In reverse order, as later declarations to take precedence over earlier ones.
    // (Properties are only set if not previously set. See:
    // Ref: http://www.w3.org/TR/REC-CSS2/cascade.html#cascading-order point 4.)
    if (decl_list->next) {
        _mergeDeclList( decl_list->next, source );
    }
    _mergeDecl( decl_list, source );
}

void
SPStyle::_mergeDecl(  CRDeclaration const *const decl, SPStyleSrc const &source ) {

    // std::cout << "SPStyle::_mergeDecl" << std::endl;

    unsigned const prop_idx = sp_attribute_lookup(decl->property->stryng->str);
    if (prop_idx != SP_ATTR_INVALID) {
        /** \todo
         * effic: Test whether the property is already set before trying to
         * convert to string. Alternatively, set from CRTerm directly rather
         * than converting to string.
         */
        guchar *const str_value_unsigned = cr_term_to_string(decl->value);
        gchar *const str_value = reinterpret_cast<gchar *>(str_value_unsigned);

        // Add "!important" rule if necessary as this is not handled by cr_term_to_string().
        gchar const * important = decl->important ? " !important" : "";
        Inkscape::CSSOStringStream os;
        os << str_value << important;

        readIfUnset( prop_idx, os.str().c_str(), source );
        g_free(str_value);
    }
}

void
SPStyle::_mergeProps( CRPropList *const props ) {

    // std::cout << "SPStyle::_mergeProps" << std::endl;

    // In reverse order, as later declarations to take precedence over earlier ones.
    if (props) {
        _mergeProps( cr_prop_list_get_next( props ) );
        CRDeclaration *decl = nullptr;
        cr_prop_list_get_decl(props, &decl);
        _mergeDecl( decl, SP_STYLE_SRC_STYLE_SHEET );
    }
}

void
SPStyle::_mergeObjectStylesheet( SPObject const *const object ) {

    // std::cout << "SPStyle::_mergeObjectStylesheet: " << (object->getId()?object->getId():"null") << std::endl;

    static CRSelEng *sel_eng = nullptr;
    if (!sel_eng) {
        sel_eng = sp_repr_sel_eng();
    }

    CRPropList *props = nullptr;

    //XML Tree being directly used here while it shouldn't be.
    CRStatus status = cr_sel_eng_get_matched_properties_from_cascade(sel_eng,
                                                                     object->document->style_cascade,
                                                                     object->getRepr(),
                                                                     &props);
    g_return_if_fail(status == CR_OK);
    /// \todo Check what errors can occur, and handle them properly.
    if (props) {
        _mergeProps(props);
        cr_prop_list_destroy(props);
    }
}

std::string
SPStyle::getFontFeatureString() {

    std::string feature_string;

    if ( !(font_variant_ligatures.value & SP_CSS_FONT_VARIANT_LIGATURES_COMMON) )
        feature_string += "liga 0, clig 0, ";
    if (   font_variant_ligatures.value & SP_CSS_FONT_VARIANT_LIGATURES_DISCRETIONARY )
        feature_string += "dlig, ";
    if (   font_variant_ligatures.value & SP_CSS_FONT_VARIANT_LIGATURES_HISTORICAL )
        feature_string += "hlig, ";
    if ( !(font_variant_ligatures.value & SP_CSS_FONT_VARIANT_LIGATURES_CONTEXTUAL) )
        feature_string += "calt 0, ";

    if ( font_variant_position.value & SP_CSS_FONT_VARIANT_POSITION_SUB )
        feature_string += "subs, ";
    if ( font_variant_position.value & SP_CSS_FONT_VARIANT_POSITION_SUPER )
        feature_string += "sups, ";

    if ( font_variant_caps.value & SP_CSS_FONT_VARIANT_CAPS_SMALL )
        feature_string += "smcp, ";
    if ( font_variant_caps.value & SP_CSS_FONT_VARIANT_CAPS_ALL_SMALL )
        feature_string += "smcp, c2sc, ";
    if ( font_variant_caps.value & SP_CSS_FONT_VARIANT_CAPS_PETITE )
        feature_string += "pcap, ";
    if ( font_variant_caps.value & SP_CSS_FONT_VARIANT_CAPS_ALL_PETITE )
        feature_string += "pcap, c2pc, ";
    if ( font_variant_caps.value & SP_CSS_FONT_VARIANT_CAPS_UNICASE )
        feature_string += "unic, ";
    if ( font_variant_caps.value & SP_CSS_FONT_VARIANT_CAPS_TITLING )
        feature_string += "titl, ";

    if ( font_variant_numeric.value & SP_CSS_FONT_VARIANT_NUMERIC_LINING_NUMS )
        feature_string += "lnum, ";
    if ( font_variant_numeric.value & SP_CSS_FONT_VARIANT_NUMERIC_OLDSTYLE_NUMS )
        feature_string += "onum, ";
    if ( font_variant_numeric.value & SP_CSS_FONT_VARIANT_NUMERIC_PROPORTIONAL_NUMS )
        feature_string += "pnum, ";
    if ( font_variant_numeric.value & SP_CSS_FONT_VARIANT_NUMERIC_TABULAR_NUMS )
        feature_string += "tnum, ";
    if ( font_variant_numeric.value & SP_CSS_FONT_VARIANT_NUMERIC_DIAGONAL_FRACTIONS )
        feature_string += "frac, ";
    if ( font_variant_numeric.value & SP_CSS_FONT_VARIANT_NUMERIC_STACKED_FRACTIONS )
        feature_string += "afrc, ";
    if ( font_variant_numeric.value & SP_CSS_FONT_VARIANT_NUMERIC_ORDINAL )
        feature_string += "ordn, ";
    if ( font_variant_numeric.value & SP_CSS_FONT_VARIANT_NUMERIC_SLASHED_ZERO )
        feature_string += "zero, ";

    if( font_variant_east_asian.value & SP_CSS_FONT_VARIANT_EAST_ASIAN_JIS78 )
        feature_string += "jp78, ";
    if( font_variant_east_asian.value & SP_CSS_FONT_VARIANT_EAST_ASIAN_JIS83 )
        feature_string += "jp83, ";
    if( font_variant_east_asian.value & SP_CSS_FONT_VARIANT_EAST_ASIAN_JIS90 )
        feature_string += "jp90, ";
    if( font_variant_east_asian.value & SP_CSS_FONT_VARIANT_EAST_ASIAN_JIS04 )
        feature_string += "jp04, ";
    if( font_variant_east_asian.value & SP_CSS_FONT_VARIANT_EAST_ASIAN_SIMPLIFIED )
        feature_string += "smpl, ";
    if( font_variant_east_asian.value & SP_CSS_FONT_VARIANT_EAST_ASIAN_TRADITIONAL )
        feature_string += "trad, ";
    if( font_variant_east_asian.value & SP_CSS_FONT_VARIANT_EAST_ASIAN_FULL_WIDTH )
        feature_string += "fwid, ";
    if( font_variant_east_asian.value & SP_CSS_FONT_VARIANT_EAST_ASIAN_PROPORTIONAL_WIDTH )
        feature_string += "pwid, ";
    if( font_variant_east_asian.value & SP_CSS_FONT_VARIANT_EAST_ASIAN_RUBY )
        feature_string += "ruby, ";

    if ( font_feature_settings.value && strcmp( font_feature_settings.value, "normal") ) {
        // We do no sanity checking...
        feature_string += font_feature_settings.value; 
        feature_string += ", ";
    }

    if (feature_string.empty()) {
        feature_string = "normal";
    } else {
        // Remove last ", "
        feature_string.erase( feature_string.size() - 1 );
        feature_string.erase( feature_string.size() - 1 );
    }

    return feature_string;
}


// Internal
/**
 * Release callback.
 */
static void
sp_style_object_release(SPObject *object, SPStyle *style)
{
    (void)object; // TODO
    style->object = nullptr;
}

// Internal
/**
 * Emit style modified signal on style's object if the filter changed.
 */
static void
sp_style_filter_ref_modified(SPObject *obj, guint flags, SPStyle *style)
{
    (void)flags; // TODO
    SPFilter *filter=static_cast<SPFilter *>(obj);
    if (style->getFilter() == filter)
    {
        if (style->object) {
            style->object->requestModified(SP_OBJECT_MODIFIED_FLAG | SP_OBJECT_STYLE_MODIFIED_FLAG);
        }
    }
}

// Internal
/**
 * Gets called when the filter is (re)attached to the style
 */
void
sp_style_filter_ref_changed(SPObject *old_ref, SPObject *ref, SPStyle *style)
{
    if (old_ref) {
        (dynamic_cast<SPFilter *>( old_ref ))->_refcount--;
        style->filter_modified_connection.disconnect();
    }
    if ( SP_IS_FILTER(ref))
    {
       (dynamic_cast<SPFilter *>( ref ))->_refcount++;
        style->filter_modified_connection =
           ref->connectModified(sigc::bind(sigc::ptr_fun(&sp_style_filter_ref_modified), style));
    }

    sp_style_filter_ref_modified(ref, 0, style);
}

/**
 * Emit style modified signal on style's object if server is style's fill
 * or stroke paint server.
 */
static void
sp_style_paint_server_ref_modified(SPObject *obj, guint flags, SPStyle *style)
{
    (void)flags; // TODO
    SPPaintServer *server = static_cast<SPPaintServer *>(obj);

    if ((style->fill.isPaintserver())
        && style->getFillPaintServer() == server)
    {
        if (style->object) {
            /** \todo
             * fixme: I do not know, whether it is optimal - we are
             * forcing reread of everything (Lauris)
             */
            /** \todo
             * fixme: We have to use object_modified flag, because parent
             * flag is only available downstreams.
             */
            style->object->requestModified(SP_OBJECT_MODIFIED_FLAG | SP_OBJECT_STYLE_MODIFIED_FLAG);
        }
    } else if ((style->stroke.isPaintserver())
        && style->getStrokePaintServer() == server)
    {
        if (style->object) {
            /// \todo fixme:
            style->object->requestModified(SP_OBJECT_MODIFIED_FLAG | SP_OBJECT_STYLE_MODIFIED_FLAG);
        }
    } else if (server) {
        g_assert_not_reached();
    }
}

/**
 * Gets called when the paintserver is (re)attached to the style
 */
void
sp_style_fill_paint_server_ref_changed(SPObject *old_ref, SPObject *ref, SPStyle *style)
{
    if (old_ref) {
        style->fill_ps_modified_connection.disconnect();
    }
    if (SP_IS_PAINT_SERVER(ref)) {
        style->fill_ps_modified_connection =
           ref->connectModified(sigc::bind(sigc::ptr_fun(&sp_style_paint_server_ref_modified), style));
    }

    style->signal_fill_ps_changed.emit(old_ref, ref);
    sp_style_paint_server_ref_modified(ref, 0, style);
}

/**
 * Gets called when the paintserver is (re)attached to the style
 */
void
sp_style_stroke_paint_server_ref_changed(SPObject *old_ref, SPObject *ref, SPStyle *style)
{
    if (old_ref) {
        style->stroke_ps_modified_connection.disconnect();
    }
    if (SP_IS_PAINT_SERVER(ref)) {
        style->stroke_ps_modified_connection =
          ref->connectModified(sigc::bind(sigc::ptr_fun(&sp_style_paint_server_ref_modified), style));
    }

    style->signal_stroke_ps_changed.emit(old_ref, ref);
    sp_style_paint_server_ref_modified(ref, 0, style);
}

// Called in display/drawing-item.cpp, display/nr-filter-primitive.cpp, libnrtype/Layout-TNG-Input.cpp
/**
 * Increase refcount of style.
 */
SPStyle *
sp_style_ref(SPStyle *style)
{
    g_return_val_if_fail(style != nullptr, NULL);

    style->style_ref(); // Increase ref count

    return style;
}

// Called in display/drawing-item.cpp, display/nr-filter-primitive.cpp, libnrtype/Layout-TNG-Input.cpp
/**
 * Decrease refcount of style with possible destruction.
 */
SPStyle *
sp_style_unref(SPStyle *style)
{
    g_return_val_if_fail(style != nullptr, NULL);
    if (style->style_unref() < 1) {
        delete style;
        return nullptr;
    }
    return style;
}

static CRSelEng *
sp_repr_sel_eng()
{
    CRSelEng *const ret = cr_sel_eng_new();
    cr_sel_eng_set_node_iface(ret, &Inkscape::XML::croco_node_iface);

    /** \todo
     * Check whether we need to register any pseudo-class handlers.
     * libcroco has its own default handlers for first-child and lang.
     *
     * We probably want handlers for link and arguably visited (though
     * inkscape can't visit links at the time of writing).  hover etc.
     * more useful in inkview than the editor inkscape.
     *
     * http://www.w3.org/TR/SVG11/styling.html#StylingWithCSS says that
     * the following should be honoured, at least by inkview:
     * :hover, :active, :focus, :visited, :link.
     */

    g_assert(ret);
    return ret;
}

/** Indexed by SP_CSS_FONT_SIZE_blah.   These seem a bit small */
static float const font_size_table[] = {6.0, 8.0, 10.0, 12.0, 14.0, 18.0, 24.0};

// The following functions should be incorporated into SPIPaint. FIXME
// Called in: style.cpp, style-internal.cpp
void
sp_style_set_ipaint_to_uri(SPStyle *style, SPIPaint *paint, const Inkscape::URI *uri, SPDocument *document)
{
    // std::cout << "sp_style_set_ipaint_to_uri: Entrance: " << uri << "  " << (void*)document << std::endl;
    // it may be that this style's SPIPaint has not yet created its URIReference;
    // now that we have a document, we can create it here
    if (!paint->value.href && document) {
        paint->value.href = new SPPaintServerReference(document);
        if (paint == &style->fill) {
            style->fill_ps_changed_connection = paint->value.href->changedSignal().connect(sigc::bind(sigc::ptr_fun(sp_style_fill_paint_server_ref_changed), style));
        } else {
            style->stroke_ps_changed_connection = paint->value.href->changedSignal().connect(sigc::bind(sigc::ptr_fun(sp_style_stroke_paint_server_ref_changed), style));
        }
    }

    if (paint->value.href){
        if (paint->value.href->getObject()){
            paint->value.href->detach();
        }

        try {
            paint->value.href->attach(*uri);
        } catch (Inkscape::BadURIException &e) {
            g_warning("%s", e.what());
            paint->value.href->detach();
        }
    }
}

// Called in: style.cpp, style-internal.cpp
void
sp_style_set_ipaint_to_uri_string (SPStyle *style, SPIPaint *paint, const gchar *uri)
{
    try {
        const Inkscape::URI IURI(uri);
        sp_style_set_ipaint_to_uri(style, paint, &IURI, style->document);
    } catch (...) {
        g_warning("URI failed to parse: %s", uri);
    }
}

// Called in: desktop-style.cpp
void
sp_style_set_to_uri_string (SPStyle *style, bool isfill, const gchar *uri)
{
    sp_style_set_ipaint_to_uri_string (style, isfill? &style->fill : &style->stroke, uri);
}

// Called in: widgets/font-selector.cpp, widgets/text-toolbar.cpp, ui/dialog/text-edit.cpp
gchar const *
sp_style_get_css_unit_string(int unit)
{
    // specify px by default, see inkscape bug 1221626, mozilla bug 234789
    // This is a problematic fix as some properties (e.g. 'line-height') have
    // different behaviour if there is no unit.
    switch (unit) {

        case SP_CSS_UNIT_NONE: return "px";
        case SP_CSS_UNIT_PX: return "px";
        case SP_CSS_UNIT_PT: return "pt";
        case SP_CSS_UNIT_PC: return "pc";
        case SP_CSS_UNIT_MM: return "mm";
        case SP_CSS_UNIT_CM: return "cm";
        case SP_CSS_UNIT_IN: return "in";
        case SP_CSS_UNIT_EM: return "em";
        case SP_CSS_UNIT_EX: return "ex";
        case SP_CSS_UNIT_PERCENT: return "%";
        default: return "px";
    }
    return "px";
}

// Called in: style-internal.cpp, widgets/text-toolbar.cpp, ui/dialog/text-edit.cpp
/*
 * Convert a size in pixels into another CSS unit size
 */
double
sp_style_css_size_px_to_units(double size, int unit, double font_size)
{
    double unit_size = size;

    if (font_size == 0) {
        g_warning("sp_style_get_css_font_size_units: passed in zero font_size");
        font_size = SP_CSS_FONT_SIZE_DEFAULT;
    }

    switch (unit) {

        case SP_CSS_UNIT_NONE: unit_size = size; break;
        case SP_CSS_UNIT_PX: unit_size = size; break;
        case SP_CSS_UNIT_PT: unit_size = Inkscape::Util::Quantity::convert(size, "px", "pt");  break;
        case SP_CSS_UNIT_PC: unit_size = Inkscape::Util::Quantity::convert(size, "px", "pc");  break;
        case SP_CSS_UNIT_MM: unit_size = Inkscape::Util::Quantity::convert(size, "px", "mm");  break;
        case SP_CSS_UNIT_CM: unit_size = Inkscape::Util::Quantity::convert(size, "px", "cm");  break;
        case SP_CSS_UNIT_IN: unit_size = Inkscape::Util::Quantity::convert(size, "px", "in");  break;
        case SP_CSS_UNIT_EM: unit_size = size / font_size; break;
        case SP_CSS_UNIT_EX: unit_size = size * 2.0 / font_size ; break;
        case SP_CSS_UNIT_PERCENT: unit_size = size * 100.0 / font_size; break;

        default:
            g_warning("sp_style_get_css_font_size_units conversion to %d not implemented.", unit);
            break;
    }

    return unit_size;
}

// Called in: widgets/text-toolbar.cpp, ui/dialog/text-edit.cpp
/*
 * Convert a size in a CSS unit size to pixels
 */
double
sp_style_css_size_units_to_px(double size, int unit, double font_size)
{
    if (unit == SP_CSS_UNIT_PX) {
        return size;
    }
    //g_message("sp_style_css_size_units_to_px %f %d = %f px", size, unit, out);
    return size * (size / sp_style_css_size_px_to_units(size, unit, font_size));;
}


// FIXME: Everything below this line belongs in a different file - css-chemistry?

void
sp_style_set_property_url (SPObject *item, gchar const *property, SPObject *linked, bool recursive)
{
    Inkscape::XML::Node *repr = item->getRepr();

    if (repr == nullptr) return;

    SPCSSAttr *css = sp_repr_css_attr_new();
    if (linked) {
        gchar *val = g_strdup_printf("url(#%s)", linked->getId());
        sp_repr_css_set_property(css, property, val);
        g_free(val);
    } else {
        sp_repr_css_unset_property(css, "filter");
    }

    if (recursive) {
        sp_repr_css_change_recursive(repr, css, "style");
    } else {
        sp_repr_css_change(repr, css, "style");
    }
    sp_repr_css_attr_unref(css);
}

// Called in sp-object.cpp
/**
 * Clear all style property attributes in object.
 */
void
sp_style_unset_property_attrs(SPObject *o)
{
    if (!o) {
        return;
    }

    SPStyle *style = o->style;
    if (!style) {
        return;
    }

    Inkscape::XML::Node *repr = o->getRepr();
    if (!repr) {
        return;
    }

    if (style->opacity.set) {
        repr->setAttribute("opacity", nullptr);
    }
    if (style->color.set) {
        repr->setAttribute("color", nullptr);
    }
    if (style->color_interpolation.set) {
        repr->setAttribute("color-interpolation", nullptr);
    }
    if (style->color_interpolation_filters.set) {
        repr->setAttribute("color-interpolation-filters", nullptr);
    }
    if (style->solid_color.set) {
        repr->setAttribute("solid-color", nullptr);
    }
    if (style->solid_opacity.set) {
        repr->setAttribute("solid-opacity", nullptr);
    }
    if (style->vector_effect.set) {
        repr->setAttribute("vector-effect", nullptr);
    }
    if (style->fill.set) {
        repr->setAttribute("fill", nullptr);
    }
    if (style->fill_opacity.set) {
        repr->setAttribute("fill-opacity", nullptr);
    }
    if (style->fill_rule.set) {
        repr->setAttribute("fill-rule", nullptr);
    }
    if (style->stroke.set) {
        repr->setAttribute("stroke", nullptr);
    }
    if (style->stroke_width.set) {
        repr->setAttribute("stroke-width", nullptr);
    }
    if (style->stroke_linecap.set) {
        repr->setAttribute("stroke-linecap", nullptr);
    }
    if (style->stroke_linejoin.set) {
        repr->setAttribute("stroke-linejoin", nullptr);
    }
    if (style->marker.set) {
        repr->setAttribute("marker", nullptr);
    }
    if (style->marker_start.set) {
        repr->setAttribute("marker-start", nullptr);
    }
    if (style->marker_mid.set) {
        repr->setAttribute("marker-mid", nullptr);
    }
    if (style->marker_end.set) {
        repr->setAttribute("marker-end", nullptr);
    }
    if (style->stroke_opacity.set) {
        repr->setAttribute("stroke-opacity", nullptr);
    }
    if (style->stroke_dasharray.set) {
        repr->setAttribute("stroke-dasharray", nullptr);
    }
    if (style->stroke_dashoffset.set) {
        repr->setAttribute("stroke-dashoffset", nullptr);
    }
    if (style->paint_order.set) {
        repr->setAttribute("paint-order", nullptr);
    }
    if (style->font_specification.set) {
        repr->setAttribute("-inkscape-font-specification", nullptr);
    }
    if (style->font_family.set) {
        repr->setAttribute("font-family", nullptr);
    }
    if (style->text_anchor.set) {
        repr->setAttribute("text-anchor", nullptr);
    }
    if (style->white_space.set) {
        repr->setAttribute("white-space", nullptr);
    }
    if (style->shape_inside.set) {
        repr->setAttribute("shape-inside", nullptr);
    }
    if (style->shape_subtract.set) {
        repr->setAttribute("shape-subtract", nullptr);
    }
    if (style->shape_padding.set) {
        repr->setAttribute("shape-padding", nullptr);
    }
    if (style->shape_margin.set) {
        repr->setAttribute("shape-margin", nullptr);
    }
    if (style->inline_size.set) {
        repr->setAttribute("inline-size", nullptr);
    }
    if (style->writing_mode.set) {
        repr->setAttribute("writing-mode", nullptr);
    }
    if (style->text_orientation.set) {
        repr->setAttribute("text-orientation", nullptr);
    }
    if (style->filter.set) {
        repr->setAttribute("filter", nullptr);
    }
    if (style->enable_background.set) {
        repr->setAttribute("enable-background", nullptr);
    }
    if (style->clip_rule.set) {
        repr->setAttribute("clip-rule", nullptr);
    }
    if (style->color_rendering.set) {
        repr->setAttribute("color-rendering", nullptr);
    }
    if (style->image_rendering.set) {
        repr->setAttribute("image-rendering", nullptr);
    }
    if (style->shape_rendering.set) {
        repr->setAttribute("shape-rendering", nullptr);
    }
    if (style->text_rendering.set) {
        repr->setAttribute("text-rendering", nullptr);
    }
}

/**
 * \pre style != NULL.
 * \pre flags in {IFSET, ALWAYS}.
 * Only used by sp_css_attr_from_object() and in splivarot.cpp - sp_item_path_outline().
 */
SPCSSAttr *
sp_css_attr_from_style(SPStyle const *const style, guint const flags)
{
    g_return_val_if_fail(style != nullptr, NULL);
    g_return_val_if_fail(((flags & SP_STYLE_FLAG_IFSET) ||
                          (flags & SP_STYLE_FLAG_ALWAYS)),
                         NULL);
    Glib::ustring style_str = style->write(flags);
    SPCSSAttr *css = sp_repr_css_attr_new();
    sp_repr_css_attr_add_from_string(css, style_str.c_str());
    return css;
}

// Called in: selection-chemistry.cpp, widgets/stroke-marker-selector.cpp, widgets/stroke-style.cpp,
// ui/tools/freehand-base.cpp
/**
 * \pre object != NULL
 * \pre flags in {IFSET, ALWAYS}.
 */
SPCSSAttr *sp_css_attr_from_object(SPObject *object, guint const flags)
{
    g_return_val_if_fail(((flags == SP_STYLE_FLAG_IFSET) ||
                          (flags == SP_STYLE_FLAG_ALWAYS)  ),
                         NULL);
    SPCSSAttr * result = nullptr;    
    if (object->style) {
        result = sp_css_attr_from_style(object->style, flags);
    }
    return result;
}

// Called in: selection-chemistry.cpp, ui/dialog/inkscape-preferences.cpp
/**
 * Unset any text-related properties
 */
SPCSSAttr *
sp_css_attr_unset_text(SPCSSAttr *css)
{
    sp_repr_css_set_property(css, "font", nullptr);
    sp_repr_css_set_property(css, "-inkscape-font-specification", nullptr);
    sp_repr_css_set_property(css, "font-size", nullptr);
    sp_repr_css_set_property(css, "font-size-adjust", nullptr); // not implemented yet
    sp_repr_css_set_property(css, "font-style", nullptr);
    sp_repr_css_set_property(css, "font-variant", nullptr);
    sp_repr_css_set_property(css, "font-weight", nullptr);
    sp_repr_css_set_property(css, "font-stretch", nullptr);
    sp_repr_css_set_property(css, "font-family", nullptr);
    sp_repr_css_set_property(css, "text-indent", nullptr);
    sp_repr_css_set_property(css, "text-align", nullptr);
    sp_repr_css_set_property(css, "line-height", nullptr);
    sp_repr_css_set_property(css, "letter-spacing", nullptr);
    sp_repr_css_set_property(css, "word-spacing", nullptr);
    sp_repr_css_set_property(css, "text-transform", nullptr);
    sp_repr_css_set_property(css, "direction", nullptr);
    sp_repr_css_set_property(css, "writing-mode", nullptr);
    sp_repr_css_set_property(css, "text-orientation", nullptr);
    sp_repr_css_set_property(css, "text-anchor", nullptr);
    sp_repr_css_set_property(css, "white-space", nullptr);
    sp_repr_css_set_property(css, "shape-inside", nullptr);
    sp_repr_css_set_property(css, "shape-subtract", nullptr);
    sp_repr_css_set_property(css, "shape-padding", nullptr);
    sp_repr_css_set_property(css, "shape-margin", nullptr);
    sp_repr_css_set_property(css, "inline-size", nullptr);
    sp_repr_css_set_property(css, "kerning", nullptr); // not implemented yet
    sp_repr_css_set_property(css, "dominant-baseline", nullptr); // not implemented yet
    sp_repr_css_set_property(css, "alignment-baseline", nullptr); // not implemented yet
    sp_repr_css_set_property(css, "baseline-shift", nullptr);

    sp_repr_css_set_property(css, "text-decoration", nullptr);
    sp_repr_css_set_property(css, "text-decoration-line", nullptr);
    sp_repr_css_set_property(css, "text-decoration-color", nullptr);
    sp_repr_css_set_property(css, "text-decoration-style", nullptr);

    sp_repr_css_set_property(css, "font-variant-ligatures", nullptr);
    sp_repr_css_set_property(css, "font-variant-position", nullptr);
    sp_repr_css_set_property(css, "font-variant-caps", nullptr);
    sp_repr_css_set_property(css, "font-variant-numeric", nullptr);
    sp_repr_css_set_property(css, "font-variant-alternates", nullptr);
    sp_repr_css_set_property(css, "font-variant-east-asian", nullptr);
    sp_repr_css_set_property(css, "font-feature-settings", nullptr);

    return css;
}

// ui/dialog/inkscape-preferences.cpp
/**
 * Unset properties that should not be set for default tool style.
 * This list needs to be reviewed.
 */
SPCSSAttr *
sp_css_attr_unset_blacklist(SPCSSAttr *css)
{
    sp_repr_css_set_property(css, "color",               nullptr);
    sp_repr_css_set_property(css, "clip-rule",           nullptr);
    sp_repr_css_set_property(css, "d",                   nullptr);
    sp_repr_css_set_property(css, "display",             nullptr);
    sp_repr_css_set_property(css, "overflow",            nullptr);
    sp_repr_css_set_property(css, "visibility",          nullptr);
    sp_repr_css_set_property(css, "isolation",           nullptr);
    sp_repr_css_set_property(css, "mix-blend-mode",      nullptr);
    sp_repr_css_set_property(css, "color-interpolation", nullptr);
    sp_repr_css_set_property(css, "color-interpolation-filters", nullptr);
    sp_repr_css_set_property(css, "solid-color",         nullptr);
    sp_repr_css_set_property(css, "solid-opacity",       nullptr);
    sp_repr_css_set_property(css, "fill-rule",           nullptr);
    sp_repr_css_set_property(css, "filter-blend-mode",   nullptr);
    sp_repr_css_set_property(css, "filter-gaussianBlur-deviation", nullptr);
    sp_repr_css_set_property(css, "color-rendering",     nullptr);
    sp_repr_css_set_property(css, "image-rendering",     nullptr);
    sp_repr_css_set_property(css, "shape-rendering",     nullptr);
    sp_repr_css_set_property(css, "text-rendering",      nullptr);
    sp_repr_css_set_property(css, "enable-background",   nullptr);

    return css;
}

// Called in style.cpp
static bool
is_url(char const *p)
{
    if (p == nullptr)
        return false;
/** \todo
 * FIXME: I'm not sure if this applies to SVG as well, but CSS2 says any URIs
 * in property values must start with 'url('.
 */
    return (g_ascii_strncasecmp(p, "url(", 4) == 0);
}

// Called in: ui/dialog/inkscape-preferences.cpp, ui/tools/tweek-tool.cpp
/**
 * Unset any properties that contain URI values.
 *
 * Used for storing style that will be reused across documents when carrying
 * the referenced defs is impractical.
 */
SPCSSAttr *
sp_css_attr_unset_uris(SPCSSAttr *css)
{
// All properties that may hold <uri> or <paint> according to SVG 1.1
    if (is_url(sp_repr_css_property(css, "clip-path", nullptr))) sp_repr_css_set_property(css, "clip-path", nullptr);
    if (is_url(sp_repr_css_property(css, "color-profile", nullptr))) sp_repr_css_set_property(css, "color-profile", nullptr);
    if (is_url(sp_repr_css_property(css, "cursor", nullptr))) sp_repr_css_set_property(css, "cursor", nullptr);
    if (is_url(sp_repr_css_property(css, "filter", nullptr))) sp_repr_css_set_property(css, "filter", nullptr);
    if (is_url(sp_repr_css_property(css, "marker", nullptr))) sp_repr_css_set_property(css, "marker", nullptr);
    if (is_url(sp_repr_css_property(css, "marker-start", nullptr))) sp_repr_css_set_property(css, "marker-start", nullptr);
    if (is_url(sp_repr_css_property(css, "marker-mid", nullptr))) sp_repr_css_set_property(css, "marker-mid", nullptr);
    if (is_url(sp_repr_css_property(css, "marker-end", nullptr))) sp_repr_css_set_property(css, "marker-end", nullptr);
    if (is_url(sp_repr_css_property(css, "mask", nullptr))) sp_repr_css_set_property(css, "mask", nullptr);
    if (is_url(sp_repr_css_property(css, "fill", nullptr))) sp_repr_css_set_property(css, "fill", nullptr);
    if (is_url(sp_repr_css_property(css, "stroke", nullptr))) sp_repr_css_set_property(css, "stroke", nullptr);

    return css;
}

// Called in style.cpp
/**
 * Scale a single-value property.
 */
static void
sp_css_attr_scale_property_single(SPCSSAttr *css, gchar const *property,
                                  double ex, bool only_with_units = false)
{
    gchar const *w = sp_repr_css_property(css, property, nullptr);
    if (w) {
        gchar *units = nullptr;
        double wd = g_ascii_strtod(w, &units) * ex;
        if (w == units) {// nothing converted, non-numeric value
            return;
        }
        if (only_with_units && (units == nullptr || *units == '\0' || *units == '%' || *units == 'e')) {
            // only_with_units, but no units found, so do nothing.
            // 'e' matches 'em' or 'ex'
            return;
        }
        Inkscape::CSSOStringStream os;
        os << wd << units; // reattach units
        sp_repr_css_set_property(css, property, os.str().c_str());
    }
}

// Called in style.cpp for stroke-dasharray
/**
 * Scale a list-of-values property.
 */
static void
sp_css_attr_scale_property_list(SPCSSAttr *css, gchar const *property, double ex)
{
    gchar const *string = sp_repr_css_property(css, property, nullptr);
    if (string) {
        Inkscape::CSSOStringStream os;
        gchar **a = g_strsplit(string, ",", 10000);
        bool first = true;
        for (gchar **i = a; i != nullptr; i++) {
            gchar *w = *i;
            if (w == nullptr)
                break;
            gchar *units = nullptr;
            double wd = g_ascii_strtod(w, &units) * ex;
            if (w == units) {// nothing converted, non-numeric value ("none" or "inherit"); do nothing
                g_strfreev(a);
                return;
            }
            if (!first) {
                os << ",";
            }
            os << wd << units; // reattach units
            first = false;
        }
        sp_repr_css_set_property(css, property, os.str().c_str());
        g_strfreev(a);
    }
}

// Called in: text-editing.cpp, 
/**
 * Scale any properties that may hold <length> by ex.
 */
SPCSSAttr *
sp_css_attr_scale(SPCSSAttr *css, double ex)
{
    sp_css_attr_scale_property_single(css, "baseline-shift", ex);
    sp_css_attr_scale_property_single(css, "stroke-width", ex);
    sp_css_attr_scale_property_list  (css, "stroke-dasharray", ex);
    sp_css_attr_scale_property_single(css, "stroke-dashoffset", ex);
    sp_css_attr_scale_property_single(css, "font-size", ex, true);
    sp_css_attr_scale_property_single(css, "kerning", ex);
    sp_css_attr_scale_property_single(css, "letter-spacing", ex);
    sp_css_attr_scale_property_single(css, "word-spacing", ex);
    sp_css_attr_scale_property_single(css, "line-height", ex, true);

    return css;
}


/**
 * Quote and/or escape string for writing to CSS, changing strings in place.
 * See: http://www.w3.org/TR/CSS21/syndata.html#value-def-identifier
 */
void
css_quote(Glib::ustring &val)
{
    Glib::ustring out;
    bool quote = false;

    // Can't wait for C++11!
    for( Glib::ustring::iterator it = val.begin(); it != val.end(); ++it) {
        if(g_ascii_isalnum(*it) || *it=='-' || *it=='_' || *it > 0xA0) {
            out += *it;
        } else if (*it == '\'') {
            // Single quotes require escaping and quotes.
            out += '\\';
            out += *it;
            quote = true;
        } else {
            // Quote everything else including spaces.
            // (CSS Fonts Level 3 recommends quoting with spaces.)
            out += *it;
            quote = true;
        }
        if( it == val.begin() && !g_ascii_isalpha(*it) ) {
            // A non-ASCII/non-alpha initial value on any identifier needs quotes.
            // (Actually it's a bit more complicated but as it never hurts to quote...)
            quote = true;
        }
    }
    if( quote ) {
        out.insert( out.begin(), '\'' );
        out += '\'';
    }
    val = out;
}


/**
 * Quote font names in font-family lists, changing string in place.
 * We use unquoted names internally but some need to be quoted in CSS.
 */
void
css_font_family_quote(Glib::ustring &val)
{
    std::vector<Glib::ustring> tokens = Glib::Regex::split_simple("\\s*,\\s*", val );

    val.erase();
    for( unsigned i=0; i < tokens.size(); ++i ) {
        css_quote( tokens[i] );
        val += tokens[i] + ", ";
    }
    if( val.size() > 1 )
        val.erase( val.size() - 2 ); // Remove trailing ", "
}


// Called in style-internal.cpp, xml/repr-css.cpp
/**
 * Remove paired single and double quotes from a string, changing string in place.
 */
void
css_unquote(Glib::ustring &val)
{
  if( val.size() > 1 &&
      ( (val[0] == '"'  && val[val.size()-1] == '"'  ) ||
	(val[0] == '\'' && val[val.size()-1] == '\'' ) ) ) {

    val.erase( 0, 1 );
    val.erase( val.size()-1 );
  }
}

// Called in style-internal.cpp, text-toolbar.cpp
/**
 * Remove paired single and double quotes from font names in font-family lists,
 * changing string in place.
 * We use unquoted family names internally but CSS sometimes uses quoted names.
 */
void
css_font_family_unquote(Glib::ustring &val)
{
    std::vector<Glib::ustring> tokens = Glib::Regex::split_simple("\\s*,\\s*", val );

    val.erase();
    for( unsigned i=0; i < tokens.size(); ++i ) {
        css_unquote( tokens[i] );
        val += tokens[i] + ", ";
    }
    if( val.size() > 1 )
        val.erase( val.size() - 2 ); // Remove trailing ", "
}

/*
  Local Variables:
  mode:c++
  c-file-style:"stroustrup"
  c-file-offsets:((innamespace . 0)(inline-open . 0)(case-label . +))
  indent-tabs-mode:nil
  fill-column:99
  End:
*/
// vim: filetype=cpp:expandtab:shiftwidth=4:tabstop=8:softtabstop=4:fileencoding=utf-8:textwidth=99 :<|MERGE_RESOLUTION|>--- conflicted
+++ resolved
@@ -462,289 +462,7 @@
 
 
     // This might be too resource hungary... but for now it possible to loop over properties
-<<<<<<< HEAD
-
-    // SVG 2: Attributes promoted to properties
-    _property_keys[SP_ATTR_D] = _properties.size();
-    _properties.push_back( &d );
-
-    // 'color' must be before 'fill', 'stroke', 'text-decoration-color', ...
-    _property_keys[SP_PROP_COLOR] = _properties.size();
-    _properties.push_back( &color );
-
-    // 'font-size'/'font' must be before properties that need to know em, ex size (SPILength,
-    // SPILengthOrNormal)
-    _property_keys[SP_PROP_FONT_STYLE] = _properties.size();
-    _properties.push_back( &font_style );
-    _property_keys[SP_PROP_FONT_VARIANT] = _properties.size();
-    _properties.push_back( &font_variant );
-    _property_keys[SP_PROP_FONT_WEIGHT] = _properties.size();
-    _properties.push_back( &font_weight );
-    _property_keys[SP_PROP_FONT_STRETCH] = _properties.size();
-    _properties.push_back( &font_stretch );
-    _property_keys[SP_PROP_FONT_SIZE] = _properties.size();
-    _properties.push_back( &font_size ); 
-    _property_keys[SP_PROP_LINE_HEIGHT] = _properties.size();
-    _properties.push_back( &line_height );
-    _property_keys[SP_PROP_FONT_FAMILY] = _properties.size();
-    _properties.push_back( &font_family );
-    _property_keys[SP_PROP_FONT] = _properties.size();
-    _properties.push_back( &font );
-    _property_keys[SP_PROP_INKSCAPE_FONT_SPEC] = _properties.size();
-    _properties.push_back( &font_specification );
-
-    // Font variants
-    _property_keys[SP_PROP_FONT_VARIANT_LIGATURES] = _properties.size();
-    _properties.push_back( &font_variant_ligatures );
-    _property_keys[SP_PROP_FONT_VARIANT_POSITION] = _properties.size();
-    _properties.push_back( &font_variant_position );
-    _property_keys[SP_PROP_FONT_VARIANT_CAPS] = _properties.size();
-    _properties.push_back( &font_variant_caps );
-    _property_keys[SP_PROP_FONT_VARIANT_NUMERIC] = _properties.size();
-    _properties.push_back( &font_variant_numeric );
-    _property_keys[SP_PROP_FONT_VARIANT_ALTERNATES] = _properties.size();
-    _properties.push_back( &font_variant_alternates );
-    _property_keys[SP_PROP_FONT_VARIANT_EAST_ASIAN] = _properties.size();
-    _properties.push_back( &font_variant_east_asian );
-    _property_keys[SP_PROP_FONT_FEATURE_SETTINGS] = _properties.size();
-    _properties.push_back( &font_feature_settings );
-
-    // Variable Fonts
-    _property_keys[SP_PROP_FONT_VARIATION_SETTINGS] = _properties.size();
-    _properties.push_back( &font_variation_settings );
-
-    _property_keys[SP_PROP_TEXT_INDENT] = _properties.size();
-    _properties.push_back( &text_indent );
-    _property_keys[SP_PROP_TEXT_ALIGN] = _properties.size();
-    _properties.push_back( &text_align );
-
-    _property_keys[SP_PROP_TEXT_DECORATION] = _properties.size();
-    _properties.push_back( &text_decoration );
-    _property_keys[SP_PROP_TEXT_DECORATION_LINE] = _properties.size();
-    _properties.push_back( &text_decoration_line );
-    _property_keys[SP_PROP_TEXT_DECORATION_STYLE] = _properties.size();
-    _properties.push_back( &text_decoration_style );
-    _property_keys[SP_PROP_TEXT_DECORATION_COLOR] = _properties.size();
-    _properties.push_back( &text_decoration_color );
-
-    _property_keys[SP_PROP_LETTER_SPACING] = _properties.size();
-    _properties.push_back( &letter_spacing );
-    _property_keys[SP_PROP_WORD_SPACING] = _properties.size();
-    _properties.push_back( &word_spacing );
-    _property_keys[SP_PROP_TEXT_TRANSFORM] = _properties.size();
-    _properties.push_back( &text_transform );
-
-    _property_keys[SP_PROP_WRITING_MODE] = _properties.size();
-    _properties.push_back( &writing_mode );
-    _property_keys[SP_PROP_DIRECTION] = _properties.size();
-    _properties.push_back( &direction );
-    _property_keys[SP_PROP_TEXT_ORIENTATION] = _properties.size();
-    _properties.push_back( &text_orientation );
-    _property_keys[SP_PROP_DOMINANT_BASELINE] = _properties.size();
-    _properties.push_back( &dominant_baseline );
-    _property_keys[SP_PROP_BASELINE_SHIFT] = _properties.size();
-    _properties.push_back( &baseline_shift );
-    _property_keys[SP_PROP_TEXT_ANCHOR] = _properties.size();
-    _properties.push_back( &text_anchor );
-    _property_keys[SP_PROP_WHITE_SPACE] = _properties.size();
-    _properties.push_back( &white_space );
-
-    _property_keys[SP_PROP_SHAPE_INSIDE] = _properties.size();
-    _properties.push_back( &shape_inside );
-    _property_keys[SP_PROP_SHAPE_SUBTRACT] = _properties.size();
-    _properties.push_back( &shape_subtract );
-    _property_keys[SP_PROP_SHAPE_PADDING] = _properties.size();
-    _properties.push_back( &shape_padding );
-    _property_keys[SP_PROP_SHAPE_MARGIN] = _properties.size();
-    _properties.push_back( &shape_margin );
-    _property_keys[SP_PROP_INLINE_SIZE] = _properties.size();
-    _properties.push_back( &inline_size );
-
-    _property_keys[SP_PROP_CLIP_RULE] = _properties.size();
-    _properties.push_back( &clip_rule );
-    _property_keys[SP_PROP_DISPLAY] = _properties.size();
-    _properties.push_back( &display );
-    _property_keys[SP_PROP_OVERFLOW] = _properties.size();
-    _properties.push_back( &overflow );
-    _property_keys[SP_PROP_VISIBILITY] = _properties.size();
-    _properties.push_back( &visibility );
-    _property_keys[SP_PROP_OPACITY] = _properties.size();
-    _properties.push_back( &opacity );
-
-    _property_keys[SP_PROP_ISOLATION] = _properties.size();
-    _properties.push_back( &isolation );
-    _property_keys[SP_PROP_MIX_BLEND_MODE] = _properties.size();
-    _properties.push_back( &mix_blend_mode );
-
-    _property_keys[SP_PROP_COLOR_INTERPOLATION] = _properties.size();
-    _properties.push_back( &color_interpolation );
-    _property_keys[SP_PROP_COLOR_INTERPOLATION_FILTERS] = _properties.size();
-    _properties.push_back( &color_interpolation_filters );
-
-    _property_keys[SP_PROP_SOLID_COLOR] = _properties.size();
-    _properties.push_back( &solid_color );
-    _property_keys[SP_PROP_SOLID_OPACITY] = _properties.size();
-    _properties.push_back( &solid_opacity );
-
-    _property_keys[SP_PROP_VECTOR_EFFECT] = _properties.size();
-    _properties.push_back( &vector_effect );
-
-    _property_keys[SP_PROP_FILL] = _properties.size();
-    _properties.push_back( &fill );
-    _property_keys[SP_PROP_FILL_OPACITY] = _properties.size();
-    _properties.push_back( &fill_opacity );
-    _property_keys[SP_PROP_FILL_RULE] = _properties.size();
-    _properties.push_back( &fill_rule );
-
-    _property_keys[SP_PROP_STROKE] = _properties.size();
-    _properties.push_back( &stroke );
-    _property_keys[SP_PROP_STROKE_WIDTH] = _properties.size();
-    _properties.push_back( &stroke_width );
-    _property_keys[SP_PROP_STROKE_LINECAP] = _properties.size();
-    _properties.push_back( &stroke_linecap );
-    _property_keys[SP_PROP_STROKE_LINEJOIN] = _properties.size();
-    _properties.push_back( &stroke_linejoin );
-    _property_keys[SP_PROP_STROKE_MITERLIMIT] = _properties.size();
-    _properties.push_back( &stroke_miterlimit );
-    _property_keys[SP_PROP_STROKE_DASHARRAY] = _properties.size();
-    _properties.push_back( &stroke_dasharray );
-    _property_keys[SP_PROP_STROKE_DASHOFFSET] = _properties.size();
-    _properties.push_back( &stroke_dashoffset );
-    _property_keys[SP_PROP_STROKE_OPACITY] = _properties.size();
-    _properties.push_back( &stroke_opacity );
-
-    _property_keys[SP_PROP_MARKER] = _properties.size();
-    _properties.push_back( &marker );
-    _property_keys[SP_PROP_MARKER_START] = _properties.size();
-    _properties.push_back( &marker_start );
-    _property_keys[SP_PROP_MARKER_MID] = _properties.size();
-    _properties.push_back( &marker_mid );
-    _property_keys[SP_PROP_MARKER_END] = _properties.size();
-    _properties.push_back( &marker_end );
-
-    _property_keys[SP_PROP_PAINT_ORDER] = _properties.size();
-    _properties.push_back( &paint_order );
-
-    _property_keys[SP_PROP_FILTER] = _properties.size();
-    _properties.push_back( &filter );
-    _properties.push_back( &filter_blend_mode );
-    _properties.push_back( &filter_gaussianBlur_deviation );
-
-    _property_keys[SP_PROP_COLOR_RENDERING] = _properties.size();
-    _properties.push_back( &color_rendering );
-    _property_keys[SP_PROP_IMAGE_RENDERING] = _properties.size();
-    _properties.push_back( &image_rendering );
-    _property_keys[SP_PROP_SHAPE_RENDERING] = _properties.size();
-    _properties.push_back( &shape_rendering );
-    _property_keys[SP_PROP_TEXT_RENDERING] = _properties.size();
-    _properties.push_back( &text_rendering );
-
-    _property_keys[SP_PROP_ENABLE_BACKGROUND] = _properties.size();
-    _properties.push_back( &enable_background );
-
-    // MAP -------------------------------------------
-
-    // if( _propmap.size() == 0 ) {
-
-    //     // 'color' must be before 'fill', 'stroke', 'text-decoration-color', ...
-    //     _propmap.insert( std::make_pair( color.name,                 reinterpret_cast<SPIBasePtr>(&SPStyle::color                 ) ) );
-
-    //     // 'font-size' must be before properties that need to know em, ex size (SPILength, SPILengthOrNormal)
-    //     _propmap.insert( std::make_pair( font_style.name,            reinterpret_cast<SPIBasePtr>(&SPStyle::font_style            ) ) );
-    //     _propmap.insert( std::make_pair( font_variant.name,          reinterpret_cast<SPIBasePtr>(&SPStyle::font_variant          ) ) );
-    //     _propmap.insert( std::make_pair( font_weight.name,           reinterpret_cast<SPIBasePtr>(&SPStyle::font_weight           ) ) );
-    //     _propmap.insert( std::make_pair( font_stretch.name,          reinterpret_cast<SPIBasePtr>(&SPStyle::font_stretch          ) ) );
-    //     _propmap.insert( std::make_pair( font_size.name,             reinterpret_cast<SPIBasePtr>(&SPStyle::font_size             ) ) ); 
-    //     _propmap.insert( std::make_pair( line_height.name,           reinterpret_cast<SPIBasePtr>(&SPStyle::line_height           ) ) );
-    //     _propmap.insert( std::make_pair( font_family.name,           reinterpret_cast<SPIBasePtr>(&SPStyle::font_family           ) ) ); 
-    //     _propmap.insert( std::make_pair( font.name,                  reinterpret_cast<SPIBasePtr>(&SPStyle::font                  ) ) ); 
-    //     _propmap.insert( std::make_pair( font_specification.name,    reinterpret_cast<SPIBasePtr>(&SPStyle::font_specification    ) ) ); 
-
-    // font_variant_ligatures );
-    // font_variant_position );
-    // font_variant_caps );
-    // font_variant_numeric );
-    // font_variant_alternates );
-    // font_variant_east_asian );
-    // font_feature_settings );
-
-    //     _propmap.insert( std::make_pair( text_indent.name,           reinterpret_cast<SPIBasePtr>(&SPStyle::text_indent           ) ) );
-    //     _propmap.insert( std::make_pair( text_align.name,            reinterpret_cast<SPIBasePtr>(&SPStyle::text_align            ) ) );
-
-    //     _propmap.insert( std::make_pair( text_decoration.name,       reinterpret_cast<SPIBasePtr>(&SPStyle::text_decoration       ) ) );
-    //     _propmap.insert( std::make_pair( text_decoration_line.name,  reinterpret_cast<SPIBasePtr>(&SPStyle::text_decoration_line  ) ) );
-    //     _propmap.insert( std::make_pair( text_decoration_style.name, reinterpret_cast<SPIBasePtr>(&SPStyle::text_decoration_style ) ) );
-    //     _propmap.insert( std::make_pair( text_decoration_color.name, reinterpret_cast<SPIBasePtr>(&SPStyle::text_decoration_color ) ) );
-
-    //     _propmap.insert( std::make_pair( letter_spacing.name,        reinterpret_cast<SPIBasePtr>(&SPStyle::letter_spacing        ) ) );
-    //     _propmap.insert( std::make_pair( word_spacing.name,          reinterpret_cast<SPIBasePtr>(&SPStyle::word_spacing          ) ) );
-    //     _propmap.insert( std::make_pair( text_transform.name,        reinterpret_cast<SPIBasePtr>(&SPStyle::text_transform        ) ) );
-
-    //     _propmap.insert( std::make_pair( direction.name,             reinterpret_cast<SPIBasePtr>(&SPStyle::direction             ) ) );
-    //     _propmap.insert( std::make_pair( writing_mode.name,          reinterpret_cast<SPIBasePtr>(&SPStyle::writing_mode          ) ) );
-    //     _propmap.insert( std::make_pair( text_orientation.name,      reinterpret_cast<SPIBasePtr>(&SPStyle::text_orientation      ) ) );
-    //     _propmap.insert( std::make_pair( dominant_baseline.name,     reinterpret_cast<SPIBasePtr>(&SPStyle::dominant_baseline     ) ) );
-    //     _propmap.insert( std::make_pair( baseline_shift.name,        reinterpret_cast<SPIBasePtr>(&SPStyle::baseline_shift        ) ) );
-    //     _propmap.insert( std::make_pair( text_anchor.name,           reinterpret_cast<SPIBasePtr>(&SPStyle::text_anchor           ) ) );
-    //     _propmap.insert( std::make_pair( white_space.name,           reinterpret_cast<SPIBasePtr>(&SPStyle::white_space           ) ) );
-
-
-    //     _propmap.insert( std::make_pair( shape_inside.name,          reinterpret_cast<SPIBasePtr>(&SPStyle::shape_inside          ) ) );
-    //     _propmap.insert( std::make_pair( shape_padding.name,         reinterpret_cast<SPIBasePtr>(&SPStyle::shape_padding         ) ) );
-
-    //     _propmap.insert( std::make_pair( clip_rule.name,             reinterpret_cast<SPIBasePtr>(&SPStyle::clip_rule             ) ) );
-    //     _propmap.insert( std::make_pair( display.name,               reinterpret_cast<SPIBasePtr>(&SPStyle::display               ) ) );
-    //     _propmap.insert( std::make_pair( overflow.name,              reinterpret_cast<SPIBasePtr>(&SPStyle::overflow              ) ) );
-    //     _propmap.insert( std::make_pair( visibility.name,            reinterpret_cast<SPIBasePtr>(&SPStyle::visibility            ) ) );
-    //     _propmap.insert( std::make_pair( opacity.name,               reinterpret_cast<SPIBasePtr>(&SPStyle::opacity               ) ) );
-
-    //     _propmap.insert( std::make_pair( isolation.name,             reinterpret_cast<SPIBasePtr>(&SPStyle::isolation             ) ) );
-    //     _propmap.insert( std::make_pair( mix_blend_mode.name,        reinterpret_cast<SPIBasePtr>(&SPStyle::mix_blend_mode        ) ) );
-
-    //     _propmap.insert( std::make_pair( color_interpolation.name,   reinterpret_cast<SPIBasePtr>(&SPStyle::color_interpolation   ) ) );
-    //     _propmap.insert( std::make_pair( color_interpolation_filters.name, reinterpret_cast<SPIBasePtr>(&SPStyle::color_interpolation_filters ) ) );
-
-    //     _propmap.insert( std::make_pair( solid_color.name,           reinterpret_cast<SPIBasePtr>(&SPStyle::solid_color           ) ) );
-    //     _propmap.insert( std::make_pair( solid_opacity.name,         reinterpret_cast<SPIBasePtr>(&SPStyle::solid_opacity         ) ) );
-
-    //     _propmap.insert( std::make_pair( vector_effect.name,         reinterpret_cast<SPIBasePtr>(&SPStyle::vector_effect         ) ) );
-
-    //     _propmap.insert( std::make_pair( fill.name,                  reinterpret_cast<SPIBasePtr>(&SPStyle::fill                  ) ) );
-    //     _propmap.insert( std::make_pair( fill_opacity.name,          reinterpret_cast<SPIBasePtr>(&SPStyle::fill_opacity          ) ) );
-    //     _propmap.insert( std::make_pair( fill_rule.name,             reinterpret_cast<SPIBasePtr>(&SPStyle::fill_rule             ) ) );
-
-
-    //     _propmap.insert( std::make_pair( stroke.name,                reinterpret_cast<SPIBasePtr>(&SPStyle::stroke                ) ) );
-    //     _propmap.insert( std::make_pair( stroke_width.name,          reinterpret_cast<SPIBasePtr>(&SPStyle::stroke_width          ) ) );
-    //     _propmap.insert( std::make_pair( stroke_linecap.name,        reinterpret_cast<SPIBasePtr>(&SPStyle::stroke_linecap        ) ) );
-    //     _propmap.insert( std::make_pair( stroke_linejoin.name,       reinterpret_cast<SPIBasePtr>(&SPStyle::stroke_linejoin       ) ) );
-    //     _propmap.insert( std::make_pair( stroke_miterlimit.name,     reinterpret_cast<SPIBasePtr>(&SPStyle::stroke_miterlimit     ) ) );
-    //     _propmap.insert( std::make_pair( stroke_dasharray.name,      reinterpret_cast<SPIBasePtr>(&SPStyle::stroke_dasharray      ) ) );
-    //     _propmap.insert( std::make_pair( stroke_dashoffset.name,     reinterpret_cast<SPIBasePtr>(&SPStyle::stroke_dashoffset     ) ) );
-    //     _propmap.insert( std::make_pair( stroke_opacity.name,        reinterpret_cast<SPIBasePtr>(&SPStyle::stroke_opacity        ) ) );
-
-    //     _propmap.insert( std::make_pair( marker.name,                reinterpret_cast<SPIBasePtr>(&SPStyle::marker                ) ) );
-    //     _propmap.insert( std::make_pair( marker_start.name,          reinterpret_cast<SPIBasePtr>(&SPStyle::marker_start          ) ) );
-    //     _propmap.insert( std::make_pair( marker_mid.name,            reinterpret_cast<SPIBasePtr>(&SPStyle::marker_mid            ) ) );
-    //     _propmap.insert( std::make_pair( marker_end.name,            reinterpret_cast<SPIBasePtr>(&SPStyle::marker_end            ) ) );
-
-    //     _propmap.insert( std::make_pair( paint_order.name,           reinterpret_cast<SPIBasePtr>(&SPStyle::paint_order           ) ) );
-
-    //     _propmap.insert( std::make_pair( filter.name,                reinterpret_cast<SPIBasePtr>(&SPStyle::filter                ) ) );
-    //     _propmap.insert( std::make_pair( filter_blend_mode.name,     reinterpret_cast<SPIBasePtr>(&SPStyle::filter_blend_mode     ) ) );
-    //     _propmap.insert( std::make_pair( filter_gaussianBlur_deviation.name, reinterpret_cast<SPIBasePtr>(&SPStyle::filter_gaussianBlur_deviation ) ) );
-
-    //     _propmap.insert( std::make_pair( color_rendering.name,       reinterpret_cast<SPIBasePtr>(&SPStyle::color_rendering       ) ) );
-    //     _propmap.insert( std::make_pair( image_rendering.name,       reinterpret_cast<SPIBasePtr>(&SPStyle::image_rendering       ) ) );
-    //     _propmap.insert( std::make_pair( shape_rendering.name,       reinterpret_cast<SPIBasePtr>(&SPStyle::shape_rendering       ) ) );
-    //     _propmap.insert( std::make_pair( text_rendering.name,        reinterpret_cast<SPIBasePtr>(&SPStyle::text_rendering        ) ) );
-
-    //     _propmap.insert( std::make_pair( enable_background.name,     reinterpret_cast<SPIBasePtr>(&SPStyle::enable_background     ) ) );
-
-    // }
-=======
     _properties = _prop_helper.get_vector(this);
->>>>>>> 87a11407
 }
 
 SPStyle::~SPStyle() {
@@ -780,35 +498,6 @@
     // std::cout << "SPStyle::~SPStyle(): Exit\n" << std::endl;
 }
 
-<<<<<<< HEAD
-SPIBase *
-SPStyle::getProperty(/* SPAttributeEnum */ int id) {
-    auto it = _property_keys.find(id);
-    if (it != _property_keys.end()) {
-        return _properties[it->second];
-    }
-    return nullptr;
-}
-
-void
-SPStyle::clear(/* SPAttributeEnum */ int id) {
-    SPIBase *p = getProperty(id);
-    if (p) {
-        p->clear();
-    } else {
-        g_warning("Unimplemented style property %d", id);
-    }
-}
-
-// Used in SPStyle::clear()
-void clear_property( SPIBase* p ) {
-    p->clear();
-}
-
-
-// Matches void sp_style_clear();
-=======
->>>>>>> 87a11407
 void
 SPStyle::clear() {
     for (auto * p : _properties) {
