## Makefile.am fragment sourced by src/Makefile.am.

if WITH_EXT_GDL

EXTRA_DIST += \
	libgdl/gdl-dock-object.h	\
	libgdl/gdl-dock-master.h	\
	libgdl/gdl-dock.h		\
	libgdl/gdl-dock-item.h		\
	libgdl/gdl-dock-notebook.h	\
	libgdl/gdl-dock-paned.h	        \
	libgdl/gdl-dock-tablabel.h	\
	libgdl/gdl-dock-placeholder.h	\
	libgdl/gdl-dock-bar.h		\
	libgdl/gdl-i18n.h		\
	libgdl/gdl-i18n.c		\
	libgdl/gdl-dock-object.c	\
	libgdl/gdl-dock-master.c	\
	libgdl/gdl-dock.c		\
	libgdl/gdl-dock-item.c		\
	libgdl/gdl-dock-item-button-image.c		\
	libgdl/gdl-dock-item-button-image.h		\
	libgdl/gdl-dock-item-grip.h	\
	libgdl/gdl-dock-item-grip.c	\
	libgdl/gdl-dock-notebook.c	\
	libgdl/gdl-dock-paned.c		\
	libgdl/gdl-dock-tablabel.c	\
	libgdl/gdl-dock-placeholder.c	\
	libgdl/gdl-dock-bar.c		\
	libgdl/gdl-switcher.h		\
	libgdl/gdl-switcher.c		\
	libgdl/gdl-win32.h		\
	libgdl/gdl-win32.c		\
	libgdl/libgdltypebuiltins.h	\
	libgdl/libgdltypebuiltins.c	\
	libgdl/libgdlmarshal.h		\
	libgdl/libgdlmarshal.c		\
	libgdl/gdl.h		

else # WITH_EXT_GDL

libgdl/all: libgdl/libgdl.a

libgdl/clean:
	rm -f libgdl/libgdl.a $(libgdl_gdl_a_OBJECTS)

<<<<<<< HEAD
=======
# Suppress some non-critical warnings for libgdl.  We will drop our forked copy
# of GDL once we upgrade to Gtk+ 3 so it's more important to minimise the number
# of changes we make to GDL than to fix these minor issues in trunk.

if CC_WNO_UNUSED_BUT_SET_VARIABLE_SUPPORTED
libgdl_libgdl_a_CFLAGS = -Wno-unused-parameter -Wno-sign-compare -Wno-unused-variable -Wno-unused-but-set-variable $(AM_CFLAGS)
else
libgdl_libgdl_a_CFLAGS = -Wno-unused-parameter -Wno-sign-compare -Wno-unused-variable $(AM_CFLAGS)
endif

>>>>>>> 5f108f6e
libgdl_libgdl_a_SOURCES =	\
	libgdl/gdl-dock-object.h	\
	libgdl/gdl-dock-master.h	\
	libgdl/gdl-dock.h		\
	libgdl/gdl-dock-item.h		\
	libgdl/gdl-dock-notebook.h	\
	libgdl/gdl-dock-paned.h	        \
	libgdl/gdl-dock-tablabel.h	\
	libgdl/gdl-dock-placeholder.h	\
	libgdl/gdl-dock-bar.h		\
	libgdl/gdl-i18n.h		\
	libgdl/gdl-i18n.c		\
	libgdl/gdl-dock-object.c	\
	libgdl/gdl-dock-master.c	\
	libgdl/gdl-dock.c		\
	libgdl/gdl-dock-item.c		\
	libgdl/gdl-dock-item-button-image.c		\
	libgdl/gdl-dock-item-button-image.h		\
	libgdl/gdl-dock-item-grip.h	\
	libgdl/gdl-dock-item-grip.c	\
	libgdl/gdl-dock-notebook.c	\
	libgdl/gdl-dock-paned.c		\
	libgdl/gdl-dock-tablabel.c	\
	libgdl/gdl-dock-placeholder.c	\
	libgdl/gdl-dock-bar.c		\
	libgdl/gdl-switcher.h		\
	libgdl/gdl-switcher.c		\
	libgdl/gdl-win32.h		\
	libgdl/gdl-win32.c		\
	libgdl/libgdltypebuiltins.h	\
	libgdl/libgdltypebuiltins.c	\
	libgdl/libgdlmarshal.h		\
	libgdl/libgdlmarshal.c		\
	libgdl/gdl.h		
	
endif<|MERGE_RESOLUTION|>--- conflicted
+++ resolved
@@ -44,8 +44,7 @@
 libgdl/clean:
 	rm -f libgdl/libgdl.a $(libgdl_gdl_a_OBJECTS)
 
-<<<<<<< HEAD
-=======
+
 # Suppress some non-critical warnings for libgdl.  We will drop our forked copy
 # of GDL once we upgrade to Gtk+ 3 so it's more important to minimise the number
 # of changes we make to GDL than to fix these minor issues in trunk.
@@ -56,7 +55,6 @@
 libgdl_libgdl_a_CFLAGS = -Wno-unused-parameter -Wno-sign-compare -Wno-unused-variable $(AM_CFLAGS)
 endif
 
->>>>>>> 5f108f6e
 libgdl_libgdl_a_SOURCES =	\
 	libgdl/gdl-dock-object.h	\
 	libgdl/gdl-dock-master.h	\
