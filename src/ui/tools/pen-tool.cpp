--- conflicted
+++ resolved
@@ -81,7 +81,6 @@
 namespace UI {
 namespace Tools {
 
-<<<<<<< HEAD
 static void spdc_pen_set_initial_point(PenTool *pc, Geom::Point const p);
 //spanish: añade los modos spiro y bspline
 static void sp_pen_context_set_mode(PenTool *const pc, guint mode);
@@ -128,8 +127,6 @@
 static void pen_disable_events(PenTool *const pc);
 static void pen_enable_events(PenTool *const pc);
 
-=======
->>>>>>> 3aa344e9
 static Geom::Point pen_drag_origin_w(0, 0);
 static bool pen_within_tolerance = false;
 static int pen_last_paraxial_dir = 0; // last used direction in horizontal/vertical mode; 0 = horizontal, 1 = vertical
@@ -215,13 +212,12 @@
 void PenTool::setPolylineMode() {
     Inkscape::Preferences *prefs = Inkscape::Preferences::get();
     guint mode = prefs->getInt("/tools/freehand/pen/freehand-mode", 0);
-<<<<<<< HEAD
     //spanish: cambiamos los modos para dar cabida al modo bspline
-    pc->polylines_only = (mode == 3 || mode == 4);
-    pc->polylines_paraxial = (mode == 4);
+    this->polylines_only = (mode == 3 || mode == 4);
+    this->polylines_paraxial = (mode == 4);
     //we call the function which defines the Spiro modes and the BSpline
     //todo: merge to one function only
-    sp_pen_context_set_mode(pc, mode);
+    sp_pen_context_set_mode(this, mode);
 }
 
 /*
@@ -229,12 +225,8 @@
 */
 void sp_pen_context_set_mode(PenTool *const pc, guint mode) {
     //spanish: definimos los modos
-    pc->spiro = (mode == 1);
-    pc->bspline = (mode == 2);
-=======
-    this->polylines_only = (mode == 2 || mode == 3);
-    this->polylines_paraxial = (mode == 3);
->>>>>>> 3aa344e9
+    this->spiro = (mode == 1);
+    this->bspline = (mode == 2);
 }
 
 /**
@@ -432,15 +424,14 @@
     SPDesktop * const desktop = dc->desktop;
     Geom::Point const event_w(bevent.x, bevent.y);
     Geom::Point event_dt(desktop->w2d(event_w));
-<<<<<<< HEAD
-    ToolBase *event_context = SP_EVENT_CONTEXT(pc);
     //Test whether we hit any anchor.
     SPDrawAnchor * const anchor = spdc_test_inside(pc, event_w);
+    ToolBase *event_context = SP_EVENT_CONTEXT(this);
 
     //with this we avoid creating a new point over the existing one
-    if(bevent.button != 3 && (pc->spiro || pc->bspline) && pc->npoints > 0 && pc->p[0] == pc->p[3]){
-        pc->state = PenTool::STOP;
-        if( anchor && anchor == pc->sa && pc->green_curve->is_empty()){
+    if(bevent.button != 3 && (this->spiro || this->bspline) && this->npoints > 0 && this->p[0] == this->p[3]){
+        this->state = PenTool::STOP;
+        if( anchor && anchor == this->sa && this->green_curve->is_empty()){
             //spanish Borrar siguiente linea para evitar un nodo encima de otro
             spdc_pen_finish_segment(pc, event_dt, bevent.state);
             spdc_pen_finish(pc, FALSE);
@@ -448,10 +439,6 @@
         }
         return FALSE;
     } 
-=======
-    ToolBase *event_context = SP_EVENT_CONTEXT(this);
-
->>>>>>> 3aa344e9
     gint ret = FALSE;
     if (bevent.button == 1 && !event_context->space_panning
         // make sure this is not the last click for a waiting LPE (otherwise we want to finish the path)
@@ -473,14 +460,8 @@
         pen_drag_origin_w = event_w;
         pen_within_tolerance = true;
 
-<<<<<<< HEAD
-        switch (pc->mode) {
-=======
-        // Test whether we hit any anchor.
-        SPDrawAnchor * const anchor = spdc_test_inside(this, event_w);
-
         switch (this->mode) {
->>>>>>> 3aa344e9
+
             case PenTool::MODE_CLICK:
                 // In click mode we add point on release
                 switch (this->state) {
@@ -521,17 +502,12 @@
                             // distinction so that the case of a waiting LPE is treated separately
 
                             // Set start anchor
-<<<<<<< HEAD
-                            pc->sa = anchor;
-                            //spanish: continuamos una curva existente
+
+                            this->sa = anchor;
                             if(anchor){
                                 bspline_spiro_start_anchor(pc,(bevent.state & GDK_SHIFT_MASK));
                             }
-                            if (anchor && (!sp_pen_context_has_waiting_LPE(pc) || pc->bspline || pc->spiro)) {
-=======
-                            this->sa = anchor;
-                            if (anchor && !this->hasWaitingLPE()) {
->>>>>>> 3aa344e9
+                            if (anchor && (!this->hasWaitingLPE()|| this->bspline || this->spiro)) {
                                 // Adjust point to anchor if needed; if we have a waiting LPE, we need
                                 // a fresh path to be created so don't continue an existing one
                                 p = anchor->dp;
@@ -582,13 +558,9 @@
                             }
                         }
 
-<<<<<<< HEAD
                         //spanish: evitamos la creación de un punto de control para que se cree el nodo en el evento de soltar
-                        pc->state = (pc->spiro || pc->bspline || pc->polylines_only) ? PenTool::POINT : PenTool::CONTROL;
-
-=======
-                        this->state = this->polylines_only ? PenTool::POINT : PenTool::CONTROL;
->>>>>>> 3aa344e9
+                        this->state = (this->spiro || this->bspline || this->polylines_only) ? PenTool::POINT : PenTool::CONTROL;
+
                         ret = TRUE;
                         break;
                     case PenTool::CONTROL:
@@ -712,48 +684,31 @@
                             this->_setSubsequentPoint(anchor->dp, false, mevent.state);
                         }
 
-<<<<<<< HEAD
-                        if (anchor && !pc->anchor_statusbar) {
-                            if(!pc->spiro && !pc->bspline){
-                                pc->message_context->set(Inkscape::NORMAL_MESSAGE, _("<b>Click</b> or <b>click and drag</b> to close and finish the path."));
+                        if (anchor && !this->anchor_statusbar) {
+                            if(!this->spiro && !this->bspline){
+                                this->message_context->set(Inkscape::NORMAL_MESSAGE, _("<b>Click</b> or <b>click and drag</b> to close and finish the path."));
                             }else{
-                                pc->message_context->set(Inkscape::NORMAL_MESSAGE, _("<b>Click</b> or <b>click and drag</b> to close and finish the path. Shift to cusp node"));
+                                this->message_context->set(Inkscape::NORMAL_MESSAGE, _("<b>Click</b> or <b>click and drag</b> to close and finish the path. Shift to cusp node"));
                             }
-                            pc->anchor_statusbar = true;
-                        } else if (!anchor && pc->anchor_statusbar) {
-                            pc->message_context->clear();
-                            pc->anchor_statusbar = false;
-=======
-                        if (anchor && !this->anchor_statusbar) {
-                            this->message_context->set(Inkscape::NORMAL_MESSAGE, _("<b>Click</b> or <b>click and drag</b> to close and finish the path."));
                             this->anchor_statusbar = true;
                         } else if (!anchor && this->anchor_statusbar) {
                             this->message_context->clear();
                             this->anchor_statusbar = false;
->>>>>>> 3aa344e9
                         }
 
                         ret = TRUE;
                     } else {
-<<<<<<< HEAD
-                        if (anchor && !pc->anchor_statusbar) {
-                            if(!pc->spiro && !pc->bspline){
-                                pc->message_context->set(Inkscape::NORMAL_MESSAGE, _("<b>Click</b> or <b>click and drag</b> to continue the path from this point."));
+                        if (anchor && !this->anchor_statusbar) {
+                            if(!this->spiro && !this->bspline){
+                                this->message_context->set(Inkscape::NORMAL_MESSAGE, _("<b>Click</b> or <b>click and drag</b> to continue the path from this point."));
                             }else{
-                                pc->message_context->set(Inkscape::NORMAL_MESSAGE, _("<b>Click</b> or <b>click and drag</b> to continue the path from this point. Shift to cusp node"));      
+                                this->message_context->set(Inkscape::NORMAL_MESSAGE, _("<b>Click</b> or <b>click and drag</b> to continue the path from this point. Shift to cusp node"));      
                             }
-                            pc->anchor_statusbar = true;
-                        } else if (!anchor && pc->anchor_statusbar) {
-                            pc->message_context->clear();
-                            pc->anchor_statusbar = false;
-=======
-                        if (anchor && !this->anchor_statusbar) {
-                            this->message_context->set(Inkscape::NORMAL_MESSAGE, _("<b>Click</b> or <b>click and drag</b> to continue the path from this point."));
                             this->anchor_statusbar = true;
                         } else if (!anchor && this->anchor_statusbar) {
                             this->message_context->clear();
                             this->anchor_statusbar = false;
->>>>>>> 3aa344e9
+
                         }
                         if (!this->sp_event_context_knot_mouseover()) {
                             SnapManager &m = dt->namedview->snap_manager;
@@ -768,17 +723,11 @@
                     // Placing controls is last operation in CLOSE state
 
                     // snap the handle
-<<<<<<< HEAD
-
-                    spdc_endpoint_snap_handle(pc, p, mevent.state);
-                    if (!pc->polylines_only) {
-                        spdc_pen_set_ctrl(pc, p, mevent.state);
-=======
+
                     this->_endpointSnapHandle(p, mevent.state);
 
                     if (!this->polylines_only) {
                         this->_setCtrl(p, mevent.state);
->>>>>>> 3aa344e9
                     } else {
                         this->_setCtrl(this->p[1], mevent.state);
                     }
@@ -803,7 +752,7 @@
             break;
     }
     //spanish: lanzamos la función "bspline_spiro_motion" al moverse el ratón o cuando se para.
-    if(pc->bspline){
+    if(this->bspline){
         bspline_spiro_color(pc);
         bspline_spiro_motion(pc,(mevent.state & GDK_SHIFT_MASK));
     }else{
@@ -838,17 +787,14 @@
         Geom::Point p = this->desktop->w2d(event_w);
 
         // Test whether we hit any anchor.
-<<<<<<< HEAD
-        SPDrawAnchor *anchor = spdc_test_inside(pc, event_w);
+
+        SPDrawAnchor *anchor = spdc_test_inside(this, event_w);
         //with this we avoid creating a new point over the existing one
         //spanish: si intentamos crear un nodo en el mismo sitio que el origen, paramos.
 
-        if((!anchor || anchor == pc->sa) && (pc->spiro || pc->bspline) && pc->npoints > 0 && pc->p[0] == pc->p[3]){
+        if((!anchor || anchor == this->sa) && (this->spiro || this->bspline) && this->npoints > 0 && this->p[0] == this->p[3]){
             return TRUE;
         }
-=======
-        SPDrawAnchor *anchor = spdc_test_inside(this, event_w);
->>>>>>> 3aa344e9
 
         switch (this->mode) {
             case PenTool::MODE_CLICK:
@@ -859,19 +805,14 @@
                             if (anchor) {
                                 p = anchor->dp;
                             }
-<<<<<<< HEAD
-                            pc->sa = anchor;
+                            this->sa = anchor;
                             //spanish: continuamos una curva existente
                             if (anchor) {
-                                if(pc->bspline || pc->spiro){
+                                if(this->bspline || this->spiro){
                                     bspline_spiro_start_anchor(pc,(revent.state & GDK_SHIFT_MASK));
                                 }
                             }
-                            spdc_pen_set_initial_point(pc, p);
-=======
-                            this->sa = anchor;
                             this->_setInitialPoint(p);
->>>>>>> 3aa344e9
                         } else {
                             // Set end anchor here
                             this->ea = anchor;
@@ -894,19 +835,13 @@
                         if (!anchor) {   // Snap node only if not hitting anchor
                             this->_endpointSnap(p, revent.state);
                         }
-<<<<<<< HEAD
-                        spdc_pen_finish_segment(pc, p, revent.state);
+                        this->_finishSegment(p, revent.state);
                         //spanish: ocultamos la guia del penultimo nodo al cerrar la curva
-                        if(pc->spiro){
-                            sp_canvas_item_hide(pc->c1);
+                        if(this->spiro){
+                            sp_canvas_item_hide(this->c1);
                         }
-                        spdc_pen_finish(pc, TRUE);
-                        pc->state = PenTool::POINT;
-=======
-                        this->_finishSegment(p, revent.state);
                         this->_finish(TRUE);
                         this->state = PenTool::POINT;
->>>>>>> 3aa344e9
                         ret = TRUE;
                         break;
                     case PenTool::STOP:
@@ -926,19 +861,13 @@
                         this->_finishSegment(p, revent.state);
                         break;
                     case PenTool::CLOSE:
-<<<<<<< HEAD
-                        spdc_endpoint_snap(pc, p, revent.state);
-                        spdc_pen_finish_segment(pc, p, revent.state);
-                        //spanish: ocultamos la guia del penultimo nodo al cerrar la curva
-                        if(pc->spiro){
-                            sp_canvas_item_hide(pc->c1);
-                        }
-                        if (pc->green_closed) {
-=======
                         this->_endpointSnap(p, revent.state);
                         this->_finishSegment(p, revent.state);
+                        //spanish: ocultamos la guia del penultimo nodo al cerrar la curva
+                        if(this->spiro){
+                            sp_canvas_item_hide(this->c1);
+                        }
                         if (this->green_closed) {
->>>>>>> 3aa344e9
                             // finishing at the start anchor, close curve
                             this->_finish(TRUE);
                         } else {
@@ -958,12 +887,7 @@
             default:
                 break;
         }
-<<<<<<< HEAD
-        if (pc->grab) {
-=======
-
         if (this->grab) {
->>>>>>> 3aa344e9
             // Release grab now
             sp_canvas_item_ungrab(this->grab, revent.time);
             this->grab = NULL;
@@ -1021,14 +945,8 @@
 
         this->green_bpaths = g_slist_prepend(this->green_bpaths, cshape);
     }
-<<<<<<< HEAD
-    if (pc->green_anchor)
-        SP_CTRL(pc->green_anchor->ctrl)->moveto(pc->green_anchor->dp);
-=======
-
     if (this->green_anchor)
         SP_CTRL(this->green_anchor->ctrl)->moveto(this->green_anchor->dp);
->>>>>>> 3aa344e9
 
     this->red_curve->reset();
     this->red_curve->moveto(this->p[0]);
@@ -1036,20 +954,12 @@
     sp_canvas_bpath_set_bpath(SP_CANVAS_BPATH(this->red_bpath), this->red_curve);
 
     // handles
-<<<<<<< HEAD
     //spanish: ocultamos los tiradores en modo bspline y spiro
-    if (pc->p[0] != pc->p[1] && !pc->spiro && !pc->bspline) {
-        SP_CTRL(pc->c1)->moveto(pc->p[1]);
-        pc->cl1->setCoords(pc->p[0], pc->p[1]);
-        sp_canvas_item_show(pc->c1);
-        sp_canvas_item_show(pc->cl1);
-=======
-    if (this->p[0] != this->p[1]) {
+    if (this->p[0] != this->p[1] && !this->spiro && !this->bspline) {
         SP_CTRL(this->c1)->moveto(this->p[1]);
         this->cl1->setCoords(this->p[0], this->p[1]);
         sp_canvas_item_show(this->c1);
         sp_canvas_item_show(this->cl1);
->>>>>>> 3aa344e9
     } else {
         sp_canvas_item_hide(this->c1);
         sp_canvas_item_hide(this->cl1);
@@ -1060,11 +970,7 @@
         Geom::CubicBezier const * cubic = dynamic_cast<Geom::CubicBezier const *>( last_seg );
         //spanish: ocultamos los tiradores en modo bspline y spiro
         if ( cubic &&
-<<<<<<< HEAD
-             (*cubic)[2] != pc->p[0] && !pc->spiro && !pc->bspline )
-=======
-             (*cubic)[2] != this->p[0] )
->>>>>>> 3aa344e9
+             (*cubic)[2] != this->p[0] && !this->spiro && !this->bspline )
         {
             Geom::Point p2 = (*cubic)[2];
             SP_CTRL(this->c0)->moveto(p2);
@@ -1098,6 +1004,7 @@
     }
 
     // red
+
     this->p[0] += Geom::Point(x, y);
     this->p[1] += Geom::Point(x, y);
     this->_redrawAll();
@@ -1107,128 +1014,105 @@
     this->_lastpointMove(x / this->desktop->current_zoom(), y / this->desktop->current_zoom());
 }
 
-<<<<<<< HEAD
-static void pen_lastpoint_tocurve (PenTool *const pc)
-{
+void PenTool::_lastpointToCurve() {
     //spanish: evitamos que si la "red_curve" tiene solo dos puntos -recta- no se pare aqui.
-    if (pc->npoints != 5 && !pc->spiro && !pc->bspline)
+    if (this->npoints != 5 && !this->spiro && !this->bspline)
         return;
     Geom::CubicBezier const * cubic;
-    pc->p[1] = pc->red_curve->last_segment()->initialPoint() + (1./3)* (Geom::Point)(pc->red_curve->last_segment()->finalPoint() - pc->red_curve->last_segment()->initialPoint());
+    this->p[1] = this->red_curve->last_segment()->initialPoint() + (1./3)* (Geom::Point)(this->red_curve->last_segment()->finalPoint() - this->red_curve->last_segment()->initialPoint());
     //spanish: modificamos el último segmento de la curva verde para que forme el tipo de nodo que deseamos
-    if(pc->spiro||pc->bspline){
-        if(!pc->green_curve->is_empty()){
+    if(this->spiro||this->bspline){
+        if(!this->green_curve->is_empty()){
             Geom::Point A(0,0);
             Geom::Point B(0,0);
             Geom::Point C(0,0);
             Geom::Point D(0,0);
             SPCurve * previous = new SPCurve();
-            cubic = dynamic_cast<Geom::CubicBezier const *>( pc->green_curve->last_segment() );
+            cubic = dynamic_cast<Geom::CubicBezier const *>( this->green_curve->last_segment() );
             //We obtain the last segment 4 points in the previous curve 
             if ( cubic ){
                 A = (*cubic)[0];
                 B = (*cubic)[1];
-                if(pc->spiro){
-                    C = pc->p[0] + (Geom::Point)(pc->p[0] - pc->p[1]);
+                if(this->spiro){
+                    C = this->p[0] + (Geom::Point)(this->p[0] - this->p[1]);
                 }else
-                    C = pc->green_curve->last_segment()->finalPoint() + (1./3)* (Geom::Point)(pc->green_curve->last_segment()->initialPoint() - pc->green_curve->last_segment()->finalPoint());
+                    C = this->green_curve->last_segment()->finalPoint() + (1./3)* (Geom::Point)(this->green_curve->last_segment()->initialPoint() - this->green_curve->last_segment()->finalPoint());
                 D = (*cubic)[3];
             }else{
-                A = pc->green_curve->last_segment()->initialPoint();
-                B = pc->green_curve->last_segment()->initialPoint();
-                if(pc->spiro)
-                    C = pc->p[0] + (Geom::Point)(pc->p[0] - pc->p[1]);
+                A = this->green_curve->last_segment()->initialPoint();
+                B = this->green_curve->last_segment()->initialPoint();
+                if(this->spiro)
+                    C = this->p[0] + (Geom::Point)(this->p[0] - this->p[1]);
                 else
-                    C = pc->green_curve->last_segment()->finalPoint() + (1./3)* (Geom::Point)(pc->green_curve->last_segment()->initialPoint() - pc->green_curve->last_segment()->finalPoint());
-                D = pc->green_curve->last_segment()->finalPoint();
+                    C = this->green_curve->last_segment()->finalPoint() + (1./3)* (Geom::Point)(this->green_curve->last_segment()->initialPoint() - this->green_curve->last_segment()->finalPoint());
+                D = this->green_curve->last_segment()->finalPoint();
             }
             previous->moveto(A);
             previous->curveto(B, C, D);
-            if( pc->green_curve->get_segment_count() == 1){
-                pc->green_curve = previous;
+            if( this->green_curve->get_segment_count() == 1){
+                this->green_curve = previous;
             }else{
                 //we eliminate the last segment
-                pc->green_curve->backspace();
+                this->green_curve->backspace();
                 //and we add it again with the recreation
-                pc->green_curve->append_continuous(previous, 0.0625);
+                this->green_curve->append_continuous(previous, 0.0625);
             }
         }
         //spanish: si el último nodo es una union con otra curva
-        if(pc->green_curve->is_empty() && pc->sa && !pc->sa->curve->is_empty()){
+        if(this->green_curve->is_empty() && this->sa && !this->sa->curve->is_empty()){
             bspline_spiro_start_anchor(pc, false); 
         }
-=======
-void PenTool::_lastpointToCurve() {
-    if (this->npoints != 5)
+    }
+
+    this->_redrawAll();
+}
+
+
+void PenTool::_lastpointToLine() {
+    //spanish: evitamos que si la "red_curve" tiene solo dos puntos -recta- no se pare aqui.
+    if (this->npoints != 5 && !this->bspline)
         return;
 
-    Geom::CubicBezier const * cubic = dynamic_cast<Geom::CubicBezier const *>( this->green_curve->last_segment() );
-    if ( cubic ) {
-        this->p[1] = this->p[0] + (Geom::Point)( (*cubic)[3] - (*cubic)[2] );
-    } else {
-        this->p[1] = this->p[0] + (1./3)*(this->p[3] - this->p[0]);
->>>>>>> 3aa344e9
-    }
-
-    this->_redrawAll();
-}
-
-<<<<<<< HEAD
-static void pen_lastpoint_toline (PenTool *const pc)
-{
-    //spanish: evitamos que si la "red_curve" tiene solo dos puntos -recta- no se pare aqui.
-    if (pc->npoints != 5 && !pc->bspline)
-        return;
-
     //spanish: modificamos el último segmento de la curva verde para que forme el tipo de nodo que deseamos
-    if(pc->spiro || pc->bspline){
-        if(!pc->green_curve->is_empty()){
+    if(this->spiro || this->bspline){
+        if(!this->green_curve->is_empty()){
             Geom::Point A(0,0);
             Geom::Point B(0,0);
             Geom::Point C(0,0);
             Geom::Point D(0,0);
             SPCurve * previous = new SPCurve();
-            Geom::CubicBezier const * cubic = dynamic_cast<Geom::CubicBezier const *>( pc->green_curve->last_segment() );
+            Geom::CubicBezier const * cubic = dynamic_cast<Geom::CubicBezier const *>( this->green_curve->last_segment() );
             if ( cubic ) {
-                A = pc->green_curve->last_segment()->initialPoint();
+                A = this->green_curve->last_segment()->initialPoint();
                 B = (*cubic)[1];
-                C = pc->green_curve->last_segment()->finalPoint();
+                C = this->green_curve->last_segment()->finalPoint();
                 D = C;
             } else {
                 //We obtain the last segment 4 points in the previous curve 
-                A = pc->green_curve->last_segment()->initialPoint();
+                A = this->green_curve->last_segment()->initialPoint();
                 B = A;
-                C = pc->green_curve->last_segment()->finalPoint();
+                C = this->green_curve->last_segment()->finalPoint();
                 D = C;
             }
             previous->moveto(A);
             previous->curveto(B, C, D);
-            if( pc->green_curve->get_segment_count() == 1){
-                pc->green_curve = previous;
+            if( this->green_curve->get_segment_count() == 1){
+                this->green_curve = previous;
             }else{
                 //we eliminate the last segment
-                pc->green_curve->backspace();
+                this->green_curve->backspace();
                 //and we add it again with the recreation
-                pc->green_curve->append_continuous(previous, 0.0625);
+                this->green_curve->append_continuous(previous, 0.0625);
             }
         }
         //spanish: si el último nodo es una union con otra curva
-        if(pc->green_curve->is_empty() && pc->sa && !pc->sa->curve->is_empty()){
+        if(this->green_curve->is_empty() && this->sa && !this->sa->curve->is_empty()){
             bspline_spiro_start_anchor(pc, true);
         }
     }
     
-    pc->p[1] = pc->p[0];
-    pen_redraw_all(pc);
-=======
-void PenTool::_lastpointToLine() {
-    if (this->npoints != 5)
-        return;
-
     this->p[1] = this->p[0];
-
     this->_redrawAll();
->>>>>>> 3aa344e9
 }
 
 
@@ -1387,12 +1271,8 @@
                 }
             } else {
                 // Reset red curve
-<<<<<<< HEAD
                 Geom::CubicBezier const * cubic = NULL;
-                pc->red_curve->reset();
-=======
                 this->red_curve->reset();
->>>>>>> 3aa344e9
                 // Destroy topmost green bpath
                 if (this->green_bpaths) {
                     if (this->green_bpaths->data)
@@ -1404,72 +1284,52 @@
                     g_warning("pen_handle_key_press, case GDK_KP_Delete: Green curve is empty");
                     break;
                 }
-                // The code below assumes that pc->green_curve has only ONE path !
-<<<<<<< HEAD
-                Geom::Curve const * crv = pc->green_curve->last_segment();
-                pc->p[0] = crv->initialPoint();
-                cubic = dynamic_cast<Geom::CubicBezier const *>(crv);
-                if ( cubic ) {
-                    pc->p[1] = (*cubic)[1];
-=======
+                // The code below assumes that this->green_curve has only ONE path !
                 Geom::Curve const * crv = this->green_curve->last_segment();
                 this->p[0] = crv->initialPoint();
                 if ( Geom::CubicBezier const * cubic = dynamic_cast<Geom::CubicBezier const *>(crv)) {
                     this->p[1] = (*cubic)[1];
->>>>>>> 3aa344e9
+
                 } else {
                     this->p[1] = this->p[0];
                 }
-<<<<<<< HEAD
+
                 //spanish: asignamos el valor a un tercio de distancia del último segmento.
-                if(pc->bspline){
-                    pc->p[1] = pc->p[0] + (1./3)*(pc->p[3] - pc->p[0]);
+                if(this->bspline){
+                    this->p[1] = this->p[0] + (1./3)*(this->p[3] - this->p[0]);
                 }
 
-                Geom::Point const pt((pc->npoints < 4
+                Geom::Point const pt((this->npoints < 4
                                      ? (Geom::Point)(crv->finalPoint())
-                                     : pc->p[3]));
+                                     : this->p[3]));
                 
-                pc->npoints = 2;
+                this->npoints = 2;
                 //spanish: eliminamos el último segmento de la curva verde
-                if( pc->green_curve->get_segment_count() == 1){
-                    pc->npoints = 5;
-                    if (pc->green_bpaths) {
-                        if (pc->green_bpaths->data)
-                            sp_canvas_item_destroy(SP_CANVAS_ITEM(pc->green_bpaths->data));
-                        pc->green_bpaths = g_slist_remove(pc->green_bpaths, pc->green_bpaths->data);
+                if( this->green_curve->get_segment_count() == 1){
+                    this->npoints = 5;
+                    if (this->green_bpaths) {
+                        if (this->green_bpaths->data)
+                            sp_canvas_item_destroy(SP_CANVAS_ITEM(this->green_bpaths->data));
+                        this->green_bpaths = g_slist_remove(this->green_bpaths, this->green_bpaths->data);
                     }
-                    pc->green_curve->reset();
+                    this->green_curve->reset();
                 }else{
-                    pc->green_curve->backspace();
+                    this->green_curve->backspace();
                 }
-                //spanish: asignamos el valor de pc->p[1] a el opuesto de el ultimo segmento de la línea verde
-                if(pc->spiro){
-                    cubic = dynamic_cast<Geom::CubicBezier const *>(pc->green_curve->last_segment());
+                //spanish: asignamos el valor de this->p[1] a el opuesto de el ultimo segmento de la línea verde
+                if(this->spiro){
+                    cubic = dynamic_cast<Geom::CubicBezier const *>(this->green_curve->last_segment());
                     if ( cubic ) {
-                        pc->p[1] = (*cubic)[3] + (Geom::Point)((*cubic)[3] - (*cubic)[2]);
-                        SP_CTRL(pc->c1)->moveto(pc->p[0]);
+                        this->p[1] = (*cubic)[3] + (Geom::Point)((*cubic)[3] - (*cubic)[2]);
+                        SP_CTRL(this->c1)->moveto(this->p[0]);
                     } else {
-                        pc->p[1] = pc->p[0];
+                        this->p[1] = this->p[0];
                     }
                 }
-                sp_canvas_item_hide(pc->cl0);
-                sp_canvas_item_hide(pc->cl1);
-                pc->state = PenTool::POINT;
-                spdc_pen_set_subsequent_point(pc, pt, true);
-=======
-                Geom::Point const pt(( this->npoints < 4
-                                     ? (Geom::Point)(crv->finalPoint())
-                                     : this->p[3] ));
-                this->npoints = 2;
-                this->green_curve->backspace();
-                sp_canvas_item_hide(this->c0);
-                sp_canvas_item_hide(this->c1);
                 sp_canvas_item_hide(this->cl0);
                 sp_canvas_item_hide(this->cl1);
                 this->state = PenTool::POINT;
                 this->_setSubsequentPoint(pt, true);
->>>>>>> 3aa344e9
                 pen_last_paraxial_dir = !pen_last_paraxial_dir;
                 //spanish: redibujamos
                 bspline_spiro_build(pc);
@@ -1543,57 +1403,57 @@
     g_string_free(dist, FALSE);
 }
 
-<<<<<<< HEAD
+
 
 //spanish: esta función cambia los colores rojo,verde y azul haciendolos transparentes o no en función de si se usa spiro
 static void bspline_spiro_color(PenTool *const pc)
 {
     bool remake_green_bpaths = false;
-    if(pc->spiro){
+    if(this->spiro){
         //If the colour is not defined as trasparent, por example when changing
         //from drawing to spiro mode or when selecting the pen tool
-        if(pc->green_color != 0x00ff000){
+        if(this->green_color != 0x00ff000){
             //We change the green and red colours to transparent, so this lines are not necessary
             //to the drawing with spiro
-            pc->red_color = 0xff00000;
-            pc->green_color = 0x00ff000;
+            this->red_color = 0xff00000;
+            this->green_color = 0x00ff000;
             remake_green_bpaths = true;
         }
     }else{
         //If we come from working with the spiro curve and change the mode the "green_curve" colour is transparent
-        if(pc->green_color != 0x00ff007f){
+        if(this->green_color != 0x00ff007f){
             //since we are not im spiro mode, we assign the original colours
             //to the red and the green curve, removing their transparency 
-            pc->red_color = 0xff00007f;
-            pc->green_color = 0x00ff007f;
+            this->red_color = 0xff00007f;
+            this->green_color = 0x00ff007f;
             remake_green_bpaths = true;
         }
         //we hide the spiro/bspline rests
-        if(!pc->bspline){
-            sp_canvas_item_hide(pc->blue_bpath);
+        if(!this->bspline){
+            sp_canvas_item_hide(this->blue_bpath);
         }
     }
     //We erase all the "green_bpaths" to recreate them after with the colour
     //transparency recently modified
-    if (pc->green_bpaths && remake_green_bpaths) {
+    if (this->green_bpaths && remake_green_bpaths) {
         // remove old piecewise green canvasitems
-        while (pc->green_bpaths) {
-            sp_canvas_item_destroy(SP_CANVAS_ITEM(pc->green_bpaths->data));
-            pc->green_bpaths = g_slist_remove(pc->green_bpaths, pc->green_bpaths->data);
+        while (this->green_bpaths) {
+            sp_canvas_item_destroy(SP_CANVAS_ITEM(this->green_bpaths->data));
+            this->green_bpaths = g_slist_remove(this->green_bpaths, this->green_bpaths->data);
         }
         // one canvas bpath for all of green_curve
-        SPCanvasItem *cshape = sp_canvas_bpath_new(sp_desktop_sketch(pc->desktop), pc->green_curve);
-        sp_canvas_bpath_set_stroke(SP_CANVAS_BPATH(cshape), pc->green_color, 1.0, SP_STROKE_LINEJOIN_MITER, SP_STROKE_LINECAP_BUTT);
+        SPCanvasItem *cshape = sp_canvas_bpath_new(sp_desktop_sketch(this->desktop), this->green_curve);
+        sp_canvas_bpath_set_stroke(SP_CANVAS_BPATH(cshape), this->green_color, 1.0, SP_STROKE_LINEJOIN_MITER, SP_STROKE_LINECAP_BUTT);
         sp_canvas_bpath_set_fill(SP_CANVAS_BPATH(cshape), 0, SP_WIND_RULE_NONZERO);
-        pc->green_bpaths = g_slist_prepend(pc->green_bpaths, cshape);
-    }
-    sp_canvas_bpath_set_stroke(SP_CANVAS_BPATH(pc->red_bpath), pc->red_color, 1.0, SP_STROKE_LINEJOIN_MITER, SP_STROKE_LINECAP_BUTT);
+        this->green_bpaths = g_slist_prepend(this->green_bpaths, cshape);
+    }
+    sp_canvas_bpath_set_stroke(SP_CANVAS_BPATH(this->red_bpath), this->red_color, 1.0, SP_STROKE_LINEJOIN_MITER, SP_STROKE_LINECAP_BUTT);
 }
 
 
 static void bspline_spiro(PenTool *const pc, bool shift)
 {
-    if(!pc->spiro && !pc->bspline)
+    if(!this->spiro && !this->bspline)
         return;
 
     shift?bspline_spiro_off(pc):bspline_spiro_on(pc);
@@ -1602,24 +1462,24 @@
 
 static void bspline_spiro_on(PenTool *const pc)
 {
-    if(!pc->red_curve->is_empty()){
+    if(!this->red_curve->is_empty()){
         using Geom::X;
         using Geom::Y;
-        pc->npoints = 5;
-        pc->p[0] = pc->red_curve->first_segment()->initialPoint();
-        pc->p[3] = pc->red_curve->first_segment()->finalPoint();
-        pc->p[2] = pc->p[3] + (1./3)*(pc->p[0] - pc->p[3]);
-        pc->p[2] = Geom::Point(pc->p[2][X] + 0.005,pc->p[2][Y] + 0.005);
+        this->npoints = 5;
+        this->p[0] = this->red_curve->first_segment()->initialPoint();
+        this->p[3] = this->red_curve->first_segment()->finalPoint();
+        this->p[2] = this->p[3] + (1./3)*(this->p[0] - this->p[3]);
+        this->p[2] = Geom::Point(this->p[2][X] + 0.005,this->p[2][Y] + 0.005);
     }
 }
 
 static void bspline_spiro_off(PenTool *const pc)
 {
-    if(!pc->red_curve->is_empty()){
-        pc->npoints = 5;
-        pc->p[0] = pc->red_curve->first_segment()->initialPoint();
-        pc->p[3] = pc->red_curve->first_segment()->finalPoint();
-        pc->p[2] = pc->p[3];
+    if(!this->red_curve->is_empty()){
+        this->npoints = 5;
+        this->p[0] = this->red_curve->first_segment()->initialPoint();
+        this->p[3] = this->red_curve->first_segment()->finalPoint();
+        this->p[2] = this->p[3];
     }
 }
 
@@ -1627,34 +1487,34 @@
 {
     LivePathEffect::LPEBSpline *lpe_bsp = NULL;
 
-    if (SP_IS_LPE_ITEM(pc->white_item) && SP_LPE_ITEM(pc->white_item)->hasPathEffect()){
-        Inkscape::LivePathEffect::Effect* thisEffect = SP_LPE_ITEM(pc->white_item)->getPathEffectOfType(Inkscape::LivePathEffect::BSPLINE);
+    if (SP_IS_LPE_ITEM(this->white_item) && SP_LPE_ITEM(this->white_item)->hasPathEffect()){
+        Inkscape::LivePathEffect::Effect* thisEffect = SP_LPE_ITEM(this->white_item)->getPathEffectOfType(Inkscape::LivePathEffect::BSPLINE);
         if(thisEffect){
             lpe_bsp = dynamic_cast<LivePathEffect::LPEBSpline*>(thisEffect->getLPEObj()->get_lpe());
         }
     }
     if(lpe_bsp){
-        pc->bspline = true;
+        this->bspline = true;
     }else{
-        pc->bspline = false;
+        this->bspline = false;
     }
     LivePathEffect::LPESpiro *lpe_spi = NULL;
 
-    if (SP_IS_LPE_ITEM(pc->white_item) && SP_LPE_ITEM(pc->white_item)->hasPathEffect()){
-        Inkscape::LivePathEffect::Effect* thisEffect = SP_LPE_ITEM(pc->white_item)->getPathEffectOfType(Inkscape::LivePathEffect::SPIRO);
+    if (SP_IS_LPE_ITEM(this->white_item) && SP_LPE_ITEM(this->white_item)->hasPathEffect()){
+        Inkscape::LivePathEffect::Effect* thisEffect = SP_LPE_ITEM(this->white_item)->getPathEffectOfType(Inkscape::LivePathEffect::SPIRO);
         if(thisEffect){
             lpe_spi = dynamic_cast<LivePathEffect::LPESpiro*>(thisEffect->getLPEObj()->get_lpe());
         }
     }
     if(lpe_spi){
-        pc->spiro = true;
+        this->spiro = true;
     }else{
-        pc->spiro = false;
-    }
-    if(!pc->spiro && !pc->bspline)
+        this->spiro = false;
+    }
+    if(!this->spiro && !this->bspline)
         return;
 
-    if(pc->sa->curve->is_empty())
+    if(this->sa->curve->is_empty())
         return;
 
     if(shift)
@@ -1668,8 +1528,8 @@
     using Geom::X;
     using Geom::Y;
     SPCurve *tmpCurve = new SPCurve();
-    tmpCurve = pc->sa->curve->copy();
-    if(pc->sa->start)
+    tmpCurve = this->sa->curve->copy();
+    if(this->sa->start)
         tmpCurve = tmpCurve->create_reverse();
     Geom::CubicBezier const * cubic = dynamic_cast<Geom::CubicBezier const*>(&*tmpCurve->last_segment());
     SPCurve *lastSeg = new SPCurve();
@@ -1692,18 +1552,18 @@
         //and we add it again with the recreation
         tmpCurve->append_continuous(lastSeg, 0.0625);
     }
-    if (pc->sa->start) {
+    if (this->sa->start) {
         tmpCurve = tmpCurve->create_reverse();
     }
-    pc->sa->curve->reset();
-    pc->sa->curve = tmpCurve;
+    this->sa->curve->reset();
+    this->sa->curve = tmpCurve;
 }
 
 static void bspline_spiro_start_anchor_off(PenTool *const pc)
 {
     SPCurve *tmpCurve = new SPCurve();
-    tmpCurve = pc->sa->curve->copy();
-    if(pc->sa->start)
+    tmpCurve = this->sa->curve->copy();
+    if(this->sa->start)
         tmpCurve = tmpCurve->create_reverse();
     Geom::CubicBezier const * cubic = dynamic_cast<Geom::CubicBezier const*>(&*tmpCurve->last_segment());
     if(cubic){
@@ -1718,68 +1578,68 @@
             //and we add it again with the recreation
             tmpCurve->append_continuous(lastSeg, 0.0625);
         }
-        if (pc->sa->start) {
+        if (this->sa->start) {
             tmpCurve = tmpCurve->create_reverse();
         }
-        pc->sa->curve->reset();
-        pc->sa->curve = tmpCurve;
+        this->sa->curve->reset();
+        this->sa->curve = tmpCurve;
     }
 
 }
 
 static void bspline_spiro_motion(PenTool *const pc, bool shift){
-    if(!pc->spiro && !pc->bspline)
+    if(!this->spiro && !this->bspline)
         return;
 
     using Geom::X;
     using Geom::Y;
-    if(pc->red_curve->is_empty()) return;
-    pc->npoints = 5;
+    if(this->red_curve->is_empty()) return;
+    this->npoints = 5;
     SPCurve *tmpCurve = new SPCurve();
-    pc->p[2] = pc->p[3] + (1./3)*(pc->p[0] - pc->p[3]);
-    pc->p[2] = Geom::Point(pc->p[2][X] + 0.005,pc->p[2][Y] + 0.005);
-    if(pc->green_curve->is_empty() && !pc->sa){
-        pc->p[1] = pc->p[0] + (1./3)*(pc->p[3] - pc->p[0]);
-        pc->p[1] = Geom::Point(pc->p[1][X] + 0.005,pc->p[1][Y] + 0.005);
-    }else if(!pc->green_curve->is_empty()){
-        tmpCurve = pc->green_curve->copy();
+    this->p[2] = this->p[3] + (1./3)*(this->p[0] - this->p[3]);
+    this->p[2] = Geom::Point(this->p[2][X] + 0.005,this->p[2][Y] + 0.005);
+    if(this->green_curve->is_empty() && !this->sa){
+        this->p[1] = this->p[0] + (1./3)*(this->p[3] - this->p[0]);
+        this->p[1] = Geom::Point(this->p[1][X] + 0.005,this->p[1][Y] + 0.005);
+    }else if(!this->green_curve->is_empty()){
+        tmpCurve = this->green_curve->copy();
     }else{
-        tmpCurve = pc->sa->curve->copy();
-        if(pc->sa->start)
+        tmpCurve = this->sa->curve->copy();
+        if(this->sa->start)
             tmpCurve = tmpCurve->create_reverse();
     }
 
     if(!tmpCurve->is_empty()){
         Geom::CubicBezier const * cubic = dynamic_cast<Geom::CubicBezier const*>(&*tmpCurve->last_segment());
         if(cubic){
-            if(pc->bspline){
+            if(this->bspline){
                 SPCurve * WPower = new SPCurve();
                 Geom::D2< Geom::SBasis > SBasisWPower;
                 WPower->moveto(tmpCurve->last_segment()->finalPoint());
                 WPower->lineto(tmpCurve->last_segment()->initialPoint());
                 float WP = Geom::nearest_point((*cubic)[2],*WPower->first_segment());
                 WPower->reset();
-                WPower->moveto(pc->red_curve->last_segment()->initialPoint());
-                WPower->lineto(pc->red_curve->last_segment()->finalPoint());
+                WPower->moveto(this->red_curve->last_segment()->initialPoint());
+                WPower->lineto(this->red_curve->last_segment()->finalPoint());
                 SBasisWPower = WPower->first_segment()->toSBasis();
                 WPower->reset();
-                pc->p[1] = SBasisWPower.valueAt(WP);
-                if(!Geom::are_near(pc->p[1],pc->p[0]))
-                    pc->p[1] = Geom::Point(pc->p[1][X] + 0.005,pc->p[1][Y] + 0.005);
+                this->p[1] = SBasisWPower.valueAt(WP);
+                if(!Geom::are_near(this->p[1],this->p[0]))
+                    this->p[1] = Geom::Point(this->p[1][X] + 0.005,this->p[1][Y] + 0.005);
                 if(shift)
-                    pc->p[2] = pc->p[3];
+                    this->p[2] = this->p[3];
             }else{
-                pc->p[1] =  (*cubic)[3] + (Geom::Point)((*cubic)[3] - (*cubic)[2] );
-                pc->p[1] = Geom::Point(pc->p[1][X] + 0.005,pc->p[1][Y] + 0.005);
+                this->p[1] =  (*cubic)[3] + (Geom::Point)((*cubic)[3] - (*cubic)[2] );
+                this->p[1] = Geom::Point(this->p[1][X] + 0.005,this->p[1][Y] + 0.005);
             }
         }else{
-            pc->p[1] = pc->p[0];
+            this->p[1] = this->p[0];
             if(shift)
-                pc->p[2] = pc->p[3];
-        }
-    }
-
-    if(pc->anchor_statusbar && !pc->red_curve->is_empty()){
+                this->p[2] = this->p[3];
+        }
+    }
+
+    if(this->anchor_statusbar && !this->red_curve->is_empty()){
         if(shift){
             bspline_spiro_end_anchor_off(pc);
         }else{
@@ -1795,20 +1655,20 @@
 
     using Geom::X;
     using Geom::Y;
-    pc->p[2] = pc->p[3] + (1./3)*(pc->p[0] - pc->p[3]);
-    pc->p[2] = Geom::Point(pc->p[2][X] + 0.005,pc->p[2][Y] + 0.005);
+    this->p[2] = this->p[3] + (1./3)*(this->p[0] - this->p[3]);
+    this->p[2] = Geom::Point(this->p[2][X] + 0.005,this->p[2][Y] + 0.005);
     SPCurve *tmpCurve = new SPCurve();
     SPCurve *lastSeg = new SPCurve();
     Geom::Point C(0,0);
-    if(!pc->sa || pc->sa->curve->is_empty()){
-        tmpCurve = pc->green_curve->create_reverse();
-        if(pc->green_curve->get_segment_count()==0)return;
+    if(!this->sa || this->sa->curve->is_empty()){
+        tmpCurve = this->green_curve->create_reverse();
+        if(this->green_curve->get_segment_count()==0)return;
         Geom::CubicBezier const * cubic = dynamic_cast<Geom::CubicBezier const*>(&*tmpCurve->last_segment());
-        if(pc->bspline){
+        if(this->bspline){
             C = tmpCurve->last_segment()->finalPoint() + (1./3)*(tmpCurve->last_segment()->initialPoint() - tmpCurve->last_segment()->finalPoint());
             C = Geom::Point(C[X] + 0.005,C[Y] + 0.005);
         }else{
-            C =  pc->p[3] + (Geom::Point)(pc->p[3] - pc->p[2] );
+            C =  this->p[3] + (Geom::Point)(this->p[3] - this->p[2] );
         }
         if(cubic){
             lastSeg->moveto((*cubic)[0]);
@@ -1826,17 +1686,17 @@
             tmpCurve->append_continuous(lastSeg, 0.0625);
         }
         tmpCurve = tmpCurve->create_reverse();
-        pc->green_curve->reset();
-        pc->green_curve = tmpCurve;
+        this->green_curve->reset();
+        this->green_curve = tmpCurve;
     }else {
-        tmpCurve = pc->sa->curve->copy();
-        if(!pc->sa->start) tmpCurve = tmpCurve->create_reverse();
+        tmpCurve = this->sa->curve->copy();
+        if(!this->sa->start) tmpCurve = tmpCurve->create_reverse();
         Geom::CubicBezier const * cubic = dynamic_cast<Geom::CubicBezier const*>(&*tmpCurve->last_segment());
-        if(pc->bspline){
+        if(this->bspline){
             C = tmpCurve->last_segment()->finalPoint() + (1./3)*(tmpCurve->last_segment()->initialPoint() - tmpCurve->last_segment()->finalPoint());
             C = Geom::Point(C[X] + 0.005,C[Y] + 0.005);
         }else{
-            C =  pc->p[3] + (Geom::Point)(pc->p[3] - pc->p[2] );
+            C =  this->p[3] + (Geom::Point)(this->p[3] - this->p[2] );
         }
         if(cubic){
             lastSeg->moveto((*cubic)[0]);
@@ -1853,11 +1713,11 @@
             //and we add it again with the recreation
             tmpCurve->append_continuous(lastSeg, 0.0625);
         }
-        if (!pc->sa->start) {
+        if (!this->sa->start) {
             tmpCurve = tmpCurve->create_reverse();
         }
-        pc->sa->curve->reset();
-        pc->sa->curve = tmpCurve;
+        this->sa->curve->reset();
+        this->sa->curve = tmpCurve;
     }
 }
 
@@ -1866,11 +1726,11 @@
 
     SPCurve *tmpCurve = new SPCurve();
     SPCurve *lastSeg = new SPCurve();
-    pc->p[2] = pc->p[3];
-    if(!pc->sa || pc->sa->curve->is_empty()){
-
-        tmpCurve = pc->green_curve->create_reverse();
-        if(pc->green_curve->get_segment_count()==0)return;
+    this->p[2] = this->p[3];
+    if(!this->sa || this->sa->curve->is_empty()){
+
+        tmpCurve = this->green_curve->create_reverse();
+        if(this->green_curve->get_segment_count()==0)return;
         Geom::CubicBezier const * cubic = dynamic_cast<Geom::CubicBezier const*>(&*tmpCurve->last_segment());
         if(cubic){
             lastSeg->moveto((*cubic)[0]);
@@ -1884,12 +1744,12 @@
                 tmpCurve->append_continuous(lastSeg, 0.0625);
             }
             tmpCurve = tmpCurve->create_reverse();
-            pc->green_curve->reset();
-            pc->green_curve = tmpCurve;
+            this->green_curve->reset();
+            this->green_curve = tmpCurve;
         }
     }else {
-        tmpCurve = pc->sa->curve->copy();
-        if(!pc->sa->start) tmpCurve = tmpCurve->create_reverse();
+        tmpCurve = this->sa->curve->copy();
+        if(!this->sa->start) tmpCurve = tmpCurve->create_reverse();
         Geom::CubicBezier const * cubic = dynamic_cast<Geom::CubicBezier const*>(&*tmpCurve->last_segment());
         if(cubic){
             lastSeg->moveto((*cubic)[0]);
@@ -1902,11 +1762,11 @@
                 //and we add it again with the recreation
                 tmpCurve->append_continuous(lastSeg, 0.0625);
             }
-            if (!pc->sa->start) {
+            if (!this->sa->start) {
                 tmpCurve = tmpCurve->create_reverse();
             }
-            pc->sa->curve->reset();
-            pc->sa->curve = tmpCurve;
+            this->sa->curve->reset();
+            this->sa->curve = tmpCurve;
         }
     }
 }
@@ -1915,29 +1775,29 @@
 //spanish: preparates the curves for its trasformation into BSline curves.
 static void bspline_spiro_build(PenTool *const pc)
 {
-    if(!pc->spiro && !pc->bspline)
+    if(!this->spiro && !this->bspline)
         return;
 
     //We create the base curve
     SPCurve *curve = new SPCurve();
     //If we continuate the existing curve we add it at the start
-    if(pc->sa && !pc->sa->curve->is_empty()){
-        curve = pc->sa->curve->copy();
-        if (pc->sa->start) {
+    if(this->sa && !this->sa->curve->is_empty()){
+        curve = this->sa->curve->copy();
+        if (this->sa->start) {
             curve = curve->create_reverse();
         }
     }
 
-    if (!pc->green_curve->is_empty())
-        curve->append_continuous(pc->green_curve, 0.0625);
+    if (!this->green_curve->is_empty())
+        curve->append_continuous(this->green_curve, 0.0625);
 
     //and the red one
-    if (!pc->red_curve->is_empty()){
-        pc->red_curve->reset();
-        pc->red_curve->moveto(pc->p[0]);
-        pc->red_curve->curveto(pc->p[1],pc->p[2],pc->p[3]);
-        sp_canvas_bpath_set_bpath(SP_CANVAS_BPATH(pc->red_bpath), pc->red_curve);
-        curve->append_continuous(pc->red_curve, 0.0625);
+    if (!this->red_curve->is_empty()){
+        this->red_curve->reset();
+        this->red_curve->moveto(this->p[0]);
+        this->red_curve->curveto(this->p[1],this->p[2],this->p[3]);
+        sp_canvas_bpath_set_bpath(SP_CANVAS_BPATH(this->red_bpath), this->red_curve);
+        curve->append_continuous(this->red_curve, 0.0625);
     }
 
     if(!curve->is_empty()){
@@ -1951,29 +1811,29 @@
         //LivePathEffectObject *lpeobj = static_cast<LivePathEffectObject*> (curve);
         //Effect *spr = static_cast<Effect*> ( new LPEbspline(lpeobj) );
         //spr->doEffect(curve);
-        if(pc->bspline){
+        if(this->bspline){
             bspline_doEffect(curve);
         }else{
             spiro_doEffect(curve);
         }
 
-        sp_canvas_bpath_set_bpath(SP_CANVAS_BPATH(pc->blue_bpath), curve);   
-        sp_canvas_bpath_set_stroke(SP_CANVAS_BPATH(pc->blue_bpath), pc->blue_color, 1.0, SP_STROKE_LINEJOIN_MITER, SP_STROKE_LINECAP_BUTT);
-        sp_canvas_item_show(pc->blue_bpath);
+        sp_canvas_bpath_set_bpath(SP_CANVAS_BPATH(this->blue_bpath), curve);   
+        sp_canvas_bpath_set_stroke(SP_CANVAS_BPATH(this->blue_bpath), this->blue_color, 1.0, SP_STROKE_LINEJOIN_MITER, SP_STROKE_LINECAP_BUTT);
+        sp_canvas_item_show(this->blue_bpath);
         curve->unref();
-        pc->blue_curve->reset();
+        this->blue_curve->reset();
         //We hide the holders that doesn't contribute anything
-        if(pc->spiro){
-            sp_canvas_item_show(pc->c1);
-            SP_CTRL(pc->c1)->moveto(pc->p[0]);
+        if(this->spiro){
+            sp_canvas_item_show(this->c1);
+            SP_CTRL(this->c1)->moveto(this->p[0]);
         }else
-            sp_canvas_item_hide(pc->c1);
-        sp_canvas_item_hide(pc->cl1);
-        sp_canvas_item_hide(pc->c0);
-        sp_canvas_item_hide(pc->cl0);
+            sp_canvas_item_hide(this->c1);
+        sp_canvas_item_hide(this->cl1);
+        sp_canvas_item_hide(this->c0);
+        sp_canvas_item_hide(this->cl0);
     }else{
         //if the curve is empty
-        sp_canvas_item_hide(pc->blue_bpath);
+        sp_canvas_item_hide(this->blue_bpath);
 
     }
 }
@@ -2216,13 +2076,9 @@
     g_free (path);
 }
 
-static void spdc_pen_set_subsequent_point(PenTool *const pc, Geom::Point const p, bool statusbar, guint status)
-{
-    g_assert( pc->npoints != 0 );
-=======
 void PenTool::_setSubsequentPoint(Geom::Point const p, bool statusbar, guint status) {
     g_assert( this->npoints != 0 );
->>>>>>> 3aa344e9
+
     // todo: Check callers to see whether 2 <= npoints is guaranteed.
 
     this->p[2] = p;
@@ -2246,13 +2102,8 @@
         is_curve = false;
     } else {
         // one of the 'regular' modes
-<<<<<<< HEAD
-        if (pc->p[1] != pc->p[0] || pc->spiro) {
-            pc->red_curve->curveto(pc->p[1], p, p);
-=======
-        if (this->p[1] != this->p[0]) {
+        if (this->p[1] != this->p[0] || this->spiro) {
             this->red_curve->curveto(this->p[1], p, p);
->>>>>>> 3aa344e9
             is_curve = true;
         } else {
             this->red_curve->lineto(p);
@@ -2266,36 +2117,15 @@
         gchar *message = is_curve ?
             _("<b>Curve segment</b>: angle %3.2f&#176;, distance %s; with <b>Ctrl</b> to snap angle, <b>Enter</b> to finish the path" ):
             _("<b>Line segment</b>: angle %3.2f&#176;, distance %s; with <b>Ctrl</b> to snap angle, <b>Enter</b> to finish the path");
-<<<<<<< HEAD
-        if(pc->spiro || pc->bspline){
+        if(this->spiro || this->bspline){
             message = is_curve ?
             _("<b>Curve segment</b>: angle %3.2f&#176;, distance %s; with <b>Shift</b> to cusp node, <b>Enter</b> to finish the path" ):
             _("<b>Line segment</b>: angle %3.2f&#176;, distance %s; with <b>Shift</b> to cusp node, <b>Enter</b> to finish the path");        
         }
-        spdc_pen_set_angle_distance_status_message(pc, p, 0, message);
-    }
-}
-
-static void spdc_pen_set_ctrl(PenTool *const pc, Geom::Point const p, guint const state)
-{
-    sp_canvas_item_show(pc->c1);
-    sp_canvas_item_show(pc->cl1);
-
-    if ( pc->npoints == 2 ) {
-        pc->p[1] = p;
-        sp_canvas_item_hide(pc->c0);
-        sp_canvas_item_hide(pc->cl0);
-        SP_CTRL(pc->c1)->moveto(pc->p[1]);
-        pc->cl1->setCoords(pc->p[0], pc->p[1]);
-        spdc_pen_set_angle_distance_status_message(pc, p, 0, _("<b>Curve handle</b>: angle %3.2f&#176;, length %s; with <b>Ctrl</b> to snap angle"));
-    } else if ( pc->npoints == 5 ) {
-        pc->p[4] = p;
-        sp_canvas_item_show(pc->c0);
-        sp_canvas_item_show(pc->cl0);
-=======
         this->_setAngleDistanceStatusMessage(p, 0, message);
     }
 }
+
 
 void PenTool::_setCtrl(Geom::Point const p, guint const state) {
     sp_canvas_item_show(this->c1);
@@ -2307,13 +2137,11 @@
         sp_canvas_item_hide(this->cl0);
         SP_CTRL(this->c1)->moveto(this->p[1]);
         this->cl1->setCoords(this->p[0], this->p[1]);
-
         this->_setAngleDistanceStatusMessage(p, 0, _("<b>Curve handle</b>: angle %3.2f&#176;, length %s; with <b>Ctrl</b> to snap angle"));
     } else if ( this->npoints == 5 ) {
         this->p[4] = p;
         sp_canvas_item_show(this->c0);
         sp_canvas_item_show(this->cl0);
->>>>>>> 3aa344e9
         bool is_symm = false;
         if ( ( ( this->mode == PenTool::MODE_CLICK ) && ( state & GDK_CONTROL_MASK ) ) ||
              ( ( this->mode == PenTool::MODE_DRAG ) &&  !( state & GDK_SHIFT_MASK  ) ) ) {
@@ -2325,18 +2153,13 @@
             this->red_curve->curveto(this->p[1], this->p[2], this->p[3]);
             sp_canvas_bpath_set_bpath(SP_CANVAS_BPATH(this->red_bpath), this->red_curve);
         }
-<<<<<<< HEAD
-        SP_CTRL(pc->c0)->moveto(pc->p[2]);
-        pc->cl0 ->setCoords(pc->p[3], pc->p[2]);
-        SP_CTRL(pc->c1)->moveto(pc->p[4]);
-        pc->cl1->setCoords(pc->p[3], pc->p[4]);
-=======
         SP_CTRL(this->c0)->moveto(this->p[2]);
         this->cl0 ->setCoords(this->p[3], this->p[2]);
         SP_CTRL(this->c1)->moveto(this->p[4]);
         this->cl1->setCoords(this->p[3], this->p[4]);
 
->>>>>>> 3aa344e9
+
+
         gchar *message = is_symm ?
             _("<b>Curve handle, symmetric</b>: angle %3.2f&#176;, length %s; with <b>Ctrl</b> to snap angle, with <b>Shift</b> to move this handle only") :
             _("<b>Curve handle</b>: angle %3.2f&#176;, length %s; with <b>Ctrl</b> to snap angle, with <b>Shift</b> to move this handle only");
@@ -2353,16 +2176,12 @@
 
     ++this->num_clicks;
 
-<<<<<<< HEAD
-    if (!pc->red_curve->is_empty()) {
+
+    if (!this->red_curve->is_empty()) {
         bspline_spiro(pc,(state & GDK_SHIFT_MASK));
-        pc->green_curve->append_continuous(pc->red_curve, 0.0625);
-        SPCurve *curve = pc->red_curve->copy();
-=======
-    if (!this->red_curve->is_empty()) {
         this->green_curve->append_continuous(this->red_curve, 0.0625);
         SPCurve *curve = this->red_curve->copy();
->>>>>>> 3aa344e9
+
         /// \todo fixme:
         SPCanvasItem *cshape = sp_canvas_bpath_new(sp_desktop_sketch(this->desktop), curve);
         curve->unref();
@@ -2384,32 +2203,22 @@
         return;
     }
 
-<<<<<<< HEAD
-    pc->num_clicks = 0;
-    pen_disable_events(pc);
-=======
+
     this->num_clicks = 0;
 
     this->_disableEvents();
->>>>>>> 3aa344e9
 
     SPDesktop *const desktop = this->desktop;
     this->message_context->clear();
+
     desktop->messageStack()->flash(Inkscape::NORMAL_MESSAGE, _("Drawing finished"));
-<<<<<<< HEAD
-    if(pc->spiro || pc->bspline) pc->blue_curve->reset();
+
+    if(this->spiro || this->bspline) this->blue_curve->reset();
     //spanish para cancelar linea sin un segmento creado
-    pc->red_curve->reset();
-    spdc_concat_colors_and_flush(pc, closed);
-    pc->sa = NULL;
-    pc->ea = NULL;
-=======
-
     this->red_curve->reset();
     spdc_concat_colors_and_flush(this, closed);
     this->sa = NULL;
     this->ea = NULL;
->>>>>>> 3aa344e9
 
     this->npoints = 0;
     this->state = PenTool::POINT;
@@ -2457,7 +2266,7 @@
     //
     // num_clicks is not reliable because spdc_pen_finish_segment is sometimes called too early
     // (on first mouse release), in which case num_clicks immediately becomes 1.
-    // if (pc->num_clicks == 0) {
+    // if (this->num_clicks == 0) {
 
     if (this->green_curve->is_empty()) {
         // first mouse click
