// SPDX-License-Identifier: GPL-2.0-or-later
/*
 * Rectangle drawing context
 *
 * Author:
 *   Lauris Kaplinski <lauris@kaplinski.com>
 *   bulia byak <buliabyak@users.sf.net>
 *   Jon A. Cruz <jon@joncruz.org>
 *   Abhishek Sharma
 *
 * Copyright (C) 2006      Johan Engelen <johan@shouraizou.nl>
 * Copyright (C) 2000-2005 authors
 * Copyright (C) 2000-2001 Ximian, Inc.
 *
 * Released under GNU GPL v2+, read the file 'COPYING' for more information.
 */

#include <cstring>
#include <string>

#include <gdk/gdkkeysyms.h>
#include <glibmm/i18n.h>

#include "context-fns.h"
#include "desktop-style.h"
#include "desktop.h"
#include "document-undo.h"
#include "document.h"
#include "include/macros.h"
#include "message-context.h"
#include "selection-chemistry.h"
#include "selection.h"

#include "object/sp-rect.h"
#include "object/sp-namedview.h"

#include "ui/icon-names.h"
#include "ui/shape-editor.h"
#include "ui/tools/rect-tool.h"

#include "xml/node-event-vector.h"

using Inkscape::DocumentUndo;

namespace Inkscape {
namespace UI {
namespace Tools {

RectTool::RectTool(SPDesktop *desktop)
    : ToolBase(desktop, "/tools/shapes/rect", "rect.svg")
    , rect(nullptr)
    , rx(0)
    , ry(0)
{
    this->shape_editor = new ShapeEditor(desktop);

    SPItem *item = desktop->getSelection()->singleItem();
    if (item) {
        this->shape_editor->set_item(item);
    }

    this->sel_changed_connection.disconnect();
    this->sel_changed_connection = desktop->getSelection()->connectChanged(
    	sigc::mem_fun(this, &RectTool::selection_changed)
    );

    sp_event_context_read(this, "rx");
    sp_event_context_read(this, "ry");

    Inkscape::Preferences *prefs = Inkscape::Preferences::get();
    if (prefs->getBool("/tools/shapes/selcue")) {
        this->enableSelectionCue();
    }

    if (prefs->getBool("/tools/shapes/gradientdrag")) {
        this->enableGrDrag();
    }
}

RectTool::~RectTool() {
    ungrabCanvasEvents();

    this->finishItem();
    this->enableGrDrag(false);

    this->sel_changed_connection.disconnect();

    delete this->shape_editor;
    this->shape_editor = nullptr;

    /* fixme: This is necessary because we do not grab */
    if (this->rect) {
        this->finishItem();
    }
}

/**
 * Callback that processes the "changed" signal on the selection;
 * destroys old and creates new knotholder.
 */
void RectTool::selection_changed(Inkscape::Selection* selection) {
    this->shape_editor->unset_item();
    this->shape_editor->set_item(selection->singleItem());
}

void RectTool::set(const Inkscape::Preferences::Entry& val) {
    /* fixme: Proper error handling for non-numeric data.  Use a locale-independent function like
     * g_ascii_strtod (or a thin wrapper that does the right thing for invalid values inf/nan). */
    Glib::ustring name = val.getEntryName();
    
    if ( name == "rx" ) {
        this->rx = val.getDoubleLimited(); // prevents NaN and +/-Inf from messing up
    } else if ( name == "ry" ) {
        this->ry = val.getDoubleLimited();
    }
}

bool RectTool::item_handler(SPItem* item, GdkEvent* event) {
    gint ret = FALSE;

    switch (event->type) {
    case GDK_BUTTON_PRESS:
        if ( event->button.button == 1) {
            this->setup_for_drag_start(event);
        }
        break;
        // motion and release are always on root (why?)
    default:
        break;
    }

   	ret = ToolBase::item_handler(item, event);

    return ret;
}

bool RectTool::root_handler(GdkEvent* event) {
    static bool dragging;

    Inkscape::Selection *selection = _desktop->getSelection();

    Inkscape::Preferences *prefs = Inkscape::Preferences::get();

    this->tolerance = prefs->getIntLimited("/options/dragtolerance/value", 0, 0, 100);

    gint ret = FALSE;
    
    switch (event->type) {
    case GDK_BUTTON_PRESS:
        if (event->button.button == 1) {
            Geom::Point const button_w(event->button.x, event->button.y);

            // save drag origin
            this->xp = (gint) button_w[Geom::X];
            this->yp = (gint) button_w[Geom::Y];
            this->within_tolerance = true;

            // remember clicked item, disregarding groups, honoring Alt
            this->item_to_select = sp_event_context_find_item (_desktop, button_w, event->button.state & GDK_MOD1_MASK, TRUE);

            dragging = true;

            /* Position center */
            Geom::Point button_dt(_desktop->w2d(button_w));
            this->center = button_dt;

            /* Snap center */
            SnapManager &m = _desktop->namedview->snap_manager;
            m.setup(_desktop);
            m.freeSnapReturnByRef(button_dt, Inkscape::SNAPSOURCE_NODE_HANDLE);
            m.unSetup();
            this->center = button_dt;

            grabCanvasEvents();
            ret = TRUE;
        }
        break;
    case GDK_MOTION_NOTIFY:
        if ( dragging
             && (event->motion.state & GDK_BUTTON1_MASK))
        {
            if ( this->within_tolerance
                 && ( abs( (gint) event->motion.x - this->xp ) < this->tolerance )
                 && ( abs( (gint) event->motion.y - this->yp ) < this->tolerance ) ) {
                break; // do not drag if we're within tolerance from origin
            }
            // Once the user has moved farther than tolerance from the original location
            // (indicating they intend to draw, not click), then always process the
            // motion notify coordinates as given (no snapping back to origin)
            this->within_tolerance = false;

            Geom::Point const motion_w(event->motion.x, event->motion.y);
            Geom::Point motion_dt(_desktop->w2d(motion_w));

            this->drag(motion_dt, event->motion.state); // this will also handle the snapping
            gobble_motion_events(GDK_BUTTON1_MASK);
            ret = TRUE;
        } else if (!this->sp_event_context_knot_mouseover()) {
            SnapManager &m = _desktop->namedview->snap_manager;
            m.setup(_desktop);

            Geom::Point const motion_w(event->motion.x, event->motion.y);
            Geom::Point motion_dt(_desktop->w2d(motion_w));

            m.preSnap(Inkscape::SnapCandidatePoint(motion_dt, Inkscape::SNAPSOURCE_NODE_HANDLE));
            m.unSetup();
        }
        break;
    case GDK_BUTTON_RELEASE:
        this->xp = this->yp = 0;
        if (event->button.button == 1) {
            dragging = false;
            this->discard_delayed_snap_event();

            if (!this->within_tolerance) {
                // we've been dragging, finish the rect
                this->finishItem();
            } else if (this->item_to_select) {
                // no dragging, select clicked item if any
                if (event->button.state & GDK_SHIFT_MASK) {
                    selection->toggle(this->item_to_select);
                } else {
                    selection->set(this->item_to_select);
                }
            } else {
                // click in an empty space
                selection->clear();
            }

            this->item_to_select = nullptr;
            ret = TRUE;
            ungrabCanvasEvents();
        }
        break;
    case GDK_KEY_PRESS:
        switch (get_latin_keyval (&event->key)) {
        case GDK_KEY_Alt_L:
        case GDK_KEY_Alt_R:
        case GDK_KEY_Control_L:
        case GDK_KEY_Control_R:
        case GDK_KEY_Shift_L:
        case GDK_KEY_Shift_R:
        case GDK_KEY_Meta_L:  // Meta is when you press Shift+Alt (at least on my machine)
        case GDK_KEY_Meta_R:
            if (!dragging){
                sp_event_show_modifier_tip (this->defaultMessageContext(), event,
                                            _("<b>Ctrl</b>: make square or integer-ratio rect, lock a rounded corner circular"),
                                            _("<b>Shift</b>: draw around the starting point"),
                                            nullptr);
            }
            break;
        case GDK_KEY_x:
        case GDK_KEY_X:
            if (MOD__ALT_ONLY(event)) {
                _desktop->setToolboxFocusTo("rect-width");
                ret = TRUE;
            }
            break;

        case GDK_KEY_g:
        case GDK_KEY_G:
            if (MOD__SHIFT_ONLY(event)) {
                _desktop->selection->toGuides();
                ret = true;
            }
            break;

        case GDK_KEY_Escape:
            if (dragging) {
                dragging = false;
                this->discard_delayed_snap_event();
                // if drawing, cancel, otherwise pass it up for deselecting
                this->cancel();
                ret = TRUE;
            }
            break;

        case GDK_KEY_space:
            if (dragging) {
                ungrabCanvasEvents();
                dragging = false;
                this->discard_delayed_snap_event();

                if (!this->within_tolerance) {
                    // we've been dragging, finish the rect
                    this->finishItem();
                }
                // do not return true, so that space would work switching to selector
            }
            break;

        case GDK_KEY_Delete:
        case GDK_KEY_KP_Delete:
        case GDK_KEY_BackSpace:
            ret = this->deleteSelectedDrag(MOD__CTRL_ONLY(event));
            break;

        default:
            break;
        }
        break;
    case GDK_KEY_RELEASE:
        switch (get_latin_keyval (&event->key)) {
        case GDK_KEY_Alt_L:
        case GDK_KEY_Alt_R:
        case GDK_KEY_Control_L:
        case GDK_KEY_Control_R:
        case GDK_KEY_Shift_L:
        case GDK_KEY_Shift_R:
        case GDK_KEY_Meta_L:  // Meta is when you press Shift+Alt
        case GDK_KEY_Meta_R:
            this->defaultMessageContext()->clear();
            break;
        default:
            break;
        }
        break;
    default:
        break;
    }

    if (!ret) {
    	ret = ToolBase::root_handler(event);
    }

    return ret;
}

void RectTool::drag(Geom::Point const pt, guint state) {
    if (!this->rect) {
        if (Inkscape::have_viable_layer(_desktop, defaultMessageContext()) == false) {
            return;
        }

        // Create object
        Inkscape::XML::Document *xml_doc = _desktop->doc()->getReprDoc();
        Inkscape::XML::Node *repr = xml_doc->createElement("svg:rect");

        // Set style
        sp_desktop_apply_style_tool(_desktop, repr, "/tools/shapes/rect", false);

        this->rect = SP_RECT(currentLayer()->appendChildRepr(repr));
        Inkscape::GC::release(repr);

        this->rect->transform = currentLayer()->i2doc_affine().inverse();
        this->rect->updateRepr();
    }

    Geom::Rect const r = Inkscape::snap_rectangular_box(_desktop, this->rect, pt, this->center, state);

    this->rect->setPosition(r.min()[Geom::X], r.min()[Geom::Y], r.dimensions()[Geom::X], r.dimensions()[Geom::Y]);

    if (this->rx != 0.0) {
    	this->rect->setRx(true, this->rx);
    }

    if (this->ry != 0.0) {
        if (this->rx == 0.0)
        	this->rect->setRy(true, CLAMP(this->ry, 0, MIN(r.dimensions()[Geom::X], r.dimensions()[Geom::Y])/2));
        else
        	this->rect->setRy(true, CLAMP(this->ry, 0, r.dimensions()[Geom::Y]));
    }

    // status text
    double rdimx = r.dimensions()[Geom::X];
    double rdimy = r.dimensions()[Geom::Y];

    Inkscape::Util::Quantity rdimx_q = Inkscape::Util::Quantity(rdimx, "px");
    Inkscape::Util::Quantity rdimy_q = Inkscape::Util::Quantity(rdimy, "px");
    Glib::ustring xs = rdimx_q.string(_desktop->namedview->display_units);
    Glib::ustring ys = rdimy_q.string(_desktop->namedview->display_units);

    if (state & GDK_CONTROL_MASK) {
        int ratio_x, ratio_y;
        bool is_golden_ratio = false;

        if (fabs (rdimx) > fabs (rdimy)) {
            if (fabs(rdimx / rdimy - goldenratio) < 1e-6) {
                is_golden_ratio = true;
            }

            ratio_x = (int) rint (rdimx / rdimy);
            ratio_y = 1;
        } else {
            if (fabs(rdimy / rdimx - goldenratio) < 1e-6) {
                is_golden_ratio = true;
            }

            ratio_x = 1;
            ratio_y = (int) rint (rdimy / rdimx);
        }

        if (!is_golden_ratio) {
            this->message_context->setF(Inkscape::IMMEDIATE_MESSAGE,
                    _("<b>Rectangle</b>: %s &#215; %s (constrained to ratio %d:%d); with <b>Shift</b> to draw around the starting point"),
                    xs.c_str(), ys.c_str(), ratio_x, ratio_y);
        } else {
            if (ratio_y == 1) {
                this->message_context->setF(Inkscape::IMMEDIATE_MESSAGE,
                        _("<b>Rectangle</b>: %s &#215; %s (constrained to golden ratio 1.618 : 1); with <b>Shift</b> to draw around the starting point"),
                        xs.c_str(), ys.c_str());
            } else {
                this->message_context->setF(Inkscape::IMMEDIATE_MESSAGE,
                        _("<b>Rectangle</b>: %s &#215; %s (constrained to golden ratio 1 : 1.618); with <b>Shift</b> to draw around the starting point"),
                        xs.c_str(), ys.c_str());
            }
        }
    } else {
        this->message_context->setF(Inkscape::IMMEDIATE_MESSAGE,
                _("<b>Rectangle</b>: %s &#215; %s; with <b>Ctrl</b> to make square, integer-ratio, or golden-ratio rectangle; with <b>Shift</b> to draw around the starting point"),
                xs.c_str(), ys.c_str());
    }
}

void RectTool::finishItem() {
    this->message_context->clear();

    if (this->rect != nullptr) {
        if (this->rect->width.computed == 0 || this->rect->height.computed == 0) {
            this->cancel(); // Don't allow the creating of zero sized rectangle, for example when the start and and point snap to the snap grid point
            return;
        }

        this->rect->updateRepr();
        this->rect->doWriteTransform(this->rect->transform, nullptr, true);

<<<<<<< HEAD
        this->desktop->getSelection()->set(this->rect);
=======
        forced_redraws_stop();
>>>>>>> 4f4cc748

        _desktop->getSelection()->set(this->rect);

        DocumentUndo::done(_desktop->getDocument(), _("Create rectangle"), INKSCAPE_ICON("draw-rectangle"));

        this->rect = nullptr;
    }
}

void RectTool::cancel(){
    _desktop->getSelection()->clear();
    ungrabCanvasEvents();

    if (this->rect != nullptr) {
        this->rect->deleteObject();
        this->rect = nullptr;
    }

    this->within_tolerance = false;
    this->xp = 0;
    this->yp = 0;
    this->item_to_select = nullptr;

<<<<<<< HEAD
    DocumentUndo::cancel(this->desktop->getDocument());
=======
    forced_redraws_stop();

    DocumentUndo::cancel(_desktop->getDocument());
>>>>>>> 4f4cc748
}

}
}
}

/*
  Local Variables:
  mode:c++
  c-file-style:"stroustrup"
  c-file-offsets:((innamespace . 0)(inline-open . 0)(case-label . +))
  indent-tabs-mode:nil
  fill-column:99
  End:
*/
// vim: filetype=cpp:expandtab:shiftwidth=4:tabstop=8:softtabstop=4:fileencoding=utf-8:textwidth=99 :<|MERGE_RESOLUTION|>--- conflicted
+++ resolved
@@ -424,12 +424,6 @@
         this->rect->updateRepr();
         this->rect->doWriteTransform(this->rect->transform, nullptr, true);
 
-<<<<<<< HEAD
-        this->desktop->getSelection()->set(this->rect);
-=======
-        forced_redraws_stop();
->>>>>>> 4f4cc748
-
         _desktop->getSelection()->set(this->rect);
 
         DocumentUndo::done(_desktop->getDocument(), _("Create rectangle"), INKSCAPE_ICON("draw-rectangle"));
@@ -452,13 +446,7 @@
     this->yp = 0;
     this->item_to_select = nullptr;
 
-<<<<<<< HEAD
-    DocumentUndo::cancel(this->desktop->getDocument());
-=======
-    forced_redraws_stop();
-
     DocumentUndo::cancel(_desktop->getDocument());
->>>>>>> 4f4cc748
 }
 
 }
