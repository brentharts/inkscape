// SPDX-License-Identifier: GPL-2.0-or-later
/*
 * Star drawing context
 *
 * Authors:
 *   Mitsuru Oka <oka326@parkcity.ne.jp>
 *   Lauris Kaplinski <lauris@kaplinski.com>
 *   bulia byak <buliabyak@users.sf.net>
 *   Jon A. Cruz <jon@joncruz.org>
 *   Abhishek Sharma
 *
 * Copyright (C) 1999-2002 Lauris Kaplinski
 * Copyright (C) 2001-2002 Mitsuru Oka
 *
 * Released under GNU GPL v2+, read the file 'COPYING' for more information.
 */

#include <cstring>
#include <string>

#include <gdk/gdkkeysyms.h>
#include <glibmm/i18n.h>

#include "star-tool.h"

#include "context-fns.h"
#include "desktop-style.h"
#include "desktop.h"
#include "document-undo.h"
#include "document.h"
#include "message-context.h"
#include "selection.h"

#include "include/macros.h"

#include "object/sp-namedview.h"
#include "object/sp-star.h"

#include "ui/icon-names.h"
#include "ui/shape-editor.h"

#include "xml/node-event-vector.h"

using Inkscape::DocumentUndo;

namespace Inkscape {
namespace UI {
namespace Tools {

StarTool::StarTool(SPDesktop *desktop)
    : ToolBase(desktop, "/tools/shapes/star", "star.svg")
    , star(nullptr)
    , magnitude(5)
    , proportion(0.5)
    , isflatsided(false)
    , rounded(0)
    , randomized(0)
{
    sp_event_context_read(this, "isflatsided");
    sp_event_context_read(this, "magnitude");
    sp_event_context_read(this, "proportion");
    sp_event_context_read(this, "rounded");
    sp_event_context_read(this, "randomized");

    this->shape_editor = new ShapeEditor(desktop);

    SPItem *item = desktop->getSelection()->singleItem();
    if (item) {
        this->shape_editor->set_item(item);
    }

    Inkscape::Selection *selection = desktop->getSelection();

    this->sel_changed_connection.disconnect();

    this->sel_changed_connection = selection->connectChanged(sigc::mem_fun(this, &StarTool::selection_changed));

    Inkscape::Preferences *prefs = Inkscape::Preferences::get();
    if (prefs->getBool("/tools/shapes/selcue")) {
        this->enableSelectionCue();
    }

    if (prefs->getBool("/tools/shapes/gradientdrag")) {
        this->enableGrDrag();
    }
}

StarTool::~StarTool() {
    ungrabCanvasEvents();

    this->finishItem();
    this->sel_changed_connection.disconnect();

    this->enableGrDrag(false);

    delete this->shape_editor;
    this->shape_editor = nullptr;

    /* fixme: This is necessary because we do not grab */
    if (this->star) {
    	this->finishItem();
    }
}

/**
 * Callback that processes the "changed" signal on the selection;
 * destroys old and creates new knotholder.
 *
 * @param  selection Should not be NULL.
 */
void StarTool::selection_changed(Inkscape::Selection* selection) {
    g_assert (selection != nullptr);

    this->shape_editor->unset_item();
    this->shape_editor->set_item(selection->singleItem());
}


void StarTool::set(const Inkscape::Preferences::Entry& val) {
    Glib::ustring path = val.getEntryName();

    if (path == "magnitude") {
        this->magnitude = CLAMP(val.getInt(5), this->isflatsided ? 3 : 2, 1024);
    } else if (path == "proportion") {
        this->proportion = CLAMP(val.getDouble(0.5), 0.01, 2.0);
    } else if (path == "isflatsided") {
        this->isflatsided = val.getBool();
    } else if (path == "rounded") {
        this->rounded = val.getDouble();
    } else if (path == "randomized") {
        this->randomized = val.getDouble();
    }
}

bool StarTool::root_handler(GdkEvent* event) {
    static bool dragging;

    Inkscape::Selection *selection = _desktop->getSelection();
    Inkscape::Preferences *prefs = Inkscape::Preferences::get();

    this->tolerance = prefs->getIntLimited("/options/dragtolerance/value", 0, 0, 100);

    gint ret = FALSE;

    switch (event->type) {
    case GDK_BUTTON_PRESS:
        if (event->button.button == 1) {
            dragging = true;

            this->center = this->setup_for_drag_start(event);

            /* Snap center */
            SnapManager &m = _desktop->namedview->snap_manager;
            m.setup(_desktop, true);
            m.freeSnapReturnByRef(this->center, Inkscape::SNAPSOURCE_NODE_HANDLE);
            m.unSetup();

            grabCanvasEvents();
            ret = TRUE;
        }
        break;

    case GDK_MOTION_NOTIFY:
        if (dragging && (event->motion.state & GDK_BUTTON1_MASK)) {
            if ( this->within_tolerance
                 && ( abs( (gint) event->motion.x - this->xp ) < this->tolerance )
                 && ( abs( (gint) event->motion.y - this->yp ) < this->tolerance ) ) {
                break; // do not drag if we're within tolerance from origin
            }
            // Once the user has moved farther than tolerance from the original location
            // (indicating they intend to draw, not click), then always process the
            // motion notify coordinates as given (no snapping back to origin)
            this->within_tolerance = false;

            Geom::Point const motion_w(event->motion.x, event->motion.y);
            Geom::Point motion_dt(_desktop->w2d(motion_w));

            this->drag(motion_dt, event->motion.state);

            gobble_motion_events(GDK_BUTTON1_MASK);

            ret = TRUE;
        } else if (!this->sp_event_context_knot_mouseover()) {
            SnapManager &m = _desktop->namedview->snap_manager;
            m.setup(_desktop);

            Geom::Point const motion_w(event->motion.x, event->motion.y);
            Geom::Point motion_dt(_desktop->w2d(motion_w));

            m.preSnap(Inkscape::SnapCandidatePoint(motion_dt, Inkscape::SNAPSOURCE_NODE_HANDLE));
            m.unSetup();
        }
        break;
    case GDK_BUTTON_RELEASE:
        this->xp = this->yp = 0;

        if (event->button.button == 1) {
            dragging = false;

            this->discard_delayed_snap_event();

            if (!this->within_tolerance) {
                // we've been dragging, finish the star
                this->finishItem();
            } else if (this->item_to_select) {
                // no dragging, select clicked item if any
                if (event->button.state & GDK_SHIFT_MASK) {
                    selection->toggle(this->item_to_select);
                } else {
                    selection->set(this->item_to_select);
                }
            } else {
                // click in an empty space
                selection->clear();
            }

            this->item_to_select = nullptr;
            ret = TRUE;
            ungrabCanvasEvents();
        }
        break;

    case GDK_KEY_PRESS:
        switch (get_latin_keyval(&event->key)) {
        case GDK_KEY_Alt_R:
        case GDK_KEY_Control_L:
        case GDK_KEY_Control_R:
        case GDK_KEY_Shift_L:
        case GDK_KEY_Shift_R:
        case GDK_KEY_Meta_L:  // Meta is when you press Shift+Alt (at least on my machine)
        case GDK_KEY_Meta_R:
            sp_event_show_modifier_tip(this->defaultMessageContext(), event,
                                       _("<b>Ctrl</b>: snap angle; keep rays radial"),
                                       nullptr,
                                       nullptr);
            break;

        case GDK_KEY_x:
        case GDK_KEY_X:
            if (MOD__ALT_ONLY(event)) {
                _desktop->setToolboxFocusTo("altx-star");
                ret = TRUE;
            }
            break;

        case GDK_KEY_Escape:
        	if (dragging) {
        		dragging = false;
        		this->discard_delayed_snap_event();
        		// if drawing, cancel, otherwise pass it up for deselecting
        		this->cancel();
        		ret = TRUE;
        	}
        	break;

        case GDK_KEY_space:
            if (dragging) {
                ungrabCanvasEvents();

                dragging = false;

                this->discard_delayed_snap_event();

                if (!this->within_tolerance) {
                    // we've been dragging, finish the star
                    this->finishItem();
                }
                // do not return true, so that space would work switching to selector
            }
            break;

        case GDK_KEY_Delete:
        case GDK_KEY_KP_Delete:
        case GDK_KEY_BackSpace:
            ret = this->deleteSelectedDrag(MOD__CTRL_ONLY(event));
            break;

        default:
            break;
        }
        break;

    case GDK_KEY_RELEASE:
        switch (get_latin_keyval (&event->key)) {
        case GDK_KEY_Alt_L:
        case GDK_KEY_Alt_R:
        case GDK_KEY_Control_L:
        case GDK_KEY_Control_R:
        case GDK_KEY_Shift_L:
        case GDK_KEY_Shift_R:
        case GDK_KEY_Meta_L:  // Meta is when you press Shift+Alt
        case GDK_KEY_Meta_R:
            this->defaultMessageContext()->clear();
            break;

        default:
            break;
        }
        break;

    default:
        break;
    }

    if (!ret) {
    	ret = ToolBase::root_handler(event);
    }

    return ret;
}

void StarTool::drag(Geom::Point p, guint state)
{
    Inkscape::Preferences *prefs = Inkscape::Preferences::get();
    int const snaps = prefs->getInt("/options/rotationsnapsperpi/value", 12);

    if (!this->star) {
        if (Inkscape::have_viable_layer(_desktop, defaultMessageContext()) == false) {
            return;
        }

        // Create object
        Inkscape::XML::Document *xml_doc = _desktop->doc()->getReprDoc();
        Inkscape::XML::Node *repr = xml_doc->createElement("svg:path");
        repr->setAttribute("sodipodi:type", "star");

        // Set style
        sp_desktop_apply_style_tool(_desktop, repr, "/tools/shapes/star", false);

        this->star = SP_STAR(currentLayer()->appendChildRepr(repr));

        Inkscape::GC::release(repr);
        this->star->transform = currentLayer()->i2doc_affine().inverse();
        this->star->updateRepr();
    }

    /* Snap corner point with no constraints */
    SnapManager &m = _desktop->namedview->snap_manager;

    m.setup(_desktop, true, this->star);
    Geom::Point pt2g = p;
    m.freeSnapReturnByRef(pt2g, Inkscape::SNAPSOURCE_NODE_HANDLE);
    m.unSetup();

    Geom::Point const p0 = _desktop->dt2doc(this->center);
    Geom::Point const p1 = _desktop->dt2doc(pt2g);

    double const sides = (gdouble) this->magnitude;
    Geom::Point const d = p1 - p0;
    Geom::Coord const r1 = Geom::L2(d);
    double arg1 = atan2(d);

    if (state & GDK_CONTROL_MASK) {
        /* Snap angle */
        double snaps_radian = M_PI/snaps;
        arg1 = std::round(arg1/snaps_radian) * snaps_radian;
    }

    sp_star_position_set(this->star, this->magnitude, p0, r1, r1 * this->proportion,
                         arg1, arg1 + M_PI / sides, this->isflatsided, this->rounded, this->randomized);

    /* status text */
    Inkscape::Util::Quantity q = Inkscape::Util::Quantity(r1, "px");
    Glib::ustring rads = q.string(_desktop->namedview->display_units);
    this->message_context->setF(Inkscape::IMMEDIATE_MESSAGE,
                               ( this->isflatsided?
                                 _("<b>Polygon</b>: radius %s, angle %.2f&#176;; with <b>Ctrl</b> to snap angle") :
                                 _("<b>Star</b>: radius %s, angle %.2f&#176;; with <b>Ctrl</b> to snap angle") ),
                               rads.c_str(), arg1 * 180 / M_PI);
}

void StarTool::finishItem() {
    this->message_context->clear();

    if (this->star != nullptr) {
        if (this->star->r[1] == 0) {
        	// Don't allow the creating of zero sized arc, for example
        	// when the start and and point snap to the snap grid point
            this->cancel();
            return;
        }

        // Set transform center, so that odd stars rotate correctly
        // LP #462157
        this->star->setCenter(this->center);
        this->star->set_shape();
        this->star->updateRepr(SP_OBJECT_WRITE_EXT);
        // compensate stroke scaling couldent be done in doWriteTransform
        double const expansion = this->star->transform.descrim();
        this->star->doWriteTransform(this->star->transform, nullptr, true);
<<<<<<< HEAD
=======
        this->star->adjust_stroke_width_recursive(expansion);
        forced_redraws_stop();
>>>>>>> c378a5ac

        _desktop->getSelection()->set(this->star);
        DocumentUndo::done(_desktop->getDocument(), _("Create star"), INKSCAPE_ICON("draw-polygon-star"));

        this->star = nullptr;
    }
}

void StarTool::cancel() {
    _desktop->getSelection()->clear();
    ungrabCanvasEvents();

    if (this->star != nullptr) {
        this->star->deleteObject();
        this->star = nullptr;
    }

    this->within_tolerance = false;
    this->xp = 0;
    this->yp = 0;
    this->item_to_select = nullptr;

    DocumentUndo::cancel(_desktop->getDocument());
}

}
}
}

/*
  Local Variables:
  mode:c++
  c-file-style:"stroustrup"
  c-file-offsets:((innamespace . 0)(inline-open . 0)(case-label . +))
  indent-tabs-mode:nil
  fill-column:99
  End:
*/
// vim: filetype=cpp:expandtab:shiftwidth=4:tabstop=8:softtabstop=4:fileencoding=utf-8:textwidth=99 :<|MERGE_RESOLUTION|>--- conflicted
+++ resolved
@@ -388,11 +388,7 @@
         // compensate stroke scaling couldent be done in doWriteTransform
         double const expansion = this->star->transform.descrim();
         this->star->doWriteTransform(this->star->transform, nullptr, true);
-<<<<<<< HEAD
-=======
         this->star->adjust_stroke_width_recursive(expansion);
-        forced_redraws_stop();
->>>>>>> c378a5ac
 
         _desktop->getSelection()->set(this->star);
         DocumentUndo::done(_desktop->getDocument(), _("Create star"), INKSCAPE_ICON("draw-polygon-star"));
