--- conflicted
+++ resolved
@@ -870,7 +870,6 @@
     if(!namedview) {
         return;
     }
-<<<<<<< HEAD
 
     // <sodipodi:guide> stores inverted y-axis coordinates
     if (desktop->is_yaxisdown()) {
@@ -878,10 +877,7 @@
         angle *= -1.0;
     }
 
-    origin *= affine; 
-=======
     origin *= affine;
->>>>>>> 05519618
     //measure angle
     Inkscape::XML::Node *guide;
     guide = xml_doc->createElement("sodipodi:guide");
