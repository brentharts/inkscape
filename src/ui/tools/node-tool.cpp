// SPDX-License-Identifier: GPL-2.0-or-later
/**
 * @file
 * New node tool - implementation.
 */
/* Authors:
 *   Krzysztof Kosiński <tweenk@gmail.com>
 *   Abhishek Sharma
 *
 * Copyright (C) 2009 Authors
 * Released under GNU GPL v2+, read the file 'COPYING' for more information.
 */

#include <iomanip>

#include <glibmm/ustring.h>
#include <glib/gi18n.h>
#include <gdk/gdkkeysyms.h>



#include "desktop.h"
#include "document.h"
#include "message-context.h"
#include "selection-chemistry.h"
#include "selection.h"
#include "snap.h"

#include "display/curve.h"
#include "display/control/canvas-item-bpath.h"
#include "display/control/canvas-item-group.h"

#include "live_effects/effect.h"
#include "live_effects/lpeobject.h"

#include "include/macros.h"

#include "object/sp-clippath.h"
#include "object/sp-item-group.h"
#include "object/sp-mask.h"
#include "object/sp-namedview.h"
#include "object/sp-path.h"
#include "object/sp-shape.h"
#include "object/sp-text.h"

#include "ui/shape-editor.h" // temporary!
#include "ui/tool/control-point-selection.h"
#include "ui/tool/curve-drag-point.h"
#include "ui/tool/event-utils.h"
#include "ui/tool/multi-path-manipulator.h"
#include "ui/tool/path-manipulator.h"
#include "ui/tool/selector.h"
#include "ui/tools/node-tool.h"

/** @struct NodeTool
 *
 * Node tool event context.
 *
 * @par Architectural overview of the tool
 * @par
 * Here's a breakdown of what each object does.
 * - Handle: shows a handle and keeps the node type constraint (smooth / symmetric) by updating
 *   the other handle's position when dragged. Its move() method cannot violate the constraints.
 * - Node: keeps node type constraints for auto nodes and smooth nodes at ends of linear segments.
 *   Its move() method cannot violate constraints. Handles linear grow and dispatches spatial grow
 *   to MultiPathManipulator. Keeps a reference to its NodeList.
 * - NodeList: exposes an iterator-based interface to nodes. It is possible to obtain an iterator
 *   to a node from the node. Keeps a reference to its SubpathList.
 * - SubpathList: list of NodeLists that represents an editable pathvector. Keeps a reference
 *   to its PathManipulator.
 * - PathManipulator: performs most of the single-path actions like reverse subpaths,
 *   delete segment, shift selection, etc. Keeps a reference to MultiPathManipulator.
 * - MultiPathManipulator: performs additional operations for actions that are not per-path,
 *   for example node joins and segment joins. Tracks the control transforms for PMs that edit
 *   clipping paths and masks. It is more or less equivalent to ShapeEditor and in the future
 *   it might handle all shapes. Handles XML commit of actions that affect all paths or
 *   the node selection and removes PathManipulators that have no nodes left after e.g. node
 *   deletes.
 * - ControlPointSelection: keeps track of node selection and a set of nodes that can potentially
 *   be selected. There can be more than one selection. Performs actions that require no
 *   knowledge about the path, only about the nodes, like dragging and transforms. It is not
 *   specific to nodes and can accommodate any control point derived from SelectableControlPoint.
 *   Transforms nodes in response to transform handle events.
 * - TransformHandleSet: displays nodeset transform handles and emits transform events. The aim
 *   is to eventually use a common class for object and control point transforms.
 * - SelectableControlPoint: base for any type of selectable point. It can belong to only one
 *   selection.
 *
 * @par Functionality that resides in weird places
 * @par
 *
 * This list is probably incomplete.
 * - Curve dragging: CurveDragPoint, controlled by PathManipulator
 * - Single handle shortcuts: MultiPathManipulator::event(), ModifierTracker
 * - Linear and spatial grow: Node, spatial grow routed to ControlPointSelection
 * - Committing handle actions performed with the mouse: PathManipulator
 * - Sculpting: ControlPointSelection
 *
 * @par Plans for the future
 * @par
 * - MultiPathManipulator should become a generic shape editor that manages all active manipulator,
 *   more or less like the old ShapeEditor.
 * - Knotholder should be rewritten into one manipulator class per shape, using the control point
 *   classes. Interesting features like dragging rectangle sides could be added along the way.
 * - Better handling of clip and mask editing, particularly in response to undo.
 * - High level refactoring of the event context hierarchy. All aspects of tools, like toolbox
 *   controls, icons, event handling should be collected in one class, though each aspect
 *   of a tool might be in an separate class for better modularity. The long term goal is to allow
 *   tools to be defined in extensions or shared library plugins.
 */


namespace Inkscape {
namespace UI {
namespace Tools {

Inkscape::CanvasItemGroup *create_control_group(SPDesktop *desktop)
{
    auto group = new Inkscape::CanvasItemGroup(desktop->getCanvasControls());
    group->set_name("CanvasItemGroup:NodeTool");
    return group;
}

<<<<<<< HEAD
NodeTool::~NodeTool() {
    this->enableGrDrag(false);

    if (this->flash_tempitem) {
        this->desktop->remove_temporary_canvasitem(this->flash_tempitem);
    }
    for (auto hp : this->_helperpath_tmpitem) {
        this->desktop->remove_temporary_canvasitem(hp);
    }
    this->_selection_changed_connection.disconnect();
    //this->_selection_modified_connection.disconnect();
    this->_mouseover_changed_connection.disconnect();

    delete this->_multipath;
    delete this->_selected_nodes;
    delete this->_selector;

    Inkscape::UI::PathSharedData &data = *this->_path_data;
    delete data.node_data.node_group;
    delete data.node_data.handle_group;
    delete data.node_data.handle_line_group;
    delete data.outline_group;
    delete data.dragpoint_group;
    delete _transform_handle_group;
}

void NodeTool::setup() {
    ToolBase::setup();

=======
NodeTool::NodeTool(SPDesktop *desktop)
    : ToolBase(desktop, "/tools/nodes", "node.svg")
{
>>>>>>> 4f4cc748
    this->_path_data = new Inkscape::UI::PathSharedData();

    Inkscape::UI::PathSharedData &data = *this->_path_data;
    data.node_data.desktop = desktop;

    // selector has to be created here, so that its hidden control point is on the bottom
    this->_selector = new Inkscape::UI::Selector(desktop);

    // Prepare canvas groups for controls. This guarantees correct z-order, so that
    // for example a dragpoint won't obscure a node
    data.outline_group          = create_control_group(desktop);
    data.node_data.handle_line_group = new Inkscape::CanvasItemGroup(desktop->getCanvasControls());
    data.dragpoint_group        = create_control_group(desktop);
    _transform_handle_group     = create_control_group(desktop);
    data.node_data.node_group   = create_control_group(desktop);
    data.node_data.handle_group = create_control_group(desktop);

    data.node_data.handle_line_group->set_name("CanvasItemGroup:NodeTool:handle_line_group");

    Inkscape::Selection *selection = desktop->getSelection();

    this->_selection_changed_connection.disconnect();
    this->_selection_changed_connection =
        selection->connectChanged(sigc::mem_fun(this, &NodeTool::selection_changed));

    this->_mouseover_changed_connection.disconnect();
    this->_mouseover_changed_connection = 
        Inkscape::UI::ControlPoint::signal_mouseover_change.connect(sigc::mem_fun(this, &NodeTool::mouseover_changed));

    if (this->_transform_handle_group) {
        this->_selected_nodes = new Inkscape::UI::ControlPointSelection(desktop, this->_transform_handle_group);
    }
    data.node_data.selection = this->_selected_nodes;

    this->_multipath = new Inkscape::UI::MultiPathManipulator(data, this->_selection_changed_connection);

    this->_selector->signal_point.connect(sigc::mem_fun(this, &NodeTool::select_point));
    this->_selector->signal_area.connect(sigc::mem_fun(this, &NodeTool::select_area));

    this->_multipath->signal_coords_changed.connect([=](){
        desktop->emit_control_point_selected(this, _selected_nodes);
    });

    this->_selected_nodes->signal_selection_changed.connect(
        // Hide both signal parameters and bind the function parameter to 0
        // sigc::signal<void, SelectableControlPoint *, bool>
        // <=>
        // void update_tip(GdkEvent *event)
        sigc::hide(sigc::hide(sigc::bind(
                sigc::mem_fun(this, &NodeTool::update_tip),
                (GdkEvent*)nullptr
        )))
    );

    this->cursor_drag = false;
    this->show_transform_handles = true;
    this->single_node_transform_handles = false;
    this->flash_tempitem = nullptr;
    this->flashed_item = nullptr;
    this->_last_over = nullptr;

    // read prefs before adding items to selection to prevent momentarily showing the outline
    sp_event_context_read(this, "show_handles");
    sp_event_context_read(this, "show_outline");
    sp_event_context_read(this, "live_outline");
    sp_event_context_read(this, "live_objects");
    sp_event_context_read(this, "show_path_direction");
    sp_event_context_read(this, "show_transform_handles");
    sp_event_context_read(this, "single_node_transform_handles");
    sp_event_context_read(this, "edit_clipping_paths");
    sp_event_context_read(this, "edit_masks");

    this->selection_changed(selection);
    this->update_tip(nullptr);

    Inkscape::Preferences *prefs = Inkscape::Preferences::get();

    if (prefs->getBool("/tools/nodes/selcue")) {
        this->enableSelectionCue();
    }

    if (prefs->getBool("/tools/nodes/gradientdrag")) {
        this->enableGrDrag();
    }

    desktop->emit_control_point_selected(this, _selected_nodes); // sets the coord entry fields to inactive
    sp_update_helperpath(desktop);
}

NodeTool::~NodeTool()
{
    this->_selected_nodes->clear();

    this->enableGrDrag(false);

    if (this->flash_tempitem) {
        _desktop->remove_temporary_canvasitem(this->flash_tempitem);
    }
    for (auto hp : this->_helperpath_tmpitem) {
        _desktop->remove_temporary_canvasitem(hp);
    }
    this->_selection_changed_connection.disconnect();
    // this->_selection_modified_connection.disconnect();
    this->_mouseover_changed_connection.disconnect();

    delete this->_multipath;
    delete this->_selected_nodes;
    delete this->_selector;

    Inkscape::UI::PathSharedData &data = *this->_path_data;
    delete data.node_data.node_group;
    delete data.node_data.handle_group;
    delete data.node_data.handle_line_group;
    delete data.outline_group;
    delete data.dragpoint_group;
    delete _transform_handle_group;

    forced_redraws_stop();
}

void NodeTool::deleteSelected()
{
    Inkscape::Preferences *prefs = Inkscape::Preferences::get();
    // This takes care of undo internally
    _multipath->deleteNodes(prefs->getBool("/tools/nodes/delete_preserves_shape", true));
}

// show helper paths of the applied LPE, if any
void sp_update_helperpath(SPDesktop *desktop)
{
    if (!desktop) {
        return;
    }

    Inkscape::UI::Tools::NodeTool *nt = dynamic_cast<Inkscape::UI::Tools::NodeTool*>(desktop->event_context);
    if (!nt) {
        // We remove this warning and just stop execution
        // because we are updating helper paths also from LPE dialog so we not unsure the tool used
        // std::cerr << "sp_update_helperpath called when Node Tool not active!" << std::endl;
        return;
    }

    Inkscape::Selection *selection = desktop->getSelection();
    for (auto hp : nt->_helperpath_tmpitem) {
        desktop->remove_temporary_canvasitem(hp);
    }
    nt->_helperpath_tmpitem.clear();
    std::vector<SPItem *> vec(selection->items().begin(), selection->items().end());
    std::vector<std::pair<Geom::PathVector, Geom::Affine>> cs;
    for (auto item : vec) {
        SPLPEItem *lpeitem = dynamic_cast<SPLPEItem *>(item);
        if (lpeitem && lpeitem->hasPathEffectRecursive()) {
            Inkscape::LivePathEffect::Effect *lpe = lpeitem->getCurrentLPE();
            if (lpe && lpe->isVisible()/* && lpe->showOrigPath()*/) {
                std::vector<Geom::Point> selectedNodesPositions;
                if (nt->_selected_nodes) {
                    Inkscape::UI::ControlPointSelection *selectionNodes = nt->_selected_nodes;
                    for (auto selectionNode : *selectionNodes) {
                        Inkscape::UI::Node *n = dynamic_cast<Inkscape::UI::Node *>(selectionNode);
                        selectedNodesPositions.push_back(n->position());
                    }
                }
                lpe->setSelectedNodePoints(selectedNodesPositions);
                lpe->setCurrentZoom(desktop->current_zoom());
                auto c = std::make_unique<SPCurve>();
                std::vector<Geom::PathVector> cs = lpe->getCanvasIndicators(lpeitem);
                for (auto &p : cs) {
                    p *= desktop->dt2doc();
                    c->append(p);
                }
                if (!c->is_empty()) {
                    auto helperpath = new Inkscape::CanvasItemBpath(desktop->getCanvasTemp(), c.get(), true);
                    helperpath->set_stroke(0x0000ff9a);
                    helperpath->set_fill(0x0, SP_WIND_RULE_NONZERO); // No fill

                    nt->_helperpath_tmpitem.emplace_back(desktop->add_temporary_canvasitem(helperpath, 0));
                }
            }
        }
    }
}

void NodeTool::set(const Inkscape::Preferences::Entry& value) {
    Glib::ustring entry_name = value.getEntryName();

    if (entry_name == "show_handles") {
        this->show_handles = value.getBool(true);
        this->_multipath->showHandles(this->show_handles);
    } else if (entry_name == "show_outline") {
        this->show_outline = value.getBool();
        this->_multipath->showOutline(this->show_outline);
    } else if (entry_name == "live_outline") {
        this->live_outline = value.getBool();
        this->_multipath->setLiveOutline(this->live_outline);
    } else if (entry_name == "live_objects") {
        this->live_objects = value.getBool();
        this->_multipath->setLiveObjects(this->live_objects);
    } else if (entry_name == "show_path_direction") {
        this->show_path_direction = value.getBool();
        this->_multipath->showPathDirection(this->show_path_direction);
    } else if (entry_name == "show_transform_handles") {
        this->show_transform_handles = value.getBool(true);
        this->_selected_nodes->showTransformHandles(
            this->show_transform_handles, this->single_node_transform_handles);
    } else if (entry_name == "single_node_transform_handles") {
        this->single_node_transform_handles = value.getBool();
        this->_selected_nodes->showTransformHandles(
            this->show_transform_handles, this->single_node_transform_handles);
    } else if (entry_name == "edit_clipping_paths") {
        this->edit_clipping_paths = value.getBool();
        this->selection_changed(_desktop->selection);
    } else if (entry_name == "edit_masks") {
        this->edit_masks = value.getBool();
        this->selection_changed(_desktop->selection);
    } else {
        ToolBase::set(value);
    }
}

/** Recursively collect ShapeRecords */
static
void gather_items(NodeTool *nt, SPItem *base, SPObject *obj, Inkscape::UI::ShapeRole role,
    std::set<Inkscape::UI::ShapeRecord> &s)
{
    using namespace Inkscape::UI;

    if (!obj) {
        return;
    }

    //XML Tree being used directly here while it shouldn't be.
    if (role != SHAPE_ROLE_NORMAL && (SP_IS_GROUP(obj) || SP_IS_OBJECTGROUP(obj))) {
        for (auto& c: obj->children) {
            gather_items(nt, base, &c, role, s);
        }
    } else if (SP_IS_ITEM(obj)) {
        SPObject *object = obj;
        SPItem *item = dynamic_cast<SPItem *>(obj);
        ShapeRecord r;
        r.object = object;
        // TODO add support for objectBoundingBox
        r.edit_transform = base ? base->i2doc_affine() : Geom::identity();
        r.role = role;

        if (s.insert(r).second) {
            // this item was encountered the first time
            if (nt->edit_clipping_paths) {
                gather_items(nt, item, item->getClipObject(), SHAPE_ROLE_CLIPPING_PATH, s);
            }

            if (nt->edit_masks) {
                gather_items(nt, item, item->getMaskObject(), SHAPE_ROLE_MASK, s);
            }
        }
    }
}

void NodeTool::selection_changed(Inkscape::Selection *sel) {
    using namespace Inkscape::UI;

    std::set<ShapeRecord> shapes;

    auto items= sel->items();
    for(auto i=items.begin();i!=items.end();++i){
        SPItem *item = *i;
        if (item) {
            gather_items(this, nullptr, item, SHAPE_ROLE_NORMAL, shapes);
        }
    }

    // use multiple ShapeEditors for now, to allow editing many shapes at once
    // needs to be rethought
    for (auto i = this->_shape_editors.begin(); i != this->_shape_editors.end();) {
        ShapeRecord s;
        s.object = dynamic_cast<SPObject *>(i->first);

        if (shapes.find(s) == shapes.end()) {
            this->_shape_editors.erase(i++);
        } else {
            ++i;
        }
    }

    for (const auto & r : shapes) {
        if (this->_shape_editors.find(SP_ITEM(r.object)) == this->_shape_editors.end()) {
            auto si = std::make_unique<ShapeEditor>(_desktop, r.edit_transform);
            SPItem *item = SP_ITEM(r.object);
            si->set_item(item);
            this->_shape_editors.insert({item, std::move(si)});
        }
    }

    std::vector<SPItem *> vec(sel->items().begin(), sel->items().end());
    _previous_selection = _current_selection;
    _current_selection = vec;
    this->_multipath->setItems(shapes);
    this->update_tip(nullptr);
    sp_update_helperpath(_desktop);
    // This not need to be called canvas is updated on selection change on setItems
    // _desktop->updateNow();
}

bool NodeTool::root_handler(GdkEvent* event) {
    /* things to handle here:
     * 1. selection of items
     * 2. passing events to manipulators
     * 3. some keybindings
     */
    using namespace Inkscape::UI; // pull in event helpers

<<<<<<< HEAD
    Inkscape::Selection *selection = desktop->selection;
=======
    forced_redraws_start(5);

    Inkscape::Selection *selection = _desktop->selection;
>>>>>>> 4f4cc748
    static Inkscape::Preferences *prefs = Inkscape::Preferences::get();

    if (this->_multipath->event(this, event)) {
        return true;
    }

    if (this->_selector->event(this, event)) {
        return true;
    }

    if (this->_selected_nodes->event(this, event)) {
        return true;
    }

    switch (event->type)
    {

    case GDK_MOTION_NOTIFY: {
        sp_update_helperpath(_desktop);
        SPItem *over_item = nullptr;
        over_item = sp_event_context_find_item(_desktop, event_point(event->button), FALSE, TRUE);

        Geom::Point const motion_w(event->motion.x, event->motion.y);
        Geom::Point const motion_dt(_desktop->w2d(motion_w));

        SnapManager &m = _desktop->namedview->snap_manager;

        // We will show a pre-snap indication for when the user adds a node through double-clicking
        // Adding a node will only work when a path has been selected; if that's not the case then snapping is useless
        if (!_desktop->selection->isEmpty()) {
            if (!(event->motion.state & GDK_SHIFT_MASK)) {
                m.setup(_desktop);
                Inkscape::SnapCandidatePoint scp(motion_dt, Inkscape::SNAPSOURCE_OTHER_HANDLE);
                m.preSnap(scp, true);
                m.unSetup();
            }
        }

        if (over_item && over_item != this->_last_over) {
            this->_last_over = over_item;
            //ink_node_tool_update_tip(nt, event);
            this->update_tip(event);
        }
        // create pathflash outline

        if (prefs->getBool("/tools/nodes/pathflash_enabled")) {
            // We want to reset flashed item to can highligh again previous one
            if (!over_item && this->flashed_item) {
                this->flashed_item = nullptr;
                break;
            }
            if (!over_item || over_item == this->flashed_item) {
                break;
            }

            if (!prefs->getBool("/tools/nodes/pathflash_selected") && over_item && selection->includes(over_item)) {
                break;
            }

            if (this->flash_tempitem) {
                _desktop->remove_temporary_canvasitem(this->flash_tempitem);
                this->flash_tempitem = nullptr;
                this->flashed_item = nullptr;
            }

            auto shape = dynamic_cast<SPShape const *>(over_item);
            if (!shape) {
                break; // for now, handle only shapes
            }

            this->flashed_item = over_item;
            auto c = SPCurve::copy(shape->curveForEdit());

            if (!c) {
                break; // break out when curve doesn't exist
            }

            c->transform(over_item->i2dt_affine());

            auto flash = new Inkscape::CanvasItemBpath(_desktop->getCanvasTemp(), c.get(), true);
            flash->set_stroke(over_item->highlight_color());
            flash->set_fill(0x0, SP_WIND_RULE_NONZERO); // No fill.
            flash_tempitem =
                _desktop->add_temporary_canvasitem(flash, prefs->getInt("/tools/nodes/pathflash_timeout", 500));
        }
        break; // do not return true, because we need to pass this event to the parent context
               // otherwise some features cease to work
    }

    case GDK_KEY_PRESS:
        switch (get_latin_keyval(&event->key))
        {
        case GDK_KEY_Escape: // deselect everything
            if (this->_selected_nodes->empty()) {
                Inkscape::SelectionHelper::selectNone(_desktop);
            } else {
                this->_selected_nodes->clear();
            }
            //ink_node_tool_update_tip(nt, event);
            this->update_tip(event);
            return TRUE;

        case GDK_KEY_a:
        case GDK_KEY_A:
            if (held_control(event->key) && held_alt(event->key)) {
                this->_selected_nodes->selectAll();
                // Ctrl+A is handled in selection-chemistry.cpp via verb
                //ink_node_tool_update_tip(nt, event);
                this->update_tip(event);
                return TRUE;
            }
            break;

        case GDK_KEY_h:
        case GDK_KEY_H:
            if (held_only_control(event->key)) {
                Inkscape::Preferences *prefs = Inkscape::Preferences::get();
                prefs->setBool("/tools/nodes/show_handles", !this->show_handles);
                return TRUE;
            }
            break;

        default:
            break;
        }
        //ink_node_tool_update_tip(nt, event);
        this->update_tip(event);
        break;

    case GDK_KEY_RELEASE:
        //ink_node_tool_update_tip(nt, event);
        this->update_tip(event);
        break;

    case GDK_BUTTON_RELEASE:
        if (this->_selector->doubleClicked()) {
            // If the selector received the doubleclick event, then we're at some distance from
            // the path; otherwise, the doubleclick event would have been received by
            // CurveDragPoint; we will insert nodes into the path anyway but only if we can snap
            // to the path. Otherwise the position would not be very well defined.
            if (!(event->motion.state & GDK_SHIFT_MASK)) {
                Geom::Point const motion_w(event->motion.x, event->motion.y);
                Geom::Point const motion_dt(_desktop->w2d(motion_w));

                SnapManager &m = _desktop->namedview->snap_manager;
                m.setup(_desktop);
                Inkscape::SnapCandidatePoint scp(motion_dt, Inkscape::SNAPSOURCE_OTHER_HANDLE);
                Inkscape::SnappedPoint sp = m.freeSnap(scp, Geom::OptRect(), true);
                m.unSetup();

                if (sp.getSnapped()) {
                    // The first click of the double click will have cleared the path selection, because
                    // we clicked aside of the path. We need to undo this on double click
                    Inkscape::Selection *selection = _desktop->getSelection();
                    selection->addList(_previous_selection);

                    // The selection has been restored, and the signal selection_changed has been emitted,
                    // which has again forced a restore of the _mmap variable of the MultiPathManipulator (this->_multipath)
                    // Now we can insert the new nodes as if nothing has happened!
                    this->_multipath->insertNode(_desktop->d2w(sp.getPoint()));
                }
            }
        }
        break;

    default:
        break;
    }
    // we really dont want to stop any node operation we want to success all even the time consume it

    return ToolBase::root_handler(event);
}

void NodeTool::update_tip(GdkEvent *event) {
    using namespace Inkscape::UI;
    if (event && (event->type == GDK_KEY_PRESS || event->type == GDK_KEY_RELEASE)) {
        unsigned new_state = state_after_event(event);

        if (new_state == event->key.state) {
            return;
        }

        if (state_held_shift(new_state)) {
            if (this->_last_over) {
                this->message_context->set(Inkscape::NORMAL_MESSAGE,
                    C_("Node tool tip", "<b>Shift</b>: drag to add nodes to the selection, "
                    "click to toggle object selection"));
            } else {
                this->message_context->set(Inkscape::NORMAL_MESSAGE,
                    C_("Node tool tip", "<b>Shift</b>: drag to add nodes to the selection"));
            }

            return;
        }
    }

    unsigned sz = this->_selected_nodes->size();
    unsigned total = this->_selected_nodes->allPoints().size();

    if (sz != 0) {
        // TODO: Use Glib::ustring::compose and remove the useless copy after string freeze
        char *nodestring_temp = g_strdup_printf(
                ngettext("<b>%u of %u</b> node selected.", "<b>%u of %u</b> nodes selected.", total),
                sz, total);
        Glib::ustring nodestring(nodestring_temp);
        g_free(nodestring_temp);

        if (sz == 2) {
            // if there are only two nodes selected, display the angle
            // of a line going through them relative to the X axis.
            Inkscape::UI::ControlPointSelection::Set &selection_nodes = this->_selected_nodes->allPoints();
            std::vector<Geom::Point> positions;
            for (auto selection_node : selection_nodes) {
                if (selection_node->selected()) {
                    Inkscape::UI::Node *n = dynamic_cast<Inkscape::UI::Node *>(selection_node);
                    positions.push_back(n->position());
                }
            }
            g_assert(positions.size() == 2);
            const double angle = Geom::deg_from_rad(Geom::Line(positions[0], positions[1]).angle());
            nodestring += " ";
            nodestring += Glib::ustring::compose(_("Angle: %1°."),
                                                 Glib::ustring::format(std::fixed, std::setprecision(2), angle));
        }

        if (this->_last_over) {
            // TRANSLATORS: The %s below is where the "%u of %u nodes selected" sentence gets put
            char *dyntip = g_strdup_printf(C_("Node tool tip",
                "%s Drag to select nodes, click to edit only this object (more: Shift)"),
                nodestring.c_str());
            this->message_context->set(Inkscape::NORMAL_MESSAGE, dyntip);
            g_free(dyntip);
        } else {
            char *dyntip = g_strdup_printf(C_("Node tool tip",
                "%s Drag to select nodes, click clear the selection"),
                nodestring.c_str());
            this->message_context->set(Inkscape::NORMAL_MESSAGE, dyntip);
            g_free(dyntip);
        }
    } else if (!this->_multipath->empty()) {
        if (this->_last_over) {
            this->message_context->set(Inkscape::NORMAL_MESSAGE, C_("Node tool tip",
                "Drag to select nodes, click to edit only this object"));
        } else {
            this->message_context->set(Inkscape::NORMAL_MESSAGE, C_("Node tool tip",
                "Drag to select nodes, click to clear the selection"));
        }
    } else {
        if (this->_last_over) {
            this->message_context->set(Inkscape::NORMAL_MESSAGE, C_("Node tool tip",
                "Drag to select objects to edit, click to edit this object (more: Shift)"));
        } else {
            this->message_context->set(Inkscape::NORMAL_MESSAGE, C_("Node tool tip",
                "Drag to select objects to edit"));
        }
    }
}

/**
 * @param sel Area in desktop coordinates
 */
void NodeTool::select_area(Geom::Rect const &sel, GdkEventButton *event) {
    using namespace Inkscape::UI;
    
    if (this->_multipath->empty()) {
        // if multipath is empty, select rubberbanded items rather than nodes
        Inkscape::Selection *selection = _desktop->selection;
        auto sel_doc = _desktop->dt2doc() * sel;
        std::vector<SPItem *> items = _desktop->getDocument()->getItemsInBox(_desktop->dkey, sel_doc);
        selection->setList(items);
    } else {
        bool shift = held_shift(*event);
        bool ctrl = held_control(*event);

        if (!shift) {
            // A/C. No modifier, selects all nodes, or selects all other nodes.
            this->_selected_nodes->clear();
        }
        if (shift && ctrl) {
            // D. Shift+Ctrl pressed, removes nodes under box from existing selection.
            this->_selected_nodes->selectArea(sel, true);
        } else {
            // A/B/C. Adds nodes under box to existing selection.
            this->_selected_nodes->selectArea(sel);
            if (ctrl) {
                // C. Selects the inverse of all nodes under the box.
                this->_selected_nodes->invertSelection();
            }
        }
    }
}

void NodeTool::select_point(Geom::Point const &/*sel*/, GdkEventButton *event) {
    using namespace Inkscape::UI; // pull in event helpers
    
    if (!event) {
        return;
    }

    if (event->button != 1) {
        return;
    }

    Inkscape::Selection *selection = _desktop->selection;

    SPItem *item_clicked = sp_event_context_find_item (_desktop, event_point(*event),
                    (event->state & GDK_MOD1_MASK) && !(event->state & GDK_CONTROL_MASK), TRUE);

    if (item_clicked == nullptr) { // nothing under cursor
        // if no Shift, deselect
        // if there are nodes selected, the first click should deselect the nodes
        // and the second should deselect the items
        if (!state_held_shift(event->state)) {
            if (this->_selected_nodes->empty()) {
                selection->clear();
            } else {
                this->_selected_nodes->clear();
            }
        }
    } else {
        if (held_shift(*event)) {
            selection->toggle(item_clicked);
        } else {
            selection->set(item_clicked);
        }
        // This not need to be called canvas is updated on selection change
        // _desktop->updateNow();
    }
}

void NodeTool::mouseover_changed(Inkscape::UI::ControlPoint *p) {
    using Inkscape::UI::CurveDragPoint;

    CurveDragPoint *cdp = dynamic_cast<CurveDragPoint*>(p);

    if (cdp && !this->cursor_drag) {
        this->set_cursor("node-mouseover.svg");
        this->cursor_drag = true;
    } else if (!cdp && this->cursor_drag) {
        this->set_cursor("node.svg");
        this->cursor_drag = false;
    }
}

void NodeTool::handleControlUiStyleChange() {
    this->_multipath->updateHandles();
}

}
}
}

//} // anonymous namespace

/*
  Local Variables:
  mode:c++
  c-file-style:"stroustrup"
  c-file-offsets:((innamespace . 0)(inline-open . 0)(case-label . +))
  indent-tabs-mode:nil
  fill-column:99
  End:
*/
// vim: filetype=cpp:expandtab:shiftwidth=4:tabstop=8:softtabstop=4:fileencoding=utf-8:textwidth=99 :<|MERGE_RESOLUTION|>--- conflicted
+++ resolved
@@ -121,41 +121,9 @@
     return group;
 }
 
-<<<<<<< HEAD
-NodeTool::~NodeTool() {
-    this->enableGrDrag(false);
-
-    if (this->flash_tempitem) {
-        this->desktop->remove_temporary_canvasitem(this->flash_tempitem);
-    }
-    for (auto hp : this->_helperpath_tmpitem) {
-        this->desktop->remove_temporary_canvasitem(hp);
-    }
-    this->_selection_changed_connection.disconnect();
-    //this->_selection_modified_connection.disconnect();
-    this->_mouseover_changed_connection.disconnect();
-
-    delete this->_multipath;
-    delete this->_selected_nodes;
-    delete this->_selector;
-
-    Inkscape::UI::PathSharedData &data = *this->_path_data;
-    delete data.node_data.node_group;
-    delete data.node_data.handle_group;
-    delete data.node_data.handle_line_group;
-    delete data.outline_group;
-    delete data.dragpoint_group;
-    delete _transform_handle_group;
-}
-
-void NodeTool::setup() {
-    ToolBase::setup();
-
-=======
 NodeTool::NodeTool(SPDesktop *desktop)
     : ToolBase(desktop, "/tools/nodes", "node.svg")
 {
->>>>>>> 4f4cc748
     this->_path_data = new Inkscape::UI::PathSharedData();
 
     Inkscape::UI::PathSharedData &data = *this->_path_data;
@@ -272,8 +240,6 @@
     delete data.outline_group;
     delete data.dragpoint_group;
     delete _transform_handle_group;
-
-    forced_redraws_stop();
 }
 
 void NodeTool::deleteSelected()
@@ -466,13 +432,7 @@
      */
     using namespace Inkscape::UI; // pull in event helpers
 
-<<<<<<< HEAD
-    Inkscape::Selection *selection = desktop->selection;
-=======
-    forced_redraws_start(5);
-
     Inkscape::Selection *selection = _desktop->selection;
->>>>>>> 4f4cc748
     static Inkscape::Preferences *prefs = Inkscape::Preferences::get();
 
     if (this->_multipath->event(this, event)) {
