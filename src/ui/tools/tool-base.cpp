// SPDX-License-Identifier: GPL-2.0-or-later
/*
 * Main event handling, and related helper functions.
 *
 * Authors:
 *   Lauris Kaplinski <lauris@kaplinski.com>
 *   Frank Felfe <innerspace@iname.com>
 *   bulia byak <buliabyak@users.sf.net>
 *   Jon A. Cruz <jon@joncruz.org>
 *   Kris De Gussem <Kris.DeGussem@gmail.com>
 *
 * Copyright (C) 1999-2012 authors
 * Copyright (C) 2001-2002 Ximian, Inc.
 *
 * Released under GNU GPL v2+, read the file 'COPYING' for more information.
 */

#include <gdk/gdkkeysyms.h>
#include <gdkmm/display.h>
#include <glibmm/i18n.h>

#include "desktop-events.h"
#include "desktop-style.h"
#include "desktop.h"
#include "file.h"
#include "gradient-drag.h"
#include "layer-manager.h"
#include "message-context.h"
#include "rubberband.h"
#include "selcue.h"
#include "selection.h"

#include "actions/actions-tools.h"

#include "display/control/canvas-item-catchall.h" // Grab/Ungrab
#include "display/control/canvas-item-rotate.h"
#include "display/control/snap-indicator.h"

#include "include/gtkmm_version.h"
#include "include/macros.h"

#include "object/sp-guide.h"

#include "ui/contextmenu.h"
#include "ui/cursor-utils.h"
#include "ui/event-debug.h"
#include "ui/interface.h"
#include "ui/knot/knot.h"
#include "ui/knot/knot-holder.h"
#include "ui/knot/knot-ptr.h"
#include "ui/modifiers.h"
#include "ui/shape-editor.h"
#include "ui/shortcuts.h"

#include "ui/tool/commit-events.h"
#include "ui/tool/control-point.h"
#include "ui/tool/event-utils.h"
#include "ui/tool/shape-record.h"
#include "ui/tools/calligraphic-tool.h"
#include "ui/tools/dropper-tool.h"
#include "ui/tools/lpe-tool.h"
#include "ui/tools/node-tool.h"
#include "ui/tools/select-tool.h"
#include "ui/tools/tool-base.h"
#include "ui/widget/canvas.h"

#include "widgets/desktop-widget.h"

#include "xml/node-event-vector.h"

// globals for temporary switching to selector by space
static bool selector_toggled = FALSE;
static Glib::ustring switch_selector_to;

// globals for temporary switching to dropper by 'D'
static bool dropper_toggled = FALSE;
static Glib::ustring switch_dropper_to;

// globals for keeping track of keyboard scroll events in order to accelerate
static guint32 scroll_event_time = 0;
static gdouble scroll_multiply = 1;
static guint scroll_keyval = 0;

// globals for key processing
static bool latin_keys_group_valid = FALSE;
static gint latin_keys_group;

namespace Inkscape {
namespace UI {
namespace Tools {

static void set_event_location(SPDesktop * desktop, GdkEvent * event);

ToolBase::ToolBase(SPDesktop *desktop, std::string prefs_path, std::string cursor_filename, bool uses_snap)
    : _desktop(desktop)
    , _prefs_path(std::move(prefs_path))
    , _cursor_default(std::move(cursor_filename))
    , _cursor_filename("none")
    , _uses_snap(uses_snap)
{
    pref_observer = new ToolPrefObserver(_prefs_path, this);
    Inkscape::Preferences::get()->addObserver(*(this->pref_observer));
    this->set_cursor(_cursor_default);
    _desktop->getCanvas()->grab_focus();

    message_context = std::unique_ptr<Inkscape::MessageContext>(new Inkscape::MessageContext(desktop->messageStack()));

    // Make sure no delayed snapping events are carried over after switching tools
    // (this is only an additional safety measure against sloppy coding, because each
    // tool should take care of this by itself)
    discard_delayed_snap_event();
}

ToolBase::~ToolBase() {
    _desktop->getCanvas()->forced_redraws_stop();
    this->enableSelectionCue(false);

    if (this->pref_observer) {
        delete this->pref_observer;
    }

    if (this->_delayed_snap_event) {
        delete this->_delayed_snap_event;
    }
}

/**
<<<<<<< HEAD
 * Callback that gets called on initialization of ToolBase object.
 * Redraws mouse cursor, at the moment.
 *
 * When you override it, call this method first.
 */
void ToolBase::setup() {
    this->pref_observer = new ToolPrefObserver(this->getPrefsPath(), this);
    Inkscape::Preferences::get()->addObserver(*(this->pref_observer));
    this->set_cursor(_cursor_default);
    desktop->getCanvas()->grab_focus();
}

void ToolBase::finish() {
    this->enableSelectionCue(false);
}

/**
=======
>>>>>>> 4f4cc748
 * Called by our pref_observer if a preference has been changed.
 */
void ToolBase::set(const Inkscape::Preferences::Entry& /*val*/) {
}


SPGroup *ToolBase::currentLayer() const
{
    return _desktop->layerManager().currentLayer();
}

/**
 * Sets the current cursor to the given filename. Does not readload if not changed.
 */
void ToolBase::set_cursor(std::string filename)
{
    if (filename != _cursor_filename) {
        _cursor_filename = filename;
        use_tool_cursor();
    }
}

/**
 * Returns the Gdk Cursor for the given filename
 *
 * WARNING: currently this changes the window cursor, see load_svg_cursor
 */
Glib::RefPtr<Gdk::Cursor> ToolBase::get_cursor(Glib::RefPtr<Gdk::Window> window, std::string filename)
{
    bool fillHasColor   = false;
    bool strokeHasColor = false;
    guint32 fillColor = sp_desktop_get_color_tool(_desktop, getPrefsPath(), true, &fillHasColor);
    guint32 strokeColor = sp_desktop_get_color_tool(_desktop, getPrefsPath(), false, &strokeHasColor);
    double fillOpacity = fillHasColor ? sp_desktop_get_opacity_tool(_desktop, getPrefsPath(), true) : 1.0;
    double strokeOpacity = strokeHasColor ? sp_desktop_get_opacity_tool(_desktop, getPrefsPath(), false) : 1.0;

    return load_svg_cursor(window->get_display(), window, filename,
                           fillColor, strokeColor, fillOpacity, strokeOpacity);
}

/**
 * Uses the saved cursor, based on the saved fiilename.
 */
void ToolBase::use_tool_cursor() {
    if (auto window = _desktop->getCanvas()->get_window()) {
        _cursor = get_cursor(window, _cursor_filename);
        window->set_cursor(_cursor);
    }
    _desktop->waiting_cursor = false;
}

/**
 * Set the cursor to this specific one, don't remember it.
 *
 * If RefPtr is empty, sets the remembered cursor (reverting it)
 */
void ToolBase::use_cursor(Glib::RefPtr<Gdk::Cursor> cursor)
{
    if (auto window = _desktop->getCanvas()->get_window()) {
        window->set_cursor(cursor ? cursor : _cursor);
    }
}

/**
 * Toggles current tool between active tool and selector tool.
 * Subroutine of sp_event_context_private_root_handler().
 */
static void sp_toggle_selector(SPDesktop *dt) {

    if (!dt->event_context) {
        return;
    }

    if (dynamic_cast<Inkscape::UI::Tools::SelectTool *>(dt->event_context)) {
        if (selector_toggled) {
            set_active_tool(dt, switch_selector_to);
            selector_toggled = false;
        }
    } else {
        selector_toggled = TRUE;
        switch_selector_to = get_active_tool(dt);
        set_active_tool(dt, "Select");
    }
}

/**
 * Toggles current tool between active tool and dropper tool.
 * Subroutine of sp_event_context_private_root_handler().
 */
void sp_toggle_dropper(SPDesktop *dt) {

    if (!dt->event_context) {
        return;
    }

    if (dynamic_cast<Inkscape::UI::Tools::DropperTool *>(dt->event_context)) {
        if (dropper_toggled) {
            set_active_tool(dt, switch_dropper_to);
            dropper_toggled = FALSE;
        }
    } else {
        dropper_toggled = TRUE;
        switch_dropper_to = get_active_tool(dt);
        set_active_tool(dt, "Dropper");
    }
}

/**
 * Calculates and keeps track of scroll acceleration.
 * Subroutine of sp_event_context_private_root_handler().
 */
static gdouble accelerate_scroll(GdkEvent *event, gdouble acceleration)
{
    guint32 time_diff = ((GdkEventKey *) event)->time - scroll_event_time;

    /* key pressed within 500ms ? (1/2 second) */
    if (time_diff > 500 || event->key.keyval != scroll_keyval) {
        scroll_multiply = 1; // abort acceleration
    } else {
        scroll_multiply += acceleration; // continue acceleration
    }

    scroll_event_time = ((GdkEventKey *) event)->time;
    scroll_keyval = event->key.keyval;

    return scroll_multiply;
}

/** Moves the selected points along the supplied unit vector according to
 * the modifier state of the supplied event. */
bool ToolBase::_keyboardMove(GdkEventKey const &event, Geom::Point const &dir)
{
    if (held_control(event)) return false;
    unsigned num = 1 + gobble_key_events(shortcut_key(event), 0);
    Geom::Point delta = dir * num;

    if (held_shift(event)) {
        delta *= 10;
    }

    if (held_alt(event)) {
        delta /= _desktop->current_zoom();
    } else {
        Inkscape::Preferences *prefs = Inkscape::Preferences::get();
        double nudge = prefs->getDoubleLimited("/options/nudgedistance/value", 2, 0, 1000, "px");
        delta *= nudge;
    }

    bool moved = false;
    if (shape_editor && shape_editor->has_knotholder()) {
        KnotHolder * knotholder = shape_editor->knotholder;
        if (knotholder && knotholder->knot_selected()) {
            knotholder->transform_selected(Geom::Translate(delta));
            moved = true;
        }
    } else {
        auto nt = dynamic_cast<Inkscape::UI::Tools::NodeTool *>(_desktop->event_context);
        if (nt) {
            for (auto &_shape_editor : nt->_shape_editors) {
                ShapeEditor *shape_editor = _shape_editor.second.get();
                if (shape_editor && shape_editor->has_knotholder()) {
                    KnotHolder * knotholder = shape_editor->knotholder;
                    if (knotholder && knotholder->knot_selected()) {
                        knotholder->transform_selected(Geom::Translate(delta));
                        moved = true;
                    }
                }
            }
        }
    }

    return moved;
}


bool ToolBase::root_handler(GdkEvent* event) {

#ifdef EVENT_DUMP
    ui_dump_event (event, "ToolBase::root_handler");
#endif

    static Geom::Point button_w;
    static unsigned int panning_cursor = 0;
    static unsigned int zoom_rb = 0;

    Inkscape::Preferences *prefs = Inkscape::Preferences::get();

    /// @todo REmove redundant /value in preference keys
    tolerance = prefs->getIntLimited("/options/dragtolerance/value", 0, 0, 100);
    bool allow_panning = prefs->getBool("/options/spacebarpans/value");
    gint ret = FALSE;

    switch (event->type) {
    case GDK_2BUTTON_PRESS:
        if (panning) {
            panning = PANNING_NONE;
            ungrabCanvasEvents();
            ret = TRUE;
        } else {
            /* sp_desktop_dialog(); */
        }
        break;

    case GDK_BUTTON_PRESS:
        // save drag origin
        xp = (gint) event->button.x;
        yp = (gint) event->button.y;
        within_tolerance = true;

        button_w = Geom::Point(event->button.x, event->button.y);

        switch (event->button.button) {
        case 1:
            // TODO Does this make sense? Panning starts on passive mouse motion while space
            // bar is pressed, it's not necessary to press the mouse button.
            if (this->is_space_panning()) {
                // When starting panning, make sure there are no snap events pending because these might disable the panning again
                if (_uses_snap) {
                    this->discard_delayed_snap_event();
                }
                panning = PANNING_SPACE_BUTTON1;

                grabCanvasEvents(Gdk::KEY_RELEASE_MASK    |
                                 Gdk::BUTTON_RELEASE_MASK |
                                 Gdk::POINTER_MOTION_MASK );

                ret = TRUE;
            }
            break;

        case 2:
            if ((event->button.state & GDK_CONTROL_MASK) && !_desktop->get_rotation_lock()) {
                // On screen canvas rotation preview

                // Grab background before doing anything else
                _desktop->getCanvasRotate()->start(_desktop);
                _desktop->getCanvasRotate()->show();

                // CanvasItemRotate code takes over!
                ungrabCanvasEvents();

                _desktop->getCanvasRotate()->grab(Gdk::KEY_PRESS_MASK      |
                                                 Gdk::KEY_RELEASE_MASK    |
                                                 Gdk::BUTTON_RELEASE_MASK |
                                                 Gdk::POINTER_MOTION_MASK,
                                                 nullptr);  // Cursor is null.

            } else if (event->button.state & GDK_SHIFT_MASK) {
                zoom_rb = 2;
            } else {
                // When starting panning, make sure there are no snap events pending because these might disable the panning again
                if (_uses_snap) {
                    this->discard_delayed_snap_event();
                }
                panning = PANNING_BUTTON2;

                grabCanvasEvents(Gdk::BUTTON_RELEASE_MASK |
                                 Gdk::POINTER_MOTION_MASK );
            }

            ret = TRUE;
            break;

        case 3:
            if (event->button.state & (GDK_SHIFT_MASK | GDK_CONTROL_MASK)) {
                // When starting panning, make sure there are no snap events pending because these might disable the panning again
                if (_uses_snap) {
                    this->discard_delayed_snap_event();
                }
                panning = PANNING_BUTTON3;

                grabCanvasEvents(Gdk::BUTTON_RELEASE_MASK |
                                 Gdk::POINTER_MOTION_MASK );
                ret = TRUE;
            } else if (!are_buttons_1_and_3_on(event)) {
                sp_event_root_menu_popup(_desktop, nullptr, event);
                ret = TRUE;
            }
            break;

        default:
            break;
        }
        break;

    case GDK_MOTION_NOTIFY:
        if (panning) {
            if (panning == 4 && !xp && !yp ) {
                // <Space> + mouse panning started, save location and grab canvas
                xp = event->motion.x;
                yp = event->motion.y;
                button_w = Geom::Point(event->motion.x, event->motion.y);

                grabCanvasEvents(Gdk::KEY_RELEASE_MASK    |
                                 Gdk::BUTTON_RELEASE_MASK |
                                 Gdk::POINTER_MOTION_MASK );
            }

            if ((panning == 2 && !(event->motion.state & GDK_BUTTON2_MASK))
                    || (panning == 1 && !(event->motion.state & GDK_BUTTON1_MASK))
                    || (panning == 3 && !(event->motion.state & GDK_BUTTON3_MASK))) {
                /* Gdk seems to lose button release for us sometimes :-( */
                panning = PANNING_NONE;
                ungrabCanvasEvents();
                ret = TRUE;
            } else {
                // To fix https://bugs.launchpad.net/inkscape/+bug/1458200
                // we increase the tolerance because no sensible data for panning
                if (within_tolerance && (abs((gint) event->motion.x - xp)
                        < tolerance * 3) && (abs((gint) event->motion.y - yp)
                        < tolerance * 3)) {
                    // do not drag if we're within tolerance from origin
                    break;
                }

                // Once the user has moved farther than tolerance from
                // the original location (indicating they intend to move
                // the object, not click), then always process the motion
                // notify coordinates as given (no snapping back to origin)
                within_tolerance = false;

                // gobble subsequent motion events to prevent "sticking"
                // when scrolling is slow
                gobble_motion_events(panning == 2 ? GDK_BUTTON2_MASK : (panning
                        == 1 ? GDK_BUTTON1_MASK : GDK_BUTTON3_MASK));

                if (panning_cursor == 0) {
                    panning_cursor = 1;
                    auto display = _desktop->getCanvas()->get_display();
                    auto window = _desktop->getCanvas()->get_window();
                    auto cursor = Gdk::Cursor::create(display, "move");
                    window->set_cursor(cursor);
                }

                Geom::Point const motion_w(event->motion.x, event->motion.y);
                Geom::Point const moved_w(motion_w - button_w);
                _desktop->scroll_relative(moved_w, true); // we're still scrolling, do not redraw
                ret = TRUE;
            }
        } else if (zoom_rb) {
            if (within_tolerance && (abs((gint) event->motion.x - xp)
                    < tolerance) && (abs((gint) event->motion.y - yp)
                    < tolerance)) {
                break; // do not drag if we're within tolerance from origin
            }

            // Once the user has moved farther than tolerance from the original location
            // (indicating they intend to move the object, not click), then always process the
            // motion notify coordinates as given (no snapping back to origin)
            within_tolerance = false;

            if (Inkscape::Rubberband::get(_desktop)->is_started()) {
                Geom::Point const motion_w(event->motion.x, event->motion.y);
                Geom::Point const motion_dt(_desktop->w2d(motion_w));

                Inkscape::Rubberband::get(_desktop)->move(motion_dt);
            } else {
                // Start the box where the mouse was clicked, not where it is now
                // because otherwise our box would be offset by the amount of tolerance.
                Geom::Point const motion_w(xp, yp);
                Geom::Point const motion_dt(_desktop->w2d(motion_w));

                Inkscape::Rubberband::get(_desktop)->start(_desktop, motion_dt);
            }

            if (zoom_rb == 2) {
                gobble_motion_events(GDK_BUTTON2_MASK);
            }
        }
        break;

    case GDK_BUTTON_RELEASE: {
        bool middle_mouse_zoom = prefs->getBool("/options/middlemousezoom/value");

        xp = yp = 0;

        if (panning_cursor == 1) {
            panning_cursor = 0;
            _desktop->getCanvas()->get_window()->set_cursor(_cursor);
        }

        if (middle_mouse_zoom && within_tolerance && (panning || zoom_rb)) {
            zoom_rb = 0;

            if (panning) {
                panning = PANNING_NONE;
                ungrabCanvasEvents();
            }

            Geom::Point const event_w(event->button.x, event->button.y);
            Geom::Point const event_dt(_desktop->w2d(event_w));

            double const zoom_inc = prefs->getDoubleLimited(
                    "/options/zoomincrement/value", M_SQRT2, 1.01, 10);

            _desktop->zoom_relative(event_dt, (event->button.state & GDK_SHIFT_MASK) ? 1 / zoom_inc : zoom_inc);

<<<<<<< HEAD
=======
            _desktop->updateNow();
>>>>>>> 4f4cc748
            ret = TRUE;
        } else if (panning == event->button.button) {
            panning = PANNING_NONE;
            ungrabCanvasEvents();

            // in slow complex drawings, some of the motion events are lost;
            // to make up for this, we scroll it once again to the button-up event coordinates
            // (i.e. canvas will always get scrolled all the way to the mouse release point,
            // even if few intermediate steps were visible)
            Geom::Point const motion_w(event->button.x, event->button.y);
            Geom::Point const moved_w(motion_w - button_w);

<<<<<<< HEAD
            this->desktop->scroll_relative(moved_w);
=======
            _desktop->scroll_relative(moved_w);
            _desktop->updateNow();
>>>>>>> 4f4cc748
            ret = TRUE;
        } else if (zoom_rb == event->button.button) {
            zoom_rb = 0;

            Geom::OptRect const b = Inkscape::Rubberband::get(_desktop)->getRectangle();
            Inkscape::Rubberband::get(_desktop)->stop();

            if (b && !within_tolerance) {
                _desktop->set_display_area(*b, 10);
            }

            ret = TRUE;
        }
        }
        break;

    case GDK_KEY_PRESS: {
        double const acceleration = prefs->getDoubleLimited(
                "/options/scrollingacceleration/value", 0, 0, 6);
        int const key_scroll = prefs->getIntLimited("/options/keyscroll/value",
                10, 0, 1000);

        switch (get_latin_keyval(&event->key)) {
        // GDK insists on stealing these keys (F1 for no idea what, tab for cycling widgets
        // in the editing window). So we resteal them back and run our regular shortcut
        // invoker on them.
        case GDK_KEY_Tab:
        case GDK_KEY_ISO_Left_Tab:
        case GDK_KEY_F1:
            ret = Inkscape::Shortcuts::getInstance().invoke_action(&event->key);
            break;

        case GDK_KEY_Q:
        case GDK_KEY_q:
            if (_desktop->quick_zoomed()) {
                ret = TRUE;
            }
            if (!MOD__SHIFT(event) && !MOD__CTRL(event) && !MOD__ALT(event)) {
                _desktop->zoom_quick(true);
                ret = TRUE;
            }
            break;

        case GDK_KEY_W:
        case GDK_KEY_w:
        case GDK_KEY_F4:
            /* Close view */
            if (MOD__CTRL_ONLY(event)) {
                sp_ui_close_view(nullptr);
                ret = TRUE;
            }
            break;

        case GDK_KEY_Left: // Ctrl Left
        case GDK_KEY_KP_Left:
        case GDK_KEY_KP_4:
            if (MOD__CTRL_ONLY(event)) {
                int i = (int) floor(key_scroll * accelerate_scroll(event, acceleration));

                gobble_key_events(get_latin_keyval(&event->key), GDK_CONTROL_MASK);
                _desktop->scroll_relative(Geom::Point(i, 0));
                ret = TRUE;
            } else {
                ret = _keyboardMove(event->key, Geom::Point(-1, 0));
            }
            break;

        case GDK_KEY_Up: // Ctrl Up
        case GDK_KEY_KP_Up:
        case GDK_KEY_KP_8:
            if (MOD__CTRL_ONLY(event)) {
                int i = (int) floor(key_scroll * accelerate_scroll(event, acceleration));

                gobble_key_events(get_latin_keyval(&event->key), GDK_CONTROL_MASK);
                _desktop->scroll_relative(Geom::Point(0, i));
                ret = TRUE;
            } else {
                ret = _keyboardMove(event->key, Geom::Point(0, -_desktop->yaxisdir()));
            }
            break;

        case GDK_KEY_Right: // Ctrl Right
        case GDK_KEY_KP_Right:
        case GDK_KEY_KP_6:
            if (MOD__CTRL_ONLY(event)) {
                int i = (int) floor(key_scroll * accelerate_scroll(event, acceleration));

                gobble_key_events(get_latin_keyval(&event->key), GDK_CONTROL_MASK);
                _desktop->scroll_relative(Geom::Point(-i, 0));
                ret = TRUE;
            } else {
                ret = _keyboardMove(event->key, Geom::Point(1, 0));
            }
            break;

        case GDK_KEY_Down: // Ctrl Down
        case GDK_KEY_KP_Down:
        case GDK_KEY_KP_2:
            if (MOD__CTRL_ONLY(event)) {
                int i = (int) floor(key_scroll * accelerate_scroll(event, acceleration));

                gobble_key_events(get_latin_keyval(&event->key), GDK_CONTROL_MASK);
                _desktop->scroll_relative(Geom::Point(0, -i));
                ret = TRUE;
            } else {
                ret = _keyboardMove(event->key, Geom::Point(0, _desktop->yaxisdir()));
            }
            break;

        case GDK_KEY_Menu:
            sp_event_root_menu_popup(_desktop, nullptr, event);
            ret = TRUE;
            break;

        case GDK_KEY_F10:
            if (MOD__SHIFT_ONLY(event)) {
                sp_event_root_menu_popup(_desktop, nullptr, event);
                ret = TRUE;
            }
            break;

        case GDK_KEY_space:
            within_tolerance = true;
            xp = yp = 0;
            if (!allow_panning) break;
            panning = PANNING_SPACE;
            this->message_context->set(Inkscape::INFORMATION_MESSAGE,
                    _("<b>Space+mouse move</b> to pan canvas"));

            ret = TRUE;
            break;

        case GDK_KEY_z:
        case GDK_KEY_Z:
            if (MOD__ALT_ONLY(event)) {
                _desktop->zoom_grab_focus();
                ret = TRUE;
            }
            break;

        default:
            break;
            }
        }
        break;

    case GDK_KEY_RELEASE:
        // Stop panning on any key release
        if (this->is_space_panning()) {
            this->message_context->clear();
        }

        if (panning) {
            panning = PANNING_NONE;
            xp = yp = 0;

            ungrabCanvasEvents();
<<<<<<< HEAD
=======

            _desktop->updateNow();
>>>>>>> 4f4cc748
        }

        if (panning_cursor == 1) {
            panning_cursor = 0;
            _desktop->getCanvas()->get_window()->set_cursor(_cursor);
        }

        switch (get_latin_keyval(&event->key)) {
        case GDK_KEY_space:
            if (within_tolerance) {
                // Space was pressed, but not panned
                sp_toggle_selector(_desktop);

                // Be careful, sp_toggle_selector will delete ourselves.
                // Thus, make sure we return immediately.
                return true;
            }

            break;

        case GDK_KEY_Q:
        case GDK_KEY_q:
            if (_desktop->quick_zoomed()) {
                _desktop->zoom_quick(false);
                ret = TRUE;
            }
            break;

        default:
            break;
        }
        break;

    case GDK_SCROLL: {
        int constexpr WHEEL_SCROLL_DEFAULT = 40;
        int const wheel_scroll = prefs->getIntLimited(
                "/options/wheelscroll/value", WHEEL_SCROLL_DEFAULT, 0, 1000);

        // Size of smooth-scrolls (only used in GTK+ 3)
        gdouble delta_x = 0;
        gdouble delta_y = 0;

        using Modifiers::Type;
        using Modifiers::Triggers;
        Type action = Modifiers::Modifier::which(Triggers::CANVAS | Triggers::SCROLL, event->scroll.state);

        if (action == Type::CANVAS_ROTATE && !_desktop->get_rotation_lock()) {
            double rotate_inc = prefs->getDoubleLimited(
                    "/options/rotateincrement/value", 15, 1, 90, "°" );
            rotate_inc *= M_PI/180.0;

            switch (event->scroll.direction) {
            case GDK_SCROLL_UP:
                // Do nothing
                break;

            case GDK_SCROLL_DOWN:
                rotate_inc = -rotate_inc;
                break;

            case GDK_SCROLL_SMOOTH: {
                gdk_event_get_scroll_deltas(event, &delta_x, &delta_y);
#ifdef GDK_WINDOWING_QUARTZ
                // MacBook trackpad scroll event gives pixel delta
                delta_y /= WHEEL_SCROLL_DEFAULT;
#endif
                double delta_y_clamped = CLAMP(delta_y, -1.0, 1.0); // values > 1 result in excessive rotating
                rotate_inc = rotate_inc * -delta_y_clamped;
                break;
            }

            default:
                rotate_inc = 0.0;
                break;
            }

            if (rotate_inc != 0.0) {
                Geom::Point const scroll_dt = _desktop->point();
                _desktop->rotate_relative_keep_point(scroll_dt, rotate_inc);
            }

        } else if (action == Type::CANVAS_PAN_X) {
           /* shift + wheel, pan left--right */

            switch (event->scroll.direction) {
            case GDK_SCROLL_UP:
            case GDK_SCROLL_LEFT:
                _desktop->scroll_relative(Geom::Point(wheel_scroll, 0));
                break;

            case GDK_SCROLL_DOWN:
            case GDK_SCROLL_RIGHT:
                _desktop->scroll_relative(Geom::Point(-wheel_scroll, 0));
                break;

            case GDK_SCROLL_SMOOTH: {
                gdk_event_get_scroll_deltas(event, &delta_x, &delta_y);
#ifdef GDK_WINDOWING_QUARTZ
                // MacBook trackpad scroll event gives pixel delta
                delta_y /= WHEEL_SCROLL_DEFAULT;
#endif
                _desktop->scroll_relative(Geom::Point(wheel_scroll * -delta_y, 0));
                break;
            }

            default:
                break;
            }

        } else if (action == Type::CANVAS_ZOOM) {
            /* ctrl + wheel, zoom in--out */
            double rel_zoom;
            double const zoom_inc = prefs->getDoubleLimited(
                    "/options/zoomincrement/value", M_SQRT2, 1.01, 10);

            switch (event->scroll.direction) {
            case GDK_SCROLL_UP:
                rel_zoom = zoom_inc;
                break;

            case GDK_SCROLL_DOWN:
                rel_zoom = 1 / zoom_inc;
                break;

            case GDK_SCROLL_SMOOTH: {
                gdk_event_get_scroll_deltas(event, &delta_x, &delta_y);
#ifdef GDK_WINDOWING_QUARTZ
                // MacBook trackpad scroll event gives pixel delta
                delta_y /= WHEEL_SCROLL_DEFAULT;
#endif
                double delta_y_clamped = CLAMP(std::abs(delta_y), 0.0, 1.0); // values > 1 result in excessive zooming
                double zoom_inc_scaled = (zoom_inc-1) * delta_y_clamped + 1;
                if (delta_y < 0) {
                    rel_zoom = zoom_inc_scaled;
                } else {
                    rel_zoom = 1 / zoom_inc_scaled;
                }
                break;
            }

            default:
                rel_zoom = 0.0;
                break;
            }

            if (rel_zoom != 0.0) {
                Geom::Point const scroll_dt = _desktop->point();
                _desktop->zoom_relative(scroll_dt, rel_zoom);
            }

            /* no modifier, pan up--down (left--right on multiwheel mice?) */
        } else if (action == Type::CANVAS_PAN_Y) {
            switch (event->scroll.direction) {
            case GDK_SCROLL_UP:
                _desktop->scroll_relative(Geom::Point(0, wheel_scroll));
                break;

            case GDK_SCROLL_DOWN:
                _desktop->scroll_relative(Geom::Point(0, -wheel_scroll));
                break;

            case GDK_SCROLL_LEFT:
                _desktop->scroll_relative(Geom::Point(wheel_scroll, 0));
                break;

            case GDK_SCROLL_RIGHT:
                _desktop->scroll_relative(Geom::Point(-wheel_scroll, 0));
                break;

            case GDK_SCROLL_SMOOTH:
                gdk_event_get_scroll_deltas(event, &delta_x, &delta_y);
#ifdef GDK_WINDOWING_QUARTZ
                // MacBook trackpad scroll event gives pixel delta
                delta_x /= WHEEL_SCROLL_DEFAULT;
                delta_y /= WHEEL_SCROLL_DEFAULT;
#endif
                _desktop->scroll_relative(Geom::Point(-wheel_scroll * delta_x, -wheel_scroll * delta_y));
                break;
            }
        } else {
            g_warning("unhandled scroll event with scroll.state=0x%x", event->scroll.state);
        }
        break;
    }

    default:
        break;
    }

    return ret;
}

/**
 * This function allows to handle global tool events if _pre function is not fully overridden.
 */

void ToolBase::set_on_buttons(GdkEvent *event)
{
    switch (event->type) {
        case GDK_BUTTON_PRESS:
            switch (event->button.button) {
                case 1:
                    this->_button1on = true;
                    break;
                case 2:
                    this->_button2on = true;
                    break;
                case 3:
                    this->_button3on = true;
                    break;
            }
            break;
        case GDK_BUTTON_RELEASE:
            switch (event->button.button) {
                case 1:
                    this->_button1on = false;
                    break;
                case 2:
                    this->_button2on = false;
                    break;
                case 3:
                    this->_button3on = false;
                    break;
            }
            break;
        case GDK_MOTION_NOTIFY:
            if (event->motion.state & Gdk::ModifierType::BUTTON1_MASK) {
                this->_button1on = true;
            } else {
                this->_button1on = false;
            }
            if (event->motion.state & Gdk::ModifierType::BUTTON2_MASK) {
                this->_button2on = true;
            } else {
                this->_button2on = false;
            }
            if (event->motion.state & Gdk::ModifierType::BUTTON3_MASK) {
                this->_button3on = true;
            } else {
                this->_button3on = false;
            }
    }
}

bool ToolBase::are_buttons_1_and_3_on() const
{
    return this->_button1on && this->_button3on;
}

bool ToolBase::are_buttons_1_and_3_on(GdkEvent* event)
{
    set_on_buttons(event);
    return are_buttons_1_and_3_on();
}

/**
 * Handles item specific events. Gets called from Gdk.
 *
 * Only reacts to right mouse button at the moment.
 * \todo Fixme: do context sensitive popup menu on items.
 */
bool ToolBase::item_handler(SPItem* item, GdkEvent* event) {
    int ret = FALSE;

    switch (event->type) {
    case GDK_BUTTON_PRESS:
        if (!are_buttons_1_and_3_on(event) && event->button.button == 3 &&
            !((event->button.state & GDK_SHIFT_MASK) || (event->button.state & GDK_CONTROL_MASK))) {
            sp_event_root_menu_popup(_desktop, item, event);
            ret = TRUE;
        }
        break;

    default:
        break;
    }

    return ret;
}

/**
 * Returns true if we're hovering above a knot (needed because we don't want to pre-snap in that case).
 */
bool ToolBase::sp_event_context_knot_mouseover() const {
    if (this->shape_editor) {
        return this->shape_editor->knot_mouseover();
    }

    return false;
}

/**
 * Enables/disables the ToolBase's SelCue.
 */
void ToolBase::enableSelectionCue(bool enable) {
    if (enable) {
        if (!_selcue) {
            _selcue = new Inkscape::SelCue(_desktop);
        }
    } else {
        delete _selcue;
        _selcue = nullptr;
    }
}

/*
 * Enables/disables the ToolBase's GrDrag.
 */
void ToolBase::enableGrDrag(bool enable) {
    if (enable) {
        if (!_grdrag) {
            _grdrag = new GrDrag(_desktop);
        }
    } else {
        if (_grdrag) {
            delete _grdrag;
            _grdrag = nullptr;
        }
    }
}

/**
 * Delete a selected GrDrag point
 */
bool ToolBase::deleteSelectedDrag(bool just_one)
{
    if (_grdrag && !_grdrag->selected.empty()) {
        _grdrag->deleteSelected(just_one);
        return true;
    }
    return false;
}

/**
 * Return true if there is a gradient drag.
 */
bool ToolBase::hasGradientDrag() const
{
    return _grdrag && _grdrag->isNonEmpty();
}

/**
 * Grab events from the Canvas Catchall. (Common configuration.)
 */
void ToolBase::grabCanvasEvents(Gdk::EventMask mask)
{
    _desktop->getCanvasCatchall()->grab(mask, nullptr); // Cursor is null.
}

/**
 * Ungrab events from the Canvas Catchall. (Common configuration.)
 */
void ToolBase::ungrabCanvasEvents()
{
    _desktop->snapindicator->remove_snaptarget();
    _desktop->getCanvasCatchall()->ungrab();
}

/** Enable (or disable) high precision for motion events
  *
  * This is intended to be used by drawing tools, that need to process motion events with high accuracy
  * and high update rate (for example free hand tools)
  *
  * With standard accuracy some intermediate motion events might be discarded
  *
  * Call this function when an operation that requires high accuracy is started (e.g. mouse button is pressed
  * to draw a line). Make sure to call it again and restore standard precision afterwards. **/
void ToolBase::set_high_motion_precision(bool high_precision) {
    Glib::RefPtr<Gdk::Window> window = _desktop->getToplevel()->get_window();

    if (window) {
        window->set_event_compression(!high_precision);
    }
}

/**
 * Discard and count matching key events from top of event bucket.
 * Convenience function that just passes request to canvas.
 */
int ToolBase::gobble_key_events(guint keyval, guint mask) const
{
<<<<<<< HEAD
    return desktop->canvas->gobble_key_events(keyval, mask);
=======
    _desktop->canvas->forced_redraws_start(count, reset);
>>>>>>> 4f4cc748
}

/**
 * Discard matching motion events from top of event bucket.
 * Convenience function that just passes request to canvas.
 */
void ToolBase::gobble_motion_events(guint mask) const
{
<<<<<<< HEAD
    desktop->canvas->gobble_motion_events(mask);
}

=======
    _desktop->canvas->forced_redraws_stop();
}

Geom::Point ToolBase::setup_for_drag_start(GdkEvent *ev)
{
    this->xp = static_cast<gint>(ev->button.x);
    this->yp = static_cast<gint>(ev->button.y);
    this->within_tolerance = true;

    Geom::Point const p(ev->button.x, ev->button.y);
    item_to_select = Inkscape::UI::Tools::sp_event_context_find_item(_desktop, p, ev->button.state & GDK_MOD1_MASK, TRUE);
    return _desktop->w2d(p);
}

>>>>>>> 4f4cc748
/**
 * Calls virtual set() function of ToolBase.
 */
void sp_event_context_read(ToolBase *ec, gchar const *key) {
    g_return_if_fail(ec != nullptr);
    g_return_if_fail(key != nullptr);

    Inkscape::Preferences *prefs = Inkscape::Preferences::get();
    Inkscape::Preferences::Entry val = prefs->getEntry(ec->getPrefsPath() + '/' + key);
    ec->set(val);
}

/**
 * Handles snapping events for all tools and then passes to tool_root_handler.
 */
gint ToolBase::start_root_handler(GdkEvent *event)
{
#ifdef EVENT_DEBUG
    ui_dump_event(reinterpret_cast<GdkEvent *>(event), "ToolBase::start_root_handler");
#endif

    if (!_uses_snap) {
        return this->tool_root_handler(event);
    }

    switch (event->type) {
    case GDK_MOTION_NOTIFY:
        sp_event_context_snap_delay_handler(this, nullptr, nullptr,
                (GdkEventMotion *) event,
                DelayedSnapEvent::EVENTCONTEXT_ROOT_HANDLER);
        break;
    case GDK_BUTTON_RELEASE:
        if (_delayed_snap_event) {
            // If we have any pending snapping action, then invoke it now
            sp_event_context_snap_watchdog_callback(_delayed_snap_event);
        }
        break;
    case GDK_BUTTON_PRESS:
    case GDK_2BUTTON_PRESS:
    case GDK_3BUTTON_PRESS:
        // Snapping will be on hold if we're moving the mouse at high speeds. When starting
        // drawing a new shape we really should snap though.
        _desktop->namedview->snap_manager.snapprefs.setSnapPostponedGlobally(false);
        break;
    default:
        break;
    }

    return this->tool_root_handler(event);
}

/**
 * Calls the right tool's event handler, depending on the selected tool and state.
 */
gint ToolBase::tool_root_handler(GdkEvent *event)
{
#ifdef EVENT_DEBUG
    ui_dump_event(reinterpret_cast<GdkEvent *>(event), "tool_root_handler");
#endif
    gint ret = false;

    // Just set the on buttons for now. later, behave as intended.
    this->set_on_buttons(event);

    // Panning has priority over tool-specific event handling
    if (this->is_panning()) {
        ret = ToolBase::root_handler(event);
    } else {
        ret = this->root_handler(event);
    }

    set_event_location(_desktop, event);

    return ret;
}

/**
 * Starts handling item snapping and pass to virtual_item_handler afterwards.
 */
gint ToolBase::start_item_handler(SPItem *item, GdkEvent *event)
{
    if (!_uses_snap) {
        return this->virtual_item_handler(item, event);
    }

    switch (event->type) {
    case GDK_MOTION_NOTIFY:
        sp_event_context_snap_delay_handler(this, (gpointer) item, nullptr, (GdkEventMotion *) event, DelayedSnapEvent::EVENTCONTEXT_ITEM_HANDLER);
        break;
    case GDK_BUTTON_RELEASE:
        if (_delayed_snap_event) {
            // If we have any pending snapping action, then invoke it now
            sp_event_context_snap_watchdog_callback(_delayed_snap_event);
        }
        break;
    case GDK_BUTTON_PRESS:
    case GDK_2BUTTON_PRESS:
    case GDK_3BUTTON_PRESS:
        // Snapping will be on hold if we're moving the mouse at high speeds. When starting
        // drawing a new shape we really should snap though.
        _desktop->namedview->snap_manager.snapprefs.setSnapPostponedGlobally(false);
        break;
    default:
        break;
    }

    return this->virtual_item_handler(item, event);
}

gint ToolBase::virtual_item_handler(SPItem *item, GdkEvent *event)
{
    gint ret = false;

    // Just set the on buttons for now. later, behave as intended.
    this->set_on_buttons(event);

    // Panning has priority over tool-specific event handling
    if (is_panning()) {
        ret = ToolBase::item_handler(item, event);
    } else {
        ret = item_handler(item, event);
    }

    if (!ret) {
        ret = this->tool_root_handler(event);
    } else {
        set_event_location(_desktop, event);
    }

    return ret;
}

/**
 * Shows coordinates on status bar.
 */
static void set_event_location(SPDesktop *desktop, GdkEvent *event) {
    if (event->type != GDK_MOTION_NOTIFY) {
        return;
    }

    Geom::Point const button_w(event->button.x, event->button.y);
    Geom::Point const button_dt(desktop->w2d(button_w));
    desktop->set_coordinate_status(button_dt);
}

//-------------------------------------------------------------------
/**
 * Create popup menu and tell Gtk to show it.
 */
void sp_event_root_menu_popup(SPDesktop *desktop, SPItem *item, GdkEvent *event) {

    // It seems the param item is the SPItem at the bottom of the z-order
    // Using the same function call used on left click in sp_select_context_item_handler() to get top of z-order
    // fixme: sp_canvas_arena should set the top z-order object as arena->active
    item = sp_event_context_find_item (desktop,
                              Geom::Point(event->button.x, event->button.y), FALSE, FALSE);

    if (event->type == GDK_KEY_PRESS && !desktop->getSelection()->isEmpty()) {
        item = desktop->getSelection()->items().front();
    }

    ContextMenu* menu = new ContextMenu(desktop, item);
    menu->attach_to_widget(*(desktop->getCanvas())); // So actions work!
    menu->show();

    switch (event->type) {
    case GDK_BUTTON_PRESS:
    case GDK_KEY_PRESS:
        menu->popup_at_pointer(event);
        break;
    default:
        break;
    }
}

/**
 * Show tool context specific modifier tip.
 */
void sp_event_show_modifier_tip(Inkscape::MessageContext *message_context,
        GdkEvent *event, gchar const *ctrl_tip, gchar const *shift_tip,
        gchar const *alt_tip) {
    guint keyval = get_latin_keyval(&event->key);

    bool ctrl = ctrl_tip && (MOD__CTRL(event) || (keyval == GDK_KEY_Control_L) || (keyval
            == GDK_KEY_Control_R));
    bool shift = shift_tip && (MOD__SHIFT(event) || (keyval == GDK_KEY_Shift_L) || (keyval
            == GDK_KEY_Shift_R));
    bool alt = alt_tip && (MOD__ALT(event) || (keyval == GDK_KEY_Alt_L) || (keyval
            == GDK_KEY_Alt_R) || (keyval == GDK_KEY_Meta_L) || (keyval == GDK_KEY_Meta_R));

    gchar *tip = g_strdup_printf("%s%s%s%s%s", (ctrl ? ctrl_tip : ""), (ctrl
            && (shift || alt) ? "; " : ""), (shift ? shift_tip : ""), ((ctrl
            || shift) && alt ? "; " : ""), (alt ? alt_tip : ""));

    if (strlen(tip) > 0) {
        message_context->flash(Inkscape::INFORMATION_MESSAGE, tip);
    }

    g_free(tip);
}

/**
 * Try to determine the keys group of Latin layout.
 * Check available keymap entries for Latin 'a' key and find the minimal integer value.
 */
static void update_latin_keys_group() {
    GdkKeymapKey* keys;
    gint n_keys;

    latin_keys_group_valid = FALSE;
    if (gdk_keymap_get_entries_for_keyval(Gdk::Display::get_default()->get_keymap(), GDK_KEY_a, &keys, &n_keys)) {
        for (gint i = 0; i < n_keys; i++) {
            if (!latin_keys_group_valid || keys[i].group < latin_keys_group) {
                latin_keys_group = keys[i].group;
                latin_keys_group_valid = TRUE;
            }
        }
        g_free(keys);
    }
}

/**
 * Initialize Latin keys group handling.
 */
void init_latin_keys_group() {
    g_signal_connect(G_OBJECT(Gdk::Display::get_default()->get_keymap()),
            "keys-changed", G_CALLBACK(update_latin_keys_group), NULL);
    update_latin_keys_group();
}

/**
 * Return the keyval corresponding to the key event in Latin group.
 *
 * Use this instead of simply event->keyval, so that your keyboard shortcuts
 * work regardless of layouts (e.g., in Cyrillic).
 */
guint get_latin_keyval(GdkEventKey const *event, guint *consumed_modifiers /*= NULL*/) {
    guint keyval = 0;
    GdkModifierType modifiers;
    gint group = latin_keys_group_valid ? latin_keys_group : event->group;

    gdk_keymap_translate_keyboard_state(
            Gdk::Display::get_default()->get_keymap(),
            event->hardware_keycode, (GdkModifierType) event->state, group,
            &keyval, nullptr, nullptr, &modifiers);

    if (consumed_modifiers) {
        *consumed_modifiers = modifiers;
    }
    if (keyval != event->keyval) {
        std::cerr << "get_latin_keyval: OH OH OH keyval did change! "
                  << "  keyval: " << keyval << " (" << (char)keyval << ")"
                  << "  event->keyval: " << event->keyval << "(" << (char)event->keyval << ")" << std::endl;
    }
    return keyval;
}

/**
 * Returns item at point p in desktop.
 *
 * If state includes alt key mask, cyclically selects under; honors
 * into_groups.
 */
SPItem *sp_event_context_find_item(SPDesktop *desktop, Geom::Point const &p,
                                   bool select_under, bool into_groups)
{
    SPItem *item = nullptr;

    if (select_under) {
        auto tmp = desktop->selection->items();
        std::vector<SPItem *> vec(tmp.begin(), tmp.end());
        SPItem *selected_at_point = desktop->getItemFromListAtPointBottom(vec, p);
        item = desktop->getItemAtPoint(p, into_groups, selected_at_point);
        if (item == nullptr) { // we may have reached bottom, flip over to the top
            item = desktop->getItemAtPoint(p, into_groups, nullptr);
        }
    } else {
        item = desktop->getItemAtPoint(p, into_groups, nullptr);
    }

    return item;
}

/**
 * Returns item if it is under point p in desktop, at any depth; otherwise returns NULL.
 *
 * Honors into_groups.
 */
SPItem *
sp_event_context_over_item(SPDesktop *desktop, SPItem *item,
        Geom::Point const &p) {
	std::vector<SPItem*> temp;
    temp.push_back(item);
    SPItem *item_at_point = desktop->getItemFromListAtPointBottom(temp, p);
    return item_at_point;
}

ShapeEditor *
sp_event_context_get_shape_editor(ToolBase *ec) {
    return ec->shape_editor;
}


/**
 * Analyses the current event, calculates the mouse speed, turns snapping off (temporarily) if the
 * mouse speed is above a threshold, and stores the current event such that it can be re-triggered when needed
 * (re-triggering is controlled by a watchdog timer).
 *
 * @param ec Pointer to the event context.
 * @param dse_item Pointer that store a reference to a canvas or to an item.
 * @param dse_item2 Another pointer, storing a reference to a knot or controlpoint.
 * @param event Pointer to the motion event.
 * @param origin Identifier (enum) specifying where the delay (and the call to this method) were initiated.
 */
void sp_event_context_snap_delay_handler(ToolBase *ec,
        gpointer const dse_item, gpointer const dse_item2, GdkEventMotion *event,
        DelayedSnapEvent::DelayedSnapEventOrigin origin)
{
    static guint32 prev_time;
    static std::optional<Geom::Point> prev_pos;

    if (!ec->_uses_snap || ec->_dse_callback_in_process) {
        return;
    }

    // Snapping occurs when dragging with the left mouse button down, or when hovering e.g. in the pen tool with left mouse button up
    bool const c1 = event->state & GDK_BUTTON2_MASK; // We shouldn't hold back any events when other mouse buttons have been
    bool const c2 = event->state & GDK_BUTTON3_MASK; // pressed, e.g. when scrolling with the middle mouse button; if we do then
    // Inkscape will get stuck in an unresponsive state
    bool const c3 = dynamic_cast<Inkscape::UI::Tools::CalligraphicTool *>(ec);
    // The snap delay will repeat the last motion event, which will lead to
    // erroneous points in the calligraphy context. And because we don't snap
    // in this context, we might just as well disable the snap delay all together
    bool const c4 = ec->is_panning(); // Don't snap while panning

    if (c1 || c2 || c3 || c4) {
        // Make sure that we don't send any pending snap events to a context if we know in advance
        // that we're not going to snap any way (e.g. while scrolling with middle mouse button)
        // Any motion event might affect the state of the context, leading to unexpected behavior
        ec->discard_delayed_snap_event();
    } else if (ec->getDesktop() &&
               ec->getDesktop()->namedview->snap_manager.snapprefs.getSnapEnabledGlobally()) {
        // Snap when speed drops below e.g. 0.02 px/msec, or when no motion events have occurred for some period.
        // i.e. snap when we're at stand still. A speed threshold enforces snapping for tablets, which might never
        // be fully at stand still and might keep spitting out motion events.
        ec->getDesktop()->namedview->snap_manager.snapprefs.setSnapPostponedGlobally(true); // put snapping on hold

        Geom::Point event_pos(event->x, event->y);
        guint32 event_t = gdk_event_get_time((GdkEvent *) event);

        if (prev_pos) {
            Geom::Coord dist = Geom::L2(event_pos - *prev_pos);
            guint32 delta_t = event_t - prev_time;
            gdouble speed = delta_t > 0 ? dist / delta_t : 1000;
            //std::cout << "Mouse speed = " << speed << " px/msec " << std::endl;
            if (speed > 0.02) { // Jitter threshold, might be needed for tablets
                // We're moving fast, so postpone any snapping until the next GDK_MOTION_NOTIFY event. We
                // will keep on postponing the snapping as long as the speed is high.
                // We must snap at some point in time though, so set a watchdog timer at some time from
                // now, just in case there's no future motion event that drops under the speed limit (when
                // stopping abruptly)
                delete ec->_delayed_snap_event;
                ec->_delayed_snap_event = new DelayedSnapEvent(ec, dse_item, dse_item2, event, origin); // watchdog is reset, i.e. pushed forward in time
                // If the watchdog expires before a new motion event is received, we will snap (as explained
                // above). This means however that when the timer is too short, we will always snap and that the
                // speed threshold is ineffective. In the extreme case the delay is set to zero, and snapping will
                // be immediate, as it used to be in the old days ;-).
            } else { // Speed is very low, so we're virtually at stand still
                // But if we're really standing still, then we should snap now. We could use some low-pass filtering,
                // otherwise snapping occurs for each jitter movement. For this filtering we'll leave the watchdog to expire,
                // snap, and set a new watchdog again.
                if (ec->_delayed_snap_event == nullptr) { // no watchdog has been set
                    // it might have already expired, so we'll set a new one; the snapping frequency will be limited this way
                    ec->_delayed_snap_event = new DelayedSnapEvent(ec, dse_item, dse_item2, event, origin);
                } // else: watchdog has been set before and we'll wait for it to expire
            }
        } else {
            // This is the first GDK_MOTION_NOTIFY event, so postpone snapping and set the watchdog
            g_assert(ec->_delayed_snap_event == nullptr);
            ec->_delayed_snap_event = new DelayedSnapEvent(ec, dse_item, dse_item2, event, origin);
        }

        prev_pos = event_pos;
        prev_time = event_t;
    }
}

/**
 * When the snap delay watchdog timer barks, this method will be called and will re-inject the last motion
 * event in an appropriate place, with snapping being turned on again.
 */
gboolean sp_event_context_snap_watchdog_callback(gpointer data) {
    // Snap NOW! For this the "postponed" flag will be reset and the last motion event will be repeated
    DelayedSnapEvent *dse = reinterpret_cast<DelayedSnapEvent*> (data);

    if (dse == nullptr) {
        // This might occur when this method is called directly, i.e. not through the timer
        // E.g. on GDK_BUTTON_RELEASE in start_root_handler()
        return FALSE;
    }

    ToolBase *ec = dse->getEventContext();
    if (ec == nullptr) {
        delete dse;
        return false;
    }

    const SPDesktop *dt = ec->getDesktop();
    if (dt == nullptr) {
        ec->_delayed_snap_event = nullptr;
        delete dse;
        return false;
    }

    ec->_dse_callback_in_process = true;

    dt->namedview->snap_manager.snapprefs.setSnapPostponedGlobally(false);

    // Depending on where the delayed snap event originated from, we will inject it back at it's origin
    // The switch below takes care of that and prepares the relevant parameters
    switch (dse->getOrigin()) {
    case DelayedSnapEvent::EVENTCONTEXT_ROOT_HANDLER:
        ec->tool_root_handler(dse->getEvent());
        break;
    case DelayedSnapEvent::EVENTCONTEXT_ITEM_HANDLER: {
        auto item = static_cast<SPItem *>(dse->getItem());
        if (item) {
            ec->virtual_item_handler(item, dse->getEvent());
        }
    }
        break;
    case DelayedSnapEvent::KNOT_HANDLER: {
        gpointer knot = dse->getItem2();
        check_if_knot_deleted(knot);
        if (knot && SP_IS_KNOT(knot)) {
            sp_knot_handler_request_position(dse->getEvent(), SP_KNOT(knot));
        }
    }
        break;
    case DelayedSnapEvent::CONTROL_POINT_HANDLER: {
        using Inkscape::UI::ControlPoint;
        gpointer pitem2 = dse->getItem2();
        if (!pitem2)
        {
            ec->_delayed_snap_event = nullptr;
            delete dse;
            return false;
        }
        ControlPoint *point = reinterpret_cast<ControlPoint*> (pitem2);
        if (point) {
            if (point->position().isFinite() && (dt == point->_desktop)) {
                point->_eventHandler(ec, dse->getEvent());
            }
            else {
                //workaround:
                //[Bug 781893] Crash after moving a Bezier node after Knot path effect?
                // --> at some time, some point with X = 0 and Y = nan (not a number) is created ...
                //     even so, the desktop pointer is invalid and equal to 0xff
                g_warning ("encountered non finite point when evaluating snapping callback");
            }
        }
    }
        break;
    case DelayedSnapEvent::GUIDE_HANDLER: {
        auto item  = static_cast<CanvasItemGuideLine *>(dse->getItem());
        auto item2 = static_cast<SPGuide *>(dse->getItem2());
        if (item && item2) {
            sp_dt_guide_event(dse->getEvent(), item, item2);
        }
    }
        break;
    case DelayedSnapEvent::GUIDE_HRULER:
    case DelayedSnapEvent::GUIDE_VRULER: {
        gpointer item = dse->getItem();
        auto item2 = static_cast<Gtk::Widget *>(dse->getItem2());
        if (item && item2) {
            g_assert(GTK_IS_WIDGET(item));
            if (dse->getOrigin() == DelayedSnapEvent::GUIDE_HRULER) {
                SPDesktopWidget::ruler_event(GTK_WIDGET(item), dse->getEvent(), SP_DESKTOP_WIDGET(item2), true);
            } else {
                SPDesktopWidget::ruler_event(GTK_WIDGET(item), dse->getEvent(), SP_DESKTOP_WIDGET(item2), false);
            }
        }
    }
        break;
    default:
        g_warning("Origin of snap-delay event has not been defined!;");
        break;
    }

    ec->_delayed_snap_event = nullptr;
    delete dse;

    ec->_dse_callback_in_process = false;

    return FALSE; //Kills the timer and stops it from executing this callback over and over again.
}

void ToolBase::discard_delayed_snap_event()
{
    delete _delayed_snap_event;
    _delayed_snap_event = nullptr;
    _desktop->namedview->snap_manager.snapprefs.setSnapPostponedGlobally(false);
}
}
}
}

/*
 Local Variables:
 mode:c++
 c-file-style:"stroustrup"
 c-file-offsets:((innamespace . 0)(inline-open . 0)(case-label . +))
 indent-tabs-mode:nil
 fill-column:99
 End:
 */
// vim: filetype=cpp:expandtab:shiftwidth=4:tabstop=8:softtabstop=4:fileencoding=utf-8:textwidth=99 :<|MERGE_RESOLUTION|>--- conflicted
+++ resolved
@@ -112,7 +112,6 @@
 }
 
 ToolBase::~ToolBase() {
-    _desktop->getCanvas()->forced_redraws_stop();
     this->enableSelectionCue(false);
 
     if (this->pref_observer) {
@@ -125,26 +124,6 @@
 }
 
 /**
-<<<<<<< HEAD
- * Callback that gets called on initialization of ToolBase object.
- * Redraws mouse cursor, at the moment.
- *
- * When you override it, call this method first.
- */
-void ToolBase::setup() {
-    this->pref_observer = new ToolPrefObserver(this->getPrefsPath(), this);
-    Inkscape::Preferences::get()->addObserver(*(this->pref_observer));
-    this->set_cursor(_cursor_default);
-    desktop->getCanvas()->grab_focus();
-}
-
-void ToolBase::finish() {
-    this->enableSelectionCue(false);
-}
-
-/**
-=======
->>>>>>> 4f4cc748
  * Called by our pref_observer if a preference has been changed.
  */
 void ToolBase::set(const Inkscape::Preferences::Entry& /*val*/) {
@@ -541,11 +520,6 @@
                     "/options/zoomincrement/value", M_SQRT2, 1.01, 10);
 
             _desktop->zoom_relative(event_dt, (event->button.state & GDK_SHIFT_MASK) ? 1 / zoom_inc : zoom_inc);
-
-<<<<<<< HEAD
-=======
-            _desktop->updateNow();
->>>>>>> 4f4cc748
             ret = TRUE;
         } else if (panning == event->button.button) {
             panning = PANNING_NONE;
@@ -558,12 +532,7 @@
             Geom::Point const motion_w(event->button.x, event->button.y);
             Geom::Point const moved_w(motion_w - button_w);
 
-<<<<<<< HEAD
-            this->desktop->scroll_relative(moved_w);
-=======
             _desktop->scroll_relative(moved_w);
-            _desktop->updateNow();
->>>>>>> 4f4cc748
             ret = TRUE;
         } else if (zoom_rb == event->button.button) {
             zoom_rb = 0;
@@ -721,11 +690,6 @@
             xp = yp = 0;
 
             ungrabCanvasEvents();
-<<<<<<< HEAD
-=======
-
-            _desktop->updateNow();
->>>>>>> 4f4cc748
         }
 
         if (panning_cursor == 1) {
@@ -1101,33 +1065,6 @@
     }
 }
 
-/**
- * Discard and count matching key events from top of event bucket.
- * Convenience function that just passes request to canvas.
- */
-int ToolBase::gobble_key_events(guint keyval, guint mask) const
-{
-<<<<<<< HEAD
-    return desktop->canvas->gobble_key_events(keyval, mask);
-=======
-    _desktop->canvas->forced_redraws_start(count, reset);
->>>>>>> 4f4cc748
-}
-
-/**
- * Discard matching motion events from top of event bucket.
- * Convenience function that just passes request to canvas.
- */
-void ToolBase::gobble_motion_events(guint mask) const
-{
-<<<<<<< HEAD
-    desktop->canvas->gobble_motion_events(mask);
-}
-
-=======
-    _desktop->canvas->forced_redraws_stop();
-}
-
 Geom::Point ToolBase::setup_for_drag_start(GdkEvent *ev)
 {
     this->xp = static_cast<gint>(ev->button.x);
@@ -1139,7 +1076,24 @@
     return _desktop->w2d(p);
 }
 
->>>>>>> 4f4cc748
+/**
+ * Discard and count matching key events from top of event bucket.
+ * Convenience function that just passes request to canvas.
+ */
+int ToolBase::gobble_key_events(guint keyval, guint mask) const
+{
+    return _desktop->canvas->gobble_key_events(keyval, mask);
+}
+
+/**
+ * Discard matching motion events from top of event bucket.
+ * Convenience function that just passes request to canvas.
+ */
+void ToolBase::gobble_motion_events(guint mask) const
+{
+    _desktop->canvas->gobble_motion_events(mask);
+}
+
 /**
  * Calls virtual set() function of ToolBase.
  */
