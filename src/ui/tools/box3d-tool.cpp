// SPDX-License-Identifier: GPL-2.0-or-later
/*
 * 3D box drawing context
 *
 * Author:
 *   Lauris Kaplinski <lauris@kaplinski.com>
 *   bulia byak <buliabyak@users.sf.net>
 *   Jon A. Cruz <jon@joncruz.org>
 *   Abhishek Sharma
 *
 * Copyright (C) 2007      Maximilian Albert <Anhalter42@gmx.de>
 * Copyright (C) 2006      Johan Engelen <johan@shouraizou.nl>
 * Copyright (C) 2000-2005 authors
 * Copyright (C) 2000-2001 Ximian, Inc.
 *
 * Released under GNU GPL v2+, read the file 'COPYING' for more information.
 */

#include <gdk/gdkkeysyms.h>
#include <glibmm/i18n.h>


#include "context-fns.h"
#include "desktop-style.h"
#include "desktop.h"
#include "document-undo.h"
#include "document.h"
#include "message-context.h"
#include "perspective-line.h"
#include "selection-chemistry.h"
#include "selection.h"

#include "include/macros.h"

#include "object/box3d-side.h"
#include "object/box3d.h"
#include "object/sp-defs.h"
#include "object/sp-namedview.h"

#include "ui/icon-names.h"
#include "ui/shape-editor.h"
#include "ui/tools/box3d-tool.h"
#include "ui/widget/canvas.h"  // Forced redraw

#include "xml/node-event-vector.h"

using Inkscape::DocumentUndo;

namespace Inkscape {
namespace UI {
namespace Tools {

Box3dTool::Box3dTool(SPDesktop *desktop)
    : ToolBase(desktop, "/tools/shapes/3dbox", "box.svg")
    , _vpdrag(nullptr)
    , box3d(nullptr)
    , ctrl_dragged(false)
    , extruded(false)
{
    this->shape_editor = new ShapeEditor(_desktop);

    SPItem *item = desktop->getSelection()->singleItem();
    if (item) {
        this->shape_editor->set_item(item);
    }

    this->sel_changed_connection.disconnect();
    this->sel_changed_connection = desktop->getSelection()->connectChanged(
    	sigc::mem_fun(this, &Box3dTool::selection_changed)
    );

    this->_vpdrag = new Box3D::VPDrag(desktop->getDocument());

    Inkscape::Preferences *prefs = Inkscape::Preferences::get();

    if (prefs->getBool("/tools/shapes/selcue")) {
        this->enableSelectionCue();
    }

    if (prefs->getBool("/tools/shapes/gradientdrag")) {
        this->enableGrDrag();
    }
}

Box3dTool::~Box3dTool() {
    ungrabCanvasEvents();
    this->finishItem();
    this->sel_changed_connection.disconnect();

    this->enableGrDrag(false);

    delete (this->_vpdrag);
    this->_vpdrag = nullptr;

    this->sel_changed_connection.disconnect();

    delete this->shape_editor;
    this->shape_editor = nullptr;

    /* fixme: This is necessary because we do not grab */
    if (this->box3d) {
        this->finishItem();
    }
}

/**
 * Callback that processes the "changed" signal on the selection;
 * destroys old and creates new knotholder.
 */
void Box3dTool::selection_changed(Inkscape::Selection* selection) {
    this->shape_editor->unset_item();
    this->shape_editor->set_item(selection->singleItem());

    if (selection->perspList().size() == 1) {
        // selecting a single box changes the current perspective
        _desktop->doc()->setCurrentPersp3D(selection->perspList().front());
    }
}

/* Create a default perspective in document defs if none is present (which can happen, among other
 * circumstances, after 'vacuum defs' or when a pre-0.46 file is opened).
 */
static void sp_box3d_context_ensure_persp_in_defs(SPDocument *document) {
    SPDefs *defs = document->getDefs();

    bool has_persp = false;
    for (auto& child: defs->children) {
        if (SP_IS_PERSP3D(&child)) {
            has_persp = true;
            break;
        }
    }

    if (!has_persp) {
        document->setCurrentPersp3D(Persp3D::create_xml_element (document));
    }
}

bool Box3dTool::item_handler(SPItem* item, GdkEvent* event) {
    gint ret = FALSE;

    switch (event->type) {
    case GDK_BUTTON_PRESS:
        if ( event->button.button == 1) {
            this->setup_for_drag_start(event);
            //ret = TRUE;
        }
        break;
        // motion and release are always on root (why?)
    default:
        break;
    }

//    if (((ToolBaseClass *) sp_box3d_context_parent_class)->item_handler) {
//        ret = ((ToolBaseClass *) sp_box3d_context_parent_class)->item_handler(event_context, item, event);
//    }
    // CPPIFY: ret is always overwritten...
    ret = ToolBase::item_handler(item, event);

    return ret;
}

bool Box3dTool::root_handler(GdkEvent* event) {
    static bool dragging;

    SPDocument *document = _desktop->getDocument();
    auto const y_dir = _desktop->yaxisdir();
    Inkscape::Selection *selection = _desktop->getSelection();
    Inkscape::Preferences *prefs = Inkscape::Preferences::get();
    int const snaps = prefs->getInt("/options/rotationsnapsperpi/value", 12);

    Persp3D *cur_persp = document->getCurrentPersp3D();

    this->tolerance = prefs->getIntLimited("/options/dragtolerance/value", 0, 0, 100);

    gint ret = FALSE;
    switch (event->type) {
    case GDK_BUTTON_PRESS:
        if ( event->button.button == 1) {
            Geom::Point const button_w(event->button.x, event->button.y);
            Geom::Point button_dt(_desktop->w2d(button_w));

            // save drag origin
            this->xp = (gint) button_w[Geom::X];
            this->yp = (gint) button_w[Geom::Y];
            this->within_tolerance = true;

            // remember clicked box3d, *not* disregarding groups (since a 3D box is a group), honoring Alt
            this->item_to_select = sp_event_context_find_item (_desktop, button_w, event->button.state & GDK_MOD1_MASK, event->button.state & GDK_CONTROL_MASK);

            dragging = true;

            SnapManager &m = _desktop->namedview->snap_manager;
            m.setup(_desktop, true, this->box3d);
            m.freeSnapReturnByRef(button_dt, Inkscape::SNAPSOURCE_NODE_HANDLE);
            m.unSetup();
            this->center = button_dt;

            this->drag_origin = button_dt;
            this->drag_ptB = button_dt;
            this->drag_ptC = button_dt;

            // This can happen after saving when the last remaining perspective was purged and must be recreated.
            if (!cur_persp) {
                sp_box3d_context_ensure_persp_in_defs(document);
                cur_persp = document->getCurrentPersp3D();
            }

            /* Projective preimages of clicked point under current perspective */
            this->drag_origin_proj = cur_persp->perspective_impl->tmat.preimage (button_dt, 0, Proj::Z);
            this->drag_ptB_proj = this->drag_origin_proj;
            this->drag_ptC_proj = this->drag_origin_proj;
            this->drag_ptC_proj.normalize();
            this->drag_ptC_proj[Proj::Z] = 0.25;

            grabCanvasEvents();
            ret = TRUE;
        }
        break;

    case GDK_MOTION_NOTIFY:
        if (dragging && ( event->motion.state & GDK_BUTTON1_MASK )) {
            if ( this->within_tolerance
                 && ( abs( (gint) event->motion.x - this->xp ) < this->tolerance )
                 && ( abs( (gint) event->motion.y - this->yp ) < this->tolerance ) ) {
                break; // do not drag if we're within tolerance from origin
            }
            // Once the user has moved farther than tolerance from the original location
            // (indicating they intend to draw, not click), then always process the
            // motion notify coordinates as given (no snapping back to origin)
            this->within_tolerance = false;

            Geom::Point const motion_w(event->motion.x,
                                       event->motion.y);
            Geom::Point motion_dt(_desktop->w2d(motion_w));

            SnapManager &m = _desktop->namedview->snap_manager;
            m.setup(_desktop, true, this->box3d);
            m.freeSnapReturnByRef(motion_dt, Inkscape::SNAPSOURCE_NODE_HANDLE);
            this->ctrl_dragged  = event->motion.state & GDK_CONTROL_MASK;

            if ((event->motion.state & GDK_SHIFT_MASK) && !this->extruded && this->box3d) {
                // once shift is pressed, set this->extruded
                this->extruded = true;
            }

            if (!this->extruded) {
                this->drag_ptB = motion_dt;
                this->drag_ptC = motion_dt;

                this->drag_ptB_proj = cur_persp->perspective_impl->tmat.preimage (motion_dt, 0, Proj::Z);
                this->drag_ptC_proj = this->drag_ptB_proj;
                this->drag_ptC_proj.normalize();
                this->drag_ptC_proj[Proj::Z] = 0.25;
            } else {
                // Without Ctrl, motion of the extruded corner is constrained to the
                // perspective line from drag_ptB to vanishing point Y.
                if (!this->ctrl_dragged) {
                    /* snapping */
                    Box3D::PerspectiveLine pline (this->drag_ptB, Proj::Z, document->getCurrentPersp3D());
                    this->drag_ptC = pline.closest_to (motion_dt);

                    this->drag_ptB_proj.normalize();
                    this->drag_ptC_proj = cur_persp->perspective_impl->tmat.preimage (this->drag_ptC, this->drag_ptB_proj[Proj::X], Proj::X);
                } else {
                    this->drag_ptC = motion_dt;

                    this->drag_ptB_proj.normalize();
                    this->drag_ptC_proj = cur_persp->perspective_impl->tmat.preimage (motion_dt, this->drag_ptB_proj[Proj::X], Proj::X);
                }

                m.freeSnapReturnByRef(this->drag_ptC, Inkscape::SNAPSOURCE_NODE_HANDLE);
            }

            m.unSetup();

            this->drag(event->motion.state);

            ret = TRUE;
        } else if (!this->sp_event_context_knot_mouseover()) {
            SnapManager &m = _desktop->namedview->snap_manager;
            m.setup(_desktop);

            Geom::Point const motion_w(event->motion.x, event->motion.y);
            Geom::Point motion_dt(_desktop->w2d(motion_w));
            m.preSnap(Inkscape::SnapCandidatePoint(motion_dt, Inkscape::SNAPSOURCE_NODE_HANDLE));
            m.unSetup();
        }
        break;

    case GDK_BUTTON_RELEASE:
        this->xp = this->yp = 0;

        if (event->button.button == 1) {
            dragging = false;
            this->discard_delayed_snap_event();

            if (!this->within_tolerance) {
                // we've been dragging, finish the box
                this->finishItem();
            } else if (this->item_to_select) {
                // no dragging, select clicked box3d if any
                if (event->button.state & GDK_SHIFT_MASK) {
                    selection->toggle(this->item_to_select);
                } else {
                    selection->set(this->item_to_select);
                }
            } else {
                // click in an empty space
                selection->clear();
            }

            this->item_to_select = nullptr;
            ret = TRUE;
            ungrabCanvasEvents();
        }
        break;

    case GDK_KEY_PRESS:
        switch (get_latin_keyval (&event->key)) {
        case GDK_KEY_Up:
        case GDK_KEY_Down:
        case GDK_KEY_KP_Up:
        case GDK_KEY_KP_Down:
            // prevent the zoom field from activation
            if (!MOD__CTRL_ONLY(event))
                ret = TRUE;
            break;

        case GDK_KEY_bracketright:
            document->getCurrentPersp3D()->rotate_VP (Proj::X, 180 / snaps * y_dir, MOD__ALT(event));
            DocumentUndo::done(document, _("Change perspective (angle of PLs)"), INKSCAPE_ICON("draw-cuboid"));
            ret = true;
            break;

        case GDK_KEY_bracketleft:
            document->getCurrentPersp3D()->rotate_VP (Proj::X, -180 / snaps * y_dir, MOD__ALT(event));
            DocumentUndo::done(document, _("Change perspective (angle of PLs)"), INKSCAPE_ICON("draw-cuboid"));
            ret = true;
            break;

        case GDK_KEY_parenright:
            document->getCurrentPersp3D()->rotate_VP (Proj::Y, 180 / snaps * y_dir, MOD__ALT(event));
            DocumentUndo::done(document, _("Change perspective (angle of PLs)"), INKSCAPE_ICON("draw-cuboid"));
            ret = true;
            break;

        case GDK_KEY_parenleft:
            document->getCurrentPersp3D()->rotate_VP (Proj::Y, -180 / snaps * y_dir, MOD__ALT(event));
            DocumentUndo::done(document, _("Change perspective (angle of PLs)"), INKSCAPE_ICON("draw-cuboid"));
            ret = true;
            break;

        case GDK_KEY_braceright:
            document->getCurrentPersp3D()->rotate_VP (Proj::Z, 180 / snaps * y_dir, MOD__ALT(event));
            DocumentUndo::done(document, _("Change perspective (angle of PLs)"), INKSCAPE_ICON("draw-cuboid"));
            ret = true;
            break;

        case GDK_KEY_braceleft:
            document->getCurrentPersp3D()->rotate_VP (Proj::Z, -180 / snaps * y_dir, MOD__ALT(event));
            DocumentUndo::done(document, _("Change perspective (angle of PLs)"), INKSCAPE_ICON("draw-cuboid"));
            ret = true;
            break;

        case GDK_KEY_g:
        case GDK_KEY_G:
            if (MOD__SHIFT_ONLY(event)) {
                _desktop->selection->toGuides();
                ret = true;
            }
            break;

        case GDK_KEY_p:
        case GDK_KEY_P:
            if (MOD__SHIFT_ONLY(event)) {
                if (document->getCurrentPersp3D()) {
                    document->getCurrentPersp3D()->print_debugging_info();
                }
                ret = true;
            }
            break;

        case GDK_KEY_x:
        case GDK_KEY_X:
            if (MOD__ALT_ONLY(event)) {
                _desktop->setToolboxFocusTo("box3d-angle-x");
                ret = TRUE;
            }
            if (MOD__SHIFT_ONLY(event)) {
                Persp3D::toggle_VPs(selection->perspList(), Proj::X);
                this->_vpdrag->updateLines(); // FIXME: Shouldn't this be done automatically?
                ret = true;
            }
            break;

        case GDK_KEY_y:
        case GDK_KEY_Y:
            if (MOD__SHIFT_ONLY(event)) {
                Persp3D::toggle_VPs(selection->perspList(), Proj::Y);
                this->_vpdrag->updateLines(); // FIXME: Shouldn't this be done automatically?
                ret = true;
            }
            break;

        case GDK_KEY_z:
        case GDK_KEY_Z:
            if (MOD__SHIFT_ONLY(event)) {
                Persp3D::toggle_VPs(selection->perspList(), Proj::Z);
                this->_vpdrag->updateLines(); // FIXME: Shouldn't this be done automatically?
                ret = true;
            }
            break;

        case GDK_KEY_Escape:
            _desktop->getSelection()->clear();
            //TODO: make dragging escapable by Esc
            break;

        case GDK_KEY_space:
            if (dragging) {
                ungrabCanvasEvents();
                dragging = false;
                this->discard_delayed_snap_event();
                if (!this->within_tolerance) {
                    // we've been dragging, finish the box
                    this->finishItem();
                }
                // do not return true, so that space would work switching to selector
            }
            break;

        case GDK_KEY_Delete:
        case GDK_KEY_KP_Delete:
        case GDK_KEY_BackSpace:
            ret = this->deleteSelectedDrag(MOD__CTRL_ONLY(event));
            break;

        default:
            break;
        }
        break;

    default:
        break;
    }

    if (!ret) {
    	ret = ToolBase::root_handler(event);
    }

    return ret;
}

void Box3dTool::drag(guint /*state*/) {
    if (!this->box3d) {
        if (Inkscape::have_viable_layer(_desktop, defaultMessageContext()) == false) {
            return;
        }

        // Create object
        SPBox3D *box3d = SPBox3D::createBox3D(currentLayer());

        // Set style
        _desktop->applyCurrentOrToolStyle(box3d, "/tools/shapes/3dbox", false);

        this->box3d = box3d;

        // TODO: Incorporate this in box3d-side.cpp!
        for (int i = 0; i < 6; ++i) {
            Box3DSide *side = Box3DSide::createBox3DSide(box3d);
            
            guint desc = Box3D::int_to_face(i);

            Box3D::Axis plane = (Box3D::Axis) (desc & 0x7);
            plane = (Box3D::is_plane(plane) ? plane : Box3D::orth_plane_or_axis(plane));
            side->dir1 = Box3D::extract_first_axis_direction(plane);
            side->dir2 = Box3D::extract_second_axis_direction(plane);
            side->front_or_rear = (Box3D::FrontOrRear) (desc & 0x8);

            // Set style
            Inkscape::Preferences *prefs = Inkscape::Preferences::get();

            Glib::ustring descr = "/desktop/";
            descr += side->axes_string();
            descr += "/style";

            Glib::ustring cur_style = prefs->getString(descr);    
    
            bool use_current = prefs->getBool("/tools/shapes/3dbox/usecurrent", false);

            if (use_current && !cur_style.empty()) {
                // use last used style 
                side->setAttribute("style", cur_style);
            } else {
                // use default style 
                Glib::ustring tool_path = Glib::ustring::compose("/tools/shapes/3dbox/%1",
                        side->axes_string());
                _desktop->applyCurrentOrToolStyle(side, tool_path, false);
            }

            side->updateRepr(); // calls Box3DSide::write() and updates, e.g., the axes string description
        }

        this->box3d->set_z_orders();
        this->box3d->updateRepr();

        // TODO: It would be nice to show the VPs during dragging, but since there is no selection
        //       at this point (only after finishing the box), we must do this "manually"
        /* this._vpdrag->updateDraggers(); */
    }

    g_assert(this->box3d);

    this->box3d->orig_corner0 = this->drag_origin_proj;
    this->box3d->orig_corner7 = this->drag_ptC_proj;

    this->box3d->check_for_swapped_coords();

    /* we need to call this from here (instead of from SPBox3D::position_set(), for example)
       because z-order setting must not interfere with display updates during undo/redo */
    this->box3d->set_z_orders ();

    this->box3d->position_set();

    // status text
    this->message_context->setF(Inkscape::NORMAL_MESSAGE, "%s", _("<b>3D Box</b>; with <b>Shift</b> to extrude along the Z axis"));
}

void Box3dTool::finishItem() {
    this->message_context->clear();
    this->ctrl_dragged = false;
    this->extruded = false;

    if (this->box3d != nullptr) {
        SPDocument *doc = _desktop->getDocument();

        if (!doc || !doc->getCurrentPersp3D()) {
            return;
        }

        this->box3d->orig_corner0 = this->drag_origin_proj;
        this->box3d->orig_corner7 = this->drag_ptC_proj;

        this->box3d->updateRepr();

        this->box3d->relabel_corners();

<<<<<<< HEAD
        desktop->getSelection()->set(this->box3d);
        DocumentUndo::done(desktop->getDocument(), _("Create 3D box"), INKSCAPE_ICON("draw-cuboid"));
=======
        forced_redraws_stop();

        _desktop->getSelection()->set(this->box3d);
        DocumentUndo::done(_desktop->getDocument(), _("Create 3D box"), INKSCAPE_ICON("draw-cuboid"));
>>>>>>> 4f4cc748

        this->box3d = nullptr;
    }
}

}
}
}

/*
  Local Variables:
  mode:c++
  c-file-style:"stroustrup"
  c-file-offsets:((innamespace . 0)(inline-open . 0)(case-label . +))
  indent-tabs-mode:nil
  fill-column:99
  End:
*/
// vim: filetype=cpp:expandtab:shiftwidth=4:tabstop=8:softtabstop=4:fileencoding=utf-8:textwidth=99 :<|MERGE_RESOLUTION|>--- conflicted
+++ resolved
@@ -40,7 +40,6 @@
 #include "ui/icon-names.h"
 #include "ui/shape-editor.h"
 #include "ui/tools/box3d-tool.h"
-#include "ui/widget/canvas.h"  // Forced redraw
 
 #include "xml/node-event-vector.h"
 
@@ -546,15 +545,8 @@
 
         this->box3d->relabel_corners();
 
-<<<<<<< HEAD
-        desktop->getSelection()->set(this->box3d);
-        DocumentUndo::done(desktop->getDocument(), _("Create 3D box"), INKSCAPE_ICON("draw-cuboid"));
-=======
-        forced_redraws_stop();
-
         _desktop->getSelection()->set(this->box3d);
         DocumentUndo::done(_desktop->getDocument(), _("Create 3D box"), INKSCAPE_ICON("draw-cuboid"));
->>>>>>> 4f4cc748
 
         this->box3d = nullptr;
     }
