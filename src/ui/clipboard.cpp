--- conflicted
+++ resolved
@@ -601,19 +601,11 @@
  */
 Glib::ustring ClipboardManagerImpl::getShapeOrTextObjectId(SPDesktop *desktop)
 {
-<<<<<<< HEAD
-    //https://bugs.launchpad.net/inkscape/+bug/1293979
-    //basically, when we do a depth-first search, we're stopping
-    //at the first object to be <svg:path> or <svg:text>.
-    //but that could then return the id of the object's 
-    //clip path or mask, not the original path!
-=======
     // https://bugs.launchpad.net/inkscape/+bug/1293979
     // basically, when we do a depth-first search, we're stopping
     // at the first object to be <svg:path> or <svg:text>.
     // but that could then return the id of the object's 
     // clip path or mask, not the original path!
->>>>>>> f9ea5bd2
 	
     SPDocument *tempdoc = _retrieveClipboard(); // any target will do here
     if ( tempdoc == NULL ) {
@@ -622,11 +614,7 @@
     }
     Inkscape::XML::Node *root = tempdoc->getReprRoot();
 
-<<<<<<< HEAD
-    //1293979: strip out the defs of the document
-=======
     // 1293979: strip out the defs of the document
->>>>>>> f9ea5bd2
     root->removeChild(tempdoc->getDefs()->getRepr());
 
     Inkscape::XML::Node *repr = sp_repr_lookup_name(root, "svg:path", -1); // unlimited search depth
