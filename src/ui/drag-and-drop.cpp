// SPDX-License-Identifier: GPL-2.0-or-later

/**
 * @file
 * Drag and drop of drawings onto canvas.
 */

/* Authors:
 *
 * Copyright (C) Tavmjong Bah 2019
 *
 * Released under GNU GPL v2+, read the file 'COPYING' for more information.
 */

#include "drag-and-drop.h"

#include <array>
#include <glibmm/i18n.h>  // Internationalization

#include "desktop-style.h"
#include "document.h"
#include "document-undo.h"
#include "gradient-drag.h"
#include "file.h"
#include "selection.h"
#include "style.h"
#include "layer-manager.h"

#include "extension/db.h"
#include "extension/find_extension_by_mime.h"

#include "object/sp-shape.h"
#include "object/sp-text.h"
#include "object/sp-flowtext.h"

#include "path/path-util.h"

#include "svg/svg-color.h" // write color

#include "ui/clipboard.h"
#include "ui/interface.h"
#include "ui/tools/tool-base.h"
#include "ui/widget/canvas.h"  // Target, canvas to world transform.

#include "widgets/desktop-widget.h"
#include "widgets/paintdef.h"

using Inkscape::DocumentUndo;

/* Drag and Drop */
enum ui_drop_target_info {
    URI_LIST,
    SVG_XML_DATA,
    SVG_DATA,
    PNG_DATA,
    JPEG_DATA,
    IMAGE_DATA,
    APP_X_INKY_COLOR,
    APP_X_COLOR,
    APP_OSWB_COLOR,
    APP_X_INK_PASTE
};

static const std::array<Gtk::TargetEntry, 8> ui_drop_target_entries = {
    Gtk::TargetEntry("text/uri-list",                Gtk::TargetFlags(0), URI_LIST       ),
    Gtk::TargetEntry("image/svg+xml",                Gtk::TargetFlags(0), SVG_XML_DATA   ),
    Gtk::TargetEntry("image/svg",                    Gtk::TargetFlags(0), SVG_DATA       ),
    Gtk::TargetEntry("image/png",                    Gtk::TargetFlags(0), PNG_DATA       ),
    Gtk::TargetEntry("image/jpeg",                   Gtk::TargetFlags(0), JPEG_DATA      ),
    Gtk::TargetEntry("application/x-oswb-color",     Gtk::TargetFlags(0), APP_OSWB_COLOR ),
    Gtk::TargetEntry("application/x-color",          Gtk::TargetFlags(0), APP_X_COLOR    ),
    Gtk::TargetEntry("application/x-inkscape-paste", Gtk::TargetFlags(0), APP_X_INK_PASTE)
};

static std::vector<Gtk::TargetEntry> completeDropTargets;

/** Convert screen (x, y) coordinates to desktop coordinates. */
inline Geom::Point world2desktop(SPDesktop *desktop, int x, int y)
{
    g_assert(desktop);
    return (Geom::Point(x, y) + desktop->canvas->get_area_world().min()) * desktop->w2d();
}

// Drag and Drop
static void ink_drag_data_received(GtkWidget *widget,
                         GdkDragContext *drag_context,
                         gint x, gint y,
                         GtkSelectionData *data,
                         guint info,
                         guint /*event_time*/,
                         gpointer user_data)
{
    auto dtw = static_cast<SPDesktopWidget *>(user_data);
    SPDesktop *desktop = dtw->desktop;
    SPDocument *doc = desktop->doc();

    switch (info) {
        case APP_X_COLOR:
        {
            int destX = 0;
            int destY = 0;
            auto canvas = dtw->get_canvas();
            gtk_widget_translate_coordinates( widget, GTK_WIDGET(canvas->gobj()), x, y, &destX, &destY );
            Geom::Point where( canvas->canvas_to_world(Geom::Point(destX, destY)));
            Geom::Point const button_dt(desktop->w2d(where));
            Geom::Point const button_doc(desktop->dt2doc(button_dt));

            if ( gtk_selection_data_get_length (data) == 8 ) {
                gchar colorspec[64] = {0};
                // Careful about endian issues.
                guint16* dataVals = (guint16*)gtk_selection_data_get_data (data);
                sp_svg_write_color( colorspec, sizeof(colorspec),
                                    SP_RGBA32_U_COMPOSE(
                                        0x0ff & (dataVals[0] >> 8),
                                        0x0ff & (dataVals[1] >> 8),
                                        0x0ff & (dataVals[2] >> 8),
                                        0xff // can't have transparency in the color itself
                                        //0x0ff & (data->data[3] >> 8),
                                        ));

                SPItem *item = desktop->getItemAtPoint( where, true );

                bool consumed = false;
                if (desktop->event_context && desktop->event_context->get_drag()) {
                    consumed = desktop->event_context->get_drag()->dropColor(item, colorspec, button_dt);
                    if (consumed) {
                        DocumentUndo::done( doc , _("Drop color on gradient"), "" );
                        desktop->event_context->get_drag()->updateDraggers();
                    }
                }

                //if (!consumed && tools_active(desktop, TOOLS_TEXT)) {
                //    consumed = sp_text_context_drop_color(c, button_doc);
                //    if (consumed) {
                //        SPDocumentUndo::done( doc , _("Drop color on gradient stop"), "");
                //    }
                //}

                if (!consumed && item) {
                    bool fillnotstroke = (gdk_drag_context_get_actions (drag_context) != GDK_ACTION_MOVE);
                    if (fillnotstroke &&
                        (is<SPShape>(item) || is<SPText>(item) || is<SPFlowtext>(item))) {
                        Path *livarot_path = Path_for_item(item, true, true);
                        livarot_path->ConvertWithBackData(0.04);

                        std::optional<Path::cut_position> position = get_nearest_position_on_Path(livarot_path, button_doc);
                        if (position) {
                            Geom::Point nearest = get_point_on_Path(livarot_path, position->piece, position->t);
                            Geom::Point delta = nearest - button_doc;
                            Inkscape::Preferences *prefs = Inkscape::Preferences::get();
                            delta = desktop->d2w(delta);
                            double stroke_tolerance =
                                ( !item->style->stroke.isNone() ?
                                  desktop->current_zoom() *
                                  item->style->stroke_width.computed *
                                  item->i2dt_affine().descrim() * 0.5
                                  : 0.0)
                                + prefs->getIntLimited("/options/dragtolerance/value", 0, 0, 100);

                            if (Geom::L2 (delta) < stroke_tolerance) {
                                fillnotstroke = false;
                            }
                        }
                        delete livarot_path;
                    }

                    SPCSSAttr *css = sp_repr_css_attr_new();
                    sp_repr_css_set_property( css, fillnotstroke ? "fill":"stroke", colorspec );

                    sp_desktop_apply_css_recursive( item, css, true );
                    item->updateRepr();

                    DocumentUndo::done( doc ,  _("Drop color"), "" );
                }
            }
        }
        break;

        case APP_OSWB_COLOR:
        {
            bool worked = false;
            Glib::ustring colorspec;
            if ( gtk_selection_data_get_format (data) == 8 ) {
                PaintDef color;
                worked = color.fromMIMEData("application/x-oswb-color",
                                            reinterpret_cast<char const*>(gtk_selection_data_get_data(data)),
                                            gtk_selection_data_get_length(data));
                if ( worked ) {
                    if ( color.get_type() == PaintDef::NONE ) {
                        colorspec = "none";
                    } else {
                        auto [r, g, b] = color.get_rgb();

                        SPGradient* matches = nullptr;
                        std::vector<SPObject *> gradients = doc->getResourceList("gradient");
                        for (auto gradient : gradients) {
                            auto grad = cast<SPGradient>(gradient);
                            if (color.get_description() == grad->getId()) {
                                if (grad->hasStops()) {
                                    matches = grad;
                                    break;
                                }
                            }
                        }
                        if (matches) {
                            colorspec = "url(#";
                            colorspec += matches->getId();
                            colorspec += ")";
                        } else {
                            gchar* tmp = g_strdup_printf("#%02x%02x%02x", r, g, b);
                            colorspec = tmp;
                            g_free(tmp);
                        }
                    }
                }
            }
            if ( worked ) {
                int destX = 0;
                int destY = 0;
                auto canvas = dtw->get_canvas();
                gtk_widget_translate_coordinates( widget, GTK_WIDGET(canvas->gobj()), x, y, &destX, &destY );
                Geom::Point where( canvas->canvas_to_world(Geom::Point(destX, destY)));
                Geom::Point const button_dt(desktop->w2d(where));
                Geom::Point const button_doc(desktop->dt2doc(button_dt));

                SPItem *item = desktop->getItemAtPoint( where, true );

                bool consumed = false;
                if (desktop->event_context && desktop->event_context->get_drag()) {
                    consumed = desktop->event_context->get_drag()->dropColor(item, colorspec.c_str(), button_dt);
                    if (consumed) {
                        DocumentUndo::done( doc, _("Drop color on gradient"), "" );
                        desktop->event_context->get_drag()->updateDraggers();
                    }
                }

                if (!consumed && item) {
                    bool fillnotstroke = (gdk_drag_context_get_actions (drag_context) != GDK_ACTION_MOVE);
                    if (fillnotstroke &&
                        (is<SPShape>(item) || is<SPText>(item) || is<SPFlowtext>(item))) {
                        Path *livarot_path = Path_for_item(item, true, true);
                        livarot_path->ConvertWithBackData(0.04);

                        std::optional<Path::cut_position> position = get_nearest_position_on_Path(livarot_path, button_doc);
                        if (position) {
                            Geom::Point nearest = get_point_on_Path(livarot_path, position->piece, position->t);
                            Geom::Point delta = nearest - button_doc;
                            Inkscape::Preferences *prefs = Inkscape::Preferences::get();
                            delta = desktop->d2w(delta);
                            double stroke_tolerance =
                                ( !item->style->stroke.isNone() ?
                                  desktop->current_zoom() *
                                  item->style->stroke_width.computed *
                                  item->i2dt_affine().descrim() * 0.5
                                  : 0.0)
                                + prefs->getIntLimited("/options/dragtolerance/value", 0, 0, 100);

                            if (Geom::L2 (delta) < stroke_tolerance) {
                                fillnotstroke = false;
                            }
                        }
                        delete livarot_path;
                    }

                    SPCSSAttr *css = sp_repr_css_attr_new();
                    sp_repr_css_set_property( css, fillnotstroke ? "fill":"stroke", colorspec.c_str() );

                    sp_desktop_apply_css_recursive( item, css, true );
                    item->updateRepr();

                    DocumentUndo::done( doc, _("Drop color"), "" );
                }
            }
        }
        break;

        case SVG_DATA:
        case SVG_XML_DATA: {
            Inkscape::Preferences *prefs = Inkscape::Preferences::get();
            prefs->setBool("/options/onimport", true);
            gchar *svgdata = (gchar *)gtk_selection_data_get_data (data);

            Inkscape::XML::Document *rnewdoc = sp_repr_read_mem(svgdata, gtk_selection_data_get_length (data), SP_SVG_NS_URI);

            if (rnewdoc == nullptr) {
                sp_ui_error_dialog(_("Could not parse SVG data"));
                return;
            }

            Inkscape::XML::Node *repr = rnewdoc->root();
            gchar const *style = repr->attribute("style");


            Inkscape::XML::Document * xml_doc =  doc->getReprDoc();
            Inkscape::XML::Node *newgroup = xml_doc->createElement("svg:g");
            newgroup->setAttribute("style", style);
            for (Inkscape::XML::Node *child = repr->firstChild(); child != nullptr; child = child->next()) {
                Inkscape::XML::Node *newchild = child->duplicate(xml_doc);
                newgroup->appendChild(newchild);
            }

            Inkscape::GC::release(rnewdoc);

            // Add it to the current layer

            // Greg's edits to add intelligent positioning of svg drops
            SPObject *new_obj = nullptr;
            new_obj = desktop->layerManager().currentLayer()->appendChildRepr(newgroup);

            Inkscape::Selection *selection = desktop->getSelection();
            selection->set(cast<SPItem>(new_obj));

            // move to mouse pointer
            {
                desktop->getDocument()->ensureUpToDate();
                Geom::OptRect sel_bbox = selection->visualBounds();
                if (sel_bbox) {
                    Geom::Point m( desktop->point() - sel_bbox->midpoint() );
                    selection->moveRelative(m, false);
                }
            }

            Inkscape::GC::release(newgroup);
            DocumentUndo::done( doc, _("Drop SVG"), "" );
            prefs->setBool("/options/onimport", false);
            break;
        }

        case URI_LIST: {
            Inkscape::Preferences *prefs = Inkscape::Preferences::get();
            prefs->setBool("/options/onimport", true);
            gchar *uri = (gchar *)gtk_selection_data_get_data (data);
            sp_ui_import_files(uri);
            prefs->setBool("/options/onimport", false);
            break;
        }

        case APP_X_INK_PASTE: {
            auto *cm = Inkscape::UI::ClipboardManager::get();
            cm->insertSymbol(desktop, world2desktop(desktop, x, y));
            DocumentUndo::done(doc, _("Drop Symbol"), "");
            break;
        }

        case PNG_DATA:
        case JPEG_DATA:
        case IMAGE_DATA: {
            Inkscape::Extension::Extension *ext = Inkscape::Extension::find_by_mime((info == JPEG_DATA ? "image/jpeg" : "image/png"));
            bool save = (strcmp(ext->get_param_optiongroup("link"), "embed") == 0);
            ext->set_param_optiongroup("link", "embed");
            ext->set_gui(false);

            gchar *filename = g_build_filename( g_get_tmp_dir(), "inkscape-dnd-import", nullptr );
            g_file_set_contents(filename,
                reinterpret_cast<gchar const *>(gtk_selection_data_get_data (data)),
                gtk_selection_data_get_length (data),
                nullptr);
            file_import(doc, filename, ext);
            g_free(filename);

            ext->set_param_optiongroup("link", save ? "embed" : "link");
            ext->set_gui(true);
            DocumentUndo::done( doc, _("Drop bitmap image"), "" );
            break;
        }
    }
}

#if 0
static
void ink_drag_motion( GtkWidget */*widget*/,
                        GdkDragContext */*drag_context*/,
                        gint /*x*/, gint /*y*/,
                        GtkSelectionData */*data*/,
                        guint /*info*/,
                        guint /*event_time*/,
                        gpointer /*user_data*/)
{
//     SPDocument *doc = SP_ACTIVE_DOCUMENT;
//     SPDesktop *desktop = SP_ACTIVE_DESKTOP;


//     g_message("drag-n-drop motion (%4d, %4d)  at %d", x, y, event_time);
}

static void ink_drag_leave( GtkWidget */*widget*/,
                              GdkDragContext */*drag_context*/,
                              guint /*event_time*/,
                              gpointer /*user_data*/ )
{
//     g_message("drag-n-drop leave                at %d", event_time);
}
#endif

void ink_drag_setup(SPDesktopWidget *dtw)
{
<<<<<<< HEAD
    if ( completeDropTargets == nullptr || completeDropTargetsCount == 0 )
    {
        std::vector<Glib::ustring> types;

        std::vector<Gdk::PixbufFormat> list = Gdk::Pixbuf::get_formats();
        for (auto one:list) {
            std::vector<Glib::ustring> typesXX = one.get_mime_types();
            for (auto i:typesXX) {
                types.push_back(i);
            }
        }

        // Check to see if we're using portals, then we can't take URLs from
        // outside of the application
        auto isportal = !Glib::getenv("GTK_USE_PORTAL").empty();

        completeDropTargetsCount = nui_drop_target_entries + types.size();
        completeDropTargets = new GtkTargetEntry[completeDropTargetsCount];
        for ( int i = 0; i < (int)nui_drop_target_entries; i++ ) {
            completeDropTargets[i] = ui_drop_target_entries[i];
            if (isportal && completeDropTargets[i].info == URI_LIST) {
                    completeDropTargets[i].flags = GTK_TARGET_SAME_APP;
            }
=======
    if (completeDropTargets.empty()) {
        for (auto const &entry : ui_drop_target_entries) {
            completeDropTargets.emplace_back(entry);
>>>>>>> 4435d25a
        }
        for (auto const &fmt : Gdk::Pixbuf::get_formats()) {
            for (auto &type : fmt.get_mime_types()) {
                completeDropTargets.emplace_back(std::move(type), Gtk::TargetFlags(0), IMAGE_DATA);
            }
        }
    }

    auto canvas = dtw->get_canvas();

    canvas->drag_dest_set(completeDropTargets,
                          Gtk::DestDefaults::DEST_DEFAULT_ALL,
                          Gdk::DragAction::ACTION_COPY | Gdk::DragAction::ACTION_MOVE);

    g_signal_connect(G_OBJECT(canvas->gobj()),
                     "drag_data_received",
                     G_CALLBACK(ink_drag_data_received),
                     dtw);
}

/*
  Local Variables:
  mode:c++
  c-file-style:"stroustrup"
  c-file-offsets:((innamespace . 0)(inline-open . 0)(case-label . +))
  indent-tabs-mode:nil
  fill-column:99
  End:
*/
// vim: filetype=cpp:expandtab:shiftwidth=4:tabstop=8:softtabstop=4:fileencoding=utf-8:textwidth=99 :<|MERGE_RESOLUTION|>--- conflicted
+++ resolved
@@ -394,35 +394,16 @@
 
 void ink_drag_setup(SPDesktopWidget *dtw)
 {
-<<<<<<< HEAD
-    if ( completeDropTargets == nullptr || completeDropTargetsCount == 0 )
-    {
-        std::vector<Glib::ustring> types;
-
-        std::vector<Gdk::PixbufFormat> list = Gdk::Pixbuf::get_formats();
-        for (auto one:list) {
-            std::vector<Glib::ustring> typesXX = one.get_mime_types();
-            for (auto i:typesXX) {
-                types.push_back(i);
-            }
-        }
-
+    if (completeDropTargets.empty()) {
         // Check to see if we're using portals, then we can't take URLs from
         // outside of the application
         auto isportal = !Glib::getenv("GTK_USE_PORTAL").empty();
 
-        completeDropTargetsCount = nui_drop_target_entries + types.size();
-        completeDropTargets = new GtkTargetEntry[completeDropTargetsCount];
-        for ( int i = 0; i < (int)nui_drop_target_entries; i++ ) {
-            completeDropTargets[i] = ui_drop_target_entries[i];
-            if (isportal && completeDropTargets[i].info == URI_LIST) {
-                    completeDropTargets[i].flags = GTK_TARGET_SAME_APP;
-            }
-=======
-    if (completeDropTargets.empty()) {
         for (auto const &entry : ui_drop_target_entries) {
+            if (entry == URI_LIST && isportal) {
+                continue;
+            }
             completeDropTargets.emplace_back(entry);
->>>>>>> 4435d25a
         }
         for (auto const &fmt : Gdk::Pixbuf::get_formats()) {
             for (auto &type : fmt.get_mime_types()) {
