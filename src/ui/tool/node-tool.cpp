/** @file
 * @brief New node tool - implementation
 */
/* Authors:
 *   Krzysztof Kosiński <tweenk@gmail.com>
 *
 * Copyright (C) 2009 Authors
 * Released under GNU GPL, read the file 'COPYING' for more information
 */

#include <glib.h>
#include <glib/gi18n.h>
#include "desktop.h"
#include "desktop-handles.h"
#include "display/canvas-bpath.h"
#include "display/curve.h"
#include "display/sp-canvas.h"
#include "document.h"
#include "live_effects/lpeobject.h"
#include "message-context.h"
#include "selection.h"
#include "shape-editor.h" // temporary!
#include "sp-clippath.h"
#include "sp-item-group.h"
#include "sp-mask.h"
#include "sp-object-group.h"
#include "sp-path.h"
#include "sp-text.h"
#include "ui/tool/node-tool.h"
#include "ui/tool/control-point-selection.h"
#include "ui/tool/curve-drag-point.h"
#include "ui/tool/event-utils.h"
#include "ui/tool/manipulator.h"
#include "ui/tool/multi-path-manipulator.h"
#include "ui/tool/path-manipulator.h"
#include "ui/tool/selector.h"
#include "ui/tool/shape-record.h"

#include "pixmaps/cursor-node.xpm"
#include "pixmaps/cursor-node-d.xpm"

/** @struct InkNodeTool
 *
 * Node tool event context.
 *
 * @par Architectural overview of the tool
 * @par
 * Here's a breakdown of what each object does.
 * - Handle: shows a handle and keeps the node type constraint (smooth / symmetric) by updating
 *   the other handle's position when dragged. Its move() method cannot violate the constraints.
 * - Node: keeps node type constraints for auto nodes and smooth nodes at ends of linear segments.
 *   Its move() method cannot violate constraints. Handles linear grow and dispatches spatial grow
 *   to MultiPathManipulator. Keeps a reference to its NodeList.
 * - NodeList: exposes an iterator-based interface to nodes. It is possible to obtain an iterator
 *   to a node from the node. Keeps a reference to its SubpathList.
 * - SubpathList: list of NodeLists that represents an editable pathvector. Keeps a reference
 *   to its PathManipulator.
 * - PathManipulator: performs most of the single-path actions like reverse subpaths,
 *   delete segment, shift selection, etc. Keeps a reference to MultiPathManipulator.
 * - MultiPathManipulator: performs additional operations for actions that are not per-path,
 *   for example node joins and segment joins. Tracks the control transforms for PMs that edit
 *   clipping paths and masks. It is more or less equivalent to ShapeEditor and in the future
 *   it might handle all shapes. Handles XML commit of actions that affect all paths or
 *   the node selection and removes PathManipulators that have no nodes left after e.g. node
 *   deletes.
 * - ControlPointSelection: keeps track of node selection and a set of nodes that can potentially
 *   be selected. There can be more than one selection. Performs actions that require no
 *   knowledge about the path, only about the nodes, like dragging and transforms. It is not
 *   specific to nodes and can accomodate any control point derived from SelectableControlPoint.
 *   Transforms nodes in response to transform handle events.
 * - TransformHandleSet: displays nodeset transform handles and emits transform events. The aim
 *   is to eventually use a common class for object and control point transforms.
 * - SelectableControlPoint: base for any type of selectable point. It can belong to only one
 *   selection.
 *
 * @par Functionality that resides in weird places
 * @par
 *
 * This list is probably incomplete.
 * - Curve dragging: CurveDragPoint, controlled by PathManipulator
 * - Single handle shortcuts: MultiPathManipulator::event(), ModifierTracker
 * - Linear and spatial grow: Node, spatial grow routed to ControlPointSelection
 * - Committing handle actions performed with the mouse: PathManipulator
 * - Sculpting: ControlPointSelection
 *
 * @par Plans for the future
 * @par
 * - MultiPathManipulator should become a generic shape editor that manages all active manipulator,
 *   more or less like the old ShapeEditor.
 * - Knotholder should be rewritten into one manipulator class per shape, using the control point
 *   classes. Interesting features like dragging rectangle sides could be added along the way.
 * - Better handling of clip and mask editing, particularly in response to undo.
 * - High level refactoring of the event context hierarchy. All aspects of tools, like toolbox
 *   controls, icons, event handling should be collected in one class, though each aspect
 *   of a tool might be in an separate class for better modularity. The long term goal is to allow
 *   tools to be defined in extensions or shared library plugins.
 */

namespace {
SPCanvasGroup *create_control_group(SPDesktop *d);
void ink_node_tool_class_init(InkNodeToolClass *klass);
void ink_node_tool_init(InkNodeTool *node_context);
void ink_node_tool_dispose(GObject *object);

void ink_node_tool_setup(SPEventContext *ec);
gint ink_node_tool_root_handler(SPEventContext *event_context, GdkEvent *event);
gint ink_node_tool_item_handler(SPEventContext *event_context, SPItem *item, GdkEvent *event);
void ink_node_tool_set(SPEventContext *ec, Inkscape::Preferences::Entry *value);

void ink_node_tool_update_tip(InkNodeTool *nt, GdkEvent *event);
void ink_node_tool_selection_changed(InkNodeTool *nt, Inkscape::Selection *sel);
void ink_node_tool_select_area(InkNodeTool *nt, Geom::Rect const &, GdkEventButton *);
void ink_node_tool_select_point(InkNodeTool *nt, Geom::Point const &, GdkEventButton *);
void ink_node_tool_mouseover_changed(InkNodeTool *nt, Inkscape::UI::ControlPoint *p);
} // anonymous namespace

GType ink_node_tool_get_type()
{
    static GType type = 0;
    if (!type) {
        GTypeInfo info = {
            sizeof(InkNodeToolClass),
            NULL, NULL,
            (GClassInitFunc) ink_node_tool_class_init,
            NULL, NULL,
            sizeof(InkNodeTool),
            4,
            (GInstanceInitFunc) ink_node_tool_init,
            NULL,    /* value_table */
        };
        type = g_type_register_static(SP_TYPE_EVENT_CONTEXT, "InkNodeTool", &info, (GTypeFlags)0);
    }
    return type;
}

namespace {

SPCanvasGroup *create_control_group(SPDesktop *d)
{
    return reinterpret_cast<SPCanvasGroup*>(sp_canvas_item_new(
        sp_desktop_controls(d), SP_TYPE_CANVAS_GROUP, NULL));
}

void destroy_group(SPCanvasGroup *g)
{
    gtk_object_destroy(GTK_OBJECT(g));
}

void ink_node_tool_class_init(InkNodeToolClass *klass)
{
    GObjectClass *object_class = (GObjectClass *) klass;
    SPEventContextClass *event_context_class = (SPEventContextClass *) klass;

    object_class->dispose = ink_node_tool_dispose;

    event_context_class->setup = ink_node_tool_setup;
    event_context_class->set = ink_node_tool_set;
    event_context_class->root_handler = ink_node_tool_root_handler;
    event_context_class->item_handler = ink_node_tool_item_handler;
}

void ink_node_tool_init(InkNodeTool *nt)
{
    SPEventContext *event_context = SP_EVENT_CONTEXT(nt);

    event_context->cursor_shape = cursor_node_xpm;
    event_context->hot_x = 1;
    event_context->hot_y = 1;

    new (&nt->_selection_changed_connection) sigc::connection();
    new (&nt->_selection_modified_connection) sigc::connection();
    new (&nt->_mouseover_changed_connection) sigc::connection();
    //new (&nt->_mgroup) Inkscape::UI::ManipulatorGroup(nt->desktop);
    new (&nt->_selected_nodes) CSelPtr();
    new (&nt->_multipath) MultiPathPtr();
    new (&nt->_selector) SelectorPtr();
    new (&nt->_path_data) PathSharedDataPtr();
    new (&nt->_shape_editors) ShapeEditors();
}

void ink_node_tool_dispose(GObject *object)
{
    InkNodeTool *nt = INK_NODE_TOOL(object);

    nt->enableGrDrag(false);

    nt->_selection_changed_connection.disconnect();
    nt->_selection_modified_connection.disconnect();
    nt->_mouseover_changed_connection.disconnect();
    nt->_multipath.~MultiPathPtr();
    nt->_selected_nodes.~CSelPtr();
    nt->_selector.~SelectorPtr();
    nt->_shape_editors.~ShapeEditors();
    
    Inkscape::UI::PathSharedData &data = *nt->_path_data;
    destroy_group(data.node_data.node_group);
    destroy_group(data.node_data.handle_group);
    destroy_group(data.node_data.handle_line_group);
    destroy_group(data.outline_group);
    destroy_group(data.dragpoint_group);
    destroy_group(nt->_transform_handle_group);
    
    nt->_path_data.~PathSharedDataPtr();
    nt->_selection_changed_connection.~connection();
    nt->_selection_modified_connection.~connection();
    nt->_mouseover_changed_connection.~connection();

    if (nt->_node_message_context) {
        delete nt->_node_message_context;
    }

    G_OBJECT_CLASS(g_type_class_peek(g_type_parent(INK_TYPE_NODE_TOOL)))->dispose(object);
}

void ink_node_tool_setup(SPEventContext *ec)
{
    InkNodeTool *nt = INK_NODE_TOOL(ec);

    SPEventContextClass *parent = (SPEventContextClass *) g_type_class_peek(g_type_parent(INK_TYPE_NODE_TOOL));
    if (parent->setup) parent->setup(ec);

    nt->_node_message_context = new Inkscape::MessageContext((ec->desktop)->messageStack());

    nt->_path_data.reset(new Inkscape::UI::PathSharedData());
    Inkscape::UI::PathSharedData &data = *nt->_path_data;
    data.node_data.desktop = nt->desktop;

    // selector has to be created here, so that its hidden control point is on the bottom
    nt->_selector.reset(new Inkscape::UI::Selector(nt->desktop));

    // Prepare canvas groups for controls. This guarantees correct z-order, so that
    // for example a dragpoint won't obscure a node
    data.outline_group = create_control_group(nt->desktop);
    data.node_data.handle_line_group = create_control_group(nt->desktop);
    data.dragpoint_group = create_control_group(nt->desktop);
    nt->_transform_handle_group = create_control_group(nt->desktop);
    data.node_data.node_group = create_control_group(nt->desktop);
    data.node_data.handle_group = create_control_group(nt->desktop);

    Inkscape::Selection *selection = sp_desktop_selection (ec->desktop);
    nt->_selection_changed_connection.disconnect();
    nt->_selection_changed_connection =
        selection->connectChanged(
            sigc::bind<0>(
                sigc::ptr_fun(&ink_node_tool_selection_changed),
                nt));
    /*nt->_selection_modified_connection.disconnect();
    nt->_selection_modified_connection =
        selection->connectModified(
            sigc::hide(sigc::bind<0>(
                sigc::ptr_fun(&ink_node_tool_selection_modified),
                nt)));*/
    nt->_mouseover_changed_connection.disconnect();
    nt->_mouseover_changed_connection = 
        Inkscape::UI::ControlPoint::signal_mouseover_change.connect(
            sigc::bind<0>(
                sigc::ptr_fun(&ink_node_tool_mouseover_changed),
                nt));
    
    nt->_selected_nodes.reset(
        new Inkscape::UI::ControlPointSelection(nt->desktop, nt->_transform_handle_group));
    data.node_data.selection = nt->_selected_nodes.get();
    nt->_multipath.reset(new Inkscape::UI::MultiPathManipulator(data,
        nt->_selection_changed_connection));

    nt->_selector->signal_point.connect(
        sigc::bind<0>(
            sigc::ptr_fun(&ink_node_tool_select_point),
            nt));
    nt->_selector->signal_area.connect(
        sigc::bind<0>(
            sigc::ptr_fun(&ink_node_tool_select_area),
            nt));

    nt->_multipath->signal_coords_changed.connect(
        sigc::bind(
            sigc::mem_fun(*nt->desktop, &SPDesktop::emitToolSubselectionChanged),
            (void*) 0));
    nt->_selected_nodes->signal_point_changed.connect(
        sigc::hide( sigc::hide(
            sigc::bind(
                sigc::bind(
                    sigc::ptr_fun(ink_node_tool_update_tip),
                    (GdkEvent*)0),
                nt))));

    nt->cursor_drag = false;
    nt->show_transform_handles = true;
    nt->single_node_transform_handles = false;
    nt->flash_tempitem = NULL;
    nt->flashed_item = NULL;
    nt->_last_over = NULL;

    // read prefs before adding items to selection to prevent momentarily showing the outline
    sp_event_context_read(nt, "show_handles");
    sp_event_context_read(nt, "show_outline");
    sp_event_context_read(nt, "live_outline");
    sp_event_context_read(nt, "live_objects");
    sp_event_context_read(nt, "show_path_direction");
    sp_event_context_read(nt, "show_transform_handles");
    sp_event_context_read(nt, "single_node_transform_handles");
    sp_event_context_read(nt, "edit_clipping_paths");
    sp_event_context_read(nt, "edit_masks");

    ink_node_tool_selection_changed(nt, selection);
    ink_node_tool_update_tip(nt, NULL);

    Inkscape::Preferences *prefs = Inkscape::Preferences::get();
    if (prefs->getBool("/tools/nodes/selcue")) {
        ec->enableSelectionCue();
    }
    if (prefs->getBool("/tools/nodes/gradientdrag")) {
        ec->enableGrDrag();
    }

    nt->desktop->emitToolSubselectionChanged(NULL); // sets the coord entry fields to inactive
}

void ink_node_tool_set(SPEventContext *ec, Inkscape::Preferences::Entry *value)
{
    InkNodeTool *nt = INK_NODE_TOOL(ec);
    Glib::ustring entry_name = value->getEntryName();

    if (entry_name == "show_handles") {
        nt->show_handles = value->getBool(true);
        nt->_multipath->showHandles(nt->show_handles);
    } else if (entry_name == "show_outline") {
        nt->show_outline = value->getBool();
        nt->_multipath->showOutline(nt->show_outline);
    } else if (entry_name == "live_outline") {
        nt->live_outline = value->getBool();
        nt->_multipath->setLiveOutline(nt->live_outline);
    } else if (entry_name == "live_objects") {
        nt->live_objects = value->getBool();
        nt->_multipath->setLiveObjects(nt->live_objects);
    } else if (entry_name == "show_path_direction") {
        nt->show_path_direction = value->getBool();
        nt->_multipath->showPathDirection(nt->show_path_direction);
    } else if (entry_name == "show_transform_handles") {
        nt->show_transform_handles = value->getBool(true);
        nt->_selected_nodes->showTransformHandles(
            nt->show_transform_handles, nt->single_node_transform_handles);
    } else if (entry_name == "single_node_transform_handles") {
        nt->single_node_transform_handles = value->getBool();
        nt->_selected_nodes->showTransformHandles(
            nt->show_transform_handles, nt->single_node_transform_handles);
    } else if (entry_name == "edit_clipping_paths") {
        nt->edit_clipping_paths = value->getBool();
        ink_node_tool_selection_changed(nt, nt->desktop->selection);
    } else if (entry_name == "edit_masks") {
        nt->edit_masks = value->getBool();
        ink_node_tool_selection_changed(nt, nt->desktop->selection);
    } else {
        SPEventContextClass *parent_class =
            (SPEventContextClass *) g_type_class_peek(g_type_parent(INK_TYPE_NODE_TOOL));
        if (parent_class->set)
            parent_class->set(ec, value);
    }
}

/** Recursively collect ShapeRecords */
void gather_items(InkNodeTool *nt, SPItem *base, SPObject *obj, Inkscape::UI::ShapeRole role,
    std::set<Inkscape::UI::ShapeRecord> &s)
{
    using namespace Inkscape::UI;
    if (!obj) return;

	//XML Tree being used directly here while it shouldn't be.
    if (SP_IS_PATH(obj) && obj->getRepr()->attribute("inkscape:original-d") != NULL) {
        ShapeRecord r;
        r.item = static_cast<SPItem*>(obj);
        r.edit_transform = Geom::identity(); // TODO wrong?
        r.role = role;
        s.insert(r);
    } else if (role != SHAPE_ROLE_NORMAL && (SP_IS_GROUP(obj) || SP_IS_OBJECTGROUP(obj))) {
        for (SPObject *c = obj->children; c; c = c->next) {
            gather_items(nt, base, c, role, s);
        }
    } else if (SP_IS_ITEM(obj)) {
        SPItem *item = static_cast<SPItem*>(obj);
        ShapeRecord r;
        r.item = item;
        // TODO add support for objectBoundingBox
        r.edit_transform = base ? base->i2doc_affine() : Geom::identity();
        r.role = role;
        if (s.insert(r).second) {
            // this item was encountered the first time
            if (nt->edit_clipping_paths && item->clip_ref) {
                gather_items(nt, item, item->clip_ref->getObject(), SHAPE_ROLE_CLIPPING_PATH, s);
            }
            if (nt->edit_masks && item->mask_ref) {
                gather_items(nt, item, item->mask_ref->getObject(), SHAPE_ROLE_MASK, s);
            }
        }
    }
}

void ink_node_tool_selection_changed(InkNodeTool *nt, Inkscape::Selection *sel)
{
    using namespace Inkscape::UI;

    std::set<ShapeRecord> shapes;

    GSList const *ilist = sel->itemList();

    for (GSList *i = const_cast<GSList*>(ilist); i; i = i->next) {
        SPObject *obj = static_cast<SPObject*>(i->data);
        if (SP_IS_ITEM(obj)) {
            gather_items(nt, NULL, static_cast<SPItem*>(obj), SHAPE_ROLE_NORMAL, shapes);
        }
    }

    // use multiple ShapeEditors for now, to allow editing many shapes at once
    // needs to be rethought
    for (ShapeEditors::iterator i = nt->_shape_editors.begin();
         i != nt->_shape_editors.end(); )
    {
        ShapeRecord s;
        s.item = i->first;
        if (shapes.find(s) == shapes.end()) {
            nt->_shape_editors.erase(i++);
        } else {
            ++i;
        }
    }

    for (std::set<ShapeRecord>::iterator i = shapes.begin(); i != shapes.end(); ++i) {
        ShapeRecord const &r = *i;
<<<<<<< HEAD
        if ((SP_IS_SHAPE(r.item) || SP_IS_TEXT(r.item)) &&
            nt->_shape_editors.find(r.item) == nt->_shape_editors.end())
=======

		//XML Tree being used directly here while it shouldn't be.
        if (SP_IS_SHAPE(r.item) ||
            (SP_IS_PATH(r.item) && r.item->getRepr()->attribute("inkscape:original-d") != NULL))
>>>>>>> 773ad72d
        {
            ShapeEditor *si = new ShapeEditor(nt->desktop);
            si->set_item(r.item, SH_KNOTHOLDER);
            nt->_shape_editors.insert(const_cast<SPItem*&>(r.item), si);
        }
    }

    nt->_multipath->setItems(shapes);
    ink_node_tool_update_tip(nt, NULL);
    nt->desktop->updateNow();
}

gint ink_node_tool_root_handler(SPEventContext *event_context, GdkEvent *event)
{
    /* things to handle here:
     * 1. selection of items
     * 2. passing events to manipulators
     * 3. some keybindings
     */
    using namespace Inkscape::UI; // pull in event helpers
    
    SPDesktop *desktop = event_context->desktop;
    Inkscape::Selection *selection = desktop->selection;
    InkNodeTool *nt = static_cast<InkNodeTool*>(event_context);
    static Inkscape::Preferences *prefs = Inkscape::Preferences::get();
    
    if (nt->_multipath->event(event)) return true;
    if (nt->_selector->event(event)) return true;
    if (nt->_selected_nodes->event(event)) return true;

    switch (event->type)
    {
    case GDK_MOTION_NOTIFY: {
        combine_motion_events(desktop->canvas, event->motion, 0);
        SPItem *over_item = sp_event_context_find_item (desktop, event_point(event->button),
                FALSE, TRUE);
        if (over_item != nt->_last_over) {
            nt->_last_over = over_item;
            ink_node_tool_update_tip(nt, event);
        }

        // create pathflash outline
        if (prefs->getBool("/tools/nodes/pathflash_enabled")) {
            if (over_item == nt->flashed_item) break;
            if (!prefs->getBool("/tools/nodes/pathflash_selected") && selection->includes(over_item)) break;
            if (nt->flash_tempitem) {
                desktop->remove_temporary_canvasitem(nt->flash_tempitem);
                nt->flash_tempitem = NULL;
                nt->flashed_item = NULL;
            }
            if (!SP_IS_PATH(over_item)) break; // for now, handle only paths

            nt->flashed_item = over_item;
            SPCurve *c = sp_path_get_curve_for_edit(SP_PATH(over_item));
            c->transform(over_item->i2d_affine());
            SPCanvasItem *flash = sp_canvas_bpath_new(sp_desktop_tempgroup(desktop), c);
            sp_canvas_bpath_set_stroke(SP_CANVAS_BPATH(flash),
                prefs->getInt("/tools/nodes/highlight_color", 0xff0000ff), 1.0,
                SP_STROKE_LINEJOIN_MITER, SP_STROKE_LINECAP_BUTT);
            sp_canvas_bpath_set_fill(SP_CANVAS_BPATH(flash), 0, SP_WIND_RULE_NONZERO);
            nt->flash_tempitem = desktop->add_temporary_canvasitem(flash,
                prefs->getInt("/tools/nodes/pathflash_timeout", 500));
            c->unref();
        }
        } break; // do not return true, because we need to pass this event to the parent context
        // otherwise some features cease to work

    case GDK_KEY_PRESS:
        switch (get_group0_keyval(&event->key))
        {
        case GDK_Escape: // deselect everything
            if (nt->_selected_nodes->empty()) {
                selection->clear();
            } else {
                nt->_selected_nodes->clear();
            }
            ink_node_tool_update_tip(nt, event);
            return TRUE;
        case GDK_a:
        case GDK_A:
            if (held_control(event->key) && held_alt(event->key)) {
                nt->_selected_nodes->selectAll();
                // Ctrl+A is handled in selection-chemistry.cpp via verb
                ink_node_tool_update_tip(nt, event);
                return TRUE;
            }
            break;
        case GDK_h:
        case GDK_H:
            if (held_only_control(event->key)) {
                Inkscape::Preferences *prefs = Inkscape::Preferences::get();
                prefs->setBool("/tools/nodes/show_handles", !nt->show_handles);
                return TRUE;
            }
            break;
        default:
            break;
        }
        ink_node_tool_update_tip(nt, event);
        break;
    case GDK_KEY_RELEASE:
        ink_node_tool_update_tip(nt, event);
        break;
    default: break;
    }
    
    SPEventContextClass *parent_class = (SPEventContextClass *) g_type_class_peek(g_type_parent(INK_TYPE_NODE_TOOL));
    if (parent_class->root_handler)
        return parent_class->root_handler(event_context, event);
    return FALSE;
}

void ink_node_tool_update_tip(InkNodeTool *nt, GdkEvent *event)
{
    using namespace Inkscape::UI;
    if (event && (event->type == GDK_KEY_PRESS || event->type == GDK_KEY_RELEASE)) {
        unsigned new_state = state_after_event(event);
        if (new_state == event->key.state) return;
        if (state_held_shift(new_state)) {
            if (nt->_last_over) {
                nt->_node_message_context->set(Inkscape::NORMAL_MESSAGE,
                    C_("Node tool tip", "<b>Shift</b>: drag to add nodes to the selection, "
                    "click to toggle object selection"));
            } else {
                nt->_node_message_context->set(Inkscape::NORMAL_MESSAGE,
                    C_("Node tool tip", "<b>Shift</b>: drag to add nodes to the selection"));
            }
            return;
        }
    }
    unsigned sz = nt->_selected_nodes->size();
    unsigned total = nt->_selected_nodes->allPoints().size();
    if (sz != 0) {
        char *nodestring = g_strdup_printf(
            ngettext("<b>%u of %u</b> node selected.", "<b>%u of %u</b> nodes selected.", total),
            sz, total);
        if (nt->_last_over) {
            // TRANSLATORS: The %s below is where the "%u of %u nodes selected" sentence gets put
            char *dyntip = g_strdup_printf(C_("Node tool tip",
                "%s Drag to select nodes, click to edit only this object (more: Shift)"),
                nodestring);
            nt->_node_message_context->set(Inkscape::NORMAL_MESSAGE, dyntip);
            g_free(dyntip);
        } else {
            char *dyntip = g_strdup_printf(C_("Node tool tip",
                "%s Drag to select nodes, click clear the selection"),
                nodestring);
            nt->_node_message_context->set(Inkscape::NORMAL_MESSAGE, dyntip);
            g_free(dyntip);
        }
        g_free(nodestring);
    } else if (!nt->_multipath->empty()) {
        if (nt->_last_over) {
            nt->_node_message_context->set(Inkscape::NORMAL_MESSAGE, C_("Node tool tip",
                "Drag to select nodes, click to edit only this object"));
        } else {
            nt->_node_message_context->set(Inkscape::NORMAL_MESSAGE, C_("Node tool tip",
                "Drag to select nodes, click to clear the selection"));
        }
    } else {
        if (nt->_last_over) {
            nt->_node_message_context->set(Inkscape::NORMAL_MESSAGE, C_("Node tool tip",
                "Drag to select objects to edit, click to edit this object (more: Shift)"));
        } else {
            nt->_node_message_context->set(Inkscape::NORMAL_MESSAGE, C_("Node tool tip",
                "Drag to select objects to edit"));
        }
    }
}

gint ink_node_tool_item_handler(SPEventContext *event_context, SPItem *item, GdkEvent *event)
{
    SPEventContextClass *parent_class =
        (SPEventContextClass *) g_type_class_peek(g_type_parent(INK_TYPE_NODE_TOOL));
    if (parent_class->item_handler)
        return parent_class->item_handler(event_context, item, event);
    return FALSE;
}

void ink_node_tool_select_area(InkNodeTool *nt, Geom::Rect const &sel, GdkEventButton *event)
{
    using namespace Inkscape::UI;
    if (nt->_multipath->empty()) {
        // if multipath is empty, select rubberbanded items rather than nodes
        Inkscape::Selection *selection = nt->desktop->selection;
        GSList *items = sp_desktop_document(nt->desktop)->items_in_box(nt->desktop->dkey, sel);
        selection->setList(items);
        g_slist_free(items);
    } else {
        if (!held_shift(*event)) nt->_selected_nodes->clear();
        nt->_selected_nodes->selectArea(sel);
    }
}
void ink_node_tool_select_point(InkNodeTool *nt, Geom::Point const &/*sel*/, GdkEventButton *event)
{
    using namespace Inkscape::UI; // pull in event helpers
    if (!event) return;
    if (event->button != 1) return;

    Inkscape::Selection *selection = nt->desktop->selection;

    SPItem *item_clicked = sp_event_context_find_item (nt->desktop, event_point(*event),
                    (event->state & GDK_MOD1_MASK) && !(event->state & GDK_CONTROL_MASK), TRUE);

    if (item_clicked == NULL) { // nothing under cursor
        // if no Shift, deselect
        // if there are nodes selected, the first click should deselect the nodes
        // and the second should deselect the items
        if (!state_held_shift(event->state)) {
            if (nt->_selected_nodes->empty()) {
                selection->clear();
            } else {
                nt->_selected_nodes->clear();
            }
        }
    } else {
        if (held_shift(*event)) {
            selection->toggle(item_clicked);
        } else {
            selection->set(item_clicked);
        }
        nt->desktop->updateNow();
    }
}

void ink_node_tool_mouseover_changed(InkNodeTool *nt, Inkscape::UI::ControlPoint *p)
{
    using Inkscape::UI::CurveDragPoint;
    CurveDragPoint *cdp = dynamic_cast<CurveDragPoint*>(p);
    if (cdp && !nt->cursor_drag) {
        nt->cursor_shape = cursor_node_d_xpm;
        nt->hot_x = 1;
        nt->hot_y = 1;
        sp_event_context_update_cursor(nt);
        nt->cursor_drag = true;
    } else if (!cdp && nt->cursor_drag) {
        nt->cursor_shape = cursor_node_xpm;
        nt->hot_x = 1;
        nt->hot_y = 1;
        sp_event_context_update_cursor(nt);
        nt->cursor_drag = false;
    }
}

} // anonymous namespace

/*
  Local Variables:
  mode:c++
  c-file-style:"stroustrup"
  c-file-offsets:((innamespace . 0)(inline-open . 0)(case-label . +))
  indent-tabs-mode:nil
  fill-column:99
  End:
*/
// vim: filetype=cpp:expandtab:shiftwidth=4:tabstop=8:softtabstop=4:fileencoding=utf-8:textwidth=99 :<|MERGE_RESOLUTION|>--- conflicted
+++ resolved
@@ -3,6 +3,7 @@
  */
 /* Authors:
  *   Krzysztof Kosiński <tweenk@gmail.com>
+ *   Abhishek Sharma
  *
  * Copyright (C) 2009 Authors
  * Released under GNU GPL, read the file 'COPYING' for more information
@@ -365,7 +366,7 @@
     using namespace Inkscape::UI;
     if (!obj) return;
 
-	//XML Tree being used directly here while it shouldn't be.
+    //XML Tree being used directly here while it shouldn't be.
     if (SP_IS_PATH(obj) && obj->getRepr()->attribute("inkscape:original-d") != NULL) {
         ShapeRecord r;
         r.item = static_cast<SPItem*>(obj);
@@ -426,15 +427,8 @@
 
     for (std::set<ShapeRecord>::iterator i = shapes.begin(); i != shapes.end(); ++i) {
         ShapeRecord const &r = *i;
-<<<<<<< HEAD
         if ((SP_IS_SHAPE(r.item) || SP_IS_TEXT(r.item)) &&
             nt->_shape_editors.find(r.item) == nt->_shape_editors.end())
-=======
-
-		//XML Tree being used directly here while it shouldn't be.
-        if (SP_IS_SHAPE(r.item) ||
-            (SP_IS_PATH(r.item) && r.item->getRepr()->attribute("inkscape:original-d") != NULL))
->>>>>>> 773ad72d
         {
             ShapeEditor *si = new ShapeEditor(nt->desktop);
             si->set_item(r.item, SH_KNOTHOLDER);
@@ -620,7 +614,7 @@
     if (nt->_multipath->empty()) {
         // if multipath is empty, select rubberbanded items rather than nodes
         Inkscape::Selection *selection = nt->desktop->selection;
-        GSList *items = sp_desktop_document(nt->desktop)->items_in_box(nt->desktop->dkey, sel);
+        GSList *items = sp_desktop_document(nt->desktop)->getItemsInBox(nt->desktop->dkey, sel);
         selection->setList(items);
         g_slist_free(items);
     } else {
