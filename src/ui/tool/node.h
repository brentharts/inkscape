/** @file
 * Editable node and associated data structures.
 */
/* Authors:
 *   Krzysztof Kosiński <tweenk.pl@gmail.com>
 *   Jon A. Cruz <jon@joncruz.org>
 *
 * Copyright (C) 2009 Authors
 * Released under GNU GPL, read the file 'COPYING' for more information
 */

#ifndef SEEN_UI_TOOL_NODE_H
#define SEEN_UI_TOOL_NODE_H

#include <iterator>
#include <iosfwd>
#include <stdexcept>
#include <cstddef>
#include <tr1/functional>
#include <boost/enable_shared_from_this.hpp>
#include <boost/shared_ptr.hpp>
#include "ui/tool/selectable-control-point.h"
#include "snapped-point.h"
#include "ui/tool/node-types.h"

struct SPCtrlLine;

namespace Inkscape {
namespace UI {
template <typename> class NodeIterator;
}
}

namespace std {
namespace tr1 {
template <typename N> struct hash< Inkscape::UI::NodeIterator<N> >;
}
}

namespace Inkscape {
namespace UI {

class PathManipulator;
class MultiPathManipulator;

class Node;
class Handle;
class NodeList;
class SubpathList;
template <typename> class NodeIterator;

std::ostream &operator<<(std::ostream &, NodeType);

/*
template <typename T>
struct ListMember {
    T *next;
    T *prev;
};
struct SubpathMember : public ListMember<NodeListMember> {
    Subpath *list;
};
struct SubpathListMember : public ListMember<SubpathListMember> {
    SubpathList *list;
};
*/

struct ListNode {
    ListNode *ln_next;
    ListNode *ln_prev;
    NodeList *ln_list;
};

struct NodeSharedData {
    SPDesktop *desktop;
    ControlPointSelection *selection;
    SPCanvasGroup *node_group;
    SPCanvasGroup *handle_group;
    SPCanvasGroup *handle_line_group;
};

class Handle : public ControlPoint {
public:

    virtual ~Handle();
    inline Geom::Point relativePos() const;
    inline double length() const;
    bool isDegenerate() const { return _degenerate; } // True if the handle is retracted, i.e. has zero length.

    virtual void setVisible(bool);
    virtual void move(Geom::Point const &p);
    virtual void setPosition(Geom::Point const &p);
    inline void setRelativePos(Geom::Point const &p);
    void setLength(double len);
    void retract();
    void setDirection(Geom::Point const &from, Geom::Point const &to);
    void setDirection(Geom::Point const &dir);
    Node *parent() { return _parent; }
    Handle *other();
    Handle const *other() const;

    static char const *handle_type_to_localized_string(NodeType type);

protected:

    Handle(NodeSharedData const &data, Geom::Point const &initial_pos, Node *parent);

<<<<<<< HEAD
    virtual bool _eventHandler(SPEventContext *event_context, GdkEvent *event);
    //Bspline
    virtual void handle_2button_press();
    //BSpline End
=======
    virtual bool _eventHandler(Inkscape::UI::Tools::ToolBase *event_context, GdkEvent *event);
>>>>>>> 55b451bf
    virtual void dragged(Geom::Point &new_pos, GdkEventMotion *event);
    virtual bool grabbed(GdkEventMotion *event);
    virtual void ungrabbed(GdkEventButton *event);
    virtual bool clicked(GdkEventButton *event);


    virtual Glib::ustring _getTip(unsigned state) const;
    virtual Glib::ustring _getDragTip(GdkEventMotion *event) const;
    virtual bool _hasDragTips() const { return true; }

private:
    inline PathManipulator &_pm();
    Node *_parent; // the handle's lifetime does not extend beyond that of the parent node,
    // so a naked pointer is OK and allows setting it during Node's construction
    SPCtrlLine *_handle_line;
    bool _degenerate; // True if the handle is retracted, i.e. has zero length. This is used often internally so it makes sense to cache this
    /**
     * Control point of a cubic Bezier curve in a path.
     *
     * Handle keeps the node type invariant only for the opposite handle of the same node.
     * Keeping the invariant on node moves is left to the %Node class.
     */
    static Geom::Point _saved_other_pos;

    static double _saved_length;
    static bool _drag_out;
    static ColorSet _handle_colors;
    friend class Node;
};

class Node : ListNode, public SelectableControlPoint {
public:

    /**
     * Curve endpoint in an editable path.
     *
     * The method move() keeps node type invariants during translations.
     */
    Node(NodeSharedData const &data, Geom::Point const &pos);

    virtual void move(Geom::Point const &p);
    virtual void transform(Geom::Affine const &m);
    virtual Geom::Rect bounds() const;

    NodeType type() const { return _type; }

    /**
     * Sets the node type and optionally restores the invariants associated with the given type.
     * @param type The type to set.
     * @param update_handles Whether to restore invariants associated with the given type.
     *                       Passing false is useful e.g. wen initially creating the path,
     *                       and when making cusp nodes during some node algorithms.
     *                       Pass true when used in response to an UI node type button.
     */
    void setType(NodeType type, bool update_handles = true);

    void showHandles(bool v);

    void updateHandles();


    /**
     * Pick the best type for this node, based on the position of its handles.
     * This is what assigns types to nodes created using the pen tool.
     */
    void pickBestType(); // automatically determine the type from handle positions

    bool isDegenerate() const { return _front.isDegenerate() && _back.isDegenerate(); }
    bool isEndNode() const;
    Handle *front() { return &_front; }
    Handle *back()  { return &_back;  }
    double bsplineWeight;
    /**
     * Gets the handle that faces the given adjacent node.
     * Will abort with error if the given node is not adjacent.
     */
    Handle *handleToward(Node *to);

    /**
     * Gets the node in the direction of the given handle.
     * Will abort with error if the handle doesn't belong to this node.
     */
    Node *nodeToward(Handle *h);

    /**
     * Gets the handle that goes in the direction opposite to the given adjacent node.
     * Will abort with error if the given node is not adjacent.
     */
    Handle *handleAwayFrom(Node *to);

    /**
     * Gets the node in the direction opposite to the given handle.
     * Will abort with error if the handle doesn't belong to this node.
     */
    Node *nodeAwayFrom(Handle *h);

    NodeList &nodeList() { return *(static_cast<ListNode*>(this)->ln_list); }

    /**
     * Move the node to the bottom of its canvas group.
     * Useful for node break, to ensure that the selected nodes are above the unselected ones.
     */
    void sink();

    static NodeType parse_nodetype(char x);
    static char const *node_type_to_localized_string(NodeType type);

    // temporarily public
    /** Customized event handler to catch scroll events needed for selection grow/shrink. */
    virtual bool _eventHandler(Inkscape::UI::Tools::ToolBase *event_context, GdkEvent *event);

    Inkscape::SnapCandidatePoint snapCandidatePoint();

protected:

    virtual void dragged(Geom::Point &new_pos, GdkEventMotion *event);
    virtual bool grabbed(GdkEventMotion *event);
    virtual bool clicked(GdkEventButton *event);

    virtual void _setState(State state);
    virtual Glib::ustring _getTip(unsigned state) const;
    virtual Glib::ustring _getDragTip(GdkEventMotion *event) const;
    virtual bool _hasDragTips() const { return true; }

private:

    Node(Node const &);
    void _fixNeighbors(Geom::Point const &old_pos, Geom::Point const &new_pos);
    void _updateAutoHandles();

    /**
     * Select or deselect a node in this node's subpath based on its path distance from this node.
     * @param dir If negative, shrink selection by one node; if positive, grow by one node.
     */
    void _linearGrow(int dir);

    Node *_next();
    Node const *_next() const;
    Node *_prev();
    Node const *_prev() const;
    Inkscape::SnapSourceType _snapSourceType() const;
    Inkscape::SnapTargetType _snapTargetType() const;
    inline PathManipulator &_pm();

    /** Determine whether two nodes are joined by a linear segment. */
    static bool _is_line_segment(Node *first, Node *second);

    // Handles are always present, but are not visible if they coincide with the node
    // (are degenerate). A segment that has both handles degenerate is always treated
    // as a line segment
    Handle _front; ///< Node handle in the backward direction of the path
    Handle _back; ///< Node handle in the forward direction of the path
    NodeType _type; ///< Type of node - cusp, smooth...
    bool _handles_shown;
    static ColorSet node_colors;

    friend class Handle;
    friend class NodeList;
    friend class NodeIterator<Node>;
    friend class NodeIterator<Node const>;
};

/// Iterator for editable nodes
/** Use this class for all operations that require some knowledge about the node's
 * neighbors. It is a bidirectional iterator.
 *
 * Because paths can be cyclic, node iterators have two different ways to
 * increment and decrement them. When using ++/--, the end iterator will eventually
 * be returned. Whent using advance()/retreat(), the end iterator will only be returned
 * when the path is open. If it's closed, calling advance() will cycle indefinitely.
 * This is particularly useful for cases where the adjacency of nodes is more important
 * than their sequence order.
 *
 * When @a i is a node iterator, then:
 * - <code>++i</code> moves the iterator to the next node in sequence order;
 * - <code>--i</code> moves the iterator to the previous node in sequence order;
 * - <code>i.next()</code> returns the next node with wrap-around;
 * - <code>i.prev()</code> returns the previous node with wrap-around;
 * - <code>i.advance()</code> moves the iterator to the next node with wrap-around;
 * - <code>i.retreat()</code> moves the iterator to the previous node with wrap-around.
 *
 * next() and prev() do not change their iterator. They can return the end iterator
 * if the path is open.
 *
 * Unlike most other iterators, you can check whether you've reached the end of the list
 * without having access to the iterator's container.
 * Simply use <code>if (i) { ...</code>
 * */
template <typename N>
class NodeIterator
    : public boost::bidirectional_iterator_helper<NodeIterator<N>, N, std::ptrdiff_t,
        N *, N &>
{
public:
    typedef NodeIterator self;
    NodeIterator()
        : _node(0)
    {}
    // default copy, default assign

    self &operator++() {
        _node = (_node?_node->ln_next:NULL);
        return *this;
    }
    self &operator--() {
        _node = (_node?_node->ln_prev:NULL);
        return *this;
    }
    bool operator==(self const &other) const { if(&other){return _node == other._node;} else{return false;} }
    N &operator*() const { return *static_cast<N*>(_node); }
    inline operator bool() const; // define after NodeList
    /// Get a pointer to the underlying node. Equivalent to <code>&*i</code>.
    N *get_pointer() const { return static_cast<N*>(_node); }
    /// @see get_pointer()
    N *ptr() const { return static_cast<N*>(_node); }

    self next() const {
        self r(*this);
        r.advance();
        return r;
    }
    self prev() const {
        self r(*this);
        r.retreat();
        return r;
    }
    self &advance();
    self &retreat();
private:
    NodeIterator(ListNode const *n)
        : _node(const_cast<ListNode*>(n))
    {}
    ListNode *_node;
    friend class NodeList;
};

class NodeList : ListNode, boost::noncopyable, public boost::enable_shared_from_this<NodeList> {
public:
    typedef std::size_t size_type;
    typedef Node &reference;
    typedef Node const &const_reference;
    typedef Node *pointer;
    typedef Node const *const_pointer;
    typedef Node value_type;
    typedef NodeIterator<value_type> iterator;
    typedef NodeIterator<value_type const> const_iterator;

    // TODO Lame. Make this private and make SubpathList a factory
    /**
     * An editable list of nodes representing a subpath.
     *
     * It can optionally be cyclic to represent a closed path.
     * The list has iterators that act like plain node iterators, but can also be used
     * to obtain shared pointers to nodes.
     */
    NodeList(SubpathList &_list);

    ~NodeList();

    // iterators
    iterator begin() { return iterator(ln_next); }
    iterator end() { return iterator(this); }
    const_iterator begin() const { return const_iterator(ln_next); }
    const_iterator end() const { return const_iterator(this); }

    // size
    bool empty();
    size_type size();

    // extra node-specific methods
    bool closed();

    /**
     * A subpath is degenerate if it has no segments - either one node in an open path
     * or no nodes in a closed path.
     */
    bool degenerate();

    void setClosed(bool c) { _closed = c; }
    iterator before(double t, double *fracpart = NULL);
    const_iterator before(double t, double *fracpart = NULL) const {
        return const_iterator(before(t, fracpart)._node);
    }

    // list operations

    /** insert a node before pos. */
    iterator insert(iterator pos, Node *x);

    template <class InputIterator>
    void insert(iterator pos, InputIterator first, InputIterator last) {
        for (; first != last; ++first) insert(pos, *first);
    }
    void splice(iterator pos, NodeList &list);
    void splice(iterator pos, NodeList &list, iterator i);
    void splice(iterator pos, NodeList &list, iterator first, iterator last);
    void reverse();
    void shift(int n);
    void push_front(Node *x) { insert(begin(), x); }
    void pop_front() { erase(begin()); }
    void push_back(Node *x) { insert(end(), x); }
    void pop_back() { erase(--end()); }
    void clear();
    iterator erase(iterator pos);
    iterator erase(iterator first, iterator last) {
        NodeList::iterator ret = first;
        while (first != last) ret = erase(first++);
        return ret;
    }

    // member access - undefined results when the list is empty
    Node &front() { return *static_cast<Node*>(ln_next); }
    Node &back() { return *static_cast<Node*>(ln_prev); }

    // HACK remove this subpath from its path. This will be removed later.
    void kill();
    SubpathList &subpathList() { return _list; }

    static iterator get_iterator(Node *n) { return iterator(n); }
    static const_iterator get_iterator(Node const *n) { return const_iterator(n); }
    static NodeList &get(Node *n);
    static NodeList &get(iterator const &i);
private:
    // no copy or assign
    NodeList(NodeList const &);
    void operator=(NodeList const &);

    SubpathList &_list;
    bool _closed;

    friend class Node;
    friend class Handle; // required to access handle and handle line groups
    friend class NodeIterator<Node>;
    friend class NodeIterator<Node const>;
};

/**
 * List of node lists. Represents an editable path.
 * Editable path composed of one or more subpaths.
 */
class SubpathList : public std::list< boost::shared_ptr<NodeList> > {
public:
    typedef std::list< boost::shared_ptr<NodeList> > list_type;

    SubpathList(PathManipulator &pm) : _path_manipulator(pm) {}
    PathManipulator &pm() { return _path_manipulator; }

private:
    list_type _nodelists;
    PathManipulator &_path_manipulator;
    friend class NodeList;
    friend class Node;
    friend class Handle;
};



// define inline Handle funcs after definition of Node
inline Geom::Point Handle::relativePos() const {
    return position() - _parent->position();
}
inline void Handle::setRelativePos(Geom::Point const &p) {
    setPosition(_parent->position() + p);
}
inline double Handle::length() const {
    return relativePos().length();
}
inline PathManipulator &Handle::_pm() {
    return _parent->_pm();
}
inline PathManipulator &Node::_pm() {
    return nodeList().subpathList().pm();
}

// definitions for node iterator
template <typename N>
NodeIterator<N>::operator bool() const {
    return _node && static_cast<ListNode*>(_node->ln_list) != _node;
}
template <typename N>
NodeIterator<N> &NodeIterator<N>::advance() {
    ++(*this);
    if (G_UNLIKELY(!*this) && _node->ln_list->closed()) ++(*this);
    return *this;
}
template <typename N>
NodeIterator<N> &NodeIterator<N>::retreat() {
    --(*this);
    if (G_UNLIKELY(!*this) && _node->ln_list->closed()) --(*this);
    return *this;
}

} // namespace UI
} // namespace Inkscape

#endif

/*
  Local Variables:
  mode:c++
  c-file-style:"stroustrup"
  c-file-offsets:((innamespace . 0)(inline-open . 0)(case-label . +))
  indent-tabs-mode:nil
  fill-column:99
  End:
*/
// vim: filetype=cpp:expandtab:shiftwidth=4:tabstop=8:softtabstop=4:fileencoding=utf-8:textwidth=99 :<|MERGE_RESOLUTION|>--- conflicted
+++ resolved
@@ -104,15 +104,12 @@
 protected:
 
     Handle(NodeSharedData const &data, Geom::Point const &initial_pos, Node *parent);
-
-<<<<<<< HEAD
-    virtual bool _eventHandler(SPEventContext *event_context, GdkEvent *event);
     //Bspline
     virtual void handle_2button_press();
     //BSpline End
-=======
+
     virtual bool _eventHandler(Inkscape::UI::Tools::ToolBase *event_context, GdkEvent *event);
->>>>>>> 55b451bf
+
     virtual void dragged(Geom::Point &new_pos, GdkEventMotion *event);
     virtual bool grabbed(GdkEventMotion *event);
     virtual void ungrabbed(GdkEventButton *event);
