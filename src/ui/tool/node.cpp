/* Authors:
 *   Krzysztof Kosiński <tweenk.pl@gmail.com>
 *   Jon A. Cruz <jon@joncruz.org>
 *
 * Copyright (C) 2009 Authors
 * Released under GNU GPL, read the file 'COPYING' for more information
 */

#include <iostream>
#include <stdexcept>
#include <boost/utility.hpp>
#include "multi-path-manipulator.h"
#include <glib/gi18n.h>
#include <2geom/bezier-utils.h>
#include <2geom/transforms.h>
#include "display/sp-ctrlline.h"
#include "display/sp-canvas.h"
#include "display/sp-canvas-util.h"
#include "desktop.h"

#include "preferences.h"
#include "snap.h"
#include "snap-preferences.h"
#include "sp-namedview.h"
#include "ui/control-manager.h"
#include "ui/tool/control-point-selection.h"
#include "ui/tool/event-utils.h"
#include "ui/tool/node.h"
#include "ui/tool/path-manipulator.h"
#include "ui/tools/node-tool.h"
#include "ui/tools-switch.h"
#include <gdk/gdkkeysyms.h>
#include <cmath>

namespace {

Inkscape::ControlType nodeTypeToCtrlType(Inkscape::UI::NodeType type)
{
    Inkscape::ControlType result = Inkscape::CTRL_TYPE_NODE_CUSP;
    switch(type) {
        case Inkscape::UI::NODE_SMOOTH:
            result = Inkscape::CTRL_TYPE_NODE_SMOOTH;
            break;
        case Inkscape::UI::NODE_AUTO:
            result = Inkscape::CTRL_TYPE_NODE_AUTO;
            break;
        case Inkscape::UI::NODE_SYMMETRIC:
            result = Inkscape::CTRL_TYPE_NODE_SYMETRICAL;
            break;
        case Inkscape::UI::NODE_CUSP:
        default:
            result = Inkscape::CTRL_TYPE_NODE_CUSP;
            break;
    }
    return result;
}

} // namespace

namespace Inkscape {
namespace UI {

/*const double handleCubicGap = 0.01;*/
const double noPower = 0.0;
const double defaultStartPower = 0.3334;
/*const double defaultEndPower = 0.6667;*/

ControlPoint::ColorSet Node::node_colors = {
    {0xbfbfbf00, 0x000000ff}, // normal fill, stroke
    {0xff000000, 0x000000ff}, // mouseover fill, stroke
    {0xff000000, 0x000000ff}, // clicked fill, stroke
    //
    {0x0000ffff, 0x000000ff}, // normal fill, stroke when selected
    {0xff000000, 0x000000ff}, // mouseover fill, stroke when selected
    {0xff000000, 0x000000ff}  // clicked fill, stroke when selected
};

ControlPoint::ColorSet Handle::_handle_colors = {
    {0xffffffff, 0x000000ff}, // normal fill, stroke
    {0xff000000, 0x000000ff}, // mouseover fill, stroke
    {0xff000000, 0x000000ff}, // clicked fill, stroke
    //
    {0xffffffff, 0x000000ff}, // normal fill, stroke
    {0xff000000, 0x000000ff}, // mouseover fill, stroke
    {0xff000000, 0x000000ff}  // clicked fill, stroke
};

std::ostream &operator<<(std::ostream &out, NodeType type)
{
    switch(type) {
    case NODE_CUSP: out << 'c'; break;
    case NODE_SMOOTH: out << 's'; break;
    case NODE_AUTO: out << 'a'; break;
    case NODE_SYMMETRIC: out << 'z'; break;
    default: out << 'b'; break;
    }
    return out;
}

/** Computes an unit vector of the direction from first to second control point */
static Geom::Point direction(Geom::Point const &first, Geom::Point const &second) {
    return Geom::unit_vector(second - first);
}

Geom::Point Handle::_saved_other_pos(0, 0);

double Handle::_saved_length = 0.0;

bool Handle::_drag_out = false;

Handle::Handle(NodeSharedData const &data, Geom::Point const &initial_pos, Node *parent) :
    ControlPoint(data.desktop, initial_pos, SP_ANCHOR_CENTER,
                 CTRL_TYPE_ADJ_HANDLE,
                 _handle_colors, data.handle_group),
    _parent(parent),
    _handle_line(ControlManager::getManager().createControlLine(data.handle_line_group)),
    _degenerate(true)
{
    setVisible(false);
}

Handle::~Handle()
{
    //sp_canvas_item_hide(_handle_line);
    sp_canvas_item_destroy(_handle_line);
}

void Handle::setVisible(bool v)
{
    ControlPoint::setVisible(v);
    if (v) {
        sp_canvas_item_show(_handle_line);
    } else {
        sp_canvas_item_hide(_handle_line);
    }
}

void Handle::move(Geom::Point const &new_pos)
{
    Handle *other = this->other();
    Node *node_towards = _parent->nodeToward(this); // node in direction of this handle
    Node *node_away = _parent->nodeAwayFrom(this); // node in the opposite direction
    Handle *towards = node_towards ? node_towards->handleAwayFrom(_parent) : NULL;
    Handle *towards_second = node_towards ? node_towards->handleToward(_parent) : NULL;

    if (Geom::are_near(new_pos, _parent->position())) {
        // The handle becomes degenerate.
        // Adjust node type as necessary.
        if (other->isDegenerate()) {
            // If both handles become degenerate, convert to parent cusp node
            _parent->setType(NODE_CUSP, false);
        } else {
            // Only 1 handle becomes degenerate
            switch (_parent->type()) {
            case NODE_AUTO:
            case NODE_SYMMETRIC:
                _parent->setType(NODE_SMOOTH, false);
                break;
            default:
                // do nothing for other node types
                break;
            }
        }
        // If the segment between the handle and the node
        // in its direction becomes linear and there are smooth nodes
        // at its ends, make their handles colinear with the segment
        if (towards && towards_second->isDegenerate()) {
            if (node_towards->type() == NODE_SMOOTH) {
                towards->setDirection(*_parent, *node_towards);
            }
            if (_parent->type() == NODE_SMOOTH) {
                other->setDirection(*node_towards, *_parent);
            }
        }
        setPosition(new_pos);

        //move the handler and its oposite the same proportion
        if(_pm().isBSpline(false)){
            setPosition(_pm().BSplineHandleReposition(this,this));
            this->other()->setPosition(_pm().BSplineHandleReposition(this->other(),this));
        }
        return;
    }

    if (_parent->type() == NODE_SMOOTH && Node::_is_line_segment(_parent, node_away)) {
        // restrict movement to the line joining the nodes
        Geom::Point direction = _parent->position() - node_away->position();
        Geom::Point delta = new_pos - _parent->position();
        // project the relative position on the direction line
        Geom::Point new_delta = (Geom::dot(delta, direction)
            / Geom::L2sq(direction)) * direction;
        setRelativePos(new_delta);

        //move the handler and its oposite the same proportion
<<<<<<< HEAD
        if(_pm().isBSpline(false)){
=======
        if(_pm().isBSpline()){ 
>>>>>>> ae1bd880
            setPosition(_pm().BSplineHandleReposition(this,this));
            this->other()->setPosition(_pm().BSplineHandleReposition(this->other(),this));
        }
        
        return;
    }

    switch (_parent->type()) {
    case NODE_AUTO:
        _parent->setType(NODE_SMOOTH, false);
        // fall through - auto nodes degrade into smooth nodes
    case NODE_SMOOTH: {
        /* for smooth nodes, we need to rotate the other handle so that it's colinear
         * with the dragged one while conserving length. */
        other->setDirection(new_pos, *_parent);
        } break;
    case NODE_SYMMETRIC:
        // for symmetric nodes, place the other handle on the opposite side
        other->setRelativePos(-(new_pos - _parent->position()));
        break;
    default: break;
    }
    setPosition(new_pos);

    // moves the handler and its oposite the same proportion
    if(_pm().isBSpline(false)){
        setPosition(_pm().BSplineHandleReposition(this,this));
        this->other()->setPosition(_pm().BSplineHandleReposition(this->other(),this));
    }
}

void Handle::setPosition(Geom::Point const &p)
{
    ControlPoint::setPosition(p);
    _handle_line->setCoords(_parent->position(), position());

    // update degeneration info and visibility
    if (Geom::are_near(position(), _parent->position()))
        _degenerate = true;
    else _degenerate = false;

    if (_parent->_handles_shown && _parent->visible() && !_degenerate) {
        setVisible(true);
    } else {
        setVisible(false);
    }
}

void Handle::setLength(double len)
{
    if (isDegenerate()) return;
    Geom::Point dir = Geom::unit_vector(relativePos());
    setRelativePos(dir * len);
}

void Handle::retract()
{
    move(_parent->position());
}

void Handle::setDirection(Geom::Point const &from, Geom::Point const &to)
{
    setDirection(to - from);
}

void Handle::setDirection(Geom::Point const &dir)
{
    Geom::Point unitdir = Geom::unit_vector(dir);
    setRelativePos(unitdir * length());
}

char const *Handle::handle_type_to_localized_string(NodeType type)
{
    switch(type) {
    case NODE_CUSP: return _("Cusp node handle");
    case NODE_SMOOTH: return _("Smooth node handle");
    case NODE_SYMMETRIC: return _("Symmetric node handle");
    case NODE_AUTO: return _("Auto-smooth node handle");
    default: return "";
    }
}

bool Handle::_eventHandler(Inkscape::UI::Tools::ToolBase *event_context, GdkEvent *event)
{
    switch (event->type)
    {
    case GDK_KEY_PRESS:
        switch (shortcut_key(event->key))
        {
        case GDK_KEY_s:
        case GDK_KEY_S:
            if (held_only_shift(event->key) && _parent->_type == NODE_CUSP) {
                // when Shift+S is pressed when hovering over a handle belonging to a cusp node,
                // hold this handle in place; otherwise process normally
                // this handle is guaranteed not to be degenerate
                other()->move(_parent->position() - (position() - _parent->position()));
                _parent->setType(NODE_SMOOTH, false);
                _parent->_pm().update(); // magic triple combo to add undo event
                _parent->_pm().writeXML();
                _parent->_pm()._commit(_("Change node type"));
                return true;
            }
            break;
        default: break;
        }
        break;
    // new double click event to set the handlers of a node to the default proportion, defaultStartPower% 
    case GDK_2BUTTON_PRESS:
        handle_2button_press();
        break;
    
    default: break;
    }

    return ControlPoint::_eventHandler(event_context, event);
}

//this function moves the handler and its oposite to the default proportion of defaultStartPower
void Handle::handle_2button_press(){
    if(_pm().isBSpline(false)){
        setPosition(_pm().BSplineHandleReposition(this,defaultStartPower));
        this->other()->setPosition(_pm().BSplineHandleReposition(this->other(),defaultStartPower));
        _pm().update();
    }
}

bool Handle::grabbed(GdkEventMotion *)
{
    _saved_other_pos = other()->position();
    _saved_length = _drag_out ? 0 : length();
    _pm()._handleGrabbed();
    return false;
}

void Handle::dragged(Geom::Point &new_pos, GdkEventMotion *event)
{
    if (tools_isactive(_desktop, TOOLS_NODES)) {
        Inkscape::UI::Tools::NodeTool *nt = static_cast<Inkscape::UI::Tools::NodeTool*>(_desktop->event_context);
        nt->update_helperpath();
    }
    Geom::Point parent_pos = _parent->position();
    Geom::Point origin = _last_drag_origin();
    SnapManager &sm = _desktop->namedview->snap_manager;
    bool snap = held_shift(*event) ? false : sm.someSnapperMightSnap();
    boost::optional<Inkscape::Snapper::SnapConstraint> ctrl_constraint;

    // with Alt, preserve length
    if (held_alt(*event)) {
        new_pos = parent_pos + Geom::unit_vector(new_pos - parent_pos) * _saved_length;
        snap = false;
    }
    // with Ctrl, constrain to M_PI/rotationsnapsperpi increments from vertical
    // and the original position.
    if (held_control(*event)) {
        Inkscape::Preferences *prefs = Inkscape::Preferences::get();
        int snaps = 2 * prefs->getIntLimited("/options/rotationsnapsperpi/value", 12, 1, 1000);

        // note: if snapping to the original position is only desired in the original
        // direction of the handle, change to Ray instead of Line
        Geom::Line original_line(parent_pos, origin);
        Geom::Line perp_line(parent_pos, parent_pos + Geom::rot90(origin - parent_pos));
        Geom::Point snap_pos = parent_pos + Geom::constrain_angle(
            Geom::Point(0,0), new_pos - parent_pos, snaps, Geom::Point(1,0));
        Geom::Point orig_pos = original_line.pointAt(original_line.nearestPoint(new_pos));
        Geom::Point perp_pos = perp_line.pointAt(perp_line.nearestPoint(new_pos));

        Geom::Point result = snap_pos;
        ctrl_constraint = Inkscape::Snapper::SnapConstraint(parent_pos, parent_pos - snap_pos);
        if (Geom::distance(orig_pos, new_pos) < Geom::distance(result, new_pos)) {
            result = orig_pos;
            ctrl_constraint = Inkscape::Snapper::SnapConstraint(parent_pos, parent_pos - orig_pos);
        }
        if (Geom::distance(perp_pos, new_pos) < Geom::distance(result, new_pos)) {
            result = perp_pos;
            ctrl_constraint = Inkscape::Snapper::SnapConstraint(parent_pos, parent_pos - perp_pos);
        }
        new_pos = result;
        // moves the handler and its oposite in X fixed positions depending on parameter "steps with control" 
        // by default in live BSpline
        if(_pm().isBSpline(false)){
            setPosition(new_pos);
            int steps = _pm().BSplineGetSteps();
            new_pos=_pm().BSplineHandleReposition(this,ceilf(_pm().BSplineHandlePosition(this,this)*steps)/steps);
        }
    }

    std::vector<Inkscape::SnapCandidatePoint> unselected;
    //if the snap adjustment is activated and it is not bspline
    if (snap && !_pm().isBSpline()) {
        ControlPointSelection::Set &nodes = _parent->_selection.allPoints();
        for (ControlPointSelection::Set::iterator i = nodes.begin(); i != nodes.end(); ++i) {
            Node *n = static_cast<Node*>(*i);
            unselected.push_back(n->snapCandidatePoint());
        }
        sm.setupIgnoreSelection(_desktop, true, &unselected);

        Node *node_away = _parent->nodeAwayFrom(this);
        if (_parent->type() == NODE_SMOOTH && Node::_is_line_segment(_parent, node_away)) {
            Inkscape::Snapper::SnapConstraint cl(_parent->position(),
                _parent->position() - node_away->position());
            Inkscape::SnappedPoint p;
            p = sm.constrainedSnap(Inkscape::SnapCandidatePoint(new_pos, SNAPSOURCE_NODE_HANDLE), cl);
            new_pos = p.getPoint();
        } else if (ctrl_constraint) {
            // NOTE: this is subtly wrong.
            // We should get all possible constraints and snap along them using
            // multipleConstrainedSnaps, instead of first snapping to angle and then to objects
            Inkscape::SnappedPoint p;
            p = sm.constrainedSnap(Inkscape::SnapCandidatePoint(new_pos, SNAPSOURCE_NODE_HANDLE), *ctrl_constraint);
            new_pos = p.getPoint();
        } else {
            sm.freeSnapReturnByRef(new_pos, SNAPSOURCE_NODE_HANDLE);
        }
        sm.unSetup();
    }


    // with Shift, if the node is cusp, rotate the other handle as well
    if (_parent->type() == NODE_CUSP && !_drag_out) {
        if (held_shift(*event)) {
            Geom::Point other_relpos = _saved_other_pos - parent_pos;
            other_relpos *= Geom::Rotate(Geom::angle_between(origin - parent_pos, new_pos - parent_pos));
            other()->setRelativePos(other_relpos);
        } else {
            // restore the position
            other()->setPosition(_saved_other_pos);
        }
    }
    //if it is bspline but SHIFT or CONTROL are not pressed it fixes it in the original position
    if(_pm().isBSpline(false) && !held_shift(*event) && !held_control(*event)){
        new_pos=_last_drag_origin();
    }
    move(new_pos); // needed for correct update, even though it's redundant
    _pm().update();
}

void Handle::ungrabbed(GdkEventButton *event)
{
    // hide the handle if it's less than dragtolerance away from the node
    // however, never do this for cancelled drag / broken grab
    // TODO is this actually a good idea?
    if (event) {
        Inkscape::Preferences *prefs = Inkscape::Preferences::get();
        int drag_tolerance = prefs->getIntLimited("/options/dragtolerance/value", 0, 0, 100);

        Geom::Point dist = _desktop->d2w(_parent->position()) - _desktop->d2w(position());
        if (dist.length() <= drag_tolerance) {
            move(_parent->position());
        }
    }

    // HACK: If the handle was dragged out, call parent's ungrabbed handler,
    // so that transform handles reappear
    if (_drag_out) {
        _parent->ungrabbed(event);
    }
    _drag_out = false;

    _pm()._handleUngrabbed();
}

bool Handle::clicked(GdkEventButton *event)
{
    _pm()._handleClicked(this, event);
    return true;
}

Handle const *Handle::other() const
{
    return const_cast<Handle *>(this)->other();
}

Handle *Handle::other()
{
    if (this == &_parent->_front) {
        return &_parent->_back;
    } else {
        return &_parent->_front;
    }
}

static double snap_increment_degrees() {
    Inkscape::Preferences *prefs = Inkscape::Preferences::get();
    int snaps = prefs->getIntLimited("/options/rotationsnapsperpi/value", 12, 1, 1000);
    return 180.0 / snaps;
}

Glib::ustring Handle::_getTip(unsigned state) const
{
    char const *more;
    // a trick to mark as bspline if the node has no strength, we are going to use it later
    // to show the appropiate messages. We cannot do it in any different way becasue the function is constant
    Handle *h = const_cast<Handle *>(this);
    bool isBSpline = _pm().isBSpline();
    bool can_shift_rotate = _parent->type() == NODE_CUSP && !other()->isDegenerate();
    if (can_shift_rotate && !isBSpline) {
        more = C_("Path handle tip", "more: Shift, Ctrl, Alt");
    } else if(isBSpline){
        more = C_("Path handle tip", "more: Ctrl");
    }else {
        more = C_("Path handle tip", "more: Ctrl, Alt");
    }
    if (state_held_alt(state) && !isBSpline) {
        if (state_held_control(state)) {
            if (state_held_shift(state) && can_shift_rotate) {
                return format_tip(C_("Path handle tip",
                    "<b>Shift+Ctrl+Alt</b>: preserve length and snap rotation angle to %g° "
                    "increments while rotating both handles"),
                    snap_increment_degrees());
            } else {
                return format_tip(C_("Path handle tip",
                    "<b>Ctrl+Alt</b>: preserve length and snap rotation angle to %g° increments"),
                    snap_increment_degrees());
            }
        } else {
            if (state_held_shift(state) && can_shift_rotate) {
                return C_("Path handle tip",
                    "<b>Shift+Alt</b>: preserve handle length and rotate both handles");
            } else {
                return C_("Path handle tip",
                    "<b>Alt</b>: preserve handle length while dragging");
            }
        }
    } else {
        if (state_held_control(state)) {
            if (state_held_shift(state) && can_shift_rotate && !isBSpline) {
                return format_tip(C_("Path handle tip",
                    "<b>Shift+Ctrl</b>: snap rotation angle to %g° increments and rotate both handles"),
                    snap_increment_degrees());
            } else if(isBSpline){
                return format_tip(C_("Path handle tip",
                    "<b>Ctrl</b>: Move handle by his actual steps in BSpline Live Effect"));
            }else{
                return format_tip(C_("Path handle tip",
                    "<b>Ctrl</b>: snap rotation angle to %g° increments, click to retract"),
                    snap_increment_degrees());
            }
        } else if (state_held_shift(state) && can_shift_rotate && !isBSpline) {
            return C_("Path hande tip",
                "<b>Shift</b>: rotate both handles by the same angle");
        } else if(state_held_shift(state) && isBSpline){
            return C_("Path hande tip",
                "<b>Shift</b>: move handle");
        }
    }

    switch (_parent->type()) {
    case NODE_AUTO:
        return format_tip(C_("Path handle tip",
            "<b>Auto node handle</b>: drag to convert to smooth node (%s)"), more);
    default:
        if(!isBSpline){
            return format_tip(C_("Path handle tip",
                "<b>Auto node handle</b>: drag to convert to smooth node (%s)"), more);
        }else{
            return format_tip(C_("Path handle tip",
                "<b>BSpline node handle</b>: Shift to drag, double click to reset (%s). %g power"),more,_pm().BSplineHandlePosition(h,NULL));
        }
    }
}

Glib::ustring Handle::_getDragTip(GdkEventMotion */*event*/) const
{
    Geom::Point dist = position() - _last_drag_origin();
    // report angle in mathematical convention
    double angle = Geom::angle_between(Geom::Point(-1,0), position() - _parent->position());
    angle += M_PI; // angle is (-M_PI...M_PI] - offset by +pi and scale to 0...360
    angle *= 360.0 / (2 * M_PI);
    
    Inkscape::Util::Quantity x_q = Inkscape::Util::Quantity(dist[Geom::X], "px");
    Inkscape::Util::Quantity y_q = Inkscape::Util::Quantity(dist[Geom::Y], "px");
    Inkscape::Util::Quantity len_q = Inkscape::Util::Quantity(length(), "px");
    GString *x = g_string_new(x_q.string(_desktop->namedview->display_units).c_str());
    GString *y = g_string_new(y_q.string(_desktop->namedview->display_units).c_str());
    GString *len = g_string_new(len_q.string(_desktop->namedview->display_units).c_str());
    Glib::ustring ret = format_tip(C_("Path handle tip",
        "Move handle by %s, %s; angle %.2f°, length %s"), x->str, y->str, angle, len->str);
    g_string_free(x, TRUE);
    g_string_free(y, TRUE);
    g_string_free(len, TRUE);
    return ret;
}

Node::Node(NodeSharedData const &data, Geom::Point const &initial_pos) :
    SelectableControlPoint(data.desktop, initial_pos, SP_ANCHOR_CENTER,
                           CTRL_TYPE_NODE_CUSP,
                           *data.selection,
                           node_colors, data.node_group),
    _front(data, initial_pos, this),
    _back(data, initial_pos, this),
    _type(NODE_CUSP),
    _handles_shown(false)
{
    // NOTE we do not set type here, because the handles are still degenerate
}

Node const *Node::_next() const
{
    return const_cast<Node*>(this)->_next();
}

// NOTE: not using iterators won't make this much quicker because iterators can be 100% inlined.
Node *Node::_next()
{
    NodeList::iterator n = NodeList::get_iterator(this).next();
    if (n) {
        return n.ptr();
    } else {
        return NULL;
    }
}

Node const *Node::_prev() const
{
    return const_cast<Node *>(this)->_prev();
}

Node *Node::_prev()
{
    NodeList::iterator p = NodeList::get_iterator(this).prev();
    if (p) {
        return p.ptr();
    } else {
        return NULL;
    }
}

void Node::move(Geom::Point const &new_pos)
{
    // move handles when the node moves.
    Geom::Point old_pos = position();
    Geom::Point delta = new_pos - position();

    // save the previous nodes strength to apply it again once the node is moved 
    double nodeWeight = noPower;
    double nextNodeWeight = noPower;
    double prevNodeWeight = noPower;
    Node *n = this;
    Node * nextNode = n->nodeToward(n->front());
    Node * prevNode = n->nodeToward(n->back());
    nodeWeight = fmax(_pm().BSplineHandlePosition(n->front()),_pm().BSplineHandlePosition(n->back()));
    if(prevNode){
        if(prevNode->isEndNode()){
            prevNodeWeight = _pm().BSplineHandlePosition(prevNode->front(),prevNode->front());
        }
    }
    if(nextNode){
        if(nextNode->isEndNode()){
            nextNodeWeight = _pm().BSplineHandlePosition(nextNode->back(),nextNode->back());
        }
    }

    setPosition(new_pos);

    _front.setPosition(_front.position() + delta);
    _back.setPosition(_back.position() + delta);

    // if the node has a smooth handle after a line segment, it should be kept colinear
    // with the segment
    _fixNeighbors(old_pos, new_pos);

    // move the affected handlers. First the node ones, later the adjoining ones.
    if(_pm().isBSpline(false)){
        _front.setPosition(_pm().BSplineHandleReposition(this->front(),nodeWeight));
        _back.setPosition(_pm().BSplineHandleReposition(this->back(),nodeWeight));
        if(prevNode){
            if(prevNode->isEndNode()){
                prevNode->front()->setPosition(_pm().BSplineHandleReposition(prevNode->front(),prevNodeWeight));
            }else{
                prevNode->front()->setPosition(_pm().BSplineHandleReposition(prevNode->front(),prevNode->back()));
            }
        }
        if(nextNode){
            if(nextNode->isEndNode()){
                nextNode->back()->setPosition(_pm().BSplineHandleReposition(nextNode->back(),nextNodeWeight));
            }else{
                nextNode->back()->setPosition(_pm().BSplineHandleReposition(nextNode->back(),nextNode->front()));
            }
        }
    }
}

void Node::transform(Geom::Affine const &m)
{

    Geom::Point old_pos = position();

    // save the previous nodes strength to apply it again once the node is moved 
    double nodeWeight = noPower;
    double nextNodeWeight = noPower;
    double prevNodeWeight = noPower;
    Node *n = this;
    Node * nextNode = n->nodeToward(n->front());
    Node * prevNode = n->nodeToward(n->back());
    nodeWeight = _pm().BSplineHandlePosition(n->front());
    if(prevNode){
        if(prevNode->isEndNode()){
            prevNodeWeight = _pm().BSplineHandlePosition(prevNode->front(),prevNode->front());
        }
    }
    if(nextNode){
        if(nextNode->isEndNode()){
            nextNodeWeight = _pm().BSplineHandlePosition(nextNode->back(),nextNode->back());
        }
    }

    setPosition(position() * m);
    _front.setPosition(_front.position() * m);
    _back.setPosition(_back.position() * m);

    /* Affine transforms keep handle invariants for smooth and symmetric nodes,
     * but smooth nodes at ends of linear segments and auto nodes need special treatment */
    _fixNeighbors(old_pos, position());

    // move the involved handlers, first the node ones, later the adjoining ones 
    if(_pm().isBSpline(false)){
        _front.setPosition(_pm().BSplineHandleReposition(this->front(),nodeWeight));
        _back.setPosition(_pm().BSplineHandleReposition(this->back(),nodeWeight));
        if(prevNode){
            if(prevNode->isEndNode()){
                prevNode->front()->setPosition(_pm().BSplineHandleReposition(prevNode->front(),prevNodeWeight));
            }else{
                prevNode->front()->setPosition(_pm().BSplineHandleReposition(prevNode->front(),prevNode->back()));
            }
        }
        if(nextNode){
            if(nextNode->isEndNode()){
                nextNode->back()->setPosition(_pm().BSplineHandleReposition(nextNode->back(),nextNodeWeight));
            }else{
                nextNode->back()->setPosition(_pm().BSplineHandleReposition(nextNode->back(),nextNode->front()));
            }
        }
    }
}

Geom::Rect Node::bounds() const
{
    Geom::Rect b(position(), position());
    b.expandTo(_front.position());
    b.expandTo(_back.position());
    return b;
}

void Node::_fixNeighbors(Geom::Point const &old_pos, Geom::Point const &new_pos)
{
    /* This method restores handle invariants for neighboring nodes,
     * and invariants that are based on positions of those nodes for this one. */

    /* Fix auto handles */
    if (_type == NODE_AUTO) _updateAutoHandles();
    if (old_pos != new_pos) {
        if (_next() && _next()->_type == NODE_AUTO) _next()->_updateAutoHandles();
        if (_prev() && _prev()->_type == NODE_AUTO) _prev()->_updateAutoHandles();
    }

    /* Fix smooth handles at the ends of linear segments.
     * Rotate the appropriate handle to be colinear with the segment.
     * If there is a smooth node at the other end of the segment, rotate it too. */
    Handle *handle, *other_handle;
    Node *other;
    if (_is_line_segment(this, _next())) {
        handle = &_back;
        other = _next();
        other_handle = &_next()->_front;
    } else if (_is_line_segment(_prev(), this)) {
        handle = &_front;
        other = _prev();
        other_handle = &_prev()->_back;
    } else return;

    if (_type == NODE_SMOOTH && !handle->isDegenerate()) {
        handle->setDirection(other->position(), new_pos);
    }
    // also update the handle on the other end of the segment
    if (other->_type == NODE_SMOOTH && !other_handle->isDegenerate()) {
        other_handle->setDirection(new_pos, other->position());
    }
}

void Node::_updateAutoHandles()
{
    // Recompute the position of automatic handles.
    // For endnodes, retract both handles. (It's only possible to create an end auto node
    // through the XML editor.)
    if (isEndNode()) {
        _front.retract();
        _back.retract();
        return;
    }

    // Auto nodes automaticaly adjust their handles to give an appearance of smoothness,
    // no matter what their surroundings are.
    Geom::Point vec_next = _next()->position() - position();
    Geom::Point vec_prev = _prev()->position() - position();
    double len_next = vec_next.length(), len_prev = vec_prev.length();
    if (len_next > 0 && len_prev > 0) {
        // "dir" is an unit vector perpendicular to the bisector of the angle created
        // by the previous node, this auto node and the next node.
        Geom::Point dir = Geom::unit_vector((len_prev / len_next) * vec_next - vec_prev);
        // Handle lengths are equal to 1/3 of the distance from the adjacent node.
        _back.setRelativePos(-dir * (len_prev / 3));
        _front.setRelativePos(dir * (len_next / 3));
    } else {
        // If any of the adjacent nodes coincides, retract both handles.
        _front.retract();
        _back.retract();
    }
}

void Node::showHandles(bool v)
{
    _handles_shown = v;
    if (!_front.isDegenerate()) {
        _front.setVisible(v);
    }
    if (!_back.isDegenerate()) {
        _back.setVisible(v);
    }

}

void Node::updateHandles()
{
    _handleControlStyling();

    _front._handleControlStyling();
    _back._handleControlStyling();
}


void Node::setType(NodeType type, bool update_handles)
{
    if (type == NODE_PICK_BEST) {
        pickBestType();
        updateState(); // The size of the control might have changed
        return;
    }

    // if update_handles is true, adjust handle positions to match the node type
    // handle degenerate handles appropriately
    if (update_handles) {
        switch (type) {
        case NODE_CUSP:
            // nothing to do
            break;
        case NODE_AUTO:
            // auto handles make no sense for endnodes
            if (isEndNode()) return;
            _updateAutoHandles();
            break;
        case NODE_SMOOTH: {
            // ignore attempts to make smooth endnodes.
            if (isEndNode()) return;
            // rotate handles to be colinear
            // for degenerate nodes set positions like auto handles
            bool prev_line = _is_line_segment(_prev(), this);
            bool next_line = _is_line_segment(this, _next());
            if (_type == NODE_SMOOTH) {
                // For a node that is already smooth and has a degenerate handle,
                // drag out the second handle without changing the direction of the first one.
                if (_front.isDegenerate()) {
                    double dist = Geom::distance(_next()->position(), position());
                    _front.setRelativePos(Geom::unit_vector(-_back.relativePos()) * dist / 3);
                }
                if (_back.isDegenerate()) {
                    double dist = Geom::distance(_prev()->position(), position());
                    _back.setRelativePos(Geom::unit_vector(-_front.relativePos()) * dist / 3);
                }
            } else if (isDegenerate()) {
                _updateAutoHandles();
            } else if (_front.isDegenerate()) {
                // if the front handle is degenerate and this...next is a line segment,
                // make back colinear; otherwise pull out the other handle
                // to 1/3 of distance to prev
                if (next_line) {
                    _back.setDirection(*_next(), *this);
                } else if (_prev()) {
                    Geom::Point dir = direction(_back, *this);
                    _front.setRelativePos(Geom::distance(_prev()->position(), position()) / 3 * dir);
                }
            } else if (_back.isDegenerate()) {
                if (prev_line) {
                    _front.setDirection(*_prev(), *this);
                } else if (_next()) {
                    Geom::Point dir = direction(_front, *this);
                    _back.setRelativePos(Geom::distance(_next()->position(), position()) / 3 * dir);
                }
            } else {
                // both handles are extended. make colinear while keeping length
                // first make back colinear with the vector front ---> back,
                // then make front colinear with back ---> node
                // (not back ---> front because back's position was changed in the first call)
                _back.setDirection(_front, _back);
                _front.setDirection(_back, *this);
            }
            } break;
        case NODE_SYMMETRIC:
            if (isEndNode()) return; // symmetric handles make no sense for endnodes
            if (isDegenerate()) {
                // similar to auto handles but set the same length for both
                Geom::Point vec_next = _next()->position() - position();
                Geom::Point vec_prev = _prev()->position() - position();
                double len_next = vec_next.length(), len_prev = vec_prev.length();
                double len = (len_next + len_prev) / 6; // take 1/3 of average
                if (len == 0) return;

                Geom::Point dir = Geom::unit_vector((len_prev / len_next) * vec_next - vec_prev);
                _back.setRelativePos(-dir * len);
                _front.setRelativePos(dir * len);
            } else {
                // Both handles are extended. Compute average length, use direction from
                // back handle to front handle. This also works correctly for degenerates
                double len = (_front.length() + _back.length()) / 2;
                Geom::Point dir = direction(_back, _front);
                _front.setRelativePos(dir * len);
                _back.setRelativePos(-dir * len);
            }
            break;
        default: break;
        }
        /* in node type changes, about bspline traces, we can mantain them with noPower power in border mode,
           or we give them the default power in curve mode */
        if(_pm().isBSpline(false)){
            double weight = noPower;
            if(_pm().BSplineHandlePosition(this->front()) != noPower ){
                weight = defaultStartPower;
            }
            _front.setPosition(_pm().BSplineHandleReposition(this->front(),weight));
            _back.setPosition(_pm().BSplineHandleReposition(this->back(),weight));
        }
    }
    _type = type;
    _setControlType(nodeTypeToCtrlType(_type));
    updateState();
}

void Node::pickBestType()
{
    _type = NODE_CUSP;
    bool front_degen = _front.isDegenerate();
    bool back_degen = _back.isDegenerate();
    bool both_degen = front_degen && back_degen;
    bool neither_degen = !front_degen && !back_degen;
    do {
        // if both handles are degenerate, do nothing
        if (both_degen) break;
        // if neither are degenerate, check their respective positions
        if (neither_degen) {
            Geom::Point front_delta = _front.position() - position();
            Geom::Point back_delta = _back.position() - position();
            // for now do not automatically make nodes symmetric, it can be annoying
            /*if (Geom::are_near(front_delta, -back_delta)) {
                _type = NODE_SYMMETRIC;
                break;
            }*/
            if (Geom::are_near(Geom::unit_vector(front_delta),
                Geom::unit_vector(-back_delta)))
            {
                _type = NODE_SMOOTH;
                break;
            }
        }
        // check whether the handle aligns with the previous line segment.
        // we know that if front is degenerate, back isn't, because
        // both_degen was false
        if (front_degen && _next() && _next()->_back.isDegenerate()) {
            Geom::Point segment_delta = Geom::unit_vector(_next()->position() - position());
            Geom::Point handle_delta = Geom::unit_vector(_back.position() - position());
            if (Geom::are_near(segment_delta, -handle_delta)) {
                _type = NODE_SMOOTH;
                break;
            }
        } else if (back_degen && _prev() && _prev()->_front.isDegenerate()) {
            Geom::Point segment_delta = Geom::unit_vector(_prev()->position() - position());
            Geom::Point handle_delta = Geom::unit_vector(_front.position() - position());
            if (Geom::are_near(segment_delta, -handle_delta)) {
                _type = NODE_SMOOTH;
                break;
            }
        }
    } while (false);
    _setControlType(nodeTypeToCtrlType(_type));
    updateState();
}

bool Node::isEndNode() const
{
    return !_prev() || !_next();
}

void Node::sink()
{
    sp_canvas_item_move_to_z(_canvas_item, 0);
}

NodeType Node::parse_nodetype(char x)
{
    switch (x) {
    case 'a': return NODE_AUTO;
    case 'c': return NODE_CUSP;
    case 's': return NODE_SMOOTH;
    case 'z': return NODE_SYMMETRIC;
    default: return NODE_PICK_BEST;
    }
}

bool Node::_eventHandler(Inkscape::UI::Tools::ToolBase *event_context, GdkEvent *event)
{
    int dir = 0;

    switch (event->type)
    {
    case GDK_SCROLL:
        if (event->scroll.direction == GDK_SCROLL_UP) {
            dir = 1;
        } else if (event->scroll.direction == GDK_SCROLL_DOWN) {
            dir = -1;
        } else break;
        if (held_control(event->scroll)) {
            _linearGrow(dir);
        } else {
            _selection.spatialGrow(this, dir);
        }
        return true;
    case GDK_KEY_PRESS:
        switch (shortcut_key(event->key))
        {
        case GDK_KEY_Page_Up:
            dir = 1;
            break;
        case GDK_KEY_Page_Down:
            dir = -1;
            break;
        default: goto bail_out;
        }

        if (held_control(event->key)) {
            _linearGrow(dir);
        } else {
            _selection.spatialGrow(this, dir);
        }
        return true;

    default:
        break;
    }
    
    bail_out:
    return ControlPoint::_eventHandler(event_context, event);
}

void Node::_linearGrow(int dir)
{
    // Interestingly, we do not need any help from PathManipulator when doing linear grow.
    // First handle the trivial case of growing over an unselected node.
    if (!selected() && dir > 0) {
        _selection.insert(this);
        return;
    }

    NodeList::iterator this_iter = NodeList::get_iterator(this);
    NodeList::iterator fwd = this_iter, rev = this_iter;
    double distance_back = 0, distance_front = 0;

    // Linear grow is simple. We find the first unselected nodes in each direction
    // and compare the linear distances to them.
    if (dir > 0) {
        if (!selected()) {
            _selection.insert(this);
            return;
        }

        // find first unselected nodes on both sides
        while (fwd && fwd->selected()) {
            NodeList::iterator n = fwd.next();
            distance_front += Geom::bezier_length(*fwd, fwd->_front, n->_back, *n);
            fwd = n;
            if (fwd == this_iter)
                // there is no unselected node in this cyclic subpath
                return;
        }
        // do the same for the second direction. Do not check for equality with
        // this node, because there is at least one unselected node in the subpath,
        // so we are guaranteed to stop.
        while (rev && rev->selected()) {
            NodeList::iterator p = rev.prev();
            distance_back += Geom::bezier_length(*rev, rev->_back, p->_front, *p);
            rev = p;
        }

        NodeList::iterator t; // node to select
        if (fwd && rev) {
            if (distance_front <= distance_back) t = fwd;
            else t = rev;
        } else {
            if (fwd) t = fwd;
            if (rev) t = rev;
        }
        if (t) _selection.insert(t.ptr());

    // Linear shrink is more complicated. We need to find the farthest selected node.
    // This means we have to check the entire subpath. We go in the direction in which
    // the distance we traveled is lower. We do this until we run out of nodes (ends of path)
    // or the two iterators meet. On the way, we store the last selected node and its distance
    // in each direction (if any). At the end, we choose the one that is farther and deselect it.
    } else {
        // both iterators that store last selected nodes are initially empty
        NodeList::iterator last_fwd, last_rev;
        double last_distance_back = 0, last_distance_front = 0;

        while (rev || fwd) {
            if (fwd && (!rev || distance_front <= distance_back)) {
                if (fwd->selected()) {
                    last_fwd = fwd;
                    last_distance_front = distance_front;
                }
                NodeList::iterator n = fwd.next();
                if (n) distance_front += Geom::bezier_length(*fwd, fwd->_front, n->_back, *n);
                fwd = n;
            } else if (rev && (!fwd || distance_front > distance_back)) {
                if (rev->selected()) {
                    last_rev = rev;
                    last_distance_back = distance_back;
                }
                NodeList::iterator p = rev.prev();
                if (p) distance_back += Geom::bezier_length(*rev, rev->_back, p->_front, *p);
                rev = p;
            }
            // Check whether we walked the entire cyclic subpath.
            // This is initially true because both iterators start from this node,
            // so this check cannot go in the while condition.
            // When this happens, we need to check the last node, pointed to by the iterators.
            if (fwd && fwd == rev) {
                if (!fwd->selected()) break;
                NodeList::iterator fwdp = fwd.prev(), revn = rev.next();
                double df = distance_front + Geom::bezier_length(*fwdp, fwdp->_front, fwd->_back, *fwd);
                double db = distance_back + Geom::bezier_length(*revn, revn->_back, rev->_front, *rev);
                if (df > db) {
                    last_fwd = fwd;
                    last_distance_front = df;
                } else {
                    last_rev = rev;
                    last_distance_back = db;
                }
                break;
            }
        }

        NodeList::iterator t;
        if (last_fwd && last_rev) {
            if (last_distance_front >= last_distance_back) t = last_fwd;
            else t = last_rev;
        } else {
            if (last_fwd) t = last_fwd;
            if (last_rev) t = last_rev;
        }
        if (t) _selection.erase(t.ptr());
    }
}

void Node::_setState(State state)
{
    // change node size to match type and selection state
    ControlManager &mgr = ControlManager::getManager();
    mgr.setSelected(_canvas_item, selected());
    switch (state) {
        case STATE_NORMAL:
            mgr.setActive(_canvas_item, false);
            mgr.setPrelight(_canvas_item, false);
            break;
        case STATE_MOUSEOVER:
            mgr.setActive(_canvas_item, false);
            mgr.setPrelight(_canvas_item, true);
            break;
        case STATE_CLICKED:
            mgr.setActive(_canvas_item, true);
            mgr.setPrelight(_canvas_item, false);
            //this shows the handlers when selecting the nodes
            if(_pm().isBSpline(false)){
                this->front()->setPosition(_pm().BSplineHandleReposition(this->front()));
                this->back()->setPosition(_pm().BSplineHandleReposition(this->back()));
            }
            break;
    }
    SelectableControlPoint::_setState(state);
}

bool Node::grabbed(GdkEventMotion *event)
{
    if (SelectableControlPoint::grabbed(event)) {
        return true;
    }

    // Dragging out handles with Shift + drag on a node.
    if (!held_shift(*event)) {
        return false;
    }

    Geom::Point evp = event_point(*event);
    Geom::Point rel_evp = evp - _last_click_event_point();

    // This should work even if dragtolerance is zero and evp coincides with node position.
    double angle_next = HUGE_VAL;
    double angle_prev = HUGE_VAL;
    bool has_degenerate = false;
    // determine which handle to drag out based on degeneration and the direction of drag
    if (_front.isDegenerate() && _next()) {
        Geom::Point next_relpos = _desktop->d2w(_next()->position())
            - _desktop->d2w(position());
        angle_next = fabs(Geom::angle_between(rel_evp, next_relpos));
        has_degenerate = true;
    }
    if (_back.isDegenerate() && _prev()) {
        Geom::Point prev_relpos = _desktop->d2w(_prev()->position())
            - _desktop->d2w(position());
        angle_prev = fabs(Geom::angle_between(rel_evp, prev_relpos));
        has_degenerate = true;
    }
    if (!has_degenerate) {
        return false;
    }

    Handle *h = angle_next < angle_prev ? &_front : &_back;

    h->setPosition(_desktop->w2d(evp));
    h->setVisible(true);
    h->transferGrab(this, event);
    Handle::_drag_out = true;
    return true;
}

void Node::dragged(Geom::Point &new_pos, GdkEventMotion *event)
{
    if (tools_isactive(_desktop, TOOLS_NODES)) {
        Inkscape::UI::Tools::NodeTool *nt = static_cast<Inkscape::UI::Tools::NodeTool*>(_desktop->event_context);
        nt->update_helperpath();
    }
    // For a note on how snapping is implemented in Inkscape, see snap.h.
    SnapManager &sm = _desktop->namedview->snap_manager;
    // even if we won't really snap, we might still call the one of the
    // constrainedSnap() methods to enforce the constraints, so we need
    // to setup the snapmanager anyway; this is also required for someSnapperMightSnap()
    sm.setup(_desktop);

    // do not snap when Shift is pressed
    bool snap = !held_shift(*event) && sm.someSnapperMightSnap();

    Inkscape::SnappedPoint sp;
    std::vector<Inkscape::SnapCandidatePoint> unselected;
    if (snap) {
        /* setup
         * TODO We are doing this every time a snap happens. It should once be done only once
         *      per drag - maybe in the grabbed handler?
         * TODO Unselected nodes vector must be valid during the snap run, because it is not
         *      copied. Fix this in snap.h and snap.cpp, then the above.
         * TODO Snapping to unselected segments of selected paths doesn't work yet. */

        // Build the list of unselected nodes.
        typedef ControlPointSelection::Set Set;
        Set &nodes = _selection.allPoints();
        for (Set::iterator i = nodes.begin(); i != nodes.end(); ++i) {
            if (!(*i)->selected()) {
                Node *n = static_cast<Node*>(*i);
                Inkscape::SnapCandidatePoint p(n->position(), n->_snapSourceType(), n->_snapTargetType());
                unselected.push_back(p);
            }
        }
        sm.unSetup();
        sm.setupIgnoreSelection(_desktop, true, &unselected);
    }

    // Snap candidate point for free snapping; this will consider snapping tangentially
    // and perpendicularly and therefore the origin or direction vector must be set
    Inkscape::SnapCandidatePoint scp_free(new_pos, _snapSourceType());

    boost::optional<Geom::Point> front_point, back_point;
    Geom::Point origin = _last_drag_origin();
    Geom::Point dummy_cp;
    if (_front.isDegenerate()) {
        if (_is_line_segment(this, _next())) {
            front_point = _next()->position() - origin;
            if (_next()->selected()) {
                dummy_cp = _next()->position() - position();
                scp_free.addVector(dummy_cp);
            } else {
                dummy_cp = _next()->position();
                scp_free.addOrigin(dummy_cp);
            }
        }
    } else {
        front_point = _front.relativePos();
        scp_free.addVector(*front_point);
    }
    if (_back.isDegenerate()) {
        if (_is_line_segment(_prev(), this)) {
            back_point = _prev()->position() - origin;
            if (_prev()->selected()) {
                dummy_cp = _prev()->position() - position();
                scp_free.addVector(dummy_cp);
            } else {
                dummy_cp = _prev()->position();
                scp_free.addOrigin(dummy_cp);
            }
        }
    } else {
        back_point = _back.relativePos();
        scp_free.addVector(*back_point);
    }

    if (held_control(*event)) {
        // We're about to consider a constrained snap, which is already limited to 1D
        // Therefore tangential or perpendicular snapping will not be considered, and therefore
        // all calls above to scp_free.addVector() and scp_free.addOrigin() can be neglected
        std::vector<Inkscape::Snapper::SnapConstraint> constraints;
        if (held_alt(*event)) {
            // with Ctrl+Alt, constrain to handle lines
            // project the new position onto a handle line that is closer;
            // also snap to perpendiculars of handle lines

            Inkscape::Preferences *prefs = Inkscape::Preferences::get();
            int snaps = prefs->getIntLimited("/options/rotationsnapsperpi/value", 12, 1, 1000);
            double min_angle = M_PI / snaps;

            boost::optional<Geom::Point> fperp_point, bperp_point;
            if (front_point) {
                constraints.push_back(Inkscape::Snapper::SnapConstraint(origin, *front_point));
                fperp_point = Geom::rot90(*front_point);
            }
            if (back_point) {
                constraints.push_back(Inkscape::Snapper::SnapConstraint(origin, *back_point));
                bperp_point = Geom::rot90(*back_point);
            }
            // perpendiculars only snap when they are further than snap increment away
            // from the second handle constraint
            if (fperp_point && (!back_point ||
                (fabs(Geom::angle_between(*fperp_point, *back_point)) > min_angle &&
                 fabs(Geom::angle_between(*fperp_point, *back_point)) < M_PI - min_angle)))
            {
                constraints.push_back(Inkscape::Snapper::SnapConstraint(origin, *fperp_point));
            }
            if (bperp_point && (!front_point ||
                (fabs(Geom::angle_between(*bperp_point, *front_point)) > min_angle &&
                 fabs(Geom::angle_between(*bperp_point, *front_point)) < M_PI - min_angle)))
            {
                constraints.push_back(Inkscape::Snapper::SnapConstraint(origin, *bperp_point));
            }

            sp = sm.multipleConstrainedSnaps(Inkscape::SnapCandidatePoint(new_pos, _snapSourceType()), constraints, held_shift(*event));
        } else {
            // with Ctrl, constrain to axes
            constraints.push_back(Inkscape::Snapper::SnapConstraint(origin, Geom::Point(1, 0)));
            constraints.push_back(Inkscape::Snapper::SnapConstraint(origin, Geom::Point(0, 1)));
            sp = sm.multipleConstrainedSnaps(Inkscape::SnapCandidatePoint(new_pos, _snapSourceType()), constraints, held_shift(*event));
        }
        new_pos = sp.getPoint();
    } else if (snap) {
        Inkscape::SnappedPoint sp = sm.freeSnap(scp_free);
        new_pos = sp.getPoint();
    }

    sm.unSetup();

    SelectableControlPoint::dragged(new_pos, event);
}

bool Node::clicked(GdkEventButton *event)
{
    if(_pm()._nodeClicked(this, event))
        return true;
    return SelectableControlPoint::clicked(event);
}

Inkscape::SnapSourceType Node::_snapSourceType() const
{
    if (_type == NODE_SMOOTH || _type == NODE_AUTO)
        return SNAPSOURCE_NODE_SMOOTH;
    return SNAPSOURCE_NODE_CUSP;
}
Inkscape::SnapTargetType Node::_snapTargetType() const
{
    if (_type == NODE_SMOOTH || _type == NODE_AUTO)
        return SNAPTARGET_NODE_SMOOTH;
    return SNAPTARGET_NODE_CUSP;
}

Inkscape::SnapCandidatePoint Node::snapCandidatePoint()
{
    return SnapCandidatePoint(position(), _snapSourceType(), _snapTargetType());
}

Handle *Node::handleToward(Node *to)
{
    if (_next() == to) {
        return front();
    }
    if (_prev() == to) {
        return back();
    }
    g_error("Node::handleToward(): second node is not adjacent!");
    return NULL;
}

Node *Node::nodeToward(Handle *dir)
{
    if (front() == dir) {
        return _next();
    }
    if (back() == dir) {
        return _prev();
    }
    g_error("Node::nodeToward(): handle is not a child of this node!");
    return NULL;
}

Handle *Node::handleAwayFrom(Node *to)
{
    if (_next() == to) {
        return back();
    }
    if (_prev() == to) {
        return front();
    }
    g_error("Node::handleAwayFrom(): second node is not adjacent!");
    return NULL;
}

Node *Node::nodeAwayFrom(Handle *h)
{
    if (front() == h) {
        return _prev();
    }
    if (back() == h) {
        return _next();
    }
    g_error("Node::nodeAwayFrom(): handle is not a child of this node!");
    return NULL;
}

Glib::ustring Node::_getTip(unsigned state) const
{
    bool isBSpline = _pm().isBSpline();
    Handle *h = const_cast<Handle *>(&_front);
    Handle *h2 = const_cast<Handle *>(&_back);
    if (state_held_shift(state)) {
        bool can_drag_out = (_next() && _front.isDegenerate()) || (_prev() && _back.isDegenerate());
        if (can_drag_out) {
            /*if (state_held_control(state)) {
                return format_tip(C_("Path node tip",
                    "<b>Shift+Ctrl:</b> drag out a handle and snap its angle "
                    "to %f° increments"), snap_increment_degrees());
            }*/
            return C_("Path node tip",
                "<b>Shift</b>: drag out a handle, click to toggle selection");
        }
        return C_("Path node tip", "<b>Shift</b>: click to toggle selection");
    }

    if (state_held_control(state)) {
        if (state_held_alt(state)) {
            return C_("Path node tip", "<b>Ctrl+Alt</b>: move along handle lines, click to delete node");
        }
        return C_("Path node tip",
            "<b>Ctrl</b>: move along axes, click to change node type");
    }

    if (state_held_alt(state)) {
        return C_("Path node tip", "<b>Alt</b>: sculpt nodes");
    }

    // No modifiers: assemble tip from node type
    char const *nodetype = node_type_to_localized_string(_type);
    if (_selection.transformHandlesEnabled() && selected()) {
        if (_selection.size() == 1 && !isBSpline) {
            return format_tip(C_("Path node tip",
                "<b>%s</b>: drag to shape the path (more: Shift, Ctrl, Alt)"), nodetype);
        }else if(_selection.size() == 1){
            return format_tip(C_("Path node tip",
                "<b>BSpline node</b>: drag to shape the path (more: Shift, Ctrl, Alt). %g power"),_pm().BSplineHandlePosition(h,h2));
        }
        return format_tip(C_("Path node tip",
            "<b>%s</b>: drag to shape the path, click to toggle scale/rotation handles (more: Shift, Ctrl, Alt)"), nodetype);
    }
    if (!isBSpline) {
        return format_tip(C_("Path node tip",
            "<b>%s</b>: drag to shape the path, click to select only this node (more: Shift, Ctrl, Alt)"), nodetype);
    }else{
        return format_tip(C_("Path node tip",
            "<b>BSpline node</b>: drag to shape the path, click to select only this node (more: Shift, Ctrl, Alt). %g power"),_pm().BSplineHandlePosition(h,h2));
    
    }
}

Glib::ustring Node::_getDragTip(GdkEventMotion */*event*/) const
{
    Geom::Point dist = position() - _last_drag_origin();
    
    Inkscape::Util::Quantity x_q = Inkscape::Util::Quantity(dist[Geom::X], "px");
    Inkscape::Util::Quantity y_q = Inkscape::Util::Quantity(dist[Geom::Y], "px");
    GString *x = g_string_new(x_q.string(_desktop->namedview->display_units).c_str());
    GString *y = g_string_new(y_q.string(_desktop->namedview->display_units).c_str());
    Glib::ustring ret = format_tip(C_("Path node tip", "Move node by %s, %s"), x->str, y->str);
    g_string_free(x, TRUE);
    g_string_free(y, TRUE);
    return ret;
}

char const *Node::node_type_to_localized_string(NodeType type)
{
    switch (type) {
    case NODE_CUSP: return _("Cusp node");
    case NODE_SMOOTH: return _("Smooth node");
    case NODE_SYMMETRIC: return _("Symmetric node");
    case NODE_AUTO: return _("Auto-smooth node");
    default: return "";
    }
}

bool Node::_is_line_segment(Node *first, Node *second)
{
    if (!first || !second) return false;
    if (first->_next() == second)
        return first->_front.isDegenerate() && second->_back.isDegenerate();
    if (second->_next() == first)
        return second->_front.isDegenerate() && first->_back.isDegenerate();
    return false;
}

NodeList::NodeList(SubpathList &splist)
    : _list(splist)
    , _closed(false)
{
    this->ln_list = this;
    this->ln_next = this;
    this->ln_prev = this;
}

NodeList::~NodeList()
{
    clear();
}

bool NodeList::empty()
{
    return ln_next == this;
}

NodeList::size_type NodeList::size()
{
    size_type sz = 0;
    for (ListNode *ln = ln_next; ln != this; ln = ln->ln_next) ++sz;
    return sz;
}

bool NodeList::closed()
{
    return _closed;
}

bool NodeList::degenerate()
{
    return closed() ? empty() : ++begin() == end();
}

NodeList::iterator NodeList::before(double t, double *fracpart)
{
    double intpart;
    *fracpart = std::modf(t, &intpart);
    int index = intpart;

    iterator ret = begin();
    std::advance(ret, index);
    return ret;
}

NodeList::iterator NodeList::insert(iterator pos, Node *x)
{
    ListNode *ins = pos._node;
    x->ln_next = ins;
    x->ln_prev = ins->ln_prev;
    ins->ln_prev->ln_next = x;
    ins->ln_prev = x;
    x->ln_list = this;
    return iterator(x);
}

void NodeList::splice(iterator pos, NodeList &list)
{
    splice(pos, list, list.begin(), list.end());
}

void NodeList::splice(iterator pos, NodeList &list, iterator i)
{
    NodeList::iterator j = i;
    ++j;
    splice(pos, list, i, j);
}

void NodeList::splice(iterator pos, NodeList &/*list*/, iterator first, iterator last)
{
    ListNode *ins_beg = first._node, *ins_end = last._node, *at = pos._node;
    for (ListNode *ln = ins_beg; ln != ins_end; ln = ln->ln_next) {
        ln->ln_list = this;
    }
    ins_beg->ln_prev->ln_next = ins_end;
    ins_end->ln_prev->ln_next = at;
    at->ln_prev->ln_next = ins_beg;

    ListNode *atprev = at->ln_prev;
    at->ln_prev = ins_end->ln_prev;
    ins_end->ln_prev = ins_beg->ln_prev;
    ins_beg->ln_prev = atprev;
}

void NodeList::shift(int n)
{
    // 1. make the list perfectly cyclic
    ln_next->ln_prev = ln_prev;
    ln_prev->ln_next = ln_next;
    // 2. find new begin
    ListNode *new_begin = ln_next;
    if (n > 0) {
        for (; n > 0; --n) new_begin = new_begin->ln_next;
    } else {
        for (; n < 0; ++n) new_begin = new_begin->ln_prev;
    }
    // 3. relink begin to list
    ln_next = new_begin;
    ln_prev = new_begin->ln_prev;
    new_begin->ln_prev->ln_next = this;
    new_begin->ln_prev = this;
}

void NodeList::reverse()
{
    for (ListNode *ln = ln_next; ln != this; ln = ln->ln_prev) {
        std::swap(ln->ln_next, ln->ln_prev);
        Node *node = static_cast<Node*>(ln);
        Geom::Point save_pos = node->front()->position();
        node->front()->setPosition(node->back()->position());
        node->back()->setPosition(save_pos);
    }
    std::swap(ln_next, ln_prev);
}

void NodeList::clear()
{
    // ugly but more efficient clearing mechanism
    std::vector<ControlPointSelection *> to_clear;
    std::vector<std::pair<SelectableControlPoint *, long> > nodes;
    long in = -1;
    for (iterator i = begin(); i != end(); ++i) {
        SelectableControlPoint *rm = static_cast<Node*>(i._node);
        if (std::find(to_clear.begin(), to_clear.end(), &rm->_selection) == to_clear.end()) {
            to_clear.push_back(&rm->_selection);
            ++in;
        }
        nodes.push_back(std::make_pair(rm, in));
    }
    for (size_t i = 0, e = nodes.size(); i != e; ++i) {
        to_clear[nodes[i].second]->erase(nodes[i].first, false);
    }
    std::vector<std::vector<SelectableControlPoint *> > emission;
    for (long i = 0, e = to_clear.size(); i != e; ++i) {
        emission.push_back(std::vector<SelectableControlPoint *>());
        for (size_t j = 0, f = nodes.size(); j != f; ++j) {
            if (nodes[j].second != i)
                break;
            emission[i].push_back(nodes[j].first);
        }
    }

    for (size_t i = 0, e = emission.size(); i != e; ++i) {
        to_clear[i]->signal_selection_changed.emit(emission[i], false);
    }

    for (iterator i = begin(); i != end();)
        erase (i++);
}

NodeList::iterator NodeList::erase(iterator i)
{
    // some gymnastics are required to ensure that the node is valid when deleted;
    // otherwise the code that updates handle visibility will break
    Node *rm = static_cast<Node*>(i._node);
    ListNode *rmnext = rm->ln_next, *rmprev = rm->ln_prev;
    ++i;
    delete rm;
    rmprev->ln_next = rmnext;
    rmnext->ln_prev = rmprev;
    return i;
}

// TODO this method is very ugly!
// converting SubpathList to an intrusive list might allow us to get rid of it
void NodeList::kill()
{
    for (SubpathList::iterator i = _list.begin(); i != _list.end(); ++i) {
        if (i->get() == this) {
            _list.erase(i);
            return;
        }
    }
}

NodeList &NodeList::get(Node *n) {
    return n->nodeList();
}
NodeList &NodeList::get(iterator const &i) {
    return *(i._node->ln_list);
}


} // namespace UI
} // namespace Inkscape

/*
  Local Variables:
  mode:c++
  c-file-style:"stroustrup"
  c-file-offsets:((innamespace . 0)(inline-open . 0)(case-label . +))
  indent-tabs-mode:nil
  fill-column:99
  End:
*/
// vim: filetype=cpp:expandtab:shiftwidth=4:tabstop=8:softtabstop=4:fileencoding=utf-8:textwidth=99 :<|MERGE_RESOLUTION|>--- conflicted
+++ resolved
@@ -175,7 +175,7 @@
         setPosition(new_pos);
 
         //move the handler and its oposite the same proportion
-        if(_pm().isBSpline(false)){
+        if(_pm().isBSpline()){
             setPosition(_pm().BSplineHandleReposition(this,this));
             this->other()->setPosition(_pm().BSplineHandleReposition(this->other(),this));
         }
@@ -192,11 +192,7 @@
         setRelativePos(new_delta);
 
         //move the handler and its oposite the same proportion
-<<<<<<< HEAD
-        if(_pm().isBSpline(false)){
-=======
         if(_pm().isBSpline()){ 
->>>>>>> ae1bd880
             setPosition(_pm().BSplineHandleReposition(this,this));
             this->other()->setPosition(_pm().BSplineHandleReposition(this->other(),this));
         }
@@ -222,7 +218,7 @@
     setPosition(new_pos);
 
     // moves the handler and its oposite the same proportion
-    if(_pm().isBSpline(false)){
+    if(_pm().isBSpline()){
         setPosition(_pm().BSplineHandleReposition(this,this));
         this->other()->setPosition(_pm().BSplineHandleReposition(this->other(),this));
     }
@@ -316,7 +312,7 @@
 
 //this function moves the handler and its oposite to the default proportion of defaultStartPower
 void Handle::handle_2button_press(){
-    if(_pm().isBSpline(false)){
+    if(_pm().isBSpline()){
         setPosition(_pm().BSplineHandleReposition(this,defaultStartPower));
         this->other()->setPosition(_pm().BSplineHandleReposition(this->other(),defaultStartPower));
         _pm().update();
@@ -376,7 +372,7 @@
         new_pos = result;
         // moves the handler and its oposite in X fixed positions depending on parameter "steps with control" 
         // by default in live BSpline
-        if(_pm().isBSpline(false)){
+        if(_pm().isBSpline()){
             setPosition(new_pos);
             int steps = _pm().BSplineGetSteps();
             new_pos=_pm().BSplineHandleReposition(this,ceilf(_pm().BSplineHandlePosition(this,this)*steps)/steps);
@@ -426,7 +422,7 @@
         }
     }
     //if it is bspline but SHIFT or CONTROL are not pressed it fixes it in the original position
-    if(_pm().isBSpline(false) && !held_shift(*event) && !held_control(*event)){
+    if(_pm().isBSpline() && !held_shift(*event) && !held_control(*event)){
         new_pos=_last_drag_origin();
     }
     move(new_pos); // needed for correct update, even though it's redundant
@@ -659,7 +655,7 @@
     _fixNeighbors(old_pos, new_pos);
 
     // move the affected handlers. First the node ones, later the adjoining ones.
-    if(_pm().isBSpline(false)){
+    if(_pm().isBSpline()){
         _front.setPosition(_pm().BSplineHandleReposition(this->front(),nodeWeight));
         _back.setPosition(_pm().BSplineHandleReposition(this->back(),nodeWeight));
         if(prevNode){
@@ -712,7 +708,7 @@
     _fixNeighbors(old_pos, position());
 
     // move the involved handlers, first the node ones, later the adjoining ones 
-    if(_pm().isBSpline(false)){
+    if(_pm().isBSpline()){
         _front.setPosition(_pm().BSplineHandleReposition(this->front(),nodeWeight));
         _back.setPosition(_pm().BSplineHandleReposition(this->back(),nodeWeight));
         if(prevNode){
@@ -919,7 +915,7 @@
         }
         /* in node type changes, about bspline traces, we can mantain them with noPower power in border mode,
            or we give them the default power in curve mode */
-        if(_pm().isBSpline(false)){
+        if(_pm().isBSpline()){
             double weight = noPower;
             if(_pm().BSplineHandlePosition(this->front()) != noPower ){
                 weight = defaultStartPower;
@@ -1175,7 +1171,7 @@
             mgr.setActive(_canvas_item, true);
             mgr.setPrelight(_canvas_item, false);
             //this shows the handlers when selecting the nodes
-            if(_pm().isBSpline(false)){
+            if(_pm().isBSpline()){
                 this->front()->setPosition(_pm().BSplineHandleReposition(this->front()));
                 this->back()->setPosition(_pm().BSplineHandleReposition(this->back()));
             }
