--- conflicted
+++ resolved
@@ -152,20 +152,16 @@
 
     auto w = document->getWidth().value("px");
     auto h = document->getHeight().value("px");
-<<<<<<< HEAD
-    int sw = w * scale;
-    int sh = h * scale;
-    int dpix = 96 * scale; // DPI
-    int dpiy = 96 * scale;
-
     // Calculate the hotspot.
     int hotspot_x = root->getIntAttribute("inkscape:hotspot_x", 0); // Do not include window scale factor!
     int hotspot_y = root->getIntAttribute("inkscape:hotspot_y", 0);
 
+    Geom::Rect area(0, 0, cursor_scaling ? w * scale : w, cursor_scaling ? h * scale : h);
+    int dpi = 96 * scale;
     // render document into internal bitmap; returns null on failure
-    if (auto ink_pixbuf = std::unique_ptr<Inkscape::Pixbuf>(sp_generate_internal_bitmap(document.get(), nullptr, 0, 0, w, h, sw, sh, dpix, dpiy, 0, nullptr))) {
-        if (cursor_scaling) {
-            // creating cursor from Cairo surface rather than pixbuf gives up opportunity to set device scaling;
+    if (auto ink_pixbuf = std::unique_ptr<Inkscape::Pixbuf>(sp_generate_internal_bitmap(document.get(), area, dpi))) {
+       if (cursor_scaling) {
+            // creating cursor from Cairo surface rather than pixbuf gives us opportunity to set device scaling;
             // what that means in practice is we can prepare high-res image and it will be used as-is on
             // a high-res display; cursors created from pixbuf are up-scaled to device pixels (blurry)
             auto surface = ink_pixbuf->getSurface();
@@ -179,32 +175,14 @@
             }
         }
         else {
-            // original code path just in case Win32/MacOS don't like above approach
-            auto pixbuf = Glib::wrap(ink_pixbuf->getPixbufRaw(), true);
+            // original code path when cursor scaling is turned off in preferences
+            auto pixbuf = Glib::wrap(ink_pixbuf->getPixbufRaw());
+
             if (pixbuf) {
                 cursor = Gdk::Cursor::create(display, pixbuf, hotspot_x, hotspot_y);
                 window->set_cursor(cursor);
             }
-            else {
-                std::cerr << "load_svg_cursor: failed to get pixbuf for: " << full_file_path << std::endl;
-            }
         }
-=======
-    Geom::Rect area(0, 0, w, h);
-    int dpi = 96 * scale;
-    auto ink_pixbuf = sp_generate_internal_bitmap(document.get(), area, dpi);
-    auto pixbuf = Glib::wrap(ink_pixbuf->getPixbufRaw());
-
-    if (pixbuf) {
-
-        // Calculate the hotspot.
-        int hotspot_x = root->getIntAttribute("inkscape:hotspot_x", 0); // Do not include window scale factor!
-        int hotspot_y = root->getIntAttribute("inkscape:hotspot_y", 0);
-
-        cursor = Gdk::Cursor::create(display, pixbuf, hotspot_x, hotspot_y);
-        window->set_cursor(cursor);
-
->>>>>>> fd8ac314
     } else {
         std::cerr << "load_svg_cursor: failed to create pixbuf for: " << full_file_path << std::endl;
     }
