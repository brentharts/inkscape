--- conflicted
+++ resolved
@@ -75,12 +75,7 @@
     ColorItem* _clear;
     ColorItem* _remove;
     int _currentIndex;
-<<<<<<< HEAD
-    SPDesktop*  _currentDesktop;
-    SPDocument* _currentDocument;
     Inkscape::UI::Widget::ColorPalette* _palette;
-=======
->>>>>>> d7b55592
 
     void _regItem(Gtk::MenuItem* item, int id);
 
