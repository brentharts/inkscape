--- conflicted
+++ resolved
@@ -416,13 +416,9 @@
 
 void PixelArtDialogImpl::processLibdepixelize(const Input &input)
 {
-<<<<<<< HEAD
     Tracer::Splines out;
 
-    Glib::RefPtr<Gdk::Pixbuf> pixbuf
-        = Glib::wrap(img->pixbuf->getPixbufRaw(), true);
-
-    if ( pixbuf->get_width() > 256 || pixbuf->get_height() > 256 ) {
+    if ( input.pixbuf->get_width() > 256 || input.pixbuf->get_height() > 256 ) {
         char *msg = _("Image looks too big. Process may take a while and it is"
                       " wise to save your document before continuing."
                       "\n\nContinue the procedure (without saving)?");
@@ -433,8 +429,6 @@
             return;
     }
 
-=======
->>>>>>> 20062e01
     if ( voronoiRadioButton.get_active() ) {
         output.push_back(Output(Tracer::Kopf2011::to_voronoi(input.pixbuf,
                                                              lastOptions),
@@ -480,11 +474,7 @@
             sp_repr_css_attr_unref(css);
         }
 
-<<<<<<< HEAD
-        gchar *str = sp_svg_write_path(Dialog::move(it->pathVector));
-=======
         gchar *str = sp_svg_write_path(it->pathVector);
->>>>>>> 20062e01
         repr->setAttribute("d", str);
         g_free(str);
 
