--- conflicted
+++ resolved
@@ -588,6 +588,10 @@
         filename_modified = true;
     }
 
+    if (!Glib::getenv("GTK_USE_PORTAL").empty() && !Inkscape::IO::file_test(filename.c_str(), G_FILE_TEST_EXISTS)) {
+	filename = "";
+    }
+
     si_extension_cb->setExtensionFromFilename(filename);
 
     extensionConn.unblock();
@@ -599,23 +603,12 @@
         setPagesMode(!ext->is_raster());
         loadExportHints();
     }
-<<<<<<< HEAD
-
-    if (!Glib::getenv("GTK_USE_PORTAL").empty() && !Inkscape::IO::file_test(filename.c_str(), G_FILE_TEST_EXISTS)) {
-	filename = "";
-    }
-
-    si_filename_entry->set_text(filename);
-    si_filename_entry->set_position(filename.length());
-    filenameConn.unblock();
-=======
 }
 
 void SingleExport::onCancel()
 {
     interrupted = true;
     setExporting(false);
->>>>>>> 4435d25a
 }
 
 void SingleExport::onExport()
