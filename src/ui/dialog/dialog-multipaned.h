// SPDX-License-Identifier: GPL-2.0-or-later

#ifndef INKSCAPE_UI_DIALOG_MULTIPANED_H
#define INKSCAPE_UI_DIALOG_MULTIPANED_H

/** @file
 * @brief A widget with multiple panes. Agnostic to type what kind of widgets panes contain.
 *
 * Authors: see git history
 *   Tavmjong Bah
 *
 * Copyright (c) 2020 Tavmjong Bah, Authors
 *
 * Released under GNU GPL v2+, read the file 'COPYING' for more information.
 */

#include <glibmm/refptr.h>
#include <gtkmm/enums.h>
#include <gtkmm/eventbox.h>
#include <gtkmm/gesturedrag.h>
#include <gtkmm/orientable.h>
#include <gtkmm/widget.h>

namespace Inkscape {
namespace UI {
namespace Dialog {

/** A widget with multiple panes */

class MyDropZone;
class MyHandle;
class DialogMultipaned;

/* ============ DROPZONE  ============ */

/**
 * Dropzones are eventboxes at the ends of a DialogMultipaned where you can drop dialogs.
 */
class MyDropZone
    : public Gtk::Orientable
    , public Gtk::EventBox
{
public:
    MyDropZone(Gtk::Orientation orientation, int size);
    ~MyDropZone() override = default;
};

/* ============  HANDLE   ============ */

/**
 * Handles are event boxes that help with resizing DialogMultipaned' children.
 */
class MyHandle
    : public Gtk::Orientable
    , public Gtk::EventBox
{
public:
    MyHandle(Gtk::Orientation orientation, int size);
    ~MyHandle() override = default;

    bool on_enter_notify_event(GdkEventCrossing *crossing_event) override;
private:
    bool on_button_press_event(GdkEventButton* button_event) override;
    bool on_button_release_event(GdkEventButton *event) override;
    bool on_motion_notify_event(GdkEventMotion* motion_event) override;
    void toggle_multipaned();
    int _cross_size;
    Gtk::Widget *_child;
    void resize_handler(Gtk::Allocation &allocation);
    bool _click = false;
};

/* ============ MULTIPANE ============ */

/*
 * A widget with multiple panes. Agnostic to type what kind of widgets panes contain.
 * Handles allow a user to resize children widgets. Drop zones allow adding widgets
 * at either end.
 */
class DialogMultipaned
    : public Gtk::Orientable
    , public Gtk::Container
{
public:
    DialogMultipaned(Gtk::Orientation orientation = Gtk::ORIENTATION_HORIZONTAL);
    ~DialogMultipaned() override;

    void prepend(Gtk::Widget *new_widget);
    void append(Gtk::Widget *new_widget);

    // Getters and setters
    Gtk::Widget *get_first_widget();
    Gtk::Widget *get_last_widget();
    std::vector<Gtk::Widget *> get_children() { return children; }
    void set_target_entries(const std::vector<Gtk::TargetEntry> &target_entries);
    bool has_empty_widget() { return (bool)_empty_widget; }

    // Signals
    sigc::signal<void, const Glib::RefPtr<Gdk::DragContext>> signal_prepend_drag_data();
    sigc::signal<void, const Glib::RefPtr<Gdk::DragContext>> signal_append_drag_data();
    sigc::signal<void> signal_now_empty();

    // UI functions
    void set_dropzone_sizes(int start, int end);
<<<<<<< HEAD
    void toggle_multipaned_children(bool show);
    void children_toggled();
=======
    void toggle_multipaned_children();
    void ensure_multipaned_children();
>>>>>>> 9a1a09f7

protected:
    // Overrides
    Gtk::SizeRequestMode get_request_mode_vfunc() const override;
    void get_preferred_width_vfunc(int &minimum_width, int &natural_width) const override;
    void get_preferred_height_vfunc(int &minimum_height, int &natural_height) const override;
    void get_preferred_width_for_height_vfunc(int height, int &minimum_width, int &natural_width) const override;
    void get_preferred_height_for_width_vfunc(int width, int &minimum_height, int &natural_height) const override;
    void on_size_allocate(Gtk::Allocation &allocation) override;

    // Allow us to keep track of our widgets ourselves.
    void forall_vfunc(gboolean include_internals, GtkCallback callback, gpointer callback_data) override;

    void on_add(Gtk::Widget *child) override;
    void on_remove(Gtk::Widget *child) override;

    // Signals
    sigc::signal<void, const Glib::RefPtr<Gdk::DragContext>> _signal_prepend_drag_data;
    sigc::signal<void, const Glib::RefPtr<Gdk::DragContext>> _signal_append_drag_data;
    sigc::signal<void> _signal_now_empty;

private:
    // We must manage children ourselves.
    std::vector<Gtk::Widget *> children;

    // Values used when dragging handle.
    int _handle = -1; // Child number of active handle
    int _drag_handle = -1;
    Gtk::Widget* _resizing_widget1 = nullptr;
    Gtk::Widget* _resizing_widget2 = nullptr;
    Gtk::Widget* _hide_widget1 = nullptr;
    Gtk::Widget* _hide_widget2 = nullptr;
    Gtk::Allocation start_allocation1;
    Gtk::Allocation start_allocationh;
    Gtk::Allocation start_allocation2;
    Gtk::Allocation allocation1;
    Gtk::Allocation allocationh;
    Gtk::Allocation allocation2;

    Glib::RefPtr<Gtk::GestureDrag> gesture;
    // Signal callbacks
    void on_drag_begin(double start_x, double start_y);
    void on_drag_end(double offset_x, double offset_y);
    void on_drag_update(double offset_x, double offset_y);
    void on_drag_data(const Glib::RefPtr<Gdk::DragContext> context, int x, int y,
                      const Gtk::SelectionData &selection_data, guint info, guint time);
    void on_prepend_drag_data(const Glib::RefPtr<Gdk::DragContext> context, int x, int y,
                              const Gtk::SelectionData &selection_data, guint info, guint time);
    void on_append_drag_data(const Glib::RefPtr<Gdk::DragContext> context, int x, int y,
                             const Gtk::SelectionData &selection_data, guint info, guint time);

    // Others
    Gtk::Widget *_empty_widget; // placeholder in an empty container
    void add_empty_widget();
    void remove_empty_widget();
    std::vector<sigc::connection> _connections;
};

} // namespace Dialog
} // namespace UI
} // namespace Inkscape

#endif // INKSCAPE_UI_DIALOG_MULTIPANED_H

/*
  Local Variables:
  mode:c++
  c-file-style:"stroustrup"
  c-file-offsets:((innamespace . 0)(inline-open . 0)(case-label . +))
  indent-tabs-mode:nil
  fill-column:99
  End:
*/
// vim: filetype=cpp:expandtab:shiftwidth=4:tabstop=8:softtabstop=4:fileencoding=utf-8:textwidth=99 :<|MERGE_RESOLUTION|>--- conflicted
+++ resolved
@@ -102,13 +102,9 @@
 
     // UI functions
     void set_dropzone_sizes(int start, int end);
-<<<<<<< HEAD
     void toggle_multipaned_children(bool show);
     void children_toggled();
-=======
-    void toggle_multipaned_children();
     void ensure_multipaned_children();
->>>>>>> 9a1a09f7
 
 protected:
     // Overrides
