--- conflicted
+++ resolved
@@ -192,14 +192,8 @@
 void
 LivePathEffectEditor::showParams(LivePathEffect::Effect& effect)
 {
-<<<<<<< HEAD
-    if ( ! effect.upd_params ) {
-        return;
-    }
     bool expanderopen = false;
     Gtk::Widget * defaultswidget = effect.defaultParamSet();
-=======
->>>>>>> a3d1689c
     if (effectwidget) {
          if (defaultswidget) {
             Gtk::Expander * expander = NULL;
