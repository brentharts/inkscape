--- conflicted
+++ resolved
@@ -52,14 +52,9 @@
     AlignAndDistribute(DialogBase* dlg);
     ~AlignAndDistribute() override;
 
-<<<<<<< HEAD
-    // static AlignAndDistribute &getInstance() { return *new AlignAndDistribute(); }
-=======
-    static AlignAndDistribute &getInstance() { return *new AlignAndDistribute(); }
-    void desktopReplaced() override;
-    void selectionChanged(Inkscape::Selection*) override;
+    void desktopReplaced();
+    void selectionChanged(Inkscape::Selection*);
     void toolChanged(SPDesktop* desktop, Inkscape::UI::Tools::ToolBase* ec);
->>>>>>> 49cc618f
 
     Gtk::Grid &align_table(){return _alignTable;}
     Gtk::Grid &distribute_table(){return _distributeTable;}
