/**
 * From the code of Liam P.White from his Power Stroke Knot dialog
 *
 * Released under GNU GPL.  Read the file 'COPYING' for more information
 */

#ifdef HAVE_CONFIG_H
#include <config.h>
#endif

#if GLIBMM_DISABLE_DEPRECATED &&HAVE_GLIBMM_THREADS_H
#include <glibmm/threads.h>
#endif

#include "lpe-fillet-chamfer-properties.h"
#include <boost/lexical_cast.hpp>
#include <gtkmm/stock.h>
#include <glibmm/main.h>
#include <glibmm/i18n.h>
#include "inkscape.h"
#include "desktop.h"
#include "document.h"
#include "document-undo.h"
#include "layer-manager.h"
#include "message-stack.h"
#include "desktop-handles.h"
#include "sp-object.h"
#include "sp-item.h"
#include "verbs.h"
#include "selection.h"
#include "selection-chemistry.h"
#include "ui/icon-names.h"
#include "ui/widget/imagetoggler.h"
#include <cmath>
#include <gtkmm/radiobutton.h>
#include "util/units.h"

//#include "event-context.h"

namespace Inkscape {
namespace UI {
namespace Dialogs {

FilletChamferPropertiesDialog::FilletChamferPropertiesDialog()
    : _desktop(NULL), _knotpoint(NULL), _position_visible(false)
{
<<<<<<< HEAD
    Gtk::Box *mainVBox = this->get_vbox();
=======
#if WITH_GTKMM_3_0
    Gtk::Box *mainVBox = get_content_area();
#else
    Gtk::Box *mainVBox = get_vbox();
#endif

>>>>>>> 1f2d8bc4
    mainVBox->set_homogeneous(false);

#if WITH_GTKMM_3_0
    _layout_table.set_row_spacing(4);
    _layout_table.set_column_spacing(4);
#else
    _layout_table.set_spacings(4);
    _layout_table.resize(2, 2);
#endif

    // Layer name widgets
    _fillet_chamfer_position_entry.set_activates_default(true);
    _fillet_chamfer_position_label.set_label(_("Radius (pixels):"));
    _fillet_chamfer_position_label.set_alignment(1.0, 0.5);

#if WITH_GTKMM_3_0
    _layout_table.attach(_fillet_chamfer_position_label, 0, 0, 1, 1);
    _layout_table.attach(_fillet_chamfer_position_entry, 1, 0, 1, 1);
    _fillet_chamfer_position_entry.set_hexpand();
#else
    _layout_table.attach(_fillet_chamfer_position_label, 0, 1, 0, 1, Gtk::FILL,
                         Gtk::FILL);
    _layout_table.attach(_fillet_chamfer_position_entry, 1, 2, 0, 1,
                         Gtk::FILL | Gtk::EXPAND, Gtk::FILL);
#endif

    _fillet_chamfer_type_fillet.set_label(_("Fillet"));
    _fillet_chamfer_type_fillet.set_group(_fillet_chamfer_type_group);
    _fillet_chamfer_type_inverse_fillet.set_label(_("Inverse fillet"));
    _fillet_chamfer_type_inverse_fillet.set_group(_fillet_chamfer_type_group);
    _fillet_chamfer_type_chamfer.set_label(_("Chamfer"));
    _fillet_chamfer_type_chamfer.set_group(_fillet_chamfer_type_group);
    _fillet_chamfer_type_double_chamfer.set_label(_("Double chamfer"));
    _fillet_chamfer_type_double_chamfer.set_group(_fillet_chamfer_type_group);

    mainVBox->pack_start(_layout_table, true, true, 4);
    mainVBox->pack_start(_fillet_chamfer_type_fillet, true, true, 4);
    mainVBox->pack_start(_fillet_chamfer_type_inverse_fillet, true, true, 4);
    mainVBox->pack_start(_fillet_chamfer_type_chamfer, true, true, 4);
    mainVBox->pack_start(_fillet_chamfer_type_double_chamfer, true, true, 4);

    // Buttons
    _close_button.set_use_stock(true);
    _close_button.set_label(Gtk::Stock::CANCEL.id);
    _close_button.set_can_default();

    _apply_button.set_use_underline(true);
    _apply_button.set_can_default();

    _close_button.signal_clicked()
    .connect(sigc::mem_fun(*this, &FilletChamferPropertiesDialog::_close));
    _apply_button.signal_clicked()
    .connect(sigc::mem_fun(*this, &FilletChamferPropertiesDialog::_apply));

    signal_delete_event().connect(sigc::bind_return(
                                      sigc::hide(sigc::mem_fun(*this, &FilletChamferPropertiesDialog::_close)),
                                      true));

    add_action_widget(_close_button, Gtk::RESPONSE_CLOSE);
    add_action_widget(_apply_button, Gtk::RESPONSE_APPLY);

    _apply_button.grab_default();

    show_all_children();

    set_focus(_fillet_chamfer_position_entry);
}

FilletChamferPropertiesDialog::~FilletChamferPropertiesDialog()
{

    _setDesktop(NULL);
}

void FilletChamferPropertiesDialog::showDialog(
    SPDesktop *desktop, Geom::Point knotpoint,
    const Inkscape::LivePathEffect::
    FilletChamferPointArrayParamKnotHolderEntity *pt,
    const gchar *unit)
{
    FilletChamferPropertiesDialog *dialog = new FilletChamferPropertiesDialog();

    dialog->_setDesktop(desktop);
    dialog->_setUnit(unit);
    dialog->_setKnotPoint(knotpoint);
    dialog->_setPt(pt);

    dialog->set_title(_("Modify Fillet-Chamfer"));
    dialog->_apply_button.set_label(_("_Modify"));

    dialog->set_modal(true);
    desktop->setWindowTransient(dialog->gobj());
    dialog->property_destroy_with_parent() = true;

    dialog->show();
    dialog->present();
}

void FilletChamferPropertiesDialog::_apply()
{
    std::istringstream i_pos(_fillet_chamfer_position_entry.get_text());
    double d_pos, d_width;
    if (i_pos >> d_pos) {
        if (_fillet_chamfer_type_fillet.get_active() == true) {
            d_width = 1;
        } else if (_fillet_chamfer_type_inverse_fillet.get_active() == true) {
            d_width = 2;
        } else if (_fillet_chamfer_type_chamfer.get_active() == true) {
            d_width = 3;
        } else {
            d_width = 4;
        }
        if (_flexible) {
            if (d_pos > 99.99999 || d_pos < 0) {
                d_pos = 0;
            }
            d_pos = _index + (d_pos / 100);
        } else {
            d_pos = Inkscape::Util::Quantity::convert(d_pos, unit, "px");
            d_pos = d_pos * -1;
        }
        _knotpoint->knot_set_offset(Geom::Point(d_pos, d_width));
    }
    _close();
}

void FilletChamferPropertiesDialog::_close()
{
    _setDesktop(NULL);
    destroy_();
    Glib::signal_idle().connect(
        sigc::bind_return(
            sigc::bind(sigc::ptr_fun(&::operator delete), this),
            false
        )
    );
}

bool FilletChamferPropertiesDialog::_handleKeyEvent(GdkEventKey *event)
{
    return false;
}

void FilletChamferPropertiesDialog::_handleButtonEvent(GdkEventButton *event)
{
    if ((event->type == GDK_2BUTTON_PRESS) && (event->button == 1)) {
        _apply();
    }
}

void FilletChamferPropertiesDialog::_setKnotPoint(Geom::Point knotpoint)
{
    double position;
    if (knotpoint.x() > 0) {
        double intpart;
        position = modf(knotpoint[Geom::X], &intpart) * 100;
        _flexible = true;
        _index = intpart;
        _fillet_chamfer_position_label.set_label(_("Position (%):"));
    } else {
        _flexible = false;
        std::string posConcat =
            std::string(_("Position (")) + std::string(unit) + std::string(")");
        _fillet_chamfer_position_label.set_label(_(posConcat.c_str()));
        position = knotpoint[Geom::X] * -1;
        position = Inkscape::Util::Quantity::convert(position, "px", unit);
    }
    std::ostringstream s;
    s.imbue(std::locale::classic());
    s << position;
    _fillet_chamfer_position_entry.set_text(s.str());
    if (knotpoint.y() == 1) {
        _fillet_chamfer_type_fillet.set_active(true);
    } else if (knotpoint.y() == 2) {
        _fillet_chamfer_type_inverse_fillet.set_active(true);
    } else if (knotpoint.y() == 3) {
        _fillet_chamfer_type_chamfer.set_active(true);
    } else if (knotpoint.y() == 1) {
        _fillet_chamfer_type_double_chamfer.set_active(true);
    }
}

void FilletChamferPropertiesDialog::_setPt(
    const Inkscape::LivePathEffect::
    FilletChamferPointArrayParamKnotHolderEntity *pt)
{
    _knotpoint = const_cast<
                 Inkscape::LivePathEffect::FilletChamferPointArrayParamKnotHolderEntity *>(
                     pt);
}

void FilletChamferPropertiesDialog::_setUnit(const gchar *abbr)
{
    unit = abbr;
}

void FilletChamferPropertiesDialog::_setDesktop(SPDesktop *desktop)
{
    if (desktop) {
        Inkscape::GC::anchor(desktop);
    }
    if (_desktop) {
        Inkscape::GC::release(_desktop);
    }
    _desktop = desktop;
}

} // namespace
} // namespace
} // namespace

/*
  Local Variables:
  mode:c++
  c-file-style:"stroustrup"
  c-file-offsets:((innamespace . 0)(inline-open . 0)(case-label . +))
  indent-tabs-mode:nil
  fill-column:99
  End:
*/
// vim:
// filetype=cpp:expandtab:shiftwidth=4:tabstop=8:softtabstop=4:fileencoding=utf-8:textwidth=99
// :<|MERGE_RESOLUTION|>--- conflicted
+++ resolved
@@ -44,16 +44,12 @@
 FilletChamferPropertiesDialog::FilletChamferPropertiesDialog()
     : _desktop(NULL), _knotpoint(NULL), _position_visible(false)
 {
-<<<<<<< HEAD
-    Gtk::Box *mainVBox = this->get_vbox();
-=======
 #if WITH_GTKMM_3_0
     Gtk::Box *mainVBox = get_content_area();
 #else
     Gtk::Box *mainVBox = get_vbox();
 #endif
 
->>>>>>> 1f2d8bc4
     mainVBox->set_homogeneous(false);
 
 #if WITH_GTKMM_3_0
