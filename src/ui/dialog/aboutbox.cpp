--- conflicted
+++ resolved
@@ -78,89 +78,6 @@
         _splash_widget->show_all();
     }
 
-<<<<<<< HEAD
-    tabs->append_page(*manage(
-        make_scrolled_text(authors_text)), _("_Authors"), true);
-    tabs->append_page(*manage(
-        make_scrolled_text(translators_text)), _("_Translators"), true);
-    tabs->append_page(*manage(
-        make_scrolled_text(license_text)), _("_License"), true);
-
-    get_content_area()->pack_end(*manage(tabs), true, true);
-
-    tabs->show_all();
-
-    add_button(_("_Close"), Gtk::RESPONSE_CLOSE);
-    set_default_response(Gtk::RESPONSE_CLOSE);
-
-    Gtk::Label *label=new Gtk::Label();
-    gchar *label_text = 
-        g_strdup_printf("<small>Inkscape %s</small>",
-              Inkscape::version_string);
-    label->set_markup(label_text);
-
-#if GTKMM_CHECK_VERSION(3,10,0)
-    label->set_halign(Gtk::ALIGN_END);
-    label->set_valign(Gtk::ALIGN_CENTER);
-#else
-    label->set_alignment(Gtk::ALIGN_END, Gtk::ALIGN_CENTER);
-#endif
-
-#if GTKMM_CHECK_VERSION(3,12,0)
-    label->set_margin_start(5);
-    label->set_margin_end(5);
-#else
-    label->set_padding(5,0);
-#endif
-
-    g_free(label_text);
-    label->set_selectable(true);
-    label->show();
-
-    Gtk::Label *link = new Gtk::Label();
-    const gchar *website_link =
-        "<a href=\"https://www.inkscape.org\">https://www.inkscape.org</a>";
-
-    link->set_markup(website_link);
-
-#if GTKMM_CHECK_VERSION(3,10,0)
-    link->set_halign(Gtk::ALIGN_END);
-#else
-    link->set_alignment(Gtk::ALIGN_END);
-#endif
-
-#if GTKMM_CHECK_VERSION(3,12,0)
-    label->set_margin_start(5);
-    label->set_margin_end(5);
-    label->set_margin_top(5);
-    label->set_margin_bottom(5);
-#else
-    link->set_padding(5,5);
-#endif
-
-    link->set_selectable(true);
-    link->show();
-
-    get_content_area()->pack_start(*manage(label), false, false);
-    get_content_area()->pack_start(*manage(link), false, false);
-
-    Gtk::Requisition minimum_size;
-    Gtk::Requisition natural_size;
-    get_preferred_size(minimum_size, natural_size);
-    
-    // allow window to shrink
-    set_size_request(0, 0);
-    set_default_size(minimum_size.width, minimum_size.height);
-}
-
-
-
-
-void AboutBox::on_response(int response_id) {
-    if ( response_id == Gtk::RESPONSE_CLOSE ) {
-        AboutBox::hide_about();
-    }
-=======
     // Set Application metadata, which will be automatically
     // inserted into text widgets by the Gtk::AboutDialog parent class
     set_program_name  (  "Inkscape");
@@ -172,7 +89,6 @@
     set_copyright     (_("© 2017 Inkscape Developers"));
     set_comments      (_("Open Source Scalable Vector Graphics Editor\n"
                          "Draw Freely."));
->>>>>>> c4a4bfba
 }
 
 /**
