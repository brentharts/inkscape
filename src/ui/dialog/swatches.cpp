--- conflicted
+++ resolved
@@ -5,6 +5,7 @@
 /* Authors:
  *   Jon A. Cruz
  *   John Bintz
+ *   Abhishek Sharma
  *
  * Copyright (C) 2005 Jon A. Cruz
  * Copyright (C) 2008 John Bintz
@@ -155,7 +156,7 @@
         SPDocument *doc = desktop ? desktop->doc() : 0;
         if (doc) {
             std::string targetName(bounceTarget->def.descr);
-            const GSList *gradients = doc->get_resource_list("gradient");
+            const GSList *gradients = doc->getResourceList("gradient");
             for (const GSList *item = gradients; item; item = item->next) {
                 SPGradient* grad = SP_GRADIENT(item->data);
                 if ( targetName == grad->getId() ) {
@@ -177,13 +178,13 @@
         if ( doc && (index >= 0) && (static_cast<guint>(index) < popupItems.size()) ) {
             Glib::ustring targetName = popupItems[index];
 
-            const GSList *gradients = sp_document_get_resource_list(doc, "gradient");
+            const GSList *gradients = doc->getResourceList("gradient");
             for (const GSList *item = gradients; item; item = item->next) {
                 SPGradient* grad = SP_GRADIENT(item->data);
                 if ( targetName == grad->getId() ) {
                     grad->setSwatch();
-                    sp_document_done(doc, SP_VERB_CONTEXT_GRADIENT,
-                                     _("Add gradient stop"));
+                    DocumentUndo::done(doc, SP_VERB_CONTEXT_GRADIENT,
+                                       _("Add gradient stop"));
                     break;
                 }
             }
@@ -197,33 +198,15 @@
         SwatchesPanel* swp = bouncePanel;
         SPDesktop* desktop = swp ? swp->getDesktop() : 0;
         SPDocument *doc = desktop ? desktop->doc() : 0;
-<<<<<<< HEAD
         if (doc) {
             std::string targetName(bounceTarget->def.descr);
-            const GSList *gradients = sp_document_get_resource_list(doc, "gradient");
+            const GSList *gradients = doc->getResourceList("gradient");
             for (const GSList *item = gradients; item; item = item->next) {
                 SPGradient* grad = SP_GRADIENT(item->data);
                 if ( targetName == grad->getId() ) {
                     grad->setSwatch(false);
-                    sp_document_done(doc, SP_VERB_CONTEXT_GRADIENT,
-                                     _("Delete"));
-=======
-        gint index = GPOINTER_TO_INT(userData);
-        if ( doc && (index >= 0) && (static_cast<guint>(index) < popupItems.size()) ) {
-            Glib::ustring targetName = popupItems[index];
-
-            const GSList *gradients = doc->get_resource_list("gradient");
-            for (const GSList *item = gradients; item; item = item->next) {
-                SPGradient* grad = SP_GRADIENT(item->data);
-                if ( targetName == grad->getId() ) {
-					//XML Tree being used directly here while it shouldn't be
-                    grad->getRepr()->setAttribute("osb:paint", "solid"); // TODO make conditional
-
-                    SPDocumentUndo::done(doc, SP_VERB_CONTEXT_GRADIENT,
-                                     _("Add gradient stop"));
-
-                    handleGradientsChange(doc); // work-around for signal not being emitted
->>>>>>> 773ad72d
+                    DocumentUndo::done(doc, SP_VERB_CONTEXT_GRADIENT,
+                                       _("Delete"));
                     break;
                 }
             }
@@ -338,7 +321,7 @@
                     SPDesktopWidget *dtw = SP_DESKTOP_WIDGET(wdgt);
                     if ( dtw && dtw->desktop ) {
                         // Pick up all gradients with vectors
-                        const GSList *gradients = (dtw->desktop->doc())->get_resource_list("gradient");
+                        const GSList *gradients = (dtw->desktop->doc())->getResourceList("gradient");
                         gint index = 0;
                         for (const GSList *curr = gradients; curr; curr = curr->next) {
                             SPGradient* grad = SP_GRADIENT(curr->data);
@@ -791,7 +774,7 @@
             }
             docPerPanel[panel] = document;
             if (!found) {
-                sigc::connection conn1 = document->resources_changed_connect( "gradient", sigc::bind(sigc::ptr_fun(&SwatchesPanel::handleGradientsChange), document) );
+                sigc::connection conn1 = document->connectResourcesChanged( "gradient", sigc::bind(sigc::ptr_fun(&SwatchesPanel::handleGradientsChange), document) );
                 sigc::connection conn2 = SP_DOCUMENT_DEFS(document)->connectRelease( sigc::hide(sigc::bind(sigc::ptr_fun(&SwatchesPanel::handleDefsModified), document)) );
                 sigc::connection conn3 = SP_DOCUMENT_DEFS(document)->connectModified( sigc::hide(sigc::hide(sigc::bind(sigc::ptr_fun(&SwatchesPanel::handleDefsModified), document))) );
 
@@ -829,7 +812,7 @@
 {
     std::vector<SPGradient*> newList;
 
-    const GSList *gradients = doc->get_resource_list("gradient");
+    const GSList *gradients = doc->getResourceList("gradient");
     for (const GSList *item = gradients; item; item = item->next) {
         SPGradient* grad = SP_GRADIENT(item->data);
         if ( grad->isSwatch() ) {
@@ -985,7 +968,7 @@
                             }
                         }
                         if ( target ) {
-							//XML Tree being used directly here while it shouldn't be
+                            //XML Tree being used directly here while it shouldn't be
                             gchar const* id = target->getRepr()->attribute("id");
                             if ( id ) {
                                 fillId = id;
@@ -1017,8 +1000,7 @@
                             }
                         }
                         if ( target ) {
-
-							//XML Tree being used directly here while it shouldn't be
+                            //XML Tree being used directly here while it shouldn't be
                             gchar const* id = target->getRepr()->attribute("id");
                             if ( id ) {
                                 strokeId = id;
