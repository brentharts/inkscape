--- conflicted
+++ resolved
@@ -363,16 +363,11 @@
     {
         label_gui,        0,
         0,                &_rcb_sgui,
-<<<<<<< HEAD
+        0,                &_rcb_lgui,
         0,                &_rcp_gui,
-        0,                &_rcp_hgui
-=======
-        0,                &_rcb_lgui,
-        _rcp_gui._label,  &_rcp_gui,
-        _rcp_hgui._label, &_rcp_hgui,
+        0,                &_rcp_hgui,
         0,                &_create_guides_btn,
         0,                &_delete_guides_btn
->>>>>>> ed905044
     };
 
     attach_all(_page_guides->table(), widget_array, G_N_ELEMENTS(widget_array));
