--- conflicted
+++ resolved
@@ -1348,18 +1348,13 @@
     bool symbolic = false;
     auto settings = Gtk::Settings::get_default();
     if (settings) {
-        if (themeiconname != "") {
+      if (themeiconname != prefs->getString("/theme/defaultIconTheme", "")) {
             settings->property_gtk_icon_theme_name() = themeiconname;
         }
     }
-<<<<<<< HEAD
-    if (themeiconname != "Adwaita") {
-
-=======
     // we always show symbolic in default theme (relays in hicolor theme)
     if (themeiconname != prefs->getString("/theme/defaultIconTheme", "")) {
-        
->>>>>>> 6e9b9411
+
         auto folders = get_foldernames(ICONS, { "application" });
         for (auto &folder : folders) {
             auto path = folder;
@@ -1685,13 +1680,7 @@
                 folder.erase(0, last_slash_idx + 1);
             }
             // we want use Adwaita intead fallback hicolor theme
-<<<<<<< HEAD
-            if (folder == default_icon_theme ||
-                (folder == "hicolor" && default_icon_theme == "Adwaita"))
-            {
-=======
             if (folder == default_icon_theme) {
->>>>>>> 6e9b9411
                 continue;
             }
             labels.emplace_back(folder);
