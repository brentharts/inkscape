--- conflicted
+++ resolved
@@ -2664,7 +2664,7 @@
     int values[] = {1, 2, 3};
     Glib::ustring labels[] = {_("Responsive"), _("Full redraw"), _("Multiscale")};
     _canvas_update_strategy.init("/options/rendering/update_strategy", labels, values, 3, 3);
-    _page_rendering.add_line(true, _("Update strategy:"), _canvas_update_strategy, "", _("How to update continually changing content when it can't be redrawn fast enough"), false);
+    _page_rendering.add_line(false, _("Update strategy:"), _canvas_update_strategy, "", _("How to update continually changing content when it can't be redrawn fast enough"), false);
 
     /* blur quality */
     _blur_quality_best.init ( _("Best quality (slowest)"), "/options/blurquality/value",
@@ -2714,7 +2714,11 @@
     _page_rendering.add_line( true, "", _filter_quality_worst, "",
                            _("Lowest quality (considerable artifacts), but display is fastest"));
 
-<<<<<<< HEAD
+#ifdef CAIRO_HAS_DITHER
+    _cairo_dithering.init(_("Use dithering"), "/options/dithering/value", true);
+    _page_rendering.add_line(false, "", _cairo_dithering, "",  _("Makes gradients smoother. This can significantly impact the size of generated PNG files. To update the display after changing this option, just zoom out/in."));
+#endif
+
     auto grid = Gtk::make_managed<Gtk::Grid>();
     grid->set_border_width(12);
     grid->set_orientation(Gtk::ORIENTATION_VERTICAL);
@@ -2802,13 +2806,6 @@
     add_devmode_line(_("Disable redraw"), _canvas_debug_disable_redraw, "", _("Temporarily disable the idle redraw process completely"));
     _canvas_debug_sticky_decoupled.init("", "/options/rendering/debug_sticky_decoupled", false);
     add_devmode_line(_("Sticky decoupled mode"), _canvas_debug_sticky_decoupled, "", _("Stay in decoupled mode even after rendering is complete"));
-=======
-#ifdef CAIRO_HAS_DITHER
-    _cairo_dithering.init(_("Use dithering"), "/options/dithering/value", true);
-    _page_rendering.add_line(false, "", _cairo_dithering, "",  _("Makes gradients smoother. This can significantly impact the size of generated PNG files. To update the display after changing this option, just zoom out/in."));
-#endif
-
->>>>>>> c903a514
 
     this->AddPage(_page_rendering, _("Rendering"), PREFS_PAGE_RENDERING);
 }
