// SPDX-License-Identifier: GPL-2.0-or-later
/*
 * Inkscape::Widgets::LayerSelector - layer selector widget
 *
 * Authors:
 *   MenTaLguY <mental@rydia.net>
 *   Abhishek Sharma
 *
 * Copyright (C) 2004 MenTaLguY
 *
 * Released under GNU GPL v2+, read the file 'COPYING' for more information.
 */

#include <cstring>
#include <string>

#include <boost/range/adaptor/filtered.hpp>
#include <boost/range/adaptor/reversed.hpp>

#include <glibmm/i18n.h>

#include "desktop.h"
#include "document-undo.h"
#include "document.h"
#include "layer-manager.h"
#include "verbs.h"

#include "ui/widget/layer-selector.h"
#include "ui/dialog/dialog-container.h"
#include "ui/dialog/objects.h"
#include "ui/icon-loader.h"
#include "ui/icon-names.h"
#include "ui/util.h"

#include "object/sp-root.h"
#include "object/sp-item-group.h"

namespace Inkscape {
namespace UI {
namespace Widget {

namespace {

class AlternateIcons : public Gtk::Box {
public:
    AlternateIcons(Gtk::BuiltinIconSize size, Glib::ustring const &a, Glib::ustring const &b)
    : Gtk::Box(Gtk::ORIENTATION_HORIZONTAL)
    , _a(nullptr)
    , _b(nullptr)
    {
        set_name("AlternateIcons");
        if (!a.empty()) {
            _a = Gtk::manage(sp_get_icon_image(a, size));
            _a->set_no_show_all(true);
            add(*_a);
        }
        if (!b.empty()) {
            _b = Gtk::manage(sp_get_icon_image(b, size));
            _b->set_no_show_all(true);
            add(*_b);
        }
        setState(false);
    }

    bool state() const { return _state; }
    void setState(bool state) {
        _state = state;
        if (_state) {
            if (_a) _a->hide();
            if (_b) _b->show();
        } else {
            if (_a) _a->show();
            if (_b) _b->hide();
        }
    }
private:
    Gtk::Image *_a;
    Gtk::Image *_b;
    bool _state;
};
}

LayerSelector::LayerSelector(SPDesktop *desktop)
    : Gtk::Box(Gtk::ORIENTATION_HORIZONTAL)
    , _desktop(nullptr)
    , _observer(new Inkscape::XML::SignalObserver)
{
    set_name("LayerSelector");
    AlternateIcons *label;

    label = Gtk::manage(new AlternateIcons(Gtk::ICON_SIZE_MENU,
        INKSCAPE_ICON("object-visible"), INKSCAPE_ICON("object-hidden")));
    _visibility_toggle.add(*label);
    _visibility_toggle.signal_toggled().connect(sigc::mem_fun(*this, &LayerSelector::_hideLayer));

    _visibility_toggle.set_relief(Gtk::RELIEF_NONE);
    _visibility_toggle.set_tooltip_text(_("Toggle current layer visibility"));
    pack_start(_visibility_toggle, Gtk::PACK_EXPAND_PADDING);

    label = Gtk::manage(new AlternateIcons(Gtk::ICON_SIZE_MENU,
        INKSCAPE_ICON("object-unlocked"), INKSCAPE_ICON("object-locked")));
    _lock_toggle.add(*label);
    _lock_toggle.signal_toggled().connect(sigc::mem_fun(*this, &LayerSelector::_lockLayer));

    _lock_toggle.set_relief(Gtk::RELIEF_NONE);
    _lock_toggle.set_tooltip_text(_("Lock or unlock current layer"));
    pack_start(_lock_toggle, Gtk::PACK_EXPAND_PADDING);

    _layer_name.signal_clicked().connect(
        sigc::mem_fun(*this, &LayerSelector::_layerChoose));
    _layer_name.set_relief(Gtk::RELIEF_NONE);
    _layer_name.set_tooltip_text(_("Current layer"));
    pack_start(_layer_name, Gtk::PACK_EXPAND_WIDGET);

    _observer->signal_changed().connect(sigc::mem_fun(*this, &LayerSelector::_layerModified));
    setDesktop(desktop);
}

LayerSelector::~LayerSelector() {
    setDesktop(nullptr);
}

void LayerSelector::setDesktop(SPDesktop *desktop) {
    if ( desktop == _desktop )
        return;

    _layer_changed.disconnect();
    _desktop = desktop;

    if (_desktop) {
        _layer_changed = _desktop->layerManager().connectCurrentLayerChanged(sigc::mem_fun(*this, &LayerSelector::_layerChanged));
        _layerChanged(_desktop->layerManager().currentLayer());
    }
}

/**
 * Selects the given layer in the widget.
 */
void LayerSelector::_layerChanged(SPGroup *layer)
{
<<<<<<< HEAD
    // temporary: don't slow down UI if this element has been turned off and is not visible
    // (minor side effect: it'll be out of sync when re-enabled)
    if (!get_visible()) return;

    _selection_changed_connection.block();
    _visibility_toggled_connection.block();
    _lock_toggled_connection.block();

    while (!_layer_model->children().empty()) {
        Gtk::ListStore::iterator first_row(_layer_model->children().begin());
        _destroyEntry(first_row);
        _layer_model->erase(first_row);
    }

    SPGroup *root = _desktop->layerManager().currentRoot();
    if (_layer) {
        sp_object_unref(_layer, nullptr);
        _layer = nullptr;
    }

    if (layer) {
        
        std::vector<SPObject*> hierarchy; 
        hierarchy.push_back(layer);
        while(hierarchy.back() != root) hierarchy.push_back(hierarchy.back()->parent);

        if ( layer == root ) {
            _buildEntries(0, hierarchy);
        } else if (!hierarchy.empty()) {
            hierarchy.pop_back();
            _buildSiblingEntries(0, *root, hierarchy);
        }

        Gtk::TreeIter row(
            std::find_if(
                _layer_model->children().begin(),
                _layer_model->children().end(),
                column_matches_object(_model_columns.object, *layer)
            )
        );
        if ( row != _layer_model->children().end() ) {
            _selector.set_active(row);
        }

        _layer = layer;
        sp_object_ref(_layer, nullptr);
    }

    if ( !layer || layer == root ) {
        _visibility_toggle.set_sensitive(false);
        _visibility_toggle.set_active(false);
        _lock_toggle.set_sensitive(false);
        _lock_toggle.set_active(false);
    } else {
        _visibility_toggle.set_sensitive(true);
        _visibility_toggle.set_active(( SP_IS_ITEM(layer) ? SP_ITEM(layer)->isHidden() : false ));
        _lock_toggle.set_sensitive(true);
        _lock_toggle.set_active(( SP_IS_ITEM(layer) ? SP_ITEM(layer)->isLocked() : false ));
    }

    _lock_toggled_connection.unblock();
    _visibility_toggled_connection.unblock();
    _selection_changed_connection.unblock();
=======
    _layer = layer;
    _observer->set(layer);
    _layerModified();
>>>>>>> ebee0e1b
}

/**
 * If anything happens to the layer, refresh it.
 */
void LayerSelector::_layerModified()
{
    auto root = _desktop->layerManager().currentRoot();
    bool active = _layer && _layer != root;

    if (active) {
        _layer_name.set_label(_layer->defaultLabel());
    } else {
        _layer_name.set_label(_layer ? "[root]" : "~nothing~");
    }
    _visibility_toggle.set_sensitive(active);
    _lock_toggle.set_sensitive(active);
    _visibility_toggle.set_active(active && _layer->isHidden());
    _lock_toggle.set_active(active && _layer->isLocked());
}

void LayerSelector::_lockLayer()
{
    bool lock = _lock_toggle.get_active();
    if (auto layer = _desktop->layerManager().currentLayer()) {
        if (auto child = dynamic_cast<AlternateIcons *>(_lock_toggle.get_child())) {
            child->setState(lock);
        }
        layer->setLocked(lock);
        DocumentUndo::done(_desktop->getDocument(), SP_VERB_NONE,
                           lock ? _("Lock layer") : _("Unlock layer"));
    }
}

void LayerSelector::_hideLayer()
{
    bool hide = _lock_toggle.get_active();
    if (auto layer = _desktop->layerManager().currentLayer()) {
        if (auto child = dynamic_cast<AlternateIcons *>(_lock_toggle.get_child())) {
            child->setState(hide);
        }
        layer->setHidden(hide);
        DocumentUndo::done(_desktop->getDocument(), SP_VERB_NONE,
                           hide ? _("Hide layer") : _("Unhide layer"));
    }
}

void LayerSelector::_layerChoose()
{
    auto prefs = Inkscape::Preferences::get();
    prefs->setBool("/dialogs/objects/layers_only", true);
    _desktop->getContainer()->new_dialog(SP_VERB_DIALOG_OBJECTS);
}

} // namespace Widget
} // namespace UI
} // namespace Inkscape

/*
  Local Variables:
  mode:c++
  c-file-style:"stroustrup"
  c-file-offsets:((innamespace . 0)(inline-open . 0)(case-label . +))
  indent-tabs-mode:nil
  fill-column:99
  End:
*/
// vim: filetype=cpp:expandtab:shiftwidth=4:tabstop=8:softtabstop=4:fileencoding=utf-8:textwidth=99 :<|MERGE_RESOLUTION|>--- conflicted
+++ resolved
@@ -138,75 +138,9 @@
  */
 void LayerSelector::_layerChanged(SPGroup *layer)
 {
-<<<<<<< HEAD
-    // temporary: don't slow down UI if this element has been turned off and is not visible
-    // (minor side effect: it'll be out of sync when re-enabled)
-    if (!get_visible()) return;
-
-    _selection_changed_connection.block();
-    _visibility_toggled_connection.block();
-    _lock_toggled_connection.block();
-
-    while (!_layer_model->children().empty()) {
-        Gtk::ListStore::iterator first_row(_layer_model->children().begin());
-        _destroyEntry(first_row);
-        _layer_model->erase(first_row);
-    }
-
-    SPGroup *root = _desktop->layerManager().currentRoot();
-    if (_layer) {
-        sp_object_unref(_layer, nullptr);
-        _layer = nullptr;
-    }
-
-    if (layer) {
-        
-        std::vector<SPObject*> hierarchy; 
-        hierarchy.push_back(layer);
-        while(hierarchy.back() != root) hierarchy.push_back(hierarchy.back()->parent);
-
-        if ( layer == root ) {
-            _buildEntries(0, hierarchy);
-        } else if (!hierarchy.empty()) {
-            hierarchy.pop_back();
-            _buildSiblingEntries(0, *root, hierarchy);
-        }
-
-        Gtk::TreeIter row(
-            std::find_if(
-                _layer_model->children().begin(),
-                _layer_model->children().end(),
-                column_matches_object(_model_columns.object, *layer)
-            )
-        );
-        if ( row != _layer_model->children().end() ) {
-            _selector.set_active(row);
-        }
-
-        _layer = layer;
-        sp_object_ref(_layer, nullptr);
-    }
-
-    if ( !layer || layer == root ) {
-        _visibility_toggle.set_sensitive(false);
-        _visibility_toggle.set_active(false);
-        _lock_toggle.set_sensitive(false);
-        _lock_toggle.set_active(false);
-    } else {
-        _visibility_toggle.set_sensitive(true);
-        _visibility_toggle.set_active(( SP_IS_ITEM(layer) ? SP_ITEM(layer)->isHidden() : false ));
-        _lock_toggle.set_sensitive(true);
-        _lock_toggle.set_active(( SP_IS_ITEM(layer) ? SP_ITEM(layer)->isLocked() : false ));
-    }
-
-    _lock_toggled_connection.unblock();
-    _visibility_toggled_connection.unblock();
-    _selection_changed_connection.unblock();
-=======
     _layer = layer;
     _observer->set(layer);
     _layerModified();
->>>>>>> ebee0e1b
 }
 
 /**
