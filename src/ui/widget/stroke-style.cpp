--- conflicted
+++ resolved
@@ -249,27 +249,24 @@
 
     startMarkerCombo = Gtk::manage(new MarkerComboBox("marker-start", SP_MARKER_LOC_START));
     startMarkerCombo->set_tooltip_text(_("Start Markers are drawn on the first node of a path or shape"));
-    startMarkerConn = startMarkerCombo->signal_changed().connect(
-            sigc::bind<MarkerComboBox *, StrokeStyle *, SPMarkerLoc>(
-                sigc::ptr_fun(&StrokeStyle::markerSelectCB), startMarkerCombo, this, SP_MARKER_LOC_START));
+    startMarkerConn = startMarkerCombo->signal_changed().connect([=]() { markerSelectCB(startMarkerCombo, SP_MARKER_LOC_START); });
+    startMarkerCombo->edit_signal.connect([=] { enterEditMarkerMode(SP_MARKER_LOC_START); });
     startMarkerCombo->show();
 
     hb->pack_start(*startMarkerCombo, true, true, 0);
 
     midMarkerCombo = Gtk::manage(new MarkerComboBox("marker-mid", SP_MARKER_LOC_MID));
     midMarkerCombo->set_tooltip_text(_("Mid Markers are drawn on every node of a path or shape except the first and last nodes"));
-    midMarkerConn = midMarkerCombo->signal_changed().connect(
-        sigc::bind<MarkerComboBox *, StrokeStyle *, SPMarkerLoc>(
-            sigc::ptr_fun(&StrokeStyle::markerSelectCB), midMarkerCombo, this, SP_MARKER_LOC_MID));
+    midMarkerConn = midMarkerCombo->signal_changed().connect([=]() { markerSelectCB(midMarkerCombo, SP_MARKER_LOC_MID); });
+    midMarkerCombo->edit_signal.connect([=] { enterEditMarkerMode(SP_MARKER_LOC_MID); });
     midMarkerCombo->show();
 
     hb->pack_start(*midMarkerCombo, true, true, 0);
 
     endMarkerCombo = Gtk::manage(new MarkerComboBox("marker-end", SP_MARKER_LOC_END));
     endMarkerCombo->set_tooltip_text(_("End Markers are drawn on the last node of a path or shape"));
-    endMarkerConn = endMarkerCombo->signal_changed().connect(
-        sigc::bind<MarkerComboBox *, StrokeStyle *, SPMarkerLoc>(
-            sigc::ptr_fun(&StrokeStyle::markerSelectCB), endMarkerCombo, this, SP_MARKER_LOC_END));
+    endMarkerConn = endMarkerCombo->signal_changed().connect([=]() { markerSelectCB(endMarkerCombo, SP_MARKER_LOC_END); });
+    endMarkerCombo->edit_signal.connect([=] { enterEditMarkerMode(SP_MARKER_LOC_END); });
     endMarkerCombo->show();
 
     hb->pack_start(*endMarkerCombo, true, true, 0);
@@ -504,9 +501,6 @@
     return tb;
 }
 
-<<<<<<< HEAD
-bool StrokeStyle::areMarkersBeingUpdated()
-=======
 void StrokeStyle::enterEditMarkerMode(SPMarkerLoc _editMarkerMode)
 {
     SPDesktop *desktop = this->desktop;
@@ -523,8 +517,7 @@
 }
 
 
-bool StrokeStyle::shouldMarkersBeUpdated()
->>>>>>> b1c5d62f
+bool StrokeStyle::areMarkersBeingUpdated()
 {
     return startMarkerCombo->in_update() || midMarkerCombo->in_update() || endMarkerCombo->in_update();
 }
@@ -534,15 +527,15 @@
  * Gets the marker uri string and applies it to all selected
  * items in the current desktop.
  */
-void StrokeStyle::markerSelectCB(MarkerComboBox *marker_combo, StrokeStyle *spw, SPMarkerLoc const which)
-{
-    if (spw->update || spw->areMarkersBeingUpdated()) {
+void StrokeStyle::markerSelectCB(MarkerComboBox *marker_combo, SPMarkerLoc const which)
+{
+    if (update || areMarkersBeingUpdated()) {
         return;
     }
 
-    spw->update = true;
-
-    SPDocument *document = spw->desktop->getDocument();
+    update = true;
+
+    SPDocument *document = desktop->getDocument();
     if (!document) {
         return;
     }
@@ -554,7 +547,7 @@
     gchar const *combo_id = marker_combo->get_id();
     sp_repr_css_set_property(css, combo_id, marker.c_str());
 
-    Inkscape::Selection *selection = spw->desktop->getSelection();
+    Inkscape::Selection *selection = desktop->getSelection();
     auto itemlist= selection->items();
     for(auto i=itemlist.begin();i!=itemlist.end();++i){
         SPItem *item = *i;
@@ -587,7 +580,7 @@
     sp_repr_css_attr_unref(css);
     css = nullptr;
 
-    spw->update = false;
+    update = false;
 };
 
 /**
