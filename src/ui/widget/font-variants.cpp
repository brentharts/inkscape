// SPDX-License-Identifier: GPL-2.0-or-later
/*
 * Author:
 *   Tavmjong Bah <tavmjong@free.fr>
 *
 * Copyright (C) 2015, 2018 Tavmong Bah
 *
 * Released under GNU GPL v2+, read the file 'COPYING' for more information.
 */

#include <gtkmm.h>
#include <glibmm/i18n.h>

#include <libnrtype/font-instance.h>

#include "font-variants.h"

// For updating from selection
#include "desktop.h"
#include "object/sp-text.h"

namespace Inkscape {
namespace UI {
namespace Widget {

  // A simple class to handle UI for one feature. We could of derived this from Gtk::HBox but by
  // attaching widgets directly to Gtk::Grid, we keep columns lined up (which may or may not be a
  // good thing).
  class Feature
  {
  public:
      Feature( const Glib::ustring& name, OTSubstitution& glyphs, int options, Glib::ustring family, Gtk::Grid& grid, int &row, FontVariants* parent)
          : _name (name)
          , _options (options)
      {
          Gtk::Label* table_name = Gtk::manage (new Gtk::Label());
          table_name->set_markup ("\"" + name + "\" ");

          grid.attach (*table_name, 0, row, 1, 1);

          Gtk::FlowBox* flow_box = nullptr;
          Gtk::ScrolledWindow* scrolled_window = nullptr;
          if (options > 2) {
              // If there are more than 2 option, pack them into a flowbox instead of directly putting them in the grid.
              // Some fonts might have a table with many options (Bungee Hairline table 'ornm' has 113 entries).
              flow_box = Gtk::manage (new Gtk::FlowBox());
              flow_box->set_selection_mode(); // Turn off selection
              flow_box->set_homogeneous();
              flow_box->set_max_children_per_line (100); // Override default value
              flow_box->set_min_children_per_line (10);  // Override default value

              // We pack this into a scrollbar... otherwise the minimum height is set to what is required to fit all
              // flow box children into the flow box when the flow box has minimum width. (Crazy if you ask me!)
              scrolled_window = Gtk::manage (new Gtk::ScrolledWindow());
              scrolled_window->set_policy (Gtk::POLICY_NEVER, Gtk::POLICY_AUTOMATIC);
              scrolled_window->add(*flow_box);
          }

          Gtk::RadioButton::Group group;
          for (int i = 0; i < options; ++i) {

              // Create radio button and create or add to button group.
              Gtk::RadioButton* button = Gtk::manage (new Gtk::RadioButton());
              if (i == 0) {
                  group = button->get_group();
              } else {
                  button->set_group (group);
              }
              button->signal_clicked().connect ( sigc::mem_fun(*parent, &FontVariants::feature_callback) );
              buttons.push_back (button);

              // Create label.
              Gtk::Label* label = Gtk::manage (new Gtk::Label());

              // Restrict label width (some fonts have lots of alternatives).
              label->set_line_wrap( true );
              label->set_line_wrap_mode( Pango::WRAP_WORD_CHAR );
              label->set_ellipsize( Pango::ELLIPSIZE_END );
              label->set_lines(3);
              label->set_hexpand();

              Glib::ustring markup;
              markup += "<span font_family='";
              markup += family;
              markup += "' font_features='";
              markup += name;
              markup += " ";
              markup += std::to_string (i);
              markup += "'>";
              markup += Glib::Markup::escape_text (glyphs.input);
              markup += "</span>";
              label->set_markup (markup);

              // Add button and label to widget
              if (!flow_box) {
                  // Attach directly to grid (keeps things aligned row-to-row).
                  grid.attach (*button, 2*i+1, row, 1, 1);
                  grid.attach (*label,  2*i+2, row, 1, 1);
              } else {
                  // Pack into FlowBox

                  // Pack button and label into a box so they stay together.
                  Gtk::Box* box = Gtk::manage (new Gtk::Box());
                  box->add(*button);
                  box->add(*label);

                  flow_box->add(*box);
              }
          }

          if (scrolled_window) {
              grid.attach (*scrolled_window, 1, row, 4, 1);
          }
      }

      Glib::ustring
      get_css()
      {
          int i = 0;
          for (auto b: buttons) {
              if (b->get_active()) {
                  if (i == 0) {
                      // Features are always off by default (for those handled here).
                      return "";
                  } else if (i == 1) {
                      // Feature without value has implied value of 1.
                      return ("\"" + _name + "\", ");
                  } else {
                      // Feature with value greater than 1 must be explicitly set.
                      return ("\"" + _name + "\" " + std::to_string (i) + ", ");
                  }
              }
              ++i;
          }
          return "";
      }

      void
      set_active(int i)
      {
          if (i < buttons.size()) {
              buttons[i]->set_active();
          }
      }

  private:
      Glib::ustring _name;
      int _options;
      std::vector <Gtk::RadioButton*> buttons;
  };

  FontVariants::FontVariants () :
    Gtk::VBox (),
    _ligatures_frame          ( Glib::ustring(C_("Font feature", "Ligatures"    )) ),
    _ligatures_common         ( Glib::ustring(C_("Font feature", "Common"       )) ),
    _ligatures_discretionary  ( Glib::ustring(C_("Font feature", "Discretionary")) ),
    _ligatures_historical     ( Glib::ustring(C_("Font feature", "Historical"   )) ),
    _ligatures_contextual     ( Glib::ustring(C_("Font feature", "Contextual"   )) ),

    _position_frame           ( Glib::ustring(C_("Font feature", "Position"     )) ),
    _position_normal          ( Glib::ustring(C_("Font feature", "Normal"       )) ),
    _position_sub             ( Glib::ustring(C_("Font feature", "Subscript"    )) ),
    _position_super           ( Glib::ustring(C_("Font feature", "Superscript"  )) ),

    _caps_frame               ( Glib::ustring(C_("Font feature", "Capitals"     )) ),
    _caps_normal              ( Glib::ustring(C_("Font feature", "Normal"       )) ),
    _caps_small               ( Glib::ustring(C_("Font feature", "Small"        )) ),
    _caps_all_small           ( Glib::ustring(C_("Font feature", "All small"    )) ),
    _caps_petite              ( Glib::ustring(C_("Font feature", "Petite"       )) ),
    _caps_all_petite          ( Glib::ustring(C_("Font feature", "All petite"   )) ),
    _caps_unicase             ( Glib::ustring(C_("Font feature", "Unicase"      )) ),
    _caps_titling             ( Glib::ustring(C_("Font feature", "Titling"      )) ),

    _numeric_frame            ( Glib::ustring(C_("Font feature", "Numeric"      )) ),
    _numeric_lining           ( Glib::ustring(C_("Font feature", "Lining"       )) ),
    _numeric_old_style        ( Glib::ustring(C_("Font feature", "Old Style"    )) ),
    _numeric_default_style    ( Glib::ustring(C_("Font feature", "Default Style")) ),
    _numeric_proportional     ( Glib::ustring(C_("Font feature", "Proportional" )) ),
    _numeric_tabular          ( Glib::ustring(C_("Font feature", "Tabular"      )) ),
    _numeric_default_width    ( Glib::ustring(C_("Font feature", "Default Width")) ),
    _numeric_diagonal         ( Glib::ustring(C_("Font feature", "Diagonal"     )) ),
    _numeric_stacked          ( Glib::ustring(C_("Font feature", "Stacked"      )) ),
    _numeric_default_fractions( Glib::ustring(C_("Font feature", "Default Fractions")) ),
    _numeric_ordinal          ( Glib::ustring(C_("Font feature", "Ordinal"      )) ),
    _numeric_slashed_zero     ( Glib::ustring(C_("Font feature", "Slashed Zero" )) ),

    _asian_frame              ( Glib::ustring(C_("Font feature", "East Asian"   )) ),
    _asian_default_variant    ( Glib::ustring(C_("Font feature", "Default"      )) ),
    _asian_jis78              ( Glib::ustring(C_("Font feature", "JIS78"        )) ),
    _asian_jis83              ( Glib::ustring(C_("Font feature", "JIS83"        )) ),
    _asian_jis90              ( Glib::ustring(C_("Font feature", "JIS90"        )) ),
    _asian_jis04              ( Glib::ustring(C_("Font feature", "JIS04"        )) ),
    _asian_simplified         ( Glib::ustring(C_("Font feature", "Simplified"   )) ),
    _asian_traditional        ( Glib::ustring(C_("Font feature", "Traditional"  )) ),
    _asian_default_width      ( Glib::ustring(C_("Font feature", "Default"      )) ),
    _asian_full_width         ( Glib::ustring(C_("Font feature", "Full Width"   )) ),
    _asian_proportional_width ( Glib::ustring(C_("Font feature", "Proportional" )) ),
    _asian_ruby               ( Glib::ustring(C_("Font feature", "Ruby"         )) ),

    _feature_frame            ( Glib::ustring(C_("Font feature", "Feature Settings")) ),
    _feature_label            ( Glib::ustring(C_("Font feature", "Selection has different Feature Settings!")) ),
    
    _ligatures_changed( false ),
    _position_changed( false ),
    _caps_changed( false ),
    _numeric_changed( false ),
    _asian_changed( false )

  {

    set_name ( "FontVariants" );

    // Ligatures --------------------------

    // Add tooltips
    _ligatures_common.set_tooltip_text(
      _("Common ligatures. On by default. OpenType tables: 'liga', 'clig'"));
    _ligatures_discretionary.set_tooltip_text(
      _("Discretionary ligatures. Off by default. OpenType table: 'dlig'"));
    _ligatures_historical.set_tooltip_text(
      _("Historical ligatures. Off by default. OpenType table: 'hlig'"));
    _ligatures_contextual.set_tooltip_text(
      _("Contextual forms. On by default. OpenType table: 'calt'"));

    // Add signals
    _ligatures_common.signal_clicked().connect ( sigc::mem_fun(*this, &FontVariants::ligatures_callback) );
    _ligatures_discretionary.signal_clicked().connect ( sigc::mem_fun(*this, &FontVariants::ligatures_callback) );
    _ligatures_historical.signal_clicked().connect ( sigc::mem_fun(*this, &FontVariants::ligatures_callback) );
    _ligatures_contextual.signal_clicked().connect ( sigc::mem_fun(*this, &FontVariants::ligatures_callback) );

    // Restrict label widths (some fonts have lots of ligatures). Must also set ellipsize mode.
    _ligatures_label_common.set_max_width_chars(        60 );
    _ligatures_label_discretionary.set_max_width_chars( 60 );
    _ligatures_label_historical.set_max_width_chars(    60 );
    _ligatures_label_contextual.set_max_width_chars(    60 );

    _ligatures_label_common.set_ellipsize(        Pango::ELLIPSIZE_END );
    _ligatures_label_discretionary.set_ellipsize( Pango::ELLIPSIZE_END );
    _ligatures_label_historical.set_ellipsize(    Pango::ELLIPSIZE_END );
    _ligatures_label_contextual.set_ellipsize(    Pango::ELLIPSIZE_END );

    _ligatures_label_common.set_lines(        5 );
    _ligatures_label_discretionary.set_lines( 5 );
    _ligatures_label_historical.set_lines(    5 );
    _ligatures_label_contextual.set_lines(    5 );

    // Allow user to select characters. Not useful as this selects the ligatures.
    // _ligatures_label_common.set_selectable(        true );
    // _ligatures_label_discretionary.set_selectable( true );
    // _ligatures_label_historical.set_selectable(    true );
    // _ligatures_label_contextual.set_selectable(    true );

    // Add to frame
    _ligatures_grid.attach( _ligatures_common,              0, 0, 1, 1);
    _ligatures_grid.attach( _ligatures_discretionary,       0, 1, 1, 1);
    _ligatures_grid.attach( _ligatures_historical,          0, 2, 1, 1);
    _ligatures_grid.attach( _ligatures_contextual,          0, 3, 1, 1);
    _ligatures_grid.attach( _ligatures_label_common,        1, 0, 1, 1);
    _ligatures_grid.attach( _ligatures_label_discretionary, 1, 1, 1, 1);
    _ligatures_grid.attach( _ligatures_label_historical,    1, 2, 1, 1);
    _ligatures_grid.attach( _ligatures_label_contextual,    1, 3, 1, 1);

    _ligatures_grid.set_margin_start(15);
    _ligatures_grid.set_margin_end(15);

    _ligatures_frame.add( _ligatures_grid );
    pack_start( _ligatures_frame, Gtk::PACK_SHRINK );

    ligatures_init();
    
    // Position ----------------------------------

    // Add tooltips
    _position_normal.set_tooltip_text( _("Normal position."));
    _position_sub.set_tooltip_text( _("Subscript. OpenType table: 'subs'") );
    _position_super.set_tooltip_text( _("Superscript. OpenType table: 'sups'") );

    // Group buttons
    Gtk::RadioButton::Group position_group = _position_normal.get_group();
    _position_sub.set_group(position_group);
    _position_super.set_group(position_group);

    // Add signals
    _position_normal.signal_clicked().connect ( sigc::mem_fun(*this, &FontVariants::position_callback) );
    _position_sub.signal_clicked().connect ( sigc::mem_fun(*this, &FontVariants::position_callback) );
    _position_super.signal_clicked().connect ( sigc::mem_fun(*this, &FontVariants::position_callback) );

    // Add to frame
    _position_grid.attach( _position_normal, 0, 0, 1, 1);
    _position_grid.attach( _position_sub,    1, 0, 1, 1);
    _position_grid.attach( _position_super,  2, 0, 1, 1);

    _position_grid.set_margin_start(15);
    _position_grid.set_margin_end(15);

    _position_frame.add( _position_grid );
    pack_start( _position_frame, Gtk::PACK_SHRINK );

    position_init();

    // Caps ----------------------------------

    // Add tooltips
    _caps_normal.set_tooltip_text( _("Normal capitalization."));
    _caps_small.set_tooltip_text( _("Small-caps (lowercase). OpenType table: 'smcp'"));
    _caps_all_small.set_tooltip_text( _("All small-caps (uppercase and lowercase). OpenType tables: 'c2sc' and 'smcp'"));
    _caps_petite.set_tooltip_text( _("Petite-caps (lowercase). OpenType table: 'pcap'"));
    _caps_all_petite.set_tooltip_text( _("All petite-caps (uppercase and lowercase). OpenType tables: 'c2sc' and 'pcap'"));
    _caps_unicase.set_tooltip_text( _("Unicase (small caps for uppercase, normal for lowercase). OpenType table: 'unic'"));
    _caps_titling.set_tooltip_text( _("Titling caps (lighter-weight uppercase for use in titles). OpenType table: 'titl'"));

    // Group buttons
    Gtk::RadioButton::Group caps_group = _caps_normal.get_group();
    _caps_small.set_group(caps_group);
    _caps_all_small.set_group(caps_group);
    _caps_petite.set_group(caps_group);
    _caps_all_petite.set_group(caps_group);
    _caps_unicase.set_group(caps_group);
    _caps_titling.set_group(caps_group);

    // Add signals
    _caps_normal.signal_clicked().connect ( sigc::mem_fun(*this, &FontVariants::caps_callback) );
    _caps_small.signal_clicked().connect ( sigc::mem_fun(*this, &FontVariants::caps_callback) );
    _caps_all_small.signal_clicked().connect ( sigc::mem_fun(*this, &FontVariants::caps_callback) );
    _caps_petite.signal_clicked().connect ( sigc::mem_fun(*this, &FontVariants::caps_callback) );
    _caps_all_petite.signal_clicked().connect ( sigc::mem_fun(*this, &FontVariants::caps_callback) );
    _caps_unicase.signal_clicked().connect ( sigc::mem_fun(*this, &FontVariants::caps_callback) );
    _caps_titling.signal_clicked().connect ( sigc::mem_fun(*this, &FontVariants::caps_callback) );

    // Add to frame
    _caps_grid.attach( _caps_normal,     0, 0, 1, 1);
    _caps_grid.attach( _caps_unicase,    1, 0, 1, 1);
    _caps_grid.attach( _caps_titling,    2, 0, 1, 1);
    _caps_grid.attach( _caps_small,      0, 1, 1, 1);
    _caps_grid.attach( _caps_all_small,  1, 1, 1, 1);
    _caps_grid.attach( _caps_petite,     2, 1, 1, 1);
    _caps_grid.attach( _caps_all_petite, 3, 1, 1, 1);

    _caps_grid.set_margin_start(15);
    _caps_grid.set_margin_end(15);
<<<<<<< HEAD
    
=======

>>>>>>> aa524ec6
    _caps_frame.add( _caps_grid );
    pack_start( _caps_frame, Gtk::PACK_SHRINK );

    caps_init();

    // Numeric ------------------------------

    // Add tooltips
    _numeric_default_style.set_tooltip_text( _("Normal style."));
    _numeric_lining.set_tooltip_text( _("Lining numerals. OpenType table: 'lnum'"));
    _numeric_old_style.set_tooltip_text( _("Old style numerals. OpenType table: 'onum'"));
    _numeric_default_width.set_tooltip_text( _("Normal widths."));
    _numeric_proportional.set_tooltip_text( _("Proportional width numerals. OpenType table: 'pnum'"));
    _numeric_tabular.set_tooltip_text( _("Same width numerals. OpenType table: 'tnum'"));
    _numeric_default_fractions.set_tooltip_text( _("Normal fractions."));
    _numeric_diagonal.set_tooltip_text( _("Diagonal fractions. OpenType table: 'frac'"));
    _numeric_stacked.set_tooltip_text( _("Stacked fractions. OpenType table: 'afrc'"));
    _numeric_ordinal.set_tooltip_text( _("Ordinals (raised 'th', etc.). OpenType table: 'ordn'"));
    _numeric_slashed_zero.set_tooltip_text( _("Slashed zeros. OpenType table: 'zero'"));

    // Group buttons
    Gtk::RadioButton::Group style_group = _numeric_default_style.get_group();
    _numeric_lining.set_group(style_group);
    _numeric_old_style.set_group(style_group);

    Gtk::RadioButton::Group width_group = _numeric_default_width.get_group();
    _numeric_proportional.set_group(width_group);
    _numeric_tabular.set_group(width_group);

    Gtk::RadioButton::Group fraction_group = _numeric_default_fractions.get_group();
    _numeric_diagonal.set_group(fraction_group);
    _numeric_stacked.set_group(fraction_group);

    // Add signals
    _numeric_default_style.signal_clicked().connect ( sigc::mem_fun(*this, &FontVariants::numeric_callback) );
    _numeric_lining.signal_clicked().connect (        sigc::mem_fun(*this, &FontVariants::numeric_callback) );
    _numeric_old_style.signal_clicked().connect (     sigc::mem_fun(*this, &FontVariants::numeric_callback) );
    _numeric_default_width.signal_clicked().connect ( sigc::mem_fun(*this, &FontVariants::numeric_callback) );
    _numeric_proportional.signal_clicked().connect (  sigc::mem_fun(*this, &FontVariants::numeric_callback) );
    _numeric_tabular.signal_clicked().connect (       sigc::mem_fun(*this, &FontVariants::numeric_callback) );
    _numeric_default_fractions.signal_clicked().connect ( sigc::mem_fun(*this, &FontVariants::numeric_callback) );
    _numeric_diagonal.signal_clicked().connect (      sigc::mem_fun(*this, &FontVariants::numeric_callback) );
    _numeric_stacked.signal_clicked().connect (       sigc::mem_fun(*this, &FontVariants::numeric_callback) );
    _numeric_ordinal.signal_clicked().connect (       sigc::mem_fun(*this, &FontVariants::numeric_callback) );
    _numeric_slashed_zero.signal_clicked().connect (  sigc::mem_fun(*this, &FontVariants::numeric_callback) );

    // Add to frame
    _numeric_grid.attach (_numeric_default_style,        0, 0, 1, 1);
    _numeric_grid.attach (_numeric_lining,               1, 0, 1, 1);
    _numeric_grid.attach (_numeric_lining_label,         2, 0, 1, 1);
    _numeric_grid.attach (_numeric_old_style,            3, 0, 1, 1);
    _numeric_grid.attach (_numeric_old_style_label,      4, 0, 1, 1);

    _numeric_grid.attach (_numeric_default_width,        0, 1, 1, 1);
    _numeric_grid.attach (_numeric_proportional,         1, 1, 1, 1);
    _numeric_grid.attach (_numeric_proportional_label,   2, 1, 1, 1);
    _numeric_grid.attach (_numeric_tabular,              3, 1, 1, 1);
    _numeric_grid.attach (_numeric_tabular_label,        4, 1, 1, 1);

    _numeric_grid.attach (_numeric_default_fractions,    0, 2, 1, 1);
    _numeric_grid.attach (_numeric_diagonal,             1, 2, 1, 1);
    _numeric_grid.attach (_numeric_diagonal_label,       2, 2, 1, 1);
    _numeric_grid.attach (_numeric_stacked,              3, 2, 1, 1);
    _numeric_grid.attach (_numeric_stacked_label,        4, 2, 1, 1);

    _numeric_grid.attach (_numeric_ordinal,              0, 3, 1, 1);
    _numeric_grid.attach (_numeric_ordinal_label,        1, 3, 4, 1);

    _numeric_grid.attach (_numeric_slashed_zero,         0, 4, 1, 1);
    _numeric_grid.attach (_numeric_slashed_zero_label,   1, 4, 1, 1);

    _numeric_grid.set_margin_start(15);
    _numeric_grid.set_margin_end(15);
<<<<<<< HEAD
    
=======

>>>>>>> aa524ec6
    _numeric_frame.add( _numeric_grid );
    pack_start( _numeric_frame, Gtk::PACK_SHRINK );
    
    // East Asian

    // Add tooltips
    _asian_default_variant.set_tooltip_text (  _("Default variant."));
    _asian_jis78.set_tooltip_text(             _("JIS78 forms. OpenType table: 'jp78'."));
    _asian_jis83.set_tooltip_text(             _("JIS83 forms. OpenType table: 'jp83'."));
    _asian_jis90.set_tooltip_text(             _("JIS90 forms. OpenType table: 'jp90'."));
    _asian_jis04.set_tooltip_text(             _("JIS2004 forms. OpenType table: 'jp04'."));
    _asian_simplified.set_tooltip_text(        _("Simplified forms. OpenType table: 'smpl'."));
    _asian_traditional.set_tooltip_text(       _("Traditional forms. OpenType table: 'trad'."));
    _asian_default_width.set_tooltip_text (    _("Default width."));
    _asian_full_width.set_tooltip_text(        _("Full width variants. OpenType table: 'fwid'."));
    _asian_proportional_width.set_tooltip_text(_("Proportional width variants. OpenType table: 'pwid'."));
    _asian_ruby.set_tooltip_text(              _("Ruby variants. OpenType table: 'ruby'."));

    // Add signals
    _asian_default_variant.signal_clicked().connect (   sigc::mem_fun(*this, &FontVariants::asian_callback) );
    _asian_jis78.signal_clicked().connect (             sigc::mem_fun(*this, &FontVariants::asian_callback) );
    _asian_jis83.signal_clicked().connect (             sigc::mem_fun(*this, &FontVariants::asian_callback) );
    _asian_jis90.signal_clicked().connect (             sigc::mem_fun(*this, &FontVariants::asian_callback) );
    _asian_jis04.signal_clicked().connect (             sigc::mem_fun(*this, &FontVariants::asian_callback) );
    _asian_simplified.signal_clicked().connect (        sigc::mem_fun(*this, &FontVariants::asian_callback) );
    _asian_traditional.signal_clicked().connect (       sigc::mem_fun(*this, &FontVariants::asian_callback) );
    _asian_default_width.signal_clicked().connect (     sigc::mem_fun(*this, &FontVariants::asian_callback) );
    _asian_full_width.signal_clicked().connect (        sigc::mem_fun(*this, &FontVariants::asian_callback) );
    _asian_proportional_width.signal_clicked().connect (sigc::mem_fun(*this, &FontVariants::asian_callback) );
    _asian_ruby.signal_clicked().connect(               sigc::mem_fun(*this, &FontVariants::asian_callback) );

    // Add to frame
    _asian_grid.attach (_asian_default_variant,         0, 0, 1, 1);
    _asian_grid.attach (_asian_jis78,                   1, 0, 1, 1);
    _asian_grid.attach (_asian_jis83,                   2, 0, 1, 1);
    _asian_grid.attach (_asian_jis90,                   1, 1, 1, 1);
    _asian_grid.attach (_asian_jis04,                   2, 1, 1, 1);
    _asian_grid.attach (_asian_simplified,              1, 2, 1, 1);
    _asian_grid.attach (_asian_traditional,             2, 2, 1, 1);
    _asian_grid.attach (_asian_default_width,           0, 3, 1, 1);
    _asian_grid.attach (_asian_full_width,              1, 3, 1, 1);
    _asian_grid.attach (_asian_proportional_width,      2, 3, 1, 1);
    _asian_grid.attach (_asian_ruby,                    0, 4, 1, 1);

    _asian_grid.set_margin_start(15);
    _asian_grid.set_margin_end(15);
<<<<<<< HEAD
    
=======

>>>>>>> aa524ec6
    _asian_frame.add( _asian_grid );
    pack_start( _asian_frame, Gtk::PACK_SHRINK );

    // Group Buttons
    Gtk::RadioButton::Group asian_variant_group = _asian_default_variant.get_group();
    _asian_jis78.set_group(asian_variant_group);
    _asian_jis83.set_group(asian_variant_group);
    _asian_jis90.set_group(asian_variant_group);
    _asian_jis04.set_group(asian_variant_group);
    _asian_simplified.set_group(asian_variant_group);
    _asian_traditional.set_group(asian_variant_group);

    Gtk::RadioButton::Group asian_width_group = _asian_default_width.get_group();
    _asian_full_width.set_group (asian_width_group);
    _asian_proportional_width.set_group (asian_width_group);

    // Feature settings ---------------------

    // Add tooltips
    _feature_entry.set_tooltip_text( _("Feature settings in CSS form (e.g. \"wxyz\" or \"wxyz\" 3)."));

    _feature_substitutions.set_justify( Gtk::JUSTIFY_LEFT );
    _feature_substitutions.set_line_wrap( true );
    _feature_substitutions.set_line_wrap_mode( Pango::WRAP_WORD_CHAR );

    _feature_list.set_justify( Gtk::JUSTIFY_LEFT );
    _feature_list.set_line_wrap( true );

    // Add to frame
    _feature_vbox.pack_start( _feature_grid,          Gtk::PACK_SHRINK );
    _feature_vbox.pack_start( _feature_entry,         Gtk::PACK_SHRINK );
    _feature_vbox.pack_start( _feature_label,         Gtk::PACK_SHRINK );
    _feature_vbox.pack_start( _feature_substitutions, Gtk::PACK_SHRINK );
    _feature_vbox.pack_start( _feature_list,          Gtk::PACK_SHRINK );

    _feature_vbox.set_margin_start(15);
    _feature_vbox.set_margin_end(15);
<<<<<<< HEAD
    
=======

>>>>>>> aa524ec6
    _feature_frame.add( _feature_vbox );
    pack_start( _feature_frame, Gtk::PACK_SHRINK );

    // Add signals
    //_feature_entry.signal_key_press_event().connect ( sigc::mem_fun(*this, &FontVariants::feature_callback) );
    _feature_entry.signal_changed().connect( sigc::mem_fun(*this, &FontVariants::feature_callback) );
    
    show_all_children();

  }

  void
  FontVariants::ligatures_init() {
      // std::cout << "FontVariants::ligatures_init()" << std::endl;
  }
  
  void
  FontVariants::ligatures_callback() {
      // std::cout << "FontVariants::ligatures_callback()" << std::endl;
      _ligatures_changed = true;
      _changed_signal.emit();
  }

  void
  FontVariants::position_init() {
      // std::cout << "FontVariants::position_init()" << std::endl;
  }
  
  void
  FontVariants::position_callback() {
      // std::cout << "FontVariants::position_callback()" << std::endl;
      _position_changed = true;
      _changed_signal.emit();
  }

  void
  FontVariants::caps_init() {
      // std::cout << "FontVariants::caps_init()" << std::endl;
  }
  
  void
  FontVariants::caps_callback() {
      // std::cout << "FontVariants::caps_callback()" << std::endl;
      _caps_changed = true;
      _changed_signal.emit();
  }

  void
  FontVariants::numeric_init() {
      // std::cout << "FontVariants::numeric_init()" << std::endl;
  }
  
  void
  FontVariants::numeric_callback() {
      // std::cout << "FontVariants::numeric_callback()" << std::endl;
      _numeric_changed = true;
      _changed_signal.emit();
  }

  void
  FontVariants::asian_init() {
      // std::cout << "FontVariants::asian_init()" << std::endl;
  }

  void
  FontVariants::asian_callback() {
      // std::cout << "FontVariants::asian_callback()" << std::endl;
      _asian_changed = true;
      _changed_signal.emit();
  }

  void
  FontVariants::feature_init() {
      // std::cout << "FontVariants::feature_init()" << std::endl;
  }
  
  void
  FontVariants::feature_callback() {
      // std::cout << "FontVariants::feature_callback()" << std::endl;
      _feature_changed = true;
      _changed_signal.emit();
  }

  // Update GUI based on query.
  void
  FontVariants::update( SPStyle const *query, bool different_features, Glib::ustring& font_spec ) {

      update_opentype( font_spec );

      _ligatures_all = query->font_variant_ligatures.computed;
      _ligatures_mix = query->font_variant_ligatures.value;

      _ligatures_common.set_active(       _ligatures_all & SP_CSS_FONT_VARIANT_LIGATURES_COMMON );
      _ligatures_discretionary.set_active(_ligatures_all & SP_CSS_FONT_VARIANT_LIGATURES_DISCRETIONARY );
      _ligatures_historical.set_active(   _ligatures_all & SP_CSS_FONT_VARIANT_LIGATURES_HISTORICAL );
      _ligatures_contextual.set_active(   _ligatures_all & SP_CSS_FONT_VARIANT_LIGATURES_CONTEXTUAL );
      
      _ligatures_common.set_inconsistent(        _ligatures_mix & SP_CSS_FONT_VARIANT_LIGATURES_COMMON );
      _ligatures_discretionary.set_inconsistent( _ligatures_mix & SP_CSS_FONT_VARIANT_LIGATURES_DISCRETIONARY );
      _ligatures_historical.set_inconsistent(    _ligatures_mix & SP_CSS_FONT_VARIANT_LIGATURES_HISTORICAL );
      _ligatures_contextual.set_inconsistent(    _ligatures_mix & SP_CSS_FONT_VARIANT_LIGATURES_CONTEXTUAL );

      _position_all = query->font_variant_position.computed;
      _position_mix = query->font_variant_position.value;
      
      _position_normal.set_active( _position_all & SP_CSS_FONT_VARIANT_POSITION_NORMAL );
      _position_sub.set_active(    _position_all & SP_CSS_FONT_VARIANT_POSITION_SUB );
      _position_super.set_active(  _position_all & SP_CSS_FONT_VARIANT_POSITION_SUPER );

      _position_normal.set_inconsistent( _position_mix & SP_CSS_FONT_VARIANT_POSITION_NORMAL );
      _position_sub.set_inconsistent(    _position_mix & SP_CSS_FONT_VARIANT_POSITION_SUB );
      _position_super.set_inconsistent(  _position_mix & SP_CSS_FONT_VARIANT_POSITION_SUPER );

      _caps_all = query->font_variant_caps.computed;
      _caps_mix = query->font_variant_caps.value;

      _caps_normal.set_active(     _caps_all & SP_CSS_FONT_VARIANT_CAPS_NORMAL );
      _caps_small.set_active(      _caps_all & SP_CSS_FONT_VARIANT_CAPS_SMALL );
      _caps_all_small.set_active(  _caps_all & SP_CSS_FONT_VARIANT_CAPS_ALL_SMALL );
      _caps_petite.set_active(     _caps_all & SP_CSS_FONT_VARIANT_CAPS_PETITE );
      _caps_all_petite.set_active( _caps_all & SP_CSS_FONT_VARIANT_CAPS_ALL_PETITE );
      _caps_unicase.set_active(    _caps_all & SP_CSS_FONT_VARIANT_CAPS_UNICASE );
      _caps_titling.set_active(    _caps_all & SP_CSS_FONT_VARIANT_CAPS_TITLING );

      _caps_normal.set_inconsistent(     _caps_mix & SP_CSS_FONT_VARIANT_CAPS_NORMAL );
      _caps_small.set_inconsistent(      _caps_mix & SP_CSS_FONT_VARIANT_CAPS_SMALL );
      _caps_all_small.set_inconsistent(  _caps_mix & SP_CSS_FONT_VARIANT_CAPS_ALL_SMALL );
      _caps_petite.set_inconsistent(     _caps_mix & SP_CSS_FONT_VARIANT_CAPS_PETITE );
      _caps_all_petite.set_inconsistent( _caps_mix & SP_CSS_FONT_VARIANT_CAPS_ALL_PETITE );
      _caps_unicase.set_inconsistent(    _caps_mix & SP_CSS_FONT_VARIANT_CAPS_UNICASE );
      _caps_titling.set_inconsistent(    _caps_mix & SP_CSS_FONT_VARIANT_CAPS_TITLING );

      _numeric_all = query->font_variant_numeric.computed;
      _numeric_mix = query->font_variant_numeric.value;

      if (_numeric_all & SP_CSS_FONT_VARIANT_NUMERIC_LINING_NUMS) {
          _numeric_lining.set_active();
      } else if (_numeric_all & SP_CSS_FONT_VARIANT_NUMERIC_OLDSTYLE_NUMS) {
          _numeric_old_style.set_active();
      } else {
          _numeric_default_style.set_active();
      }

      if (_numeric_all & SP_CSS_FONT_VARIANT_NUMERIC_PROPORTIONAL_NUMS) {
          _numeric_proportional.set_active();
      } else if (_numeric_all & SP_CSS_FONT_VARIANT_NUMERIC_TABULAR_NUMS) {
          _numeric_tabular.set_active();
      } else {
          _numeric_default_width.set_active();
      }

      if (_numeric_all & SP_CSS_FONT_VARIANT_NUMERIC_DIAGONAL_FRACTIONS) {
          _numeric_diagonal.set_active();
      } else if (_numeric_all & SP_CSS_FONT_VARIANT_NUMERIC_STACKED_FRACTIONS) {
          _numeric_stacked.set_active();
      } else {
          _numeric_default_fractions.set_active();
      }

      _numeric_ordinal.set_active(      _numeric_all & SP_CSS_FONT_VARIANT_NUMERIC_ORDINAL );
      _numeric_slashed_zero.set_active( _numeric_all & SP_CSS_FONT_VARIANT_NUMERIC_SLASHED_ZERO );


      _numeric_lining.set_inconsistent(       _numeric_mix & SP_CSS_FONT_VARIANT_NUMERIC_LINING_NUMS );
      _numeric_old_style.set_inconsistent(    _numeric_mix & SP_CSS_FONT_VARIANT_NUMERIC_OLDSTYLE_NUMS );
      _numeric_proportional.set_inconsistent( _numeric_mix & SP_CSS_FONT_VARIANT_NUMERIC_PROPORTIONAL_NUMS );
      _numeric_tabular.set_inconsistent(      _numeric_mix & SP_CSS_FONT_VARIANT_NUMERIC_TABULAR_NUMS );
      _numeric_diagonal.set_inconsistent(     _numeric_mix & SP_CSS_FONT_VARIANT_NUMERIC_DIAGONAL_FRACTIONS );
      _numeric_stacked.set_inconsistent(      _numeric_mix & SP_CSS_FONT_VARIANT_NUMERIC_STACKED_FRACTIONS );
      _numeric_ordinal.set_inconsistent(      _numeric_mix & SP_CSS_FONT_VARIANT_NUMERIC_ORDINAL );
      _numeric_slashed_zero.set_inconsistent( _numeric_mix & SP_CSS_FONT_VARIANT_NUMERIC_SLASHED_ZERO );

      _asian_all = query->font_variant_east_asian.computed;
      _asian_mix = query->font_variant_east_asian.value;

      if (_asian_all & SP_CSS_FONT_VARIANT_EAST_ASIAN_JIS78) {
          _asian_jis78.set_active();
      } else if (_asian_all & SP_CSS_FONT_VARIANT_EAST_ASIAN_JIS83) {
          _asian_jis83.set_active();
      } else if (_asian_all & SP_CSS_FONT_VARIANT_EAST_ASIAN_JIS90) {
          _asian_jis90.set_active();
      } else if (_asian_all & SP_CSS_FONT_VARIANT_EAST_ASIAN_JIS04) {
          _asian_jis04.set_active();
      } else if (_asian_all & SP_CSS_FONT_VARIANT_EAST_ASIAN_SIMPLIFIED) {
          _asian_simplified.set_active();
      } else if (_asian_all & SP_CSS_FONT_VARIANT_EAST_ASIAN_TRADITIONAL) {
          _asian_traditional.set_active();
      } else {
          _asian_default_variant.set_active();
      }

      if (_asian_all & SP_CSS_FONT_VARIANT_EAST_ASIAN_FULL_WIDTH) {
          _asian_full_width.set_active();
      } else if (_asian_all & SP_CSS_FONT_VARIANT_EAST_ASIAN_PROPORTIONAL_WIDTH) {
          _asian_proportional_width.set_active();
      } else {
          _asian_default_width.set_active();
      }

      _asian_ruby.set_active ( _asian_all & SP_CSS_FONT_VARIANT_EAST_ASIAN_RUBY );

      _asian_jis78.set_inconsistent(             _asian_mix & SP_CSS_FONT_VARIANT_EAST_ASIAN_JIS78);
      _asian_jis83.set_inconsistent(             _asian_mix & SP_CSS_FONT_VARIANT_EAST_ASIAN_JIS83);
      _asian_jis90.set_inconsistent(             _asian_mix & SP_CSS_FONT_VARIANT_EAST_ASIAN_JIS90);
      _asian_jis04.set_inconsistent(             _asian_mix & SP_CSS_FONT_VARIANT_EAST_ASIAN_JIS04);
      _asian_simplified.set_inconsistent(        _asian_mix & SP_CSS_FONT_VARIANT_EAST_ASIAN_SIMPLIFIED);
      _asian_traditional.set_inconsistent(       _asian_mix & SP_CSS_FONT_VARIANT_EAST_ASIAN_TRADITIONAL);
      _asian_full_width.set_inconsistent(        _asian_mix & SP_CSS_FONT_VARIANT_EAST_ASIAN_FULL_WIDTH);
      _asian_proportional_width.set_inconsistent(_asian_mix & SP_CSS_FONT_VARIANT_EAST_ASIAN_PROPORTIONAL_WIDTH);
      _asian_ruby.set_inconsistent(              _asian_mix & SP_CSS_FONT_VARIANT_EAST_ASIAN_RUBY);

      // Fix me: Should match a space if second part matches.            ---,
      //       : Add boundary to 'on' and 'off'.                            v
      Glib::RefPtr<Glib::Regex> regex = Glib::Regex::create("\"(\\w{4})\"\\s*([0-9]|on|off|)");
      Glib::MatchInfo matchInfo;
      std::string setting;

      // Set feature radiobutton (if it exists) or add to _feature_entry string.
      if (query->font_feature_settings.value) {

          std::vector<Glib::ustring> tokens =
              Glib::Regex::split_simple("\\s*,\\s*", query->font_feature_settings.value);

          for (auto token: tokens) {
              regex->match(token, matchInfo);
              if (matchInfo.matches()) {
                  Glib::ustring table = matchInfo.fetch(1);
                  Glib::ustring value = matchInfo.fetch(2);

                  if (_features.find(table) != _features.end()) {
                      int v = 0;
                      if (value == "0" || value == "off") v = 0;
                      else if (value == "1" || value == "on" || value.empty() ) v = 1;
                      else v = std::stoi(value);
                      _features[table]->set_active(v);
                  } else {
                      setting += token + ", ";
                  }
              }
          }
      }

      // Remove final ", "
      if (setting.length() > 1) {
          setting.pop_back();
          setting.pop_back();
      }

      // Tables without radiobuttons.
      _feature_entry.set_text( setting );

      if( different_features ) {
          _feature_label.show();
      } else {
          _feature_label.hide();
      }
  }

  // Update GUI based on OpenType tables of selected font (which may be changed in font selector tab).
  void
  FontVariants::update_opentype (Glib::ustring& font_spec) {

      // Disable/Enable based on available OpenType tables.
      font_instance* res = font_factory::Default()->FaceFromFontSpecification( font_spec.c_str() );
      if( res ) {

          std::map<Glib::ustring, OTSubstitution>::iterator it;

          if((it = res->openTypeTables.find("liga"))!= res->openTypeTables.end() ||
             (it = res->openTypeTables.find("clig"))!= res->openTypeTables.end()) {
              _ligatures_common.set_sensitive();
          } else {
              _ligatures_common.set_sensitive( false );
          }

          if((it = res->openTypeTables.find("dlig"))!= res->openTypeTables.end()) {
              _ligatures_discretionary.set_sensitive();
          } else {
              _ligatures_discretionary.set_sensitive( false );
          }

          if((it = res->openTypeTables.find("hlig"))!= res->openTypeTables.end()) {
              _ligatures_historical.set_sensitive();
          } else {
              _ligatures_historical.set_sensitive( false );
          }

          if((it = res->openTypeTables.find("calt"))!= res->openTypeTables.end()) {
              _ligatures_contextual.set_sensitive();
          } else {
              _ligatures_contextual.set_sensitive( false );
          }

          if((it = res->openTypeTables.find("subs"))!= res->openTypeTables.end()) {
              _position_sub.set_sensitive();
          } else {
              _position_sub.set_sensitive( false );
          }

          if((it = res->openTypeTables.find("sups"))!= res->openTypeTables.end()) {
              _position_super.set_sensitive();
          } else {
              _position_super.set_sensitive( false );
          }

          if((it = res->openTypeTables.find("smcp"))!= res->openTypeTables.end()) {
              _caps_small.set_sensitive();
          } else {
              _caps_small.set_sensitive( false );
          }

          if((it = res->openTypeTables.find("c2sc"))!= res->openTypeTables.end() &&
             (it = res->openTypeTables.find("smcp"))!= res->openTypeTables.end()) {
              _caps_all_small.set_sensitive();
          } else {
              _caps_all_small.set_sensitive( false );
          }

          if((it = res->openTypeTables.find("pcap"))!= res->openTypeTables.end()) {
              _caps_petite.set_sensitive();
          } else {
              _caps_petite.set_sensitive( false );
          }

          if((it = res->openTypeTables.find("c2sc"))!= res->openTypeTables.end() &&
             (it = res->openTypeTables.find("pcap"))!= res->openTypeTables.end()) {
              _caps_all_petite.set_sensitive();
          } else {
              _caps_all_petite.set_sensitive( false );
          }

          if((it = res->openTypeTables.find("unic"))!= res->openTypeTables.end()) {
              _caps_unicase.set_sensitive();
          } else {
              _caps_unicase.set_sensitive( false );
          }

          if((it = res->openTypeTables.find("titl"))!= res->openTypeTables.end()) {
              _caps_titling.set_sensitive();
          } else {
              _caps_titling.set_sensitive( false );
          }

          if((it = res->openTypeTables.find("lnum"))!= res->openTypeTables.end()) {
              _numeric_lining.set_sensitive();
          } else {
              _numeric_lining.set_sensitive( false );
          }

          if((it = res->openTypeTables.find("onum"))!= res->openTypeTables.end()) {
              _numeric_old_style.set_sensitive();
          } else {
              _numeric_old_style.set_sensitive( false );
          }

          if((it = res->openTypeTables.find("pnum"))!= res->openTypeTables.end()) {
              _numeric_proportional.set_sensitive();
          } else {
              _numeric_proportional.set_sensitive( false );
          }

          if((it = res->openTypeTables.find("tnum"))!= res->openTypeTables.end()) {
              _numeric_tabular.set_sensitive();
          } else {
              _numeric_tabular.set_sensitive( false );
          }

          if((it = res->openTypeTables.find("frac"))!= res->openTypeTables.end()) {
              _numeric_diagonal.set_sensitive();
          } else {
              _numeric_diagonal.set_sensitive( false );
          }

          if((it = res->openTypeTables.find("afrac"))!= res->openTypeTables.end()) {
              _numeric_stacked.set_sensitive();
          } else {
              _numeric_stacked.set_sensitive( false );
          }

          if((it = res->openTypeTables.find("ordn"))!= res->openTypeTables.end()) {
              _numeric_ordinal.set_sensitive();
          } else {
              _numeric_ordinal.set_sensitive( false );
          }

          if((it = res->openTypeTables.find("zero"))!= res->openTypeTables.end()) {
              _numeric_slashed_zero.set_sensitive();
          } else {
              _numeric_slashed_zero.set_sensitive( false );
          }

          // East-Asian
          if((it = res->openTypeTables.find("jp78"))!= res->openTypeTables.end()) {
              _asian_jis78.set_sensitive();
          } else {
              _asian_jis78.set_sensitive( false );
          }

          if((it = res->openTypeTables.find("jp83"))!= res->openTypeTables.end()) {
              _asian_jis83.set_sensitive();
          } else {
              _asian_jis83.set_sensitive( false );
          }

          if((it = res->openTypeTables.find("jp90"))!= res->openTypeTables.end()) {
              _asian_jis90.set_sensitive();
          } else {
              _asian_jis90.set_sensitive( false );
          }

          if((it = res->openTypeTables.find("jp04"))!= res->openTypeTables.end()) {
              _asian_jis04.set_sensitive();
          } else {
              _asian_jis04.set_sensitive( false );
          }

          if((it = res->openTypeTables.find("smpl"))!= res->openTypeTables.end()) {
              _asian_simplified.set_sensitive();
          } else {
              _asian_simplified.set_sensitive( false );
          }

          if((it = res->openTypeTables.find("trad"))!= res->openTypeTables.end()) {
              _asian_traditional.set_sensitive();
          } else {
              _asian_traditional.set_sensitive( false );
          }

          if((it = res->openTypeTables.find("fwid"))!= res->openTypeTables.end()) {
              _asian_full_width.set_sensitive();
          } else {
              _asian_full_width.set_sensitive( false );
          }

          if((it = res->openTypeTables.find("pwid"))!= res->openTypeTables.end()) {
              _asian_proportional_width.set_sensitive();
          } else {
              _asian_proportional_width.set_sensitive( false );
          }

          if((it = res->openTypeTables.find("ruby"))!= res->openTypeTables.end()) {
              _asian_ruby.set_sensitive();
          } else {
              _asian_ruby.set_sensitive( false );
          }

          // List available ligatures
          Glib::ustring markup_liga;
          Glib::ustring markup_dlig;
          Glib::ustring markup_hlig;
          Glib::ustring markup_calt;

          for (auto table: res->openTypeTables) {

              if (table.first == "liga" ||
                  table.first == "clig" ||
                  table.first == "dlig" ||
                  table.first == "hgli" ||
                  table.first == "calt") {

                  Glib::ustring markup;
                  markup += "<span font_family='";
                  markup += sp_font_description_get_family(res->descr);
                  markup += "'>";
                  markup += Glib::Markup::escape_text(table.second.output);
                  markup += "</span>";

                  if (table.first == "liga") markup_liga += markup;
                  if (table.first == "clig") markup_liga += markup;
                  if (table.first == "dlig") markup_dlig += markup;
                  if (table.first == "hlig") markup_hlig += markup;
                  if (table.first == "calt") markup_calt += markup;
              }
          }

          _ligatures_label_common.set_markup        ( markup_liga.c_str() );
          _ligatures_label_discretionary.set_markup ( markup_dlig.c_str() );
          _ligatures_label_historical.set_markup    ( markup_hlig.c_str() );
          _ligatures_label_contextual.set_markup    ( markup_calt.c_str() );

          // List available numeric variants
          Glib::ustring markup_lnum;
          Glib::ustring markup_onum;
          Glib::ustring markup_pnum;
          Glib::ustring markup_tnum;
          Glib::ustring markup_frac;
          Glib::ustring markup_afrc;
          Glib::ustring markup_ordn;
          Glib::ustring markup_zero;

          for (auto table: res->openTypeTables) {

              Glib::ustring markup;
              markup += "<span font_family='";
              markup += sp_font_description_get_family(res->descr);
              markup += "' font_features='";
              markup += table.first;
              markup += "'>";
              if (table.first == "lnum" ||
                  table.first == "onum" ||
                  table.first == "pnum" ||
                  table.first == "tnum") markup += "0123456789";
              if (table.first == "zero") markup += "0";
              if (table.first == "ordn") markup += "[" + table.second.before + "]" + table.second.output;
              if (table.first == "frac" ||
                  table.first == "afrc" ) markup += "1/2 2/3 3/4 4/5 5/6"; // Can we do better?
              markup += "</span>";

              if (table.first == "lnum") markup_lnum += markup;
              if (table.first == "onum") markup_onum += markup;
              if (table.first == "pnum") markup_pnum += markup;
              if (table.first == "tnum") markup_tnum += markup;
              if (table.first == "frac") markup_frac += markup;
              if (table.first == "afrc") markup_afrc += markup;
              if (table.first == "ordn") markup_ordn += markup;
              if (table.first == "zero") markup_zero += markup;
          }

          _numeric_lining_label.set_markup       ( markup_lnum.c_str() );
          _numeric_old_style_label.set_markup    ( markup_onum.c_str() );
          _numeric_proportional_label.set_markup ( markup_pnum.c_str() );
          _numeric_tabular_label.set_markup      ( markup_tnum.c_str() );
          _numeric_diagonal_label.set_markup     ( markup_frac.c_str() );
          _numeric_stacked_label.set_markup      ( markup_afrc.c_str() );
          _numeric_ordinal_label.set_markup      ( markup_ordn.c_str() );
          _numeric_slashed_zero_label.set_markup ( markup_zero.c_str() );

          // Make list of tables not handled above.
          std::map<Glib::ustring, OTSubstitution> table_copy = res->openTypeTables;
          if( (it = table_copy.find("liga")) != table_copy.end() ) table_copy.erase( it );
          if( (it = table_copy.find("clig")) != table_copy.end() ) table_copy.erase( it );
          if( (it = table_copy.find("dlig")) != table_copy.end() ) table_copy.erase( it );
          if( (it = table_copy.find("hlig")) != table_copy.end() ) table_copy.erase( it );
          if( (it = table_copy.find("calt")) != table_copy.end() ) table_copy.erase( it );

          if( (it = table_copy.find("subs")) != table_copy.end() ) table_copy.erase( it );
          if( (it = table_copy.find("sups")) != table_copy.end() ) table_copy.erase( it );

          if( (it = table_copy.find("smcp")) != table_copy.end() ) table_copy.erase( it );
          if( (it = table_copy.find("c2sc")) != table_copy.end() ) table_copy.erase( it );
          if( (it = table_copy.find("pcap")) != table_copy.end() ) table_copy.erase( it );
          if( (it = table_copy.find("c2pc")) != table_copy.end() ) table_copy.erase( it );
          if( (it = table_copy.find("unic")) != table_copy.end() ) table_copy.erase( it );
          if( (it = table_copy.find("titl")) != table_copy.end() ) table_copy.erase( it );

          if( (it = table_copy.find("lnum")) != table_copy.end() ) table_copy.erase( it );
          if( (it = table_copy.find("onum")) != table_copy.end() ) table_copy.erase( it );
          if( (it = table_copy.find("pnum")) != table_copy.end() ) table_copy.erase( it );
          if( (it = table_copy.find("tnum")) != table_copy.end() ) table_copy.erase( it );
          if( (it = table_copy.find("frac")) != table_copy.end() ) table_copy.erase( it );
          if( (it = table_copy.find("afrc")) != table_copy.end() ) table_copy.erase( it );
          if( (it = table_copy.find("ordn")) != table_copy.end() ) table_copy.erase( it );
          if( (it = table_copy.find("zero")) != table_copy.end() ) table_copy.erase( it );

          if( (it = table_copy.find("jp78")) != table_copy.end() ) table_copy.erase( it );
          if( (it = table_copy.find("jp83")) != table_copy.end() ) table_copy.erase( it );
          if( (it = table_copy.find("jp90")) != table_copy.end() ) table_copy.erase( it );
          if( (it = table_copy.find("jp04")) != table_copy.end() ) table_copy.erase( it );
          if( (it = table_copy.find("smpl")) != table_copy.end() ) table_copy.erase( it );
          if( (it = table_copy.find("trad")) != table_copy.end() ) table_copy.erase( it );
          if( (it = table_copy.find("fwid")) != table_copy.end() ) table_copy.erase( it );
          if( (it = table_copy.find("pwid")) != table_copy.end() ) table_copy.erase( it );
          if( (it = table_copy.find("ruby")) != table_copy.end() ) table_copy.erase( it );

          // An incomplete list of tables that should not be exposed to the user:
          if( (it = table_copy.find("abvf")) != table_copy.end() ) table_copy.erase( it );
          if( (it = table_copy.find("abvs")) != table_copy.end() ) table_copy.erase( it );
          if( (it = table_copy.find("akhn")) != table_copy.end() ) table_copy.erase( it );
          if( (it = table_copy.find("blwf")) != table_copy.end() ) table_copy.erase( it );
          if( (it = table_copy.find("blws")) != table_copy.end() ) table_copy.erase( it );
          if( (it = table_copy.find("ccmp")) != table_copy.end() ) table_copy.erase( it );
          if( (it = table_copy.find("cjct")) != table_copy.end() ) table_copy.erase( it );
          if( (it = table_copy.find("dnom")) != table_copy.end() ) table_copy.erase( it );
          if( (it = table_copy.find("dtls")) != table_copy.end() ) table_copy.erase( it );
          if( (it = table_copy.find("fina")) != table_copy.end() ) table_copy.erase( it );
          if( (it = table_copy.find("half")) != table_copy.end() ) table_copy.erase( it );
          if( (it = table_copy.find("haln")) != table_copy.end() ) table_copy.erase( it );
          if( (it = table_copy.find("init")) != table_copy.end() ) table_copy.erase( it );
          if( (it = table_copy.find("isol")) != table_copy.end() ) table_copy.erase( it );
          if( (it = table_copy.find("locl")) != table_copy.end() ) table_copy.erase( it );
          if( (it = table_copy.find("medi")) != table_copy.end() ) table_copy.erase( it );
          if( (it = table_copy.find("nukt")) != table_copy.end() ) table_copy.erase( it );
          if( (it = table_copy.find("numr")) != table_copy.end() ) table_copy.erase( it );
          if( (it = table_copy.find("pref")) != table_copy.end() ) table_copy.erase( it );
          if( (it = table_copy.find("pres")) != table_copy.end() ) table_copy.erase( it );
          if( (it = table_copy.find("pstf")) != table_copy.end() ) table_copy.erase( it );
          if( (it = table_copy.find("psts")) != table_copy.end() ) table_copy.erase( it );
          if( (it = table_copy.find("rlig")) != table_copy.end() ) table_copy.erase( it );
          if( (it = table_copy.find("rkrf")) != table_copy.end() ) table_copy.erase( it );
          if( (it = table_copy.find("rphf")) != table_copy.end() ) table_copy.erase( it );
          if( (it = table_copy.find("rtlm")) != table_copy.end() ) table_copy.erase( it );
          if( (it = table_copy.find("ssty")) != table_copy.end() ) table_copy.erase( it );
          if( (it = table_copy.find("vatu")) != table_copy.end() ) table_copy.erase( it );

          // Clear out old features
          auto children = _feature_grid.get_children();
          for (auto child: children) {
              _feature_grid.remove (*child);
          }
          _features.clear();

          std::string markup;
          int grid_row = 0;

          // GSUB lookup type 1 (1 to 1 mapping).
          for (auto table: res->openTypeTables) {
              if (table.first == "case" ||
                  table.first == "hist" ||
                  (table.first[0] == 's' && table.first[1] == 's' && !(table.first[2] == 't'))) {

                  if( (it = table_copy.find(table.first)) != table_copy.end() ) table_copy.erase( it );

                  _features[table.first] = new Feature (table.first, table.second, 2,
                                                        sp_font_description_get_family(res->descr),
                                                        _feature_grid, grid_row, this);
                  grid_row++;
              }
          }

          // GSUB lookup type 3 (1 to many mapping). Optionally type 1.
          for (auto table: res->openTypeTables) {
              if (table.first == "salt" ||
                  table.first == "swsh" ||
                  table.first == "cwsh" ||
                  table.first == "ornm" ||
                  table.first == "nalt" ||
                  (table.first[0] == 'c' && table.first[1] == 'v')) {

                  if (table.second.input.length() == 0) {
                      // This can happen if a table is not in the 'DFLT' script and 'dflt' language.
                      // We should be using the 'lang' attribute to find the correct tables.
                      // std::cerr << "FontVariants::open_type_update: "
                      //           << table.first << " has no entries!" << std::endl;
                      continue;
                  }

                  if( (it = table_copy.find(table.first)) != table_copy.end() ) table_copy.erase( it );

                  // Our lame attempt at determining number of alternative glyphs for one glyph:
                  int number = table.second.output.length() / table.second.input.length();
                  if (number < 1) {
                      number = 1; // Must have at least on/off, see comment above about 'lang' attribute.
                      // std::cout << table.first << " "
                      //           << table.second.output.length() << "/"
                      //           << table.second.input.length() << "="
                      //           << number << std::endl;
                  }

                  _features[table.first] = new Feature (table.first, table.second, number+1,
                                                        sp_font_description_get_family(res->descr),
                                                        _feature_grid, grid_row, this);
                  grid_row++;
              }
          }

          _feature_grid.show_all();

          _feature_substitutions.set_markup ( markup.c_str() );

          std::string ott_list = "OpenType tables not included above: ";
          for(it = table_copy.begin(); it != table_copy.end(); ++it) {
              ott_list += it->first;
              ott_list += ", ";
          }

          if (table_copy.size() > 0) {
              ott_list.pop_back();
              ott_list.pop_back();
              _feature_list.set_text( ott_list.c_str() );
          } else {
              _feature_list.set_text( "" );
          }

      } else {
          std::cerr << "FontVariants::update(): Couldn't find font_instance for: "
                    << font_spec << std::endl;
      }

      _ligatures_changed = false;
      _position_changed  = false;
      _caps_changed      = false;
      _numeric_changed   = false;
      _feature_changed   = false;
  }

  void
  FontVariants::fill_css( SPCSSAttr *css ) {

      // Ligatures
      bool common        = _ligatures_common.get_active();
      bool discretionary = _ligatures_discretionary.get_active();
      bool historical    = _ligatures_historical.get_active();
      bool contextual    = _ligatures_contextual.get_active();

      if( !common && !discretionary && !historical && !contextual ) {
          sp_repr_css_set_property(css, "font-variant-ligatures", "none" );
      } else if ( common && !discretionary && !historical && contextual ) {
          sp_repr_css_set_property(css, "font-variant-ligatures", "normal" );
      } else {
          Glib::ustring css_string;
          if ( !common )
              css_string += "no-common-ligatures ";
          if ( discretionary )
              css_string += "discretionary-ligatures ";
          if ( historical )
              css_string += "historical-ligatures ";
          if ( !contextual )
              css_string += "no-contextual ";
          sp_repr_css_set_property(css, "font-variant-ligatures", css_string.c_str() );
      }

      // Position
      {
          unsigned position_new = SP_CSS_FONT_VARIANT_POSITION_NORMAL;
          Glib::ustring css_string;
          if( _position_normal.get_active() ) {
              css_string = "normal";
          } else if( _position_sub.get_active() ) {
              css_string = "sub";
              position_new = SP_CSS_FONT_VARIANT_POSITION_SUB;
          } else if( _position_super.get_active() ) {
              css_string = "super";
              position_new = SP_CSS_FONT_VARIANT_POSITION_SUPER;
          }

          // 'if' may not be necessary... need to test.
          if( (_position_all != position_new) || ((_position_mix != 0) && _position_changed) ) {
              sp_repr_css_set_property(css, "font-variant-position", css_string.c_str() );
          }
      }
      
      // Caps
      {
          //unsigned caps_new;
          Glib::ustring css_string;
          if( _caps_normal.get_active() ) {
              css_string = "normal";
          //    caps_new = SP_CSS_FONT_VARIANT_CAPS_NORMAL;
          } else if( _caps_small.get_active() ) {
              css_string = "small-caps";
          //    caps_new = SP_CSS_FONT_VARIANT_CAPS_SMALL;
          } else if( _caps_all_small.get_active() ) {
              css_string = "all-small-caps";
          //    caps_new = SP_CSS_FONT_VARIANT_CAPS_ALL_SMALL;
          } else if( _caps_petite.get_active() ) {
              css_string = "petite";
          //    caps_new = SP_CSS_FONT_VARIANT_CAPS_PETITE;
          } else if( _caps_all_petite.get_active() ) {
              css_string = "all-petite";
          //    caps_new = SP_CSS_FONT_VARIANT_CAPS_ALL_PETITE;
          } else if( _caps_unicase.get_active() ) {
              css_string = "unicase";
          //    caps_new = SP_CSS_FONT_VARIANT_CAPS_UNICASE;
          } else if( _caps_titling.get_active() ) {
              css_string = "titling";
          //    caps_new = SP_CSS_FONT_VARIANT_CAPS_TITLING;
          //} else {
          //    caps_new = SP_CSS_FONT_VARIANT_CAPS_NORMAL;
          }

          // May not be necessary... need to test.
          //if( (_caps_all != caps_new) || ((_caps_mix != 0) && _caps_changed) ) {
          sp_repr_css_set_property(css, "font-variant-caps", css_string.c_str() );
          //}
      }

      // Numeric
      bool default_style = _numeric_default_style.get_active();
      bool lining        = _numeric_lining.get_active();
      bool old_style     = _numeric_old_style.get_active();

      bool default_width = _numeric_default_width.get_active();
      bool proportional  = _numeric_proportional.get_active();
      bool tabular       = _numeric_tabular.get_active();

      bool default_fractions = _numeric_default_fractions.get_active();
      bool diagonal          = _numeric_diagonal.get_active();
      bool stacked           = _numeric_stacked.get_active();

      bool ordinal           = _numeric_ordinal.get_active();
      bool slashed_zero      = _numeric_slashed_zero.get_active();

      if (default_style & default_width & default_fractions & !ordinal & !slashed_zero) {
          sp_repr_css_set_property(css, "font-variant-numeric", "normal");
      } else {
          Glib::ustring css_string;
          if ( lining )
              css_string += "lining-nums ";
          if ( old_style )
              css_string += "oldstyle-nums ";
          if ( proportional )
              css_string += "proportional-nums ";
          if ( tabular )
              css_string += "tabular-nums ";
          if ( diagonal )
              css_string += "diagonal-fractions ";
          if ( stacked )
              css_string += "stacked-fractions ";
          if ( ordinal )
              css_string += "ordinal ";
          if ( slashed_zero )
              css_string += "slashed-zero ";
          sp_repr_css_set_property(css, "font-variant-numeric", css_string.c_str() );
      }

      // East Asian
      bool default_variant = _asian_default_variant.get_active();
      bool jis78           = _asian_jis78.get_active();
      bool jis83           = _asian_jis83.get_active();
      bool jis90           = _asian_jis90.get_active();
      bool jis04           = _asian_jis04.get_active();
      bool simplified      = _asian_simplified.get_active();
      bool traditional     = _asian_traditional.get_active();
      bool asian_width     = _asian_default_width.get_active();
      bool fwid            = _asian_full_width.get_active();
      bool pwid            = _asian_proportional_width.get_active();
      bool ruby            = _asian_ruby.get_active();

      if (default_style & asian_width & !ruby) {
          sp_repr_css_set_property(css, "font-variant-east-asian", "normal");
      } else {
          Glib::ustring css_string;
          if (jis78)          css_string += "jis78 ";
          if (jis83)          css_string += "jis83 ";
          if (jis90)          css_string += "jis90 ";
          if (jis04)          css_string += "jis04 ";
          if (simplified)     css_string += "simplfied ";
          if (traditional)    css_string += "traditional ";

          if (fwid)           css_string += "fwid ";
          if (pwid)           css_string += "pwid ";

          if (ruby)           css_string += "ruby ";

          sp_repr_css_set_property(css, "font-variant-east-asian", css_string.c_str() );
      }

      // Feature settings
      Glib::ustring feature_string;
      for (auto i: _features) {
          feature_string += i.second->get_css();
      }

      feature_string += _feature_entry.get_text();
      // std::cout << "feature_string: " << feature_string << std::endl;

      if (!feature_string.empty()) {
          sp_repr_css_set_property(css, "font-feature-settings", feature_string.c_str());
      } else {
          sp_repr_css_unset_property(css, "font-feature-settings");
      }
  }
   
  Glib::ustring
  FontVariants::get_markup() {

      Glib::ustring markup;

      // Ligatures
      bool common        = _ligatures_common.get_active();
      bool discretionary = _ligatures_discretionary.get_active();
      bool historical    = _ligatures_historical.get_active();
      bool contextual    = _ligatures_contextual.get_active();

      if (!common)         markup += "liga=0,clig=0,"; // On by default.
      if (discretionary)   markup += "dlig=1,";
      if (historical)      markup += "hlig=1,";
      if (contextual)      markup += "calt=1,";

      // Position
      if (      _position_sub.get_active()    ) markup += "subs=1,";
      else if ( _position_super.get_active()  ) markup += "sups=1,";

      // Caps
      if (      _caps_small.get_active()      ) markup += "smcp=1,";
      else if ( _caps_all_small.get_active()  ) markup += "c2sc=1,smcp=1,";
      else if ( _caps_petite.get_active()     ) markup += "pcap=1,";
      else if ( _caps_all_petite.get_active() ) markup += "c2pc=1,pcap=1,";
      else if ( _caps_unicase.get_active()    ) markup += "unic=1,";
      else if ( _caps_titling.get_active()    ) markup += "titl=1,";

      // Numeric
      bool default_style = _numeric_default_style.get_active();
      bool lining        = _numeric_lining.get_active();
      bool old_style     = _numeric_old_style.get_active();

      bool default_width = _numeric_default_width.get_active();
      bool proportional  = _numeric_proportional.get_active();
      bool tabular       = _numeric_tabular.get_active();

      bool default_fractions = _numeric_default_fractions.get_active();
      bool diagonal          = _numeric_diagonal.get_active();
      bool stacked           = _numeric_stacked.get_active();

      bool ordinal           = _numeric_ordinal.get_active();
      bool slashed_zero      = _numeric_slashed_zero.get_active();

      if (lining)          markup += "lnum=1,";
      if (old_style)       markup += "onum=1,";
      if (proportional)    markup += "pnum=1,";
      if (tabular)         markup += "tnum=1,";
      if (diagonal)        markup += "frac=1,";
      if (stacked)         markup += "afrc=1,";
      if (ordinal)         markup += "ordn=1,";
      if (slashed_zero)    markup += "zero=1,";

      // East Asian
      bool default_variant = _asian_default_variant.get_active();
      bool jis78           = _asian_jis78.get_active();
      bool jis83           = _asian_jis83.get_active();
      bool jis90           = _asian_jis90.get_active();
      bool jis04           = _asian_jis04.get_active();
      bool simplified      = _asian_simplified.get_active();
      bool traditional     = _asian_traditional.get_active();
      bool asian_width     = _asian_default_width.get_active();
      bool fwid            = _asian_full_width.get_active();
      bool pwid            = _asian_proportional_width.get_active();
      bool ruby            = _asian_ruby.get_active();

      if (jis78          )   markup += "jp78=1,";
      if (jis83          )   markup += "jp83=1,";
      if (jis90          )   markup += "jp90=1,";
      if (jis04          )   markup += "jp04=1,";
      if (simplified     )   markup += "smpl=1,";
      if (traditional    )   markup += "trad=1,";

      if (fwid           )   markup += "fwid=1,";
      if (pwid           )   markup += "pwid=1,";

      if (ruby           )   markup += "ruby=1,";

      // Feature settings
      Glib::ustring feature_string;
      for (auto i: _features) {
          feature_string += i.second->get_css();
      }

      feature_string += _feature_entry.get_text();
      if (!feature_string.empty()) {
          markup += feature_string;
      }

      // std::cout << "|" << markup << "|" << std::endl;
      return markup;
  }

} // namespace Widget
} // namespace UI
} // namespace Inkscape

/*
  Local Variables:
  mode:c++
  c-file-style:"stroustrup"
  c-file-offsets:((innamespace . 0)(inline-open . 0)(case-label . +))
  indent-tabs-mode:nil
  fill-column:99
  End:
*/
// vim: filetype=cpp:expandtab:shiftwidth=4:tabstop=8:softtabstop=4:fileencoding=utf-8 :<|MERGE_RESOLUTION|>--- conflicted
+++ resolved
@@ -338,11 +338,7 @@
 
     _caps_grid.set_margin_start(15);
     _caps_grid.set_margin_end(15);
-<<<<<<< HEAD
-    
-=======
-
->>>>>>> aa524ec6
+
     _caps_frame.add( _caps_grid );
     pack_start( _caps_frame, Gtk::PACK_SHRINK );
 
@@ -416,11 +412,7 @@
 
     _numeric_grid.set_margin_start(15);
     _numeric_grid.set_margin_end(15);
-<<<<<<< HEAD
-    
-=======
-
->>>>>>> aa524ec6
+
     _numeric_frame.add( _numeric_grid );
     pack_start( _numeric_frame, Gtk::PACK_SHRINK );
     
@@ -467,11 +459,7 @@
 
     _asian_grid.set_margin_start(15);
     _asian_grid.set_margin_end(15);
-<<<<<<< HEAD
-    
-=======
-
->>>>>>> aa524ec6
+
     _asian_frame.add( _asian_grid );
     pack_start( _asian_frame, Gtk::PACK_SHRINK );
 
@@ -509,11 +497,7 @@
 
     _feature_vbox.set_margin_start(15);
     _feature_vbox.set_margin_end(15);
-<<<<<<< HEAD
-    
-=======
-
->>>>>>> aa524ec6
+
     _feature_frame.add( _feature_vbox );
     pack_start( _feature_frame, Gtk::PACK_SHRINK );
 
