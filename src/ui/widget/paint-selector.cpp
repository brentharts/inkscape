--- conflicted
+++ resolved
@@ -47,12 +47,9 @@
 
 #include "ui/icon-names.h"
 #include "ui/widget/color-notebook.h"
-<<<<<<< HEAD
 #include "ui/widget/gradient-selector.h"
 #include "ui/widget/gradient-editor.h"
 #include "ui/widget/swatch-selector.h"
-=======
->>>>>>> fbe0f167
 #include "ui/widget/scrollprotected.h"
 
 #include "widgets/widget-sizes.h"
@@ -136,19 +133,8 @@
 
 GradientSelectorInterface *PaintSelector::getGradientFromData() const
 {
-<<<<<<< HEAD
-    GradientSelectorInterface* grad = nullptr;
-    if (_mode == PaintSelector::MODE_SWATCH) {
-        auto swatchsel = dynamic_cast<SwatchSelector *>(_selector);
-        if (swatchsel) {
-            grad = swatchsel->getGradientSelector();
-        }
-    } else {
-        grad = dynamic_cast<GradientEditor*>(_selector);
-=======
     if (_mode == PaintSelector::MODE_SWATCH && _selector_swatch) {
         return _selector_swatch->getGradientSelector();
->>>>>>> fbe0f167
     }
     return _selector_gradient;
 }
@@ -651,45 +637,23 @@
         // do nothing - the selector should already be a GradientSelector
     } else {
         clear_frame();
-<<<<<<< HEAD
-        /* Create new gradient selector */
-        try {
-            auto new_gsel = Gtk::manage(new GradientEditor("/gradient-edit"));
-            new_gsel->show();
-            new_gsel->signal_grabbed().connect(sigc::mem_fun(this, &PaintSelector::gradient_grabbed));
-            new_gsel->signal_dragged().connect(sigc::mem_fun(this, &PaintSelector::gradient_dragged));
-            new_gsel->signal_released().connect(sigc::mem_fun(this, &PaintSelector::gradient_released));
-            new_gsel->signal_changed().connect(sigc::mem_fun(this, &PaintSelector::gradient_changed));
-            new_gsel->signal_stop_selected().connect([=](SPStop* stop) { _signal_stop_selected.emit(stop); });
-            /* Pack everything to frame */
-            _frame->add(*new_gsel);
-            _selector = new_gsel;
-        }
-        catch (std::exception& ex) {
-          g_error("Creation of GradientEditor widget failed: %s.", ex.what());
-          throw;
-        }
-    }
-
-    // We should now have a valid GradientSelector so we can use it
-    auto gsel = dynamic_cast<GradientEditor*>(_selector);
-
-    if (!gsel) g_warning("No GradientEditor found");
-
-    /* Actually we have to set option menu history here */
-    if (mode == PaintSelector::MODE_GRADIENT_LINEAR) {
-        if (gsel) gsel->setMode(GradientSelector::MODE_LINEAR);
-=======
         if (!_selector_gradient) {
             /* Create new gradient selector */
-            _selector_gradient = Gtk::manage(new GradientSelector());
-            _selector_gradient->show();
-            _selector_gradient->signal_grabbed().connect(sigc::mem_fun(this, &PaintSelector::gradient_grabbed));
-            _selector_gradient->signal_dragged().connect(sigc::mem_fun(this, &PaintSelector::gradient_dragged));
-            _selector_gradient->signal_released().connect(sigc::mem_fun(this, &PaintSelector::gradient_released));
-            _selector_gradient->signal_changed().connect(sigc::mem_fun(this, &PaintSelector::gradient_changed));
-            /* Pack everything to frame */
-            _frame->add(*_selector_gradient);
+            try {
+                _selector_gradient = Gtk::manage(new GradientSelector());
+                _selector_gradient->show();
+                _selector_gradient->signal_grabbed().connect(sigc::mem_fun(this, &PaintSelector::gradient_grabbed));
+                _selector_gradient->signal_dragged().connect(sigc::mem_fun(this, &PaintSelector::gradient_dragged));
+                _selector_gradient->signal_released().connect(sigc::mem_fun(this, &PaintSelector::gradient_released));
+                _selector_gradient->signal_changed().connect(sigc::mem_fun(this, &PaintSelector::gradient_changed));
+                _selector_gradient->signal_stop_selected().connect([=](SPStop* stop) { _signal_stop_selected.emit(stop); });
+                /* Pack everything to frame */
+                _frame->add(*_selector_gradient);
+            }
+            catch (std::exception& ex) {
+                g_error("Creation of GradientEditor widget failed: %s.", ex.what());
+                throw;
+            }
         } else {
             // Necessary when creating new gradients via the Fill and Stroke dialog
             _selector_gradient->setVector(nullptr, nullptr);
@@ -700,19 +664,13 @@
     /* Actually we have to set option menu history here */
     if (mode == PaintSelector::MODE_GRADIENT_LINEAR) {
         _selector_gradient->setMode(GradientSelector::MODE_LINEAR);
->>>>>>> fbe0f167
         // sp_gradient_selector_set_mode(SP_GRADIENT_SELECTOR(gsel), SP_GRADIENT_SELECTOR_MODE_LINEAR);
       //   _label->set_markup(_("<b>Linear gradient</b>"));
         _label->hide();
     } else if (mode == PaintSelector::MODE_GRADIENT_RADIAL) {
-<<<<<<< HEAD
-        if (gsel) gsel->setMode(GradientSelector::MODE_RADIAL);
-      //   _label->set_markup(_("<b>Radial gradient</b>"));
+        _selector_gradient->setMode(GradientSelector::MODE_RADIAL);
+        // _label->set_markup(_("<b>Radial gradient</b>"));
         _label->hide();
-=======
-        _selector_gradient->setMode(GradientSelector::MODE_RADIAL);
-        _label->set_markup(_("<b>Radial gradient</b>"));
->>>>>>> fbe0f167
     }
 
 #ifdef SP_PS_VERBOSE
