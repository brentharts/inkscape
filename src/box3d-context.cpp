/*
 * 3D box drawing context
 *
 * Author:
 *   Lauris Kaplinski <lauris@kaplinski.com>
 *   bulia byak <buliabyak@users.sf.net>
 *   Jon A. Cruz <jon@joncruz.org>
 *   Abhishek Sharma
 *
 * Copyright (C) 2007      Maximilian Albert <Anhalter42@gmx.de>
 * Copyright (C) 2006      Johan Engelen <johan@shouraizou.nl>
 * Copyright (C) 2000-2005 authors
 * Copyright (C) 2000-2001 Ximian, Inc.
 *
 * Released under GNU GPL, read the file 'COPYING' for more information
 */

#include "config.h"

#include <gdk/gdkkeysyms.h>

#include "macros.h"
#include "display/sp-canvas.h"
#include "document.h"
#include "document-undo.h"
#include "sp-namedview.h"
#include "selection.h"
#include "selection-chemistry.h"
#include "desktop-handles.h"
#include "snap.h"
#include "display/curve.h"
#include "display/sp-canvas-item.h"
#include "desktop.h"
#include "message-context.h"
#include "pixmaps/cursor-3dbox.xpm"
#include "box3d.h"
#include "box3d-context.h"
#include "sp-metrics.h"
#include <glibmm/i18n.h>
#include "xml/repr.h"
#include "xml/node-event-vector.h"
#include "preferences.h"
#include "context-fns.h"
#include "desktop-style.h"
#include "transf_mat_3x4.h"
#include "perspective-line.h"
#include "persp3d.h"
#include "box3d-side.h"
#include "document-private.h"
#include "line-geometry.h"
#include "shape-editor.h"
#include "verbs.h"

using Inkscape::DocumentUndo;

#include "tool-factory.h"

namespace {
	SPEventContext* createBox3dContext() {
		return new Box3DContext();
	}

	bool box3dContextRegistered = ToolFactory::instance().registerObject("/tools/shapes/3dbox", createBox3dContext);
}

const std::string& Box3DContext::getPrefsPath() {
	return Box3DContext::prefsPath;
}

const std::string Box3DContext::prefsPath = "/tools/shapes/3dbox";

Box3DContext::Box3DContext() : SPEventContext() {
	this->_message_context = 0;

    this->cursor_shape = cursor_3dbox_xpm;
    this->hot_x = 4;
    this->hot_y = 4;
    this->xp = 0;
    this->yp = 0;
    this->tolerance = 0;
    this->within_tolerance = false;
    this->item_to_select = NULL;

    this->box3d = NULL;

    this->ctrl_dragged = false;
    this->extruded = false;

    this->_vpdrag = NULL;
}

void Box3DContext::finish() {
    sp_canvas_item_ungrab(SP_CANVAS_ITEM(desktop->acetate), GDK_CURRENT_TIME);
    this->finishItem();
    this->sel_changed_connection.disconnect();

    SPEventContext::finish();
}


Box3DContext::~Box3DContext() {
    this->enableGrDrag(false);

    delete (this->_vpdrag);
    this->_vpdrag = NULL;

    this->sel_changed_connection.disconnect();

    delete this->shape_editor;
    this->shape_editor = NULL;

    /* fixme: This is necessary because we do not grab */
    if (this->box3d) {
        this->finishItem();
    }

    if (this->_message_context) {
        delete this->_message_context;
    }
}

/**
 * Callback that processes the "changed" signal on the selection;
 * destroys old and creates new knotholder.
 */
void Box3DContext::selection_changed(Inkscape::Selection* selection) {
    this->shape_editor->unset_item(SH_KNOTHOLDER);
    this->shape_editor->set_item(selection->singleItem(), SH_KNOTHOLDER);

    if (selection->perspList().size() == 1) {
        // selecting a single box changes the current perspective
        this->desktop->doc()->setCurrentPersp3D(selection->perspList().front());
    }
}

/* Create a default perspective in document defs if none is present (which can happen, among other
 * circumstances, after 'vacuum defs' or when a pre-0.46 file is opened).
 */
static void sp_box3d_context_ensure_persp_in_defs(SPDocument *document) {
    SPDefs *defs = document->getDefs();

    bool has_persp = false;
    for ( SPObject *child = defs->firstChild(); child; child = child->getNext() ) {
        if (SP_IS_PERSP3D(child)) {
            has_persp = true;
            break;
        }
    }

    if (!has_persp) {
        document->setCurrentPersp3D(persp3d_create_xml_element (document));
    }
}

void Box3DContext::setup() {
    SPEventContext::setup();

    this->shape_editor = new ShapeEditor(this->desktop);

    SPItem *item = sp_desktop_selection(this->desktop)->singleItem();
    if (item) {
        this->shape_editor->set_item(item, SH_KNOTHOLDER);
    }

    this->sel_changed_connection.disconnect();
    this->sel_changed_connection = sp_desktop_selection(this->desktop)->connectChanged(
    	sigc::mem_fun(this, &Box3DContext::selection_changed)
    );

    this->_vpdrag = new Box3D::VPDrag(sp_desktop_document(this->desktop));

    Inkscape::Preferences *prefs = Inkscape::Preferences::get();

    if (prefs->getBool("/tools/shapes/selcue")) {
        this->enableSelectionCue();
    }

    if (prefs->getBool("/tools/shapes/gradientdrag")) {
        this->enableGrDrag();
    }

    this->_message_context = new Inkscape::MessageContext(this->desktop->messageStack());
}

gint Box3DContext::item_handler(SPItem* item, GdkEvent* event) {
    gint ret = FALSE;

    switch (event->type) {
    case GDK_BUTTON_PRESS:
        if ( event->button.button == 1 && !this->space_panning) {
            Inkscape::setup_for_drag_start(desktop, this, event);
            ret = TRUE;
        }
        break;
        // motion and release are always on root (why?)
    default:
        break;
    }

//    if (((SPEventContextClass *) sp_box3d_context_parent_class)->item_handler) {
//        ret = ((SPEventContextClass *) sp_box3d_context_parent_class)->item_handler(event_context, item, event);
//    }
    // CPPIFY: ret is always overwritten...
    ret = SPEventContext::item_handler(item, event);

    return ret;
}

gint Box3DContext::root_handler(GdkEvent* event) {
    static bool dragging;

    SPDocument *document = sp_desktop_document (desktop);
    Inkscape::Selection *selection = sp_desktop_selection (desktop);
    Inkscape::Preferences *prefs = Inkscape::Preferences::get();
    int const snaps = prefs->getInt("/options/rotationsnapsperpi/value", 12);

    Persp3D *cur_persp = document->getCurrentPersp3D();

    this->tolerance = prefs->getIntLimited("/options/dragtolerance/value", 0, 0, 100);

    gint ret = FALSE;
    switch (event->type) {
    case GDK_BUTTON_PRESS:
        if ( event->button.button == 1  && !this->space_panning) {
            Geom::Point const button_w(event->button.x, event->button.y);
            Geom::Point button_dt(desktop->w2d(button_w));

            // save drag origin
            this->xp = (gint) button_w[Geom::X];
            this->yp = (gint) button_w[Geom::Y];
            this->within_tolerance = true;

            // remember clicked box3d, *not* disregarding groups (since a 3D box is a group), honoring Alt
            this->item_to_select = sp_event_context_find_item (desktop, button_w, event->button.state & GDK_MOD1_MASK, event->button.state & GDK_CONTROL_MASK);

            dragging = true;

            SnapManager &m = desktop->namedview->snap_manager;
            m.setup(desktop, true, this->box3d);
            m.freeSnapReturnByRef(button_dt, Inkscape::SNAPSOURCE_NODE_HANDLE);
            m.unSetup();
            this->center = button_dt;

            this->drag_origin = button_dt;
            this->drag_ptB = button_dt;
            this->drag_ptC = button_dt;

            // This can happen after saving when the last remaining perspective was purged and must be recreated.
            if (!cur_persp) {
                sp_box3d_context_ensure_persp_in_defs(document);
                cur_persp = document->getCurrentPersp3D();
            }

            /* Projective preimages of clicked point under current perspective */
            this->drag_origin_proj = cur_persp->perspective_impl->tmat.preimage (button_dt, 0, Proj::Z);
            this->drag_ptB_proj = this->drag_origin_proj;
            this->drag_ptC_proj = this->drag_origin_proj;
            this->drag_ptC_proj.normalize();
            this->drag_ptC_proj[Proj::Z] = 0.25;

            sp_canvas_item_grab(SP_CANVAS_ITEM(desktop->acetate),
                                ( GDK_KEY_PRESS_MASK |
                                  GDK_BUTTON_RELEASE_MASK       |
                                  GDK_POINTER_MOTION_MASK | GDK_POINTER_MOTION_HINT_MASK       |
                                  GDK_BUTTON_PRESS_MASK ),
                                NULL, event->button.time);
            ret = TRUE;
        }
        break;

    case GDK_MOTION_NOTIFY:
        if (dragging && ( event->motion.state & GDK_BUTTON1_MASK )  && !this->space_panning) {
            if ( this->within_tolerance
                 && ( abs( (gint) event->motion.x - this->xp ) < this->tolerance )
                 && ( abs( (gint) event->motion.y - this->yp ) < this->tolerance ) ) {
                break; // do not drag if we're within tolerance from origin
            }
            // Once the user has moved farther than tolerance from the original location
            // (indicating they intend to draw, not click), then always process the
            // motion notify coordinates as given (no snapping back to origin)
            this->within_tolerance = false;

            Geom::Point const motion_w(event->motion.x,
                                       event->motion.y);
            Geom::Point motion_dt(desktop->w2d(motion_w));

            SnapManager &m = desktop->namedview->snap_manager;
            m.setup(desktop, true, this->box3d);
            m.freeSnapReturnByRef(motion_dt, Inkscape::SNAPSOURCE_NODE_HANDLE);
            this->ctrl_dragged  = event->motion.state & GDK_CONTROL_MASK;

            if ((event->motion.state & GDK_SHIFT_MASK) && !this->extruded && this->box3d) {
                // once shift is pressed, set this->extruded
                this->extruded = true;
            }

            if (!this->extruded) {
                this->drag_ptB = motion_dt;
                this->drag_ptC = motion_dt;

                this->drag_ptB_proj = cur_persp->perspective_impl->tmat.preimage (motion_dt, 0, Proj::Z);
                this->drag_ptC_proj = this->drag_ptB_proj;
                this->drag_ptC_proj.normalize();
                this->drag_ptC_proj[Proj::Z] = 0.25;
            } else {
                // Without Ctrl, motion of the extruded corner is constrained to the
                // perspective line from drag_ptB to vanishing point Y.
                if (!this->ctrl_dragged) {
                    /* snapping */
                    Box3D::PerspectiveLine pline (this->drag_ptB, Proj::Z, document->getCurrentPersp3D());
                    this->drag_ptC = pline.closest_to (motion_dt);

                    this->drag_ptB_proj.normalize();
                    this->drag_ptC_proj = cur_persp->perspective_impl->tmat.preimage (this->drag_ptC, this->drag_ptB_proj[Proj::X], Proj::X);
                } else {
                    this->drag_ptC = motion_dt;

                    this->drag_ptB_proj.normalize();
                    this->drag_ptC_proj = cur_persp->perspective_impl->tmat.preimage (motion_dt, this->drag_ptB_proj[Proj::X], Proj::X);
                }

                m.freeSnapReturnByRef(this->drag_ptC, Inkscape::SNAPSOURCE_NODE_HANDLE);
            }

            m.unSetup();

            this->drag(event->motion.state);

            ret = TRUE;
        } else if (!sp_event_context_knot_mouseover(this)) {
            SnapManager &m = desktop->namedview->snap_manager;
            m.setup(desktop);

            Geom::Point const motion_w(event->motion.x, event->motion.y);
            Geom::Point motion_dt(desktop->w2d(motion_w));
            m.preSnap(Inkscape::SnapCandidatePoint(motion_dt, Inkscape::SNAPSOURCE_NODE_HANDLE));
            m.unSetup();
        }
        break;

    case GDK_BUTTON_RELEASE:
        this->xp = this->yp = 0;

        if (event->button.button == 1 && !this->space_panning) {
            dragging = false;
            sp_event_context_discard_delayed_snap_event(this);

            if (!this->within_tolerance) {
                // we've been dragging, finish the box
                this->finishItem();
            } else if (this->item_to_select) {
                // no dragging, select clicked box3d if any
                if (event->button.state & GDK_SHIFT_MASK) {
                    selection->toggle(this->item_to_select);
                } else {
                    selection->set(this->item_to_select);
                }
            } else {
                // click in an empty space
                selection->clear();
            }

            this->item_to_select = NULL;
            ret = TRUE;
            sp_canvas_item_ungrab(SP_CANVAS_ITEM(desktop->acetate),
                                  event->button.time);
        }
        break;

    case GDK_KEY_PRESS:
        switch (get_group0_keyval (&event->key)) {
        case GDK_KEY_Up:
        case GDK_KEY_Down:
        case GDK_KEY_KP_Up:
        case GDK_KEY_KP_Down:
            // prevent the zoom field from activation
            if (!MOD__CTRL_ONLY(event))
                ret = TRUE;
            break;

        case GDK_KEY_bracketright:
            persp3d_rotate_VP (document->getCurrentPersp3D(), Proj::X, -180/snaps, MOD__ALT(event));
            DocumentUndo::done(document, SP_VERB_CONTEXT_3DBOX,
                             _("Change perspective (angle of PLs)"));
            ret = true;
            break;

        case GDK_KEY_bracketleft:
            persp3d_rotate_VP (document->getCurrentPersp3D(), Proj::X, 180/snaps, MOD__ALT(event));
            DocumentUndo::done(document, SP_VERB_CONTEXT_3DBOX,
                             _("Change perspective (angle of PLs)"));
            ret = true;
            break;

        case GDK_KEY_parenright:
            persp3d_rotate_VP (document->getCurrentPersp3D(), Proj::Y, -180/snaps, MOD__ALT(event));
            DocumentUndo::done(document, SP_VERB_CONTEXT_3DBOX,
                             _("Change perspective (angle of PLs)"));
            ret = true;
            break;

        case GDK_KEY_parenleft:
            persp3d_rotate_VP (document->getCurrentPersp3D(), Proj::Y, 180/snaps, MOD__ALT(event));
            DocumentUndo::done(document, SP_VERB_CONTEXT_3DBOX,
                             _("Change perspective (angle of PLs)"));
            ret = true;
            break;

        case GDK_KEY_braceright:
            persp3d_rotate_VP (document->getCurrentPersp3D(), Proj::Z, -180/snaps, MOD__ALT(event));
            DocumentUndo::done(document, SP_VERB_CONTEXT_3DBOX,
                             _("Change perspective (angle of PLs)"));
            ret = true;
            break;

        case GDK_KEY_braceleft:
            persp3d_rotate_VP (document->getCurrentPersp3D(), Proj::Z, 180/snaps, MOD__ALT(event));
            DocumentUndo::done(document, SP_VERB_CONTEXT_3DBOX,
                             _("Change perspective (angle of PLs)"));
            ret = true;
            break;

        /* TODO: what is this???
        case GDK_O:
            if (MOD__CTRL(event) && MOD__SHIFT(event)) {
                Box3D::create_canvas_point(persp3d_get_VP(document()->getCurrentPersp3D(), Proj::W).affine(),
                                           6, 0xff00ff00);
            }
            ret = true;
            break;
        */

        case GDK_KEY_g:
        case GDK_KEY_G:
            if (MOD__SHIFT_ONLY(event)) {
                sp_selection_to_guides(desktop);
                ret = true;
            }
            break;

        case GDK_KEY_p:
        case GDK_KEY_P:
            if (MOD__SHIFT_ONLY(event)) {
                if (document->getCurrentPersp3D()) {
                    persp3d_print_debugging_info (document->getCurrentPersp3D());
                }
                ret = true;
            }
            break;

        case GDK_KEY_x:
        case GDK_KEY_X:
            if (MOD__ALT_ONLY(event)) {
                desktop->setToolboxFocusTo ("altx-box3d");
                ret = TRUE;
            }
<<<<<<< HEAD

            if (MOD__SHIFT_ONLY) {
=======
            if (MOD__SHIFT_ONLY(event)) {
>>>>>>> 8f989e27
                persp3d_toggle_VPs(selection->perspList(), Proj::X);
                this->_vpdrag->updateLines(); // FIXME: Shouldn't this be done automatically?
                ret = true;
            }
            break;

        case GDK_KEY_y:
        case GDK_KEY_Y:
            if (MOD__SHIFT_ONLY(event)) {
                persp3d_toggle_VPs(selection->perspList(), Proj::Y);
                this->_vpdrag->updateLines(); // FIXME: Shouldn't this be done automatically?
                ret = true;
            }
            break;

        case GDK_KEY_z:
        case GDK_KEY_Z:
            if (MOD__SHIFT_ONLY(event)) {
                persp3d_toggle_VPs(selection->perspList(), Proj::Z);
                this->_vpdrag->updateLines(); // FIXME: Shouldn't this be done automatically?
                ret = true;
            }
            break;

        case GDK_KEY_Escape:
            sp_desktop_selection(desktop)->clear();
            //TODO: make dragging escapable by Esc
            break;

        case GDK_KEY_space:
            if (dragging) {
                sp_canvas_item_ungrab(SP_CANVAS_ITEM(desktop->acetate),
                                      event->button.time);
                dragging = false;
                sp_event_context_discard_delayed_snap_event(this);
                if (!this->within_tolerance) {
                    // we've been dragging, finish the box
                    this->finishItem();
                }
                // do not return true, so that space would work switching to selector
            }
            break;

        case GDK_KEY_Delete:
        case GDK_KEY_KP_Delete:
        case GDK_KEY_BackSpace:
<<<<<<< HEAD
            ret = this->deleteSelectedDrag(MOD__CTRL_ONLY);
=======
            ret = event_context->deleteSelectedDrag(MOD__CTRL_ONLY(event));
>>>>>>> 8f989e27
            break;

        default:
            break;
        }
        break;

    default:
        break;
    }

    if (!ret) {
    	ret = SPEventContext::root_handler(event);
    }

    return ret;
}

void Box3DContext::drag(guint state) {
    if (!this->box3d) {
        if (Inkscape::have_viable_layer(desktop, this->_message_context) == false) {
            return;
        }

        // Create object
        SPBox3D *box3d = SPBox3D::createBox3D((SPItem*)desktop->currentLayer());

        // Set style
        desktop->applyCurrentOrToolStyle(box3d, "/tools/shapes/3dbox", false);
        
        this->box3d = box3d;

        // TODO: Incorporate this in box3d-side.cpp!
        for (int i = 0; i < 6; ++i) {
            Box3DSide *side = Box3DSide::createBox3DSide(box3d);
            
            guint desc = Box3D::int_to_face(i);

            Box3D::Axis plane = (Box3D::Axis) (desc & 0x7);
            plane = (Box3D::is_plane(plane) ? plane : Box3D::orth_plane_or_axis(plane));
            side->dir1 = Box3D::extract_first_axis_direction(plane);
            side->dir2 = Box3D::extract_second_axis_direction(plane);
            side->front_or_rear = (Box3D::FrontOrRear) (desc & 0x8);

            // Set style
            Inkscape::Preferences *prefs = Inkscape::Preferences::get();

            Glib::ustring descr = "/desktop/";
            descr += box3d_side_axes_string(side);
            descr += "/style";

            Glib::ustring cur_style = prefs->getString(descr);    
    
            bool use_current = prefs->getBool("/tools/shapes/3dbox/usecurrent", false);

            if (use_current && !cur_style.empty()) {
                // use last used style 
                side->setAttribute("style", cur_style.data());
            } else {
                // use default style 
                GString *pstring = g_string_new("");
                g_string_printf (pstring, "/tools/shapes/3dbox/%s", box3d_side_axes_string(side));
                desktop->applyCurrentOrToolStyle (side, pstring->str, false);
            }

            side->updateRepr(); // calls box3d_side_write() and updates, e.g., the axes string description
        }

        box3d_set_z_orders(this->box3d);
        this->box3d->updateRepr();

        // TODO: It would be nice to show the VPs during dragging, but since there is no selection
        //       at this point (only after finishing the box), we must do this "manually"
        /* this._vpdrag->updateDraggers(); */

        desktop->canvas->forceFullRedrawAfterInterruptions(5);
    }

    g_assert(this->box3d);

    this->box3d->orig_corner0 = this->drag_origin_proj;
    this->box3d->orig_corner7 = this->drag_ptC_proj;

    box3d_check_for_swapped_coords(this->box3d);

    /* we need to call this from here (instead of from box3d_position_set(), for example)
       because z-order setting must not interfere with display updates during undo/redo */
    box3d_set_z_orders (this->box3d);

    box3d_position_set(this->box3d);

    // status text
    this->_message_context->setF(Inkscape::NORMAL_MESSAGE, _("<b>3D Box</b>; with <b>Shift</b> to extrude along the Z axis"));
}

void Box3DContext::finishItem() {
    this->_message_context->clear();
    this->ctrl_dragged = false;
    this->extruded = false;

    if (this->box3d != NULL) {
        SPDocument *doc = sp_desktop_document(this->desktop);

        if (!doc || !doc->getCurrentPersp3D()) {
            return;
        }

        this->box3d->orig_corner0 = this->drag_origin_proj;
        this->box3d->orig_corner7 = this->drag_ptC_proj;

        this->box3d->updateRepr();

        box3d_relabel_corners(this->box3d);

        desktop->canvas->endForcedFullRedraws();

        sp_desktop_selection(desktop)->set(this->box3d);
        DocumentUndo::done(sp_desktop_document(desktop), SP_VERB_CONTEXT_3DBOX,
                         _("Create 3D box"));

        this->box3d = NULL;
    }
}

/*
  Local Variables:
  mode:c++
  c-file-style:"stroustrup"
  c-file-offsets:((innamespace . 0)(inline-open . 0)(case-label . +))
  indent-tabs-mode:nil
  fill-column:99
  End:
*/
// vim: filetype=cpp:expandtab:shiftwidth=4:tabstop=8:softtabstop=4:fileencoding=utf-8:textwidth=99 :<|MERGE_RESOLUTION|>--- conflicted
+++ resolved
@@ -454,12 +454,7 @@
                 desktop->setToolboxFocusTo ("altx-box3d");
                 ret = TRUE;
             }
-<<<<<<< HEAD
-
-            if (MOD__SHIFT_ONLY) {
-=======
             if (MOD__SHIFT_ONLY(event)) {
->>>>>>> 8f989e27
                 persp3d_toggle_VPs(selection->perspList(), Proj::X);
                 this->_vpdrag->updateLines(); // FIXME: Shouldn't this be done automatically?
                 ret = true;
@@ -506,11 +501,7 @@
         case GDK_KEY_Delete:
         case GDK_KEY_KP_Delete:
         case GDK_KEY_BackSpace:
-<<<<<<< HEAD
-            ret = this->deleteSelectedDrag(MOD__CTRL_ONLY);
-=======
-            ret = event_context->deleteSelectedDrag(MOD__CTRL_ONLY(event));
->>>>>>> 8f989e27
+            ret = this->deleteSelectedDrag(MOD__CTRL_ONLY(event));
             break;
 
         default:
