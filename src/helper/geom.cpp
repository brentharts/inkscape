--- conflicted
+++ resolved
@@ -21,11 +21,7 @@
 #include <2geom/rect.h>
 #include <2geom/coord.h>
 #include <2geom/sbasis-to-bezier.h>
-<<<<<<< HEAD
-#include <glibmm.h>
 #include <math.h> // for M_PI
-=======
->>>>>>> 024fe729
 
 using Geom::X;
 using Geom::Y;
