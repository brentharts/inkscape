--- conflicted
+++ resolved
@@ -125,39 +125,24 @@
         size_t new_subpath_index = _path_info.subPathIndex(i);
         _path_info.setPwd2(_pwd2);
         bool subpath_is_changed = false;
-        bool not_exist = !are_near(_pwd2[i - counter].at0(), A[i].at0(), 0.001) ||
-                (i > 0 && are_near(A[i - 1].at0(), A[i].at0(), 0.001) &&
-                !are_near(_pwd2[i - counter].at0(), _pwd2[i - counter - 1].at0(), 0.001));
         if (_pwd2.size() <= i - counter) {
             subpath_is_changed = false;
         } else {
             subpath_is_changed = new_subpath_index != _path_info.subPathIndex(i - counter);
         }
-<<<<<<< HEAD
-        if (!reorder && first == i - counter && not_exist && !subpath_is_changed) {
-=======
         if (!reorder && first == i - counter && !are_near(_pwd2[i - counter].at0(), A[i].at0(), 0.001) && !subpath_is_changed) {
->>>>>>> bb7351e0
             //Send the modified subpath to back
             subpathToBack(_path_info.subPathIndex(first));
             reorder = true;
             i--;
             continue;
         }
-<<<<<<< HEAD
-        if (!reversed && first == i - counter && not_exist && !subpath_is_changed) {
-            subpathReverse(first, last);
-            reversed = true;
-        }
-        if (_pwd2.size() <= i - counter || not_exist){
-=======
         if (!reversed && first == i - counter && !are_near(_pwd2[i - counter].at0(), A[i].at0(), 0.001) && !subpath_is_changed) {
             subpathReverse(first, last);
             reversed = true;
         }
 
         if (_pwd2.size() <= i - counter || !are_near(_pwd2[i - counter].at0(), A[i].at0(), 0.001)){
->>>>>>> bb7351e0
             counter++;
             bool active = true;
             bool hidden = false;
