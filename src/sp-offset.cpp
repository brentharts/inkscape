--- conflicted
+++ resolved
@@ -70,19 +70,6 @@
 
 static void sp_offset_finalize(GObject *obj);
 
-static void sp_offset_build (SPObject * object, SPDocument * document,
-                             Inkscape::XML::Node * repr);
-static Inkscape::XML::Node *sp_offset_write (SPObject * object, Inkscape::XML::Document *doc, Inkscape::XML::Node * repr,
-                                guint flags);
-static void sp_offset_set (SPObject * object, unsigned int key,
-                           const gchar * value);
-static void sp_offset_update (SPObject * object, SPCtx * ctx, guint flags);
-static void sp_offset_release (SPObject * object);
-
-static gchar *sp_offset_description (SPItem * item);
-static void sp_offset_snappoints(SPItem const *item, std::vector<Inkscape::SnapCandidatePoint> &p, Inkscape::SnapPreferences const *snapprefs);
-static void sp_offset_set_shape (SPShape * shape);
-
 static void refresh_offset_source(SPOffset* offset);
 
 static void sp_offset_start_listening(SPOffset *offset,SPObject* to);
@@ -109,22 +96,7 @@
 sp_offset_class_init(SPOffsetClass *klass)
 {
     GObjectClass  *gobject_class = (GObjectClass *) klass;
-    SPObjectClass *sp_object_class = (SPObjectClass *) klass;
-    SPItemClass   *item_class = (SPItemClass *) klass;
-    SPShapeClass  *shape_class = (SPShapeClass *) klass;
-
     gobject_class->finalize = sp_offset_finalize;
-
-    //sp_object_class->build = sp_offset_build;
-//    sp_object_class->write = sp_offset_write;
-//    sp_object_class->set = sp_offset_set;
-//    sp_object_class->update = sp_offset_update;
-//    sp_object_class->release = sp_offset_release;
-
-//    item_class->description = sp_offset_description;
-//    item_class->snappoints = sp_offset_snappoints;
-
-    //shape_class->set_shape = sp_offset_set_shape;
 }
 
 COffset::COffset(SPOffset* offset) : CShape(offset) {
@@ -141,6 +113,8 @@
 sp_offset_init(SPOffset *offset)
 {
 	offset->coffset = new COffset(offset);
+
+	delete offset->cshape;
 	offset->cshape = offset->coffset;
 	offset->clpeitem = offset->coffset;
 	offset->citem = offset->coffset;
@@ -185,21 +159,10 @@
     offset->_transformed_connection.~connection();
 }
 
-<<<<<<< HEAD
 void COffset::onBuild(SPDocument *document, Inkscape::XML::Node *repr) {
 	SPOffset* object = this->spoffset;
 
     CShape::onBuild(document, repr);
-=======
-/**
- * Virtual build: set offset attributes from corresponding repr.
- */
-static void
-sp_offset_build(SPObject *object, SPDocument *document, Inkscape::XML::Node *repr)
-{
-    if (((SPObjectClass *) sp_offset_parent_class)->build)
-        ((SPObjectClass *) sp_offset_parent_class)->build (object, document, repr);
->>>>>>> 50ee0508
 
     //XML Tree being used directly here while it shouldn't be.
     if (object->getRepr()->attribute("inkscape:radius")) {
@@ -240,16 +203,6 @@
     }
 }
 
-// CPPIFY: remove
-/**
- * Virtual build: set offset attributes from corresponding repr.
- */
-static void
-sp_offset_build(SPObject *object, SPDocument *document, Inkscape::XML::Node *repr)
-{
-	((SPOffset*)object)->coffset->onBuild(document, repr);
-}
-
 Inkscape::XML::Node* COffset::onWrite(Inkscape::XML::Document *xml_doc, Inkscape::XML::Node *repr, guint flags) {
 	SPOffset* object = this->spoffset;
     SPOffset *offset = object;
@@ -273,7 +226,7 @@
     // Make sure the object has curve
     SPCurve *curve = SP_SHAPE (offset)->getCurve();
     if (curve == NULL) {
-        sp_offset_set_shape (SP_SHAPE (offset));
+        this->onSetShape();
     }
 
     // write that curve to "d"
@@ -281,25 +234,9 @@
     repr->setAttribute("d", d);
     g_free (d);
 
-<<<<<<< HEAD
     CShape::onWrite(xml_doc, repr, flags | SP_SHAPE_WRITE_PATH);
-=======
-    if (((SPObjectClass *) (sp_offset_parent_class))->write)
-        ((SPObjectClass *) (sp_offset_parent_class))->write (object, xml_doc, repr,
-                                                   flags | SP_SHAPE_WRITE_PATH);
->>>>>>> 50ee0508
 
     return repr;
-}
-
-// CPPIFY: remove
-/**
- * Virtual write: write offset attributes to corresponding repr.
- */
-static Inkscape::XML::Node *
-sp_offset_write(SPObject *object, Inkscape::XML::Document *xml_doc, Inkscape::XML::Node *repr, guint flags)
-{
-	return ((SPOffset*)object)->coffset->onWrite(xml_doc, repr, flags);
 }
 
 void COffset::onRelease() {
@@ -318,24 +255,7 @@
     offset->sourceHref = NULL;
     offset->sourceRef->detach();
 
-<<<<<<< HEAD
     CShape::onRelease();
-=======
-    if (((SPObjectClass *) sp_offset_parent_class)->release) {
-        ((SPObjectClass *) sp_offset_parent_class)->release (object);
-    }
-
->>>>>>> 50ee0508
-}
-
-// CPPIFY: remove
-/**
- * Virtual release callback.
- */
-static void
-sp_offset_release(SPObject *object)
-{
-	((SPOffset*)object)->coffset->onRelease();
 }
 
 void COffset::onSet(unsigned int key, const gchar* value) {
@@ -399,25 +319,9 @@
             }
             break;
         default:
-<<<<<<< HEAD
             CShape::onSet(key, value);
-=======
-            if (((SPObjectClass *) sp_offset_parent_class)->set)
-                ((SPObjectClass *) sp_offset_parent_class)->set (object, key, value);
->>>>>>> 50ee0508
             break;
     }
-}
-
-// CPPIFY: remove
-/**
- * Set callback: the function that is called whenever a change is made to
- * the description of the object.
- */
-static void
-sp_offset_set(SPObject *object, unsigned key, gchar const *value)
-{
-	((SPOffset*)object)->coffset->onSet(key, value);
 }
 
 void COffset::onUpdate(SPCtx *ctx, guint flags) {
@@ -433,22 +337,7 @@
     }
     offset->isUpdating=false;
 
-<<<<<<< HEAD
     CShape::onUpdate(ctx, flags);
-=======
-    if (((SPObjectClass *) sp_offset_parent_class)->update)
-        ((SPObjectClass *) sp_offset_parent_class)->update (object, ctx, flags);
->>>>>>> 50ee0508
-}
-
-// CPPIFY: remove
-/**
- * Update callback: the object has changed, recompute its shape.
- */
-static void
-sp_offset_update(SPObject *object, SPCtx *ctx, guint flags)
-{
-    ((SPOffset*)object)->coffset->onUpdate(ctx, flags);
 }
 
 gchar* COffset::onDescription() {
@@ -464,16 +353,6 @@
         return g_strdup_printf(_("<b>Dynamic offset</b>, %s by %f pt"),
                                (offset->rad >= 0)? _("outset") : _("inset"), fabs (offset->rad));
     }
-}
-
-// CPPIFY: remove
-/**
- * Returns a textual description of object.
- */
-static gchar *
-sp_offset_description(SPItem *item)
-{
-	return ((SPOffset*)item)->coffset->onDescription();
 }
 
 void COffset::onSetShape() {
@@ -758,33 +637,8 @@
     }
 }
 
-// CPPIFY: remove
-/**
- * Compute and set shape's offset.
- */
-static void
-sp_offset_set_shape(SPShape *shape)
-{
-	((SPOffset*)shape)->coffset->onSetShape();
-}
-
 void COffset::onSnappoints(std::vector<Inkscape::SnapCandidatePoint> &p, Inkscape::SnapPreferences const *snapprefs) {
     CShape::onSnappoints(p, snapprefs);
-}
-
-// CPPIFY: remove
-/**
- * Virtual snappoints function.
- */
-static void sp_offset_snappoints(SPItem const *item, std::vector<Inkscape::SnapCandidatePoint> &p, Inkscape::SnapPreferences const *snapprefs)
-{
-<<<<<<< HEAD
-	((SPOffset*)item)->coffset->onSnappoints(p, snapprefs);
-=======
-    if (((SPItemClass *) sp_offset_parent_class)->snappoints) {
-        ((SPItemClass *) sp_offset_parent_class)->snappoints (item, p, snapprefs);
-    }
->>>>>>> 50ee0508
 }
 
 
@@ -1013,7 +867,7 @@
     SPCurve *curve = SP_SHAPE (offset)->getCurve();
     if (curve == NULL)
     {
-        sp_offset_set_shape (SP_SHAPE (offset));
+        offset->coffset->onSetShape();
         curve = SP_SHAPE (offset)->getCurve();
         if (curve == NULL)
             return;
