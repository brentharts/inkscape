#ifndef SEEN_BOX3D_SIDE_H
#define SEEN_BOX3D_SIDE_H

/*
 * 3D box face implementation
 *
 * Authors:
 *   Maximilian Albert <Anhalter42@gmx.de>
 *   Abhishek Sharma
 *
 * Copyright (C) 2007  Authors
 *
 * Released under GNU GPL, read the file 'COPYING' for more information
 */

#include "sp-polygon.h"
#include "axis-manip.h"

#define SP_TYPE_BOX3D_SIDE            (box3d_side_get_type ())
#define SP_BOX3D_SIDE(obj)            (G_TYPE_CHECK_INSTANCE_CAST ((obj), SP_TYPE_BOX3D_SIDE, Box3DSide))
#define SP_BOX3D_SIDE_CLASS(klass)    (G_TYPE_CHECK_CLASS_CAST ((klass), SP_TYPE_BOX3D_SIDE, Box3DSideClass))
#define SP_IS_BOX3D_SIDE(obj)         (G_TYPE_CHECK_INSTANCE_TYPE ((obj), SP_TYPE_BOX3D_SIDE))
#define SP_IS_BOX3D_SIDE_CLASS(klass) (G_TYPE_CHECK_CLASS_TYPE ((klass), SP_TYPE_BOX3D_SIDE))

class SPBox3D;
<<<<<<< HEAD
class Box3DSide;
class Box3DSideClass;
class CBox3DSide;
class Persp3D;
=======
struct Persp3D;
>>>>>>> 50ee0508

// FIXME: Would it be better to inherit from SPPath instead?
class Box3DSide : public SPPolygon {
public:
	CBox3DSide* cbox3dside;

    Box3D::Axis dir1;
    Box3D::Axis dir2;
    Box3D::FrontOrRear front_or_rear;
    int getFaceId();
    static Box3DSide * createBox3DSide(SPBox3D *box);
};

struct Box3DSideClass {
    SPPolygonClass parent_class;
};


class CBox3DSide : public CPolygon {
public:
	CBox3DSide(Box3DSide* box3dside);
	virtual ~CBox3DSide();

	virtual void onBuild(SPDocument* doc, Inkscape::XML::Node* repr);
	virtual void onSet(unsigned int key, gchar const* value);
	virtual Inkscape::XML::Node* onWrite(Inkscape::XML::Document *xml_doc, Inkscape::XML::Node *repr, guint flags);
	virtual void onUpdate(SPCtx *ctx, guint flags);

	virtual void onSetShape();

protected:
	Box3DSide* spbox3dside;
};


GType box3d_side_get_type (void);

void box3d_side_position_set (Box3DSide *side); // FIXME: Replace this by box3d_side_set_shape??

gchar *box3d_side_axes_string(Box3DSide *side);

Persp3D *box3d_side_perspective(Box3DSide *side);


Inkscape::XML::Node *box3d_side_convert_to_path(Box3DSide *side);

#endif // SEEN_BOX3D_SIDE_H

/*
  Local Variables:
  mode:c++
  c-file-style:"stroustrup"
  c-file-offsets:((innamespace . 0)(inline-open . 0)(case-label . +))
  indent-tabs-mode:nil
  fill-column:99
  End:
*/
// vim: filetype=cpp:expandtab:shiftwidth=4:tabstop=8:softtabstop=4:fileencoding=utf-8:textwidth=99 :<|MERGE_RESOLUTION|>--- conflicted
+++ resolved
@@ -23,14 +23,8 @@
 #define SP_IS_BOX3D_SIDE_CLASS(klass) (G_TYPE_CHECK_CLASS_TYPE ((klass), SP_TYPE_BOX3D_SIDE))
 
 class SPBox3D;
-<<<<<<< HEAD
-class Box3DSide;
-class Box3DSideClass;
+struct Persp3D;
 class CBox3DSide;
-class Persp3D;
-=======
-struct Persp3D;
->>>>>>> 50ee0508
 
 // FIXME: Would it be better to inherit from SPPath instead?
 class Box3DSide : public SPPolygon {
