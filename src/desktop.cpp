/*
 * Editable view implementation
 *
 * Authors:
 *   Lauris Kaplinski <lauris@kaplinski.com>
 *   MenTaLguY <mental@rydia.net>
 *   bulia byak <buliabyak@users.sf.net>
 *   Ralf Stephan <ralf@ark.in-berlin.de>
 *   John Bintz <jcoswell@coswellproductions.org>
 *   Johan Engelen <j.b.c.engelen@ewi.utwente.nl>
 *   Jon A. Cruz <jon@joncruz.org>
 *   Abhishek Sharma
 *
 * Copyright (C) 2007 Jon A. Cruz
 * Copyright (C) 2006-2008 Johan Engelen
 * Copyright (C) 2006 John Bintz
 * Copyright (C) 2004 MenTaLguY
 * Copyright (C) 1999-2002 Lauris Kaplinski
 * Copyright (C) 2000-2001 Ximian, Inc.
 *
 * Released under GNU GPL, read the file 'COPYING' for more information
 */


#ifdef HAVE_CONFIG_H
# include "config.h"
#endif

#include "ui/dialog/dialog-manager.h"
#include <glibmm/i18n.h>
#include <sigc++/functors/mem_fun.h>

#include <2geom/transforms.h>
#include <2geom/rect.h>

#include "ui/tools/box3d-tool.h"
#include "color.h"
#include "desktop-events.h"
#include "desktop.h"
#include "desktop-handles.h"
#include "desktop-style.h"
#include "device-manager.h"
#include "display/canvas-arena.h"
#include "display/canvas-grid.h"
#include "display/canvas-temporary-item-list.h"
#include "display/drawing-group.h"
#include "display/gnome-canvas-acetate.h"
#include "display/drawing.h"
#include "display/snap-indicator.h"
#include "display/sodipodi-ctrlrect.h"
#include "display/sp-canvas-group.h"
#include "display/sp-canvas.h"
#include "display/sp-canvas-util.h"
#include "document.h"
#include "document-undo.h"
#include "event-log.h"
#include "helper/action-context.h"
#include "interface.h"
#include "inkscape-private.h"
#include "layer-fns.h"
#include "layer-manager.h"
#include "layer-model.h"
#include "macros.h"
#include "message-context.h"
#include "message-stack.h"
#include "preferences.h"
#include "resource-manager.h"
#include "ui/tools/select-tool.h"
#include "selection.h"
#include "sp-item-group.h"
#include "sp-item-group.h"
#include "sp-namedview.h"
#include "sp-root.h"
#include "sp-defs.h"
#include "tool-factory.h"
#include "widgets/desktop-widget.h"
#include "xml/repr.h"
#include "helper/action.h" //sp_action_perform

// TODO those includes are only for node tool quick zoom. Remove them after fixing it.
#include "ui/tools/node-tool.h"
#include "ui/tool/control-point-selection.h"

namespace Inkscape { namespace XML { class Node; }}

// Callback declarations
static void _onSelectionChanged (Inkscape::Selection *selection, SPDesktop *desktop);
static gint _arena_handler (SPCanvasArena *arena, Inkscape::DrawingItem *ai, GdkEvent *event, SPDesktop *desktop);
static void _layer_activated(SPObject *layer, SPDesktop *desktop);
static void _layer_deactivated(SPObject *layer, SPDesktop *desktop);
static void _layer_hierarchy_changed(SPObject *top, SPObject *bottom, SPDesktop *desktop);
static void _reconstruction_start(SPDesktop * desktop);
static void _reconstruction_finish(SPDesktop * desktop);
static void _namedview_modified (SPObject *obj, guint flags, SPDesktop *desktop);

SPDesktop::SPDesktop() :
    _dlg_mgr( 0 ),
    namedview( 0 ),
    canvas( 0 ),
    layers( 0 ),
    selection( 0 ),
    event_context( 0 ),
    layer_manager( 0 ),
    event_log( 0 ),
    temporary_item_list( 0 ),
    snapindicator( 0 ),
    acetate( 0 ),
    main( 0 ),
    gridgroup( 0 ),
    guides( 0 ),
    drawing( 0 ),
    sketch( 0 ),
    controls( 0 ),
    tempgroup ( 0 ),
    table( 0 ),
    page( 0 ),
    page_border( 0 ),
    current( 0 ),
    _focusMode(false),
    dkey( 0 ),
    number( 0 ),
    window_state(0),
    interaction_disabled_counter( 0 ),
    waiting_cursor( false ),
    showing_dialogs ( false ),
    guides_active( false ),
    gr_item( 0 ),
    gr_point_type( POINT_LG_BEGIN ),
    gr_point_i( 0 ),
    gr_fill_or_stroke( Inkscape::FOR_FILL ),
    _reconstruction_old_layer_id(), // an id attribute is not allowed to be the empty string
    _display_mode(Inkscape::RENDERMODE_NORMAL),
    _display_color_mode(Inkscape::COLORMODE_NORMAL),
    _widget( 0 ),
    _inkscape( 0 ),
    _guides_message_context( 0 ),
    _active( false ),
    _w2d(),
    _d2w(),
    _doc2dt( Geom::Scale(1, -1) ),
    grids_visible( false )
{
    _d2w.setIdentity();
    _w2d.setIdentity();
    
    layers = new Inkscape::LayerModel();
    layers->_layer_activated_signal.connect(sigc::bind(sigc::ptr_fun(_layer_activated), this));
    layers->_layer_deactivated_signal.connect(sigc::bind(sigc::ptr_fun(_layer_deactivated), this));
    layers->_layer_changed_signal.connect(sigc::bind(sigc::ptr_fun(_layer_hierarchy_changed), this));
    selection = Inkscape::GC::release( new Inkscape::Selection(layers, this) );
}

void
SPDesktop::init (SPNamedView *nv, SPCanvas *aCanvas, Inkscape::UI::View::EditWidgetInterface *widget)
{
    _widget = widget;

    // Temporary workaround for link order issues:
    Inkscape::DeviceManager::getManager().getDevices();
    Inkscape::ResourceManager::getManager();
    Inkscape::Preferences *prefs = Inkscape::Preferences::get();

    _guides_message_context = new Inkscape::MessageContext(const_cast<Inkscape::MessageStack*>(messageStack()));

    current = prefs->getStyle("/desktop/style");

    namedview = nv;
    canvas = aCanvas;

    SPDocument *document = namedview->document;
    /* XXX:
     * ensureUpToDate() sends a 'modified' signal to the root element.
     * This is reportedly required to prevent flickering after the document
     * loads. However, many SPObjects write to their repr in response
     * to this signal. This is apparently done to support live path effects,
     * which rewrite their result paths after each modification of the base object.
     * This causes the generation of an incomplete undo transaction,
     * which causes problems down the line, including crashes in the
     * Undo History dialog.
     *
     * For now, this is handled by disabling undo tracking during this call.
     * A proper fix would involve modifying the way ensureUpToDate() works,
     * so that the LPE results are not rewritten.
     */
    Inkscape::DocumentUndo::setUndoSensitive(document, false);
    document->ensureUpToDate();
    Inkscape::DocumentUndo::setUndoSensitive(document, true);

    /* Setup Dialog Manager */
    _dlg_mgr = &Inkscape::UI::Dialog::DialogManager::getInstance();

    dkey = SPItem::display_key_new(1);

    /* Connect display key to layer model */
    layers->setDisplayKey(dkey);

    /* Connect document */
    setDocument (document);

    number = namedview->getViewCount();


    /* Setup Canvas */
    g_object_set_data (G_OBJECT (canvas), "SPDesktop", this);

    SPCanvasGroup *root = canvas->getRoot();

    /* Setup adminstrative layers */
    acetate = sp_canvas_item_new (root, GNOME_TYPE_CANVAS_ACETATE, NULL);
    g_signal_connect (G_OBJECT (acetate), "event", G_CALLBACK (sp_desktop_root_handler), this);
    main = (SPCanvasGroup *) sp_canvas_item_new (root, SP_TYPE_CANVAS_GROUP, NULL);
    g_signal_connect (G_OBJECT (main), "event", G_CALLBACK (sp_desktop_root_handler), this);

    table = sp_canvas_item_new (main, SP_TYPE_CTRLRECT, NULL);
    SP_CTRLRECT(table)->setRectangle(Geom::Rect(Geom::Point(-80000, -80000), Geom::Point(80000, 80000)));
    SP_CTRLRECT(table)->setColor(0x00000000, true, 0x00000000);
    sp_canvas_item_move_to_z (table, 0);

    page = sp_canvas_item_new (main, SP_TYPE_CTRLRECT, NULL);
    ((CtrlRect *) page)->setColor(0x00000000, FALSE, 0x00000000);
    page_border = sp_canvas_item_new (main, SP_TYPE_CTRLRECT, NULL);

    drawing = sp_canvas_item_new (main, SP_TYPE_CANVAS_ARENA, NULL);
    g_signal_connect (G_OBJECT (drawing), "arena_event", G_CALLBACK (_arena_handler), this);

    SP_CANVAS_ARENA (drawing)->drawing.delta = prefs->getDouble("/options/cursortolerance/value", 1.0); // default is 1 px

    if (prefs->getBool("/options/startmode/outline")) {
        // Start in outline mode
        setDisplayModeOutline();
    } else {
        // Start in normal mode, default
        setDisplayModeNormal();
    }

    // The order in which these canvas items are added determines the z-order. It's therefore
    // important to add the tempgroup (which will contain the snapindicator) before adding the
    // controls. Only this way one will be able to quickly (before the snap indicator has
    // disappeared) reselect a node after snapping it. If the z-order is wrong however, this
    // will not work (the snap indicator is on top of the node handler; is the snapindicator
    // being selected? or does it intercept some of the events that should have gone to the
    // node handler? see bug https://bugs.launchpad.net/inkscape/+bug/414142)
    gridgroup = (SPCanvasGroup *) sp_canvas_item_new (main, SP_TYPE_CANVAS_GROUP, NULL);
    guides = (SPCanvasGroup *) sp_canvas_item_new (main, SP_TYPE_CANVAS_GROUP, NULL);
    sketch = (SPCanvasGroup *) sp_canvas_item_new (main, SP_TYPE_CANVAS_GROUP, NULL);
    tempgroup = (SPCanvasGroup *) sp_canvas_item_new (main, SP_TYPE_CANVAS_GROUP, NULL);
    controls = (SPCanvasGroup *) sp_canvas_item_new (main, SP_TYPE_CANVAS_GROUP, NULL);

    // Set the select tool as the active tool.
    set_event_context2("/tools/select");

    // display rect and zoom are now handled in sp_desktop_widget_realize()

    Geom::Rect const d(Geom::Point(0.0, 0.0),
                       Geom::Point(document->getWidth().value("px"), document->getHeight().value("px")));

    SP_CTRLRECT(page)->setRectangle(d);
    SP_CTRLRECT(page_border)->setRectangle(d);

    /* the following sets the page shadow on the canvas
       It was originally set to 5, which is really cheesy!
       It now is an attribute in the document's namedview. If a value of
       0 is used, then the constructor for a shadow is not initialized.
    */

    if ( namedview->pageshadow != 0 && namedview->showpageshadow ) {
        SP_CTRLRECT(page_border)->setShadow(namedview->pageshadow, 0x3f3f3fff);
    }


    /* Connect event for page resize */
    _doc2dt[5] = document->getHeight().value("px");
    sp_canvas_item_affine_absolute (SP_CANVAS_ITEM (drawing), _doc2dt);

    _modified_connection = namedview->connectModified(sigc::bind<2>(sigc::ptr_fun(&_namedview_modified), this));

    Inkscape::DrawingItem *ai = document->getRoot()->invoke_show(
            SP_CANVAS_ARENA (drawing)->drawing,
            dkey,
            SP_ITEM_SHOW_DISPLAY);
    if (ai) {
        SP_CANVAS_ARENA (drawing)->drawing.root()->prependChild(ai);
    }

    namedview->show(this);
    /* Ugly hack */
    activate_guides (true);
    /* Ugly hack */
    _namedview_modified (namedview, SP_OBJECT_MODIFIED_FLAG, this);

/* Set up notification of rebuilding the document, this allows
       for saving object related settings in the document. */
    _reconstruction_start_connection =
        document->connectReconstructionStart(sigc::bind(sigc::ptr_fun(_reconstruction_start), this));
    _reconstruction_finish_connection =
        document->connectReconstructionFinish(sigc::bind(sigc::ptr_fun(_reconstruction_finish), this));
    _reconstruction_old_layer_id.clear();

    // ?
    // sp_active_desktop_set (desktop);
    _inkscape = INKSCAPE;

    _activate_connection = _activate_signal.connect(
        sigc::bind(
            sigc::ptr_fun(_onActivate),
            this
        )
    );
     _deactivate_connection = _deactivate_signal.connect(
        sigc::bind(
            sigc::ptr_fun(_onDeactivate),
            this
        )
    );

    _sel_modified_connection = selection->connectModified(
        sigc::bind(
            sigc::ptr_fun(&_onSelectionModified),
            this
        )
    );
    _sel_changed_connection = selection->connectChanged(
        sigc::bind(
            sigc::ptr_fun(&_onSelectionChanged),
            this
        )
    );


    /* setup LayerManager */
    //   (Setting up after the connections are all in place, as it may use some of them)
    layer_manager = new Inkscape::LayerManager( this );

    showGrids(namedview->grids_visible, false);

    temporary_item_list = new Inkscape::Display::TemporaryItemList( this );
    snapindicator = new Inkscape::Display::SnapIndicator ( this );
}


void SPDesktop::destroy()
{
    _destroy_signal.emit(this);

    if (snapindicator) {
        delete snapindicator;
        snapindicator = NULL;
    }
    if (temporary_item_list) {
        delete temporary_item_list;
        temporary_item_list = NULL;
    }

    if (selection) {
        delete selection;
        selection = NULL;
    }

    namedview->hide(this);

    _activate_connection.disconnect();
    _deactivate_connection.disconnect();
    _sel_modified_connection.disconnect();
    _sel_changed_connection.disconnect();
    _modified_connection.disconnect();
    _commit_connection.disconnect();
    _reconstruction_start_connection.disconnect();
    _reconstruction_finish_connection.disconnect();

    g_signal_handlers_disconnect_by_func(G_OBJECT (acetate), (gpointer) G_CALLBACK(sp_desktop_root_handler), this);
    g_signal_handlers_disconnect_by_func(G_OBJECT (main), (gpointer) G_CALLBACK(sp_desktop_root_handler), this);
    g_signal_handlers_disconnect_by_func(G_OBJECT (drawing), (gpointer) G_CALLBACK(_arena_handler), this);

    if (event_context) {
        event_context->finish();
    	delete event_context;
    	event_context = NULL;
    }

    delete layers;

    if (layer_manager) {
        delete layer_manager;
        layer_manager = NULL;
    }

    if (_inkscape) {
        _inkscape = NULL;
    }

    if (drawing) {
        doc()->getRoot()->invoke_hide(dkey);
        g_object_unref(drawing);
        drawing = NULL;
    }

    delete _guides_message_context;
    _guides_message_context = NULL;
}

SPDesktop::~SPDesktop()
{
}


Inkscape::UI::Tools::ToolBase* SPDesktop::getEventContext() const {
	return event_context;
}

Inkscape::Selection* SPDesktop::getSelection() const {
	return selection;
}

SPDocument* SPDesktop::getDocument() const {
	return doc();
}

SPCanvas* SPDesktop::getCanvas() const {
	return SP_CANVAS_ITEM(main)->canvas;
}

SPCanvasItem* SPDesktop::getAcetate() const {
	return acetate;
}

SPCanvasGroup* SPDesktop::getMain() const {
	return main;
}

SPCanvasGroup* SPDesktop::getGridGroup() const {
	return gridgroup;
}

SPCanvasGroup* SPDesktop::getGuides() const {
	return guides;
}

SPCanvasItem* SPDesktop::getDrawing() const {
	return drawing;
}

SPCanvasGroup* SPDesktop::getSketch() const {
	return sketch;
}

SPCanvasGroup* SPDesktop::getControls() const {
	return controls;
}

SPCanvasGroup* SPDesktop::getTempGroup() const {
	return tempgroup;
}

Inkscape::MessageStack* SPDesktop::getMessageStack() const {
	return messageStack();
}

SPNamedView* SPDesktop::getNamedView() const {
	return namedview;
}



//--------------------------------------------------------------------
/* Public methods */


/* These methods help for temporarily showing things on-canvas.
 * The *only* valid use of the TemporaryItem* that you get from add_temporary_canvasitem
 * is when you want to prematurely remove the item from the canvas, by calling
 * desktop->remove_temporary_canvasitem(tempitem).
 */
/** Note that lifetime is measured in milliseconds
 * One should *not* keep a reference to the SPCanvasItem, the temporary item code will
 * delete the object for you and the reference will become invalid without you knowing it.
 * It is perfectly safe to ignore the returned pointer: the object is deleted by itself, so don't delete it elsewhere!
 * The *only* valid use of the returned TemporaryItem* is as argument for SPDesktop::remove_temporary_canvasitem,
 * because the object might be deleted already without you knowing it.
 * move_to_bottom = true by default so the item does not interfere with handling of other items on the canvas like nodes.
 */
Inkscape::Display::TemporaryItem *
SPDesktop::add_temporary_canvasitem (SPCanvasItem *item, guint lifetime, bool move_to_bottom)
{
    if (move_to_bottom) {
        sp_canvas_item_move_to_z(item, 0);
    }

    return temporary_item_list->add_item(item, lifetime);
}

/** It is perfectly safe to call this function while the object has already been deleted due to a timeout.
*/
void
SPDesktop::remove_temporary_canvasitem (Inkscape::Display::TemporaryItem * tempitem)
{
    // check for non-null temporary_item_list, because during destruction of desktop, some destructor might try to access this list!
    if (tempitem && temporary_item_list) {
        temporary_item_list->delete_item(tempitem);
    }
}

void SPDesktop::_setDisplayMode(Inkscape::RenderMode mode) {
    SP_CANVAS_ARENA (drawing)->drawing.setRenderMode(mode);
    canvas->rendermode = mode;
    _display_mode = mode;
    sp_canvas_item_affine_absolute (SP_CANVAS_ITEM (main), _d2w); // redraw
    _widget->setTitle( sp_desktop_document(this)->getName() );
}
void SPDesktop::_setDisplayColorMode(Inkscape::ColorMode mode) {
    // reload grayscale matrix from prefs
    if (mode == Inkscape::COLORMODE_GRAYSCALE) {
        Inkscape::Preferences *prefs = Inkscape::Preferences::get();
        gdouble r = prefs->getDoubleLimited("/options/rendering/grayscale/red-factor",0.21,0.,1.);
        gdouble g = prefs->getDoubleLimited("/options/rendering/grayscale/green-factor",0.72,0.,1.);
        gdouble b = prefs->getDoubleLimited("/options/rendering/grayscale/blue-factor",0.072,0.,1.);
        gdouble grayscale_value_matrix[20] = { r, g, b, 0, 0,
                                               r, g, b, 0, 0,
                                               r, g, b, 0, 0,
                                               0, 0, 0, 1, 0 };
        g_message("%g",grayscale_value_matrix[0]);
        SP_CANVAS_ARENA (drawing)->drawing.setGrayscaleMatrix(grayscale_value_matrix);
    }

    SP_CANVAS_ARENA (drawing)->drawing.setColorMode(mode);
    canvas->colorrendermode = mode;
    _display_color_mode = mode;
    sp_canvas_item_affine_absolute (SP_CANVAS_ITEM (main), _d2w); // redraw
    _widget->setTitle( sp_desktop_document(this)->getName() );
}

void SPDesktop::displayModeToggle() {
    switch (_display_mode) {
    case Inkscape::RENDERMODE_NORMAL:
        _setDisplayMode(Inkscape::RENDERMODE_NO_FILTERS);
        break;
    case Inkscape::RENDERMODE_NO_FILTERS:
        _setDisplayMode(Inkscape::RENDERMODE_OUTLINE);
        break;
    case Inkscape::RENDERMODE_OUTLINE:
        _setDisplayMode(Inkscape::RENDERMODE_NORMAL);
        break;
    default:
        _setDisplayMode(Inkscape::RENDERMODE_NORMAL);
    }
}
void SPDesktop::displayColorModeToggle() {
    switch (_display_color_mode) {
    case Inkscape::COLORMODE_NORMAL:
        _setDisplayColorMode(Inkscape::COLORMODE_GRAYSCALE);
        break;
    case Inkscape::COLORMODE_GRAYSCALE:
        _setDisplayColorMode(Inkscape::COLORMODE_NORMAL);
        break;
//    case Inkscape::COLORMODE_PRINT_COLORS_PREVIEW:
    default:
        _setDisplayColorMode(Inkscape::COLORMODE_NORMAL);
    }
}

// Pass-through LayerModel functions
SPObject *SPDesktop::currentRoot() const
{
    return layers->currentRoot();
}

SPObject *SPDesktop::currentLayer() const
{
    return layers->currentLayer();
}

void SPDesktop::setCurrentLayer(SPObject *object)
{
    layers->setCurrentLayer(object);
}

void SPDesktop::toggleLayerSolo(SPObject *object)
{
    layers->toggleLayerSolo(object);
}

void SPDesktop::toggleHideAllLayers(bool hide)
{
    layers->toggleHideAllLayers(hide);
}

void SPDesktop::toggleLockAllLayers(bool lock)
{
    layers->toggleLockAllLayers(lock);
}

void SPDesktop::toggleLockOtherLayers(SPObject *object)
{
    layers->toggleLockOtherLayers(object);
}

bool SPDesktop::isLayer(SPObject *object) const
{
    return layers->isLayer(object);
}

/**
 * True if desktop viewport intersects \a item's bbox.
 */
bool SPDesktop::isWithinViewport (SPItem *item) const
{
    Geom::Rect const viewport = get_display_area();
    Geom::OptRect const bbox = item->desktopVisualBounds();
    if (bbox) {
        return viewport.intersects(*bbox);
    } else {
        return false;
    }
}

///
bool SPDesktop::itemIsHidden(SPItem const *item) const {
    return item->isHidden(this->dkey);
}

/**
 * Set activate property of desktop; emit signal if changed.
 */
void
SPDesktop::set_active (bool new_active)
{
    if (new_active != _active) {
        _active = new_active;
        if (new_active) {
            _activate_signal.emit();
        } else {
            _deactivate_signal.emit();
        }
    }
}

/**
 * Set activate status of current desktop's named view.
 */
void
SPDesktop::activate_guides(bool activate)
{
    guides_active = activate;
    namedview->activateGuides(this, activate);
}

/**
 * Make desktop switch documents.
 */
void
SPDesktop::change_document (SPDocument *theDocument)
{
    g_return_if_fail (theDocument != NULL);

    /* unselect everything before switching documents */
    selection->clear();

    setDocument (theDocument);

    /* update the rulers, connect the desktop widget's signal to the new namedview etc.
       (this can probably be done in a better way) */
    Gtk::Window *parent = this->getToplevel();
    g_assert(parent != NULL);
    SPDesktopWidget *dtw = (SPDesktopWidget *) parent->get_data("desktopwidget");
    if (dtw) {
        dtw->desktop = this;
        dtw->updateNamedview();
    }

    _namedview_modified (namedview, SP_OBJECT_MODIFIED_FLAG, this);
    _document_replaced_signal.emit (this, theDocument);
}

/**
 * Replaces the currently active tool with a new one.
 */
void SPDesktop::set_event_context2(const std::string& toolName)
{
    Inkscape::UI::Tools::ToolBase* old_tool = event_context;

    if (old_tool) {
        if (toolName.compare(old_tool->pref_observer->observed_path) != 0) {
            //g_message("Old tool: %s", old_tool->pref_observer->observed_path.c_str());
            //g_message("New tool: %s", toolName.c_str());
            old_tool->finish();
            delete old_tool;
        } else {
            _event_context_changed_signal.emit(this, event_context);
            return;
        }
    }
    
    Inkscape::UI::Tools::ToolBase* new_tool = ToolFactory::instance().createObject(toolName);
    new_tool->desktop = this;
    new_tool->message_context = new Inkscape::MessageContext(this->messageStack());
    event_context = new_tool;
    new_tool->setup();

    // Make sure no delayed snapping events are carried over after switching tools
    // (this is only an additional safety measure against sloppy coding, because each
    // tool should take care of this by itself)
    sp_event_context_discard_delayed_snap_event(event_context);

    _event_context_changed_signal.emit(this, event_context);
}

/**
 * Sets the coordinate status to a given point
 */
void
SPDesktop::set_coordinate_status (Geom::Point p) {
    _widget->setCoordinateStatus(p);
}

Inkscape::UI::Widget::Dock* SPDesktop::getDock() {
	return _widget->getDock();
}

/**
 * \see SPDocument::getItemFromListAtPointBottom()
 */
SPItem *SPDesktop::getItemFromListAtPointBottom(const GSList *list, Geom::Point const &p) const
{
    g_return_val_if_fail (doc() != NULL, NULL);
    return SPDocument::getItemFromListAtPointBottom(dkey, doc()->getRoot(), list, p);
}

/**
 * \see SPDocument::getItemAtPoint()
 */
SPItem *SPDesktop::getItemAtPoint(Geom::Point const &p, bool into_groups, SPItem *upto) const
{
    g_return_val_if_fail (doc() != NULL, NULL);
    return doc()->getItemAtPoint( dkey, p, into_groups, upto);
}

/**
 * \see SPDocument::getGroupAtPoint()
 */
SPItem *SPDesktop::getGroupAtPoint(Geom::Point const &p) const
{
    g_return_val_if_fail (doc() != NULL, NULL);
    return doc()->getGroupAtPoint(dkey, p);
}

/**
 * Returns the mouse point in document coordinates; if mouse is
 * outside the canvas, returns the center of canvas viewpoint.
 */
Geom::Point SPDesktop::point() const
{
    Geom::Point p = _widget->getPointer();
    Geom::Point pw = sp_canvas_window_to_world (canvas, p);
    p = w2d(pw);

    Geom::Rect const r = canvas->getViewbox();

    Geom::Point r0 = w2d(r.min());
    Geom::Point r1 = w2d(r.max());

    if (p[Geom::X] >= r0[Geom::X] &&
        p[Geom::X] <= r1[Geom::X] &&
        p[Geom::Y] >= r1[Geom::Y] &&
        p[Geom::Y] <= r0[Geom::Y])
    {
        return p;
    } else {
        return (r0 + r1) / 2;
    }
}

/**
 * Put current zoom data in history list.
 */
void
SPDesktop::push_current_zoom (std::list<Geom::Rect> &history)
{
    Geom::Rect area = get_display_area();

    if (history.empty() || history.front() != area) {
        history.push_front(area);
    }
}

/**
 * Set viewbox (x0, x1, y0 and y1 are in document pixels. Border is in screen pixels).
 */
void
SPDesktop::set_display_area (double x0, double y0, double x1, double y1, double border, bool log)
{
    g_assert(_widget);
    bool zoomChanged = false;

    // save the zoom
    if (log) {
        push_current_zoom(zooms_past);
        // if we do a logged zoom, our zoom-forward list is invalidated, so delete it
        zooms_future.clear();
    }

    double const cx = 0.5 * (x0 + x1);
    double const cy = 0.5 * (y0 + y1);

    // FIXME: This 2geom idiom doesn't allow us to declare dbox const
    Geom::Rect viewbox = canvas->getViewbox();
    viewbox.expandBy(-border);

    double scale = _d2w.descrim();
    double newscale;
    if (((x1 - x0) * viewbox.dimensions()[Geom::Y]) > ((y1 - y0) * viewbox.dimensions()[Geom::X])) {
        newscale = viewbox.dimensions()[Geom::X] / (x1 - x0);
    } else {
        newscale = viewbox.dimensions()[Geom::Y] / (y1 - y0);
    }

    newscale = CLAMP(newscale, SP_DESKTOP_ZOOM_MIN, SP_DESKTOP_ZOOM_MAX); // unit: 'screen pixels' per 'document pixels'

    int clear = FALSE;
    if (!Geom::are_near(newscale, scale, Geom::EPSILON * scale)) {
        // zoom changed - set new zoom factors
        _d2w = Geom::Scale(newscale, -newscale);
        _w2d = Geom::Scale(1/newscale, 1/-newscale);
        sp_canvas_item_affine_absolute(SP_CANVAS_ITEM(main), _d2w);
        clear = TRUE;
        zoomChanged = true;
    }

    /* Calculate top left corner (in document pixels) */
    x0 = cx - 0.5 * viewbox.dimensions()[Geom::X] / newscale;
    y1 = cy + 0.5 * viewbox.dimensions()[Geom::Y] / newscale;

    // Scroll
    canvas->scrollTo(x0 * newscale - border, y1 * -newscale - border, clear);

    /*  update perspective lines if we are in the 3D box tool (so that infinite ones are shown correctly) */
    //sp_box3d_context_update_lines(event_context);
    if (SP_IS_BOX3D_CONTEXT(event_context)) {
    	SP_BOX3D_CONTEXT(event_context)->_vpdrag->updateLines();
    }

    _widget->updateRulers();
    _widget->updateScrollbars(_d2w.descrim());
    _widget->updateZoom();

    if ( zoomChanged ) {
        signal_zoom_changed.emit(_d2w.descrim());
    }
}

void SPDesktop::set_display_area(Geom::Rect const &a, Geom::Coord b, bool log)
{
    set_display_area(a.min()[Geom::X], a.min()[Geom::Y], a.max()[Geom::X], a.max()[Geom::Y], b, log);
}

/**
 * Return viewbox dimensions.
 */
Geom::Rect SPDesktop::get_display_area() const
{
    Geom::Rect const viewbox = canvas->getViewbox();

    double const scale = _d2w[0];

    /// @fixme hardcoded desktop transform
    return Geom::Rect(Geom::Point(viewbox.min()[Geom::X] / scale, viewbox.max()[Geom::Y] / -scale),
                      Geom::Point(viewbox.max()[Geom::X] / scale, viewbox.min()[Geom::Y] / -scale));
}

/**
 * Revert back to previous zoom if possible.
 */
void
SPDesktop::prev_zoom()
{
    if (zooms_past.empty()) {
        messageStack()->flash(Inkscape::WARNING_MESSAGE, _("No previous zoom."));
        return;
    }

    // push current zoom into forward zooms list
    push_current_zoom (zooms_future);

    // restore previous zoom
    Geom::Rect past = zooms_past.front();
    set_display_area (past.left(), past.top(), past.right(), past.bottom(), 0, false);

    // remove the just-added zoom from the past zooms list
    zooms_past.pop_front();
}

/**
 * Set zoom to next in list.
 */
void SPDesktop::next_zoom()
{
    if (zooms_future.empty()) {
        this->messageStack()->flash(Inkscape::WARNING_MESSAGE, _("No next zoom."));
        return;
    }

    // push current zoom into past zooms list
    push_current_zoom (zooms_past);

    // restore next zoom
    Geom::Rect future = zooms_future.front();
    set_display_area (future.left(), future.top(), future.right(), future.bottom(), 0, false);

    // remove the just-used zoom from the zooms_future list
    zooms_future.pop_front();
}

/**
 * Performs a quick zoom into what the user is working on.
 *
 * @param  enable  Whether we're going in or out of quick zoom.
 */
void SPDesktop::zoom_quick(bool enable)
{
    if (enable == _quick_zoom_enabled) {
        return;
    }

    if (enable == true) {
        _quick_zoom_stored_area = get_display_area();
        bool zoomed = false;

        // TODO This needs to migrate into the node tool, but currently the design
        // of this method is sufficiently wrong to prevent this.
        if (!zoomed && INK_IS_NODE_TOOL(event_context)) {
            Inkscape::UI::Tools::NodeTool *nt = static_cast<Inkscape::UI::Tools::NodeTool*>(event_context);
            if (!nt->_selected_nodes->empty()) {
                Geom::Rect nodes = *nt->_selected_nodes->bounds();
                double area = nodes.area();
                // do not zoom if a single cusp node is selected aand the bounds
                // have zero area.
                if (!Geom::are_near(area, 0) && area * 2.0 < _quick_zoom_stored_area.area()) {
                    set_display_area(nodes, true);
                    zoomed = true;
                }
            }
        }

        if (!zoomed) {
            Geom::OptRect const d = selection->visualBounds();
            if (d && d->area() * 2.0 < _quick_zoom_stored_area.area()) {
                set_display_area(*d, true);
                zoomed = true;
            }
        }

        if (!zoomed) {
            zoom_relative(_quick_zoom_stored_area.midpoint()[Geom::X], _quick_zoom_stored_area.midpoint()[Geom::Y], 2.0);
            zoomed = true;
        }
    } else {
        set_display_area(_quick_zoom_stored_area, false);
    }

    _quick_zoom_enabled = enable;
    return;
}

/**
 * Zoom to point with absolute zoom factor.
 */
void
SPDesktop::zoom_absolute_keep_point (double cx, double cy, double px, double py, double zoom)
{
    zoom = CLAMP (zoom, SP_DESKTOP_ZOOM_MIN, SP_DESKTOP_ZOOM_MAX);

    // maximum or minimum zoom reached, but there's no exact equality because of rounding errors;
    // this check prevents "sliding" when trying to zoom in at maximum zoom;
    /// \todo someone please fix calculations properly and remove this hack
    if (fabs(_d2w.descrim() - zoom) < 0.0001*zoom && (fabs(SP_DESKTOP_ZOOM_MAX - zoom) < 0.01 || fabs(SP_DESKTOP_ZOOM_MIN - zoom) < 0.000001))
        return;

    Geom::Rect const viewbox = canvas->getViewbox();

    double const width2 = viewbox.dimensions()[Geom::X] / zoom;
    double const height2 = viewbox.dimensions()[Geom::Y] / zoom;

    set_display_area(cx - px * width2,
                     cy - py * height2,
                     cx + (1 - px) * width2,
                     cy + (1 - py) * height2,
                     0.0);
}

/**
  * Apply the desktop's current style or the tool style to the object.
  */
void SPDesktop::applyCurrentOrToolStyle(SPObject *obj, Glib::ustring const &tool_path, bool with_text)
{
    SPCSSAttr *css_current = sp_desktop_get_style(this, with_text);
    Inkscape::Preferences *prefs = Inkscape::Preferences::get();

    if (prefs->getBool(tool_path + "/usecurrent") && css_current) {
        obj->setCSS(css_current,"style");
    } else {
        SPCSSAttr *css = prefs->getInheritedStyle(tool_path + "/style");
        obj->setCSS(css,"style");
        sp_repr_css_attr_unref(css);
    }
    if (css_current) {
        sp_repr_css_attr_unref(css_current);
    }
}

/**
 * Zoom to center with absolute zoom factor.
 */
void
SPDesktop::zoom_absolute (double cx, double cy, double zoom)
{
    zoom_absolute_keep_point (cx, cy, 0.5, 0.5, zoom);
}

/**
 * Zoom to point with relative zoom factor.
 */
void
SPDesktop::zoom_relative_keep_point (double cx, double cy, double zoom)
{
    Geom::Rect const area = get_display_area();

    if (cx < area.min()[Geom::X]) {
        cx = area.min()[Geom::X];
    }
    if (cx > area.max()[Geom::X]) {
        cx = area.max()[Geom::X];
    }
    if (cy < area.min()[Geom::Y]) {
        cy = area.min()[Geom::Y];
    }
    if (cy > area.max()[Geom::Y]) {
        cy = area.max()[Geom::Y];
    }

    gdouble const scale = _d2w.descrim() * zoom;
    double const px = (cx - area.min()[Geom::X]) / area.dimensions()[Geom::X];
    double const py = (cy - area.min()[Geom::Y]) / area.dimensions()[Geom::Y];

    zoom_absolute_keep_point(cx, cy, px, py, scale);
}

/**
 * Zoom to center with relative zoom factor.
 */
void
SPDesktop::zoom_relative (double cx, double cy, double zoom)
{
    gdouble scale = _d2w.descrim() * zoom;
    zoom_absolute (cx, cy, scale);
}

/**
 * Set display area to origin and current document dimensions.
 */
void
SPDesktop::zoom_page()
{
    Geom::Rect d(Geom::Point(0, 0),
                 Geom::Point(doc()->getWidth().value("px"), doc()->getHeight().value("px")));

    if (d.minExtent() < 1.0) {
        return;
    }

    set_display_area(d, 10);
}

/**
 * Set display area to current document width.
 */
void
SPDesktop::zoom_page_width()
{
    Geom::Rect const a = get_display_area();

    if (doc()->getWidth().value("px") < 1.0) {
        return;
    }

    Geom::Rect d(Geom::Point(0, a.midpoint()[Geom::Y]),
                 Geom::Point(doc()->getWidth().value("px"), a.midpoint()[Geom::Y]));

    set_display_area(d, 10);
}

/**
 * Zoom to selection.
 */
void
SPDesktop::zoom_selection()
{
    Geom::OptRect const d = selection->visualBounds();

    if ( !d || d->minExtent() < 0.1 ) {
        return;
    }

    set_display_area(*d, 10);
}

/**
 * Tell widget to let zoom widget grab keyboard focus.
 */
void
SPDesktop::zoom_grab_focus()
{
    _widget->letZoomGrabFocus();
}

/**
 * Zoom to whole drawing.
 */
void
SPDesktop::zoom_drawing()
{
    g_return_if_fail (doc() != NULL);
    SPItem *docitem = doc()->getRoot();
    g_return_if_fail (docitem != NULL);

    docitem->bbox_valid = FALSE;
    Geom::OptRect d = docitem->desktopVisualBounds();

    /* Note that the second condition here indicates that
    ** there are no items in the drawing.
    */
    if ( !d || d->minExtent() < 0.1 ) {
        return;
    }

    set_display_area(*d, 10);
}

/**
 * Scroll canvas by specific coordinate amount in svg coordinates.
 */
void
SPDesktop::scroll_world_in_svg_coords (double dx, double dy, bool is_scrolling)
{
    double scale = _d2w.descrim();
    scroll_world(dx*scale, dy*scale, is_scrolling);
}

/**
 * Scroll canvas by specific coordinate amount.
 */
void
SPDesktop::scroll_world (double dx, double dy, bool is_scrolling)
{
    g_assert(_widget);

    Geom::Rect const viewbox = canvas->getViewbox();

    canvas->scrollTo(viewbox.min()[Geom::X] - dx, viewbox.min()[Geom::Y] - dy, FALSE, is_scrolling);

    /*  update perspective lines if we are in the 3D box tool (so that infinite ones are shown correctly) */
    //sp_box3d_context_update_lines(event_context);
    if (SP_IS_BOX3D_CONTEXT(event_context)) {
		SP_BOX3D_CONTEXT(event_context)->_vpdrag->updateLines();
	}

    _widget->updateRulers();
    _widget->updateScrollbars(_d2w.descrim());
}

bool
SPDesktop::scroll_to_point (Geom::Point const &p, gdouble autoscrollspeed)
{
    using Geom::X;
    using Geom::Y;

    Inkscape::Preferences *prefs = Inkscape::Preferences::get();
    gdouble autoscrolldistance = (gdouble) prefs->getIntLimited("/options/autoscrolldistance/value", 0, -1000, 10000);

    // autoscrolldistance is in screen pixels, but the display area is in document units
    autoscrolldistance /= _d2w.descrim();
    // FIXME: This 2geom idiom doesn't allow us to declare dbox const
    Geom::Rect dbox = get_display_area();
    dbox.expandBy(-autoscrolldistance);

    if (!(p[X] > dbox.min()[X] && p[X] < dbox.max()[X]) ||
        !(p[Y] > dbox.min()[Y] && p[Y] < dbox.max()[Y])   ) {

        Geom::Point const s_w( p * (Geom::Affine)_d2w );

        gdouble x_to;
        if (p[X] < dbox.min()[X])
            x_to = dbox.min()[X];
        else if (p[X] > dbox.max()[X])
            x_to = dbox.max()[X];
        else
            x_to = p[X];

        gdouble y_to;
        if (p[Y] < dbox.min()[Y])
            y_to = dbox.min()[Y];
        else if (p[Y] > dbox.max()[Y])
            y_to = dbox.max()[Y];
        else
            y_to = p[Y];

        Geom::Point const d_dt(x_to, y_to);
        Geom::Point const d_w( d_dt * _d2w );
        Geom::Point const moved_w( d_w - s_w );

        if (autoscrollspeed == 0)
            autoscrollspeed = prefs->getDoubleLimited("/options/autoscrollspeed/value", 1, 0, 10);

        if (autoscrollspeed != 0)
            scroll_world (autoscrollspeed * moved_w);

        return true;
    }
    return false;
}

bool
SPDesktop::is_iconified()
{
    return 0!=(window_state & GDK_WINDOW_STATE_ICONIFIED);
}

void
SPDesktop::iconify()
{
    _widget->setIconified();
}

bool
SPDesktop::is_maximized()
{
    return 0!=(window_state & GDK_WINDOW_STATE_MAXIMIZED);
}

void
SPDesktop::maximize()
{
    _widget->setMaximized();
}

bool
SPDesktop::is_fullscreen()
{
    return 0!=(window_state & GDK_WINDOW_STATE_FULLSCREEN);
}

void
SPDesktop::fullscreen()
{
    _widget->setFullscreen();
}

/**
 * Checks to see if the user is working in focused mode.
 *
 * @return  the value of \c _focusMode.
 */
bool SPDesktop::is_focusMode()
{
    return _focusMode;
}

/**
 * Changes whether the user is in focus mode or not.
 *
 * @param  mode  Which mode the view should be in.
 */
void SPDesktop::focusMode(bool mode)
{
    if (mode == _focusMode) { return; }

    _focusMode = mode;

    layoutWidget();
    //sp_desktop_widget_layout(SPDesktopWidget);

    return;
}

void
SPDesktop::getWindowGeometry (gint &x, gint &y, gint &w, gint &h)
{
    _widget->getGeometry (x, y, w, h);
}

void
SPDesktop::setWindowPosition (Geom::Point p)
{
    _widget->setPosition (p);
}

void
SPDesktop::setWindowSize (gint w, gint h)
{
    _widget->setSize (w, h);
}

void
SPDesktop::setWindowTransient (void *p, int transient_policy)
{
    _widget->setTransient (p, transient_policy);
}

Gtk::Window*
SPDesktop::getToplevel( )
{
    return _widget->getWindow();
}

void
SPDesktop::presentWindow()
{
    _widget->present();
}

bool SPDesktop::showInfoDialog( Glib::ustring const & message )
{
    return _widget->showInfoDialog( message );
}

bool
SPDesktop::warnDialog (Glib::ustring const &text)
{
    return _widget->warnDialog (text);
}

void
SPDesktop::toggleRulers()
{
    _widget->toggleRulers();
}

void
SPDesktop::toggleScrollbars()
{
    _widget->toggleScrollbars();
}


void SPDesktop::toggleToolbar(gchar const *toolbar_name)
{
    Glib::ustring pref_path = getLayoutPrefPath(this) + toolbar_name + "/state";
    Inkscape::Preferences *prefs = Inkscape::Preferences::get();
    gboolean visible = prefs->getBool(pref_path, true);
    prefs->setBool(pref_path, !visible);

    layoutWidget();
}

void
SPDesktop::layoutWidget()
{
    _widget->layout();
}

void
SPDesktop::destroyWidget()
{
    _widget->destroy();
}

bool
SPDesktop::shutdown()
{
    return _widget->shutdown();
}

bool SPDesktop::onDeleteUI (GdkEventAny*)
{
    if(shutdown())
        return true;

    destroyWidget();
    return false;
}

/**
 *  onWindowStateEvent
 *
 *  Called when the window changes its maximize/fullscreen/iconify/pinned state.
 *  Since GTK doesn't have a way to query this state information directly, we
 *  record it for the desktop here, and also possibly trigger a layout.
 */
bool
SPDesktop::onWindowStateEvent (GdkEventWindowState* event)
{
    // Record the desktop window's state
    window_state = event->new_window_state;

    // Layout may differ depending on full-screen mode or not
    GdkWindowState changed = event->changed_mask;
    if (changed & (GDK_WINDOW_STATE_FULLSCREEN|GDK_WINDOW_STATE_MAXIMIZED)) {
        layoutWidget();
    }

    return false;
}

void
SPDesktop::setToolboxFocusTo (gchar const *label)
{
    _widget->setToolboxFocusTo (label);
}

void
SPDesktop::setToolboxAdjustmentValue (gchar const* id, double val)
{
    _widget->setToolboxAdjustmentValue (id, val);
}

void
SPDesktop::setToolboxSelectOneValue (gchar const* id, gint val)
{
    _widget->setToolboxSelectOneValue (id, val);
}

bool
SPDesktop::isToolboxButtonActive (gchar const *id)
{
    return _widget->isToolboxButtonActive (id);
}

void
SPDesktop::emitToolSubselectionChanged(gpointer data)
{
    _tool_subselection_changed.emit(data);
    inkscape_subselection_changed (this);
}

void SPDesktop::updateNow()
{
    canvas->updateNow();
}

void
SPDesktop::enableInteraction()
{
  _widget->enableInteraction();
}

void SPDesktop::disableInteraction()
{
  _widget->disableInteraction();
}

void SPDesktop::setWaitingCursor()
{
    GdkCursor *waiting = gdk_cursor_new(GDK_WATCH);
    gdk_window_set_cursor(gtk_widget_get_window(GTK_WIDGET(sp_desktop_canvas(this))), waiting);
#if GTK_CHECK_VERSION(3,0,0)
    g_object_unref(waiting);
#else
    gdk_cursor_unref(waiting);
#endif
    // GDK needs the flush for the cursor change to take effect
    gdk_flush();
    waiting_cursor = true;
}

void SPDesktop::clearWaitingCursor() {
  if (waiting_cursor) {
      this->event_context->sp_event_context_update_cursor();
  }
}

void SPDesktop::toggleColorProfAdjust()
{
    _widget->toggleColorProfAdjust();
}

bool SPDesktop::colorProfAdjustEnabled()
{
    return _widget->colorProfAdjustEnabled();
}

void SPDesktop::toggleGrids()
{
    if (namedview->grids) {
        if(gridgroup) {
            showGrids(!grids_visible);
        }
    } else {
        //there is no grid present at the moment. add a rectangular grid and make it visible
        namedview->writeNewGrid(sp_desktop_document(this), Inkscape::GRID_RECTANGULAR);
        showGrids(true);
    }
}

void SPDesktop::showGrids(bool show, bool dirty_document)
{
    grids_visible = show;
    sp_namedview_show_grids(namedview, grids_visible, dirty_document);
    if (show) {
        sp_canvas_item_show(SP_CANVAS_ITEM(gridgroup));
    } else {
        sp_canvas_item_hide(SP_CANVAS_ITEM(gridgroup));
    }
}

void SPDesktop::toggleSnapGlobal()
{
    bool v = namedview->getSnapGlobal();
    namedview->setSnapGlobal(!v);
}

//----------------------------------------------------------------------
// Callback implementations. The virtual ones are connected by the view.

void
SPDesktop::onResized (double /*x*/, double /*y*/)
{
   // Nothing called here
}

/**
 * Redraw callback; queues Gtk redraw; connected by View.
 */
void
SPDesktop::onRedrawRequested ()
{
    if (main) {
        _widget->requestCanvasUpdate();
    }
}

void
SPDesktop::updateCanvasNow()
{
  _widget->requestCanvasUpdateAndWait();
}

/**
 * Associate document with desktop.
 */
void
SPDesktop::setDocument (SPDocument *doc)
{
    if (!doc) return;

    if (this->doc()) {
        namedview->hide(this);
        this->doc()->getRoot()->invoke_hide(dkey);
    }

    layers->setDocument(doc);

	// remove old EventLog if it exists (see also: bug #1071082)
	if (event_log) {
		doc->removeUndoObserver(*event_log);
		delete event_log;
		event_log = 0;
	}

    /* setup EventLog */
    event_log = new Inkscape::EventLog(doc);
    doc->addUndoObserver(*event_log);

    _commit_connection.disconnect();
    _commit_connection = doc->connectCommit(sigc::mem_fun(*this, &SPDesktop::updateNow));

    /// \todo fixme: This condition exists to make sure the code
    /// inside is NOT called on initialization, only on replacement. But there
    /// are surely more safe methods to accomplish this.
    // TODO since the comment had reversed logic, check the intent of this block of code:
    if (drawing) {
        Inkscape::DrawingItem *ai = 0;

        namedview = sp_document_namedview (doc, NULL);
        _modified_connection = namedview->connectModified(sigc::bind<2>(sigc::ptr_fun(&_namedview_modified), this));
        number = namedview->getViewCount();

        ai = doc->getRoot()->invoke_show(
                SP_CANVAS_ARENA (drawing)->drawing,
                dkey,
                SP_ITEM_SHOW_DISPLAY);
        if (ai) {
            SP_CANVAS_ARENA (drawing)->drawing.root()->prependChild(ai);
        }
        namedview->show(this);
        /* Ugly hack */
        activate_guides (true);
        /* Ugly hack */
        _namedview_modified (namedview, SP_OBJECT_MODIFIED_FLAG, this);
    }

    _document_replaced_signal.emit (this, doc);

    View::setDocument (doc);
}

void
SPDesktop::onStatusMessage
(Inkscape::MessageType type, gchar const *message)
{
    if (_widget) {
        _widget->setMessage(type, message);
    }
}

void
SPDesktop::onDocumentURISet (gchar const* uri)
{
    _widget->setTitle(uri);
}

/**
 * Resized callback.
 */
void
SPDesktop::onDocumentResized (gdouble width, gdouble height)
{
    _doc2dt[5] = height;
    sp_canvas_item_affine_absolute (SP_CANVAS_ITEM (drawing), _doc2dt);
    Geom::Rect const a(Geom::Point(0, 0), Geom::Point(width, height));
    SP_CTRLRECT(page)->setRectangle(a);
    SP_CTRLRECT(page_border)->setRectangle(a);
}


void
SPDesktop::_onActivate (SPDesktop* dt)
{
    if (!dt->_widget) return;
    dt->_widget->activateDesktop();
}

void
SPDesktop::_onDeactivate (SPDesktop* dt)
{
    if (!dt->_widget) return;
    dt->_widget->deactivateDesktop();
}

void
SPDesktop::_onSelectionModified
(Inkscape::Selection */*selection*/, guint /*flags*/, SPDesktop *dt)
{
    if (!dt->_widget) return;
    dt->_widget->updateScrollbars (dt->_d2w.descrim());
}

static void
_onSelectionChanged
(Inkscape::Selection *selection, SPDesktop *desktop)
{
    /** \todo
     * only change the layer for single selections, or what?
     * This seems reasonable -- for multiple selections there can be many
     * different layers involved.
     */
    SPItem *item=selection->singleItem();
    if (item) {
        SPObject *layer=desktop->layers->layerForObject(item);
        if ( layer && layer != desktop->currentLayer() ) {
            desktop->layers->setCurrentLayer(layer);
        }
    }
}

/**
 * Calls event handler of current event context.
 * \param arena Unused
 * \todo fixme
 */
static gint
_arena_handler (SPCanvasArena */*arena*/, Inkscape::DrawingItem *ai, GdkEvent *event, SPDesktop *desktop)
{
    if (ai) {
        SPItem *spi = (SPItem*) ai->data();
        return sp_event_context_item_handler (desktop->event_context, spi, event);
    } else {
        return sp_event_context_root_handler (desktop->event_context, event);
    }
}

static void
_layer_activated(SPObject *layer, SPDesktop *desktop) {
    g_return_if_fail(SP_IS_GROUP(layer));
    SP_GROUP(layer)->setLayerDisplayMode(desktop->dkey, SPGroup::LAYER);
}

/// Callback
static void
_layer_deactivated(SPObject *layer, SPDesktop *desktop) {
    g_return_if_fail(SP_IS_GROUP(layer));
    SP_GROUP(layer)->setLayerDisplayMode(desktop->dkey, SPGroup::GROUP);
}

/// Callback
static void
_layer_hierarchy_changed(SPObject */*top*/, SPObject *bottom,
                                         SPDesktop *desktop)
{
    desktop->_layer_changed_signal.emit (bottom);
}

/// Called when document is starting to be rebuilt.
static void _reconstruction_start(SPDesktop * desktop)
{
    g_debug("Desktop, starting reconstruction\n");
    desktop->_reconstruction_old_layer_id = desktop->currentLayer()->getId() ? desktop->currentLayer()->getId() : "";
    desktop->layers->reset();

    /*
    GSList const * selection_objs = desktop->selection->list();
    for (; selection_objs != NULL; selection_objs = selection_objs->next) {

    }
    */
    desktop->selection->clear();

    g_debug("Desktop, starting reconstruction end\n");
}

/// Called when document rebuild is finished.
static void _reconstruction_finish(SPDesktop * desktop)
{
    g_debug("Desktop, finishing reconstruction\n");
    if ( !desktop->_reconstruction_old_layer_id.empty() ) {
        SPObject * newLayer = desktop->namedview->document->getObjectById(desktop->_reconstruction_old_layer_id);
        if (newLayer != NULL) {
            desktop->layers->setCurrentLayer(newLayer);
        }

        desktop->_reconstruction_old_layer_id.clear();
    }
    g_debug("Desktop, finishing reconstruction end\n");
}

/**
 * Namedview_modified callback.
 */
static void _namedview_modified (SPObject *obj, guint flags, SPDesktop *desktop)
{
    SPNamedView *nv=SP_NAMEDVIEW(obj);

    if (flags & SP_OBJECT_MODIFIED_FLAG) {

        /* Show/hide page background */
        if (nv->pagecolor | (0xff != 0xffffffff)) {
            sp_canvas_item_show (desktop->table);
            ((CtrlRect *) desktop->table)->setColor(0x00000000, true, nv->pagecolor | 0xff);
            sp_canvas_item_move_to_z (desktop->table, 0);
        } else {
            sp_canvas_item_hide (desktop->table);
        }

        /* Show/hide page border */
        if (nv->showborder) {
            // show
            sp_canvas_item_show (desktop->page_border);
            // set color and shadow
            ((CtrlRect *) desktop->page_border)->setColor(nv->bordercolor, false, 0x00000000);
            if (nv->pageshadow) {
                ((CtrlRect *) desktop->page_border)->setShadow(nv->pageshadow, nv->bordercolor);
            }
            // place in the z-order stack
            if (nv->borderlayer == SP_BORDER_LAYER_BOTTOM) {
                 sp_canvas_item_move_to_z (desktop->page_border, 2);
            } else {
                int order = sp_canvas_item_order (desktop->page_border);
                int morder = sp_canvas_item_order (desktop->drawing);
                if (morder > order) sp_canvas_item_raise (desktop->page_border,
                    morder - order);
            }
        } else {
                sp_canvas_item_hide (desktop->page_border);
                if (nv->pageshadow) {
                    ((CtrlRect *) desktop->page)->setShadow(0, 0x00000000);
                }
        }

        /* Show/hide page shadow */
        if (nv->showpageshadow && nv->pageshadow) {
            ((CtrlRect *) desktop->page_border)->setShadow(nv->pageshadow, nv->bordercolor);
        } else {
            ((CtrlRect *) desktop->page_border)->setShadow(0, 0x00000000);
        }

        Inkscape::Preferences *prefs = Inkscape::Preferences::get();
        if (SP_RGBA32_R_U(nv->pagecolor) +
            SP_RGBA32_G_U(nv->pagecolor) +
            SP_RGBA32_B_U(nv->pagecolor) >= 384) {
            // the background color is light, use black outline
            SP_CANVAS_ARENA (desktop->drawing)->drawing.outlinecolor = prefs->getInt("/options/wireframecolors/onlight", 0xff);
        } else { // use white outline
            SP_CANVAS_ARENA (desktop->drawing)->drawing.outlinecolor = prefs->getInt("/options/wireframecolors/ondark", 0xffffffff);
        }
    }
}

Geom::Affine SPDesktop::w2d() const
{
    return _w2d;
}

Geom::Point SPDesktop::w2d(Geom::Point const &p) const
{
    return p * _w2d;
}

Geom::Point SPDesktop::d2w(Geom::Point const &p) const
{
    return p * _d2w;
}

Geom::Affine SPDesktop::doc2dt() const
{
    return _doc2dt;
}

Geom::Affine SPDesktop::dt2doc() const
{
    return _doc2dt.inverse();
}

Geom::Point SPDesktop::doc2dt(Geom::Point const &p) const
{
    return p * _doc2dt;
}

Geom::Point SPDesktop::dt2doc(Geom::Point const &p) const
{
    return p * dt2doc();
}

void
SPDesktop::show_dialogs()
{

    Inkscape::Preferences *prefs = Inkscape::Preferences::get();
    if (prefs == NULL) {
        return;
    }

    int active = prefs->getInt("/options/savedialogposition/value", 1);
    if (active == 0) {
        // User has turned off this feature in preferences
        return;
    }

    if (showing_dialogs) {
        return;
    }

    showing_dialogs = TRUE;


    /*
     * Get each dialogs previous state from preferences and reopen on startup if needed, without grabbing focus (canvas retains focus).
     * Map dialog manager's dialog IDs to dialog last visible state preference. FIXME: store this correspondence in dialogs themselves!
     */
<<<<<<< HEAD
    std::map<int, Glib::ustring> mapVerbPreference;
    std::map<int, Glib::ustring>::const_iterator iter;
    mapVerbPreference.insert(std::make_pair ((int)SP_VERB_DIALOG_LAYERS, "/dialogs/layers") );
    mapVerbPreference.insert(std::make_pair ((int)SP_VERB_DIALOG_FILL_STROKE, "/dialogs/fillstroke") );
    mapVerbPreference.insert(std::make_pair ((int)SP_VERB_DIALOG_EXTENSIONEDITOR, "/dialogs/extensioneditor") );
    mapVerbPreference.insert(std::make_pair ((int)SP_VERB_DIALOG_ALIGN_DISTRIBUTE, "/dialogs/align") );
    mapVerbPreference.insert(std::make_pair ((int)SP_VERB_DIALOG_METADATA, "/dialogs/documentmetadata") );
    mapVerbPreference.insert(std::make_pair ((int)SP_VERB_DIALOG_NAMEDVIEW, "/dialogs/documentoptions") );
    mapVerbPreference.insert(std::make_pair ((int)SP_VERB_DIALOG_FILTER_EFFECTS, "/dialogs/filtereffects") );
    mapVerbPreference.insert(std::make_pair ((int)SP_VERB_DIALOG_FIND, "/dialogs/find") );
    mapVerbPreference.insert(std::make_pair ((int)SP_VERB_DIALOG_GLYPHS, "/dialogs/glyphs") );
    mapVerbPreference.insert(std::make_pair ((int)SP_VERB_DIALOG_DEBUG, "/dialogs/messages") );
    mapVerbPreference.insert(std::make_pair ((int)SP_VERB_HELP_MEMORY, "/dialogs/memory") );
    mapVerbPreference.insert(std::make_pair ((int)SP_VERB_DIALOG_LIVE_PATH_EFFECT, "/dialogs/livepatheffect") );
    mapVerbPreference.insert(std::make_pair ((int)SP_VERB_DIALOG_UNDO_HISTORY, "/dialogs/undo-history") );
    mapVerbPreference.insert(std::make_pair ((int)SP_VERB_DIALOG_TRANSFORM, "/dialogs/transformation") );
    mapVerbPreference.insert(std::make_pair ((int)SP_VERB_DIALOG_SWATCHES, "/dialogs/swatches") );
    mapVerbPreference.insert(std::make_pair ((int)SP_VERB_VIEW_ICON_PREVIEW, "/dialogs/iconpreview") );
    mapVerbPreference.insert(std::make_pair ((int)SP_VERB_DIALOG_SVG_FONTS, "/dialogs/svgfonts") );
    mapVerbPreference.insert(std::make_pair ((int)SP_VERB_DIALOG_INPUT, "/dialogs/inputdevices") );
    mapVerbPreference.insert(std::make_pair ((int)SP_VERB_DIALOG_DISPLAY, "/dialogs/preferences") );
    mapVerbPreference.insert(std::make_pair ((int)SP_VERB_SELECTION_ARRANGE, "/dialogs/gridtiler") ); //FIXME: denis: change also preferences?
    mapVerbPreference.insert(std::make_pair ((int)SP_VERB_SELECTION_TRACE, "/dialogs/trace") );
    mapVerbPreference.insert(std::make_pair ((int)SP_VERB_DIALOG_TEXT, "/dialogs/textandfont") );
    mapVerbPreference.insert(std::make_pair ((int)SP_VERB_DIALOG_EXPORT, "/dialogs/export") );
    mapVerbPreference.insert(std::make_pair ((int)SP_VERB_DIALOG_XML_EDITOR, "/dialogs/xml") );
    mapVerbPreference.insert(std::make_pair ((int)SP_VERB_DIALOG_FIND, "/dialogs/find") );
    mapVerbPreference.insert(std::make_pair ((int)SP_VERB_DIALOG_CLONETILER, "/dialogs/clonetiler") );
    mapVerbPreference.insert(std::make_pair ((int)SP_VERB_DIALOG_ITEM, "/dialogs/object") );
    mapVerbPreference.insert(std::make_pair ((int)SP_VERB_DIALOG_SPELLCHECK, "/dialogs/spellcheck") );

    for (iter = mapVerbPreference.begin(); iter != mapVerbPreference.end(); iter++) {
        int verbId = iter->first;
=======
    std::map<Glib::ustring, Glib::ustring> mapVerbPreference;
    mapVerbPreference.insert(std::make_pair ("LayersPanel", "/dialogs/layers") );
    mapVerbPreference.insert(std::make_pair ("FillAndStroke", "/dialogs/fillstroke") );
    mapVerbPreference.insert(std::make_pair ("ExtensionEditor", "/dialogs/extensioneditor") );
    mapVerbPreference.insert(std::make_pair ("AlignAndDistribute", "/dialogs/align") );
    mapVerbPreference.insert(std::make_pair ("DocumentMetadata", "/dialogs/documentmetadata") );
    mapVerbPreference.insert(std::make_pair ("DocumentProperties", "/dialogs/documentoptions") );
    mapVerbPreference.insert(std::make_pair ("FilterEffectsDialog", "/dialogs/filtereffects") );
    mapVerbPreference.insert(std::make_pair ("Find", "/dialogs/find") );
    mapVerbPreference.insert(std::make_pair ("Glyphs", "/dialogs/glyphs") );
    mapVerbPreference.insert(std::make_pair ("Messages", "/dialogs/messages") );
    mapVerbPreference.insert(std::make_pair ("Memory", "/dialogs/memory") );
    mapVerbPreference.insert(std::make_pair ("LivePathEffect", "/dialogs/livepatheffect") );
    mapVerbPreference.insert(std::make_pair ("UndoHistory", "/dialogs/undo-history") );
    mapVerbPreference.insert(std::make_pair ("Transformation", "/dialogs/transformation") );
    mapVerbPreference.insert(std::make_pair ("Swatches", "/dialogs/swatches") );
    mapVerbPreference.insert(std::make_pair ("IconPreviewPanel", "/dialogs/iconpreview") );
    mapVerbPreference.insert(std::make_pair ("SvgFontsDialog", "/dialogs/svgfonts") );
    mapVerbPreference.insert(std::make_pair ("InputDevices", "/dialogs/inputdevices") );
    mapVerbPreference.insert(std::make_pair ("InkscapePreferences", "/dialogs/preferences") );
    mapVerbPreference.insert(std::make_pair ("TileDialog", "/dialogs/gridtiler") );
    mapVerbPreference.insert(std::make_pair ("Trace", "/dialogs/trace") );
    mapVerbPreference.insert(std::make_pair ("PixelArt", "/dialogs/pixelart") );
    mapVerbPreference.insert(std::make_pair ("TextFont", "/dialogs/textandfont") );
    mapVerbPreference.insert(std::make_pair ("Export", "/dialogs/export") );
    mapVerbPreference.insert(std::make_pair ("XmlTree", "/dialogs/xml") );
    mapVerbPreference.insert(std::make_pair ("CloneTiler", "/dialogs/clonetiler") );
    mapVerbPreference.insert(std::make_pair ("ObjectProperties", "/dialogs/object") );
    mapVerbPreference.insert(std::make_pair ("SpellCheck", "/dialogs/spellcheck") );
    mapVerbPreference.insert(std::make_pair ("Symbols", "/dialogs/symbols") );

    for (std::map<Glib::ustring, Glib::ustring>::const_iterator iter = mapVerbPreference.begin(); iter != mapVerbPreference.end(); ++iter) {
>>>>>>> bad6e2e0
        Glib::ustring pref = iter->second;
        int visible = prefs->getInt(pref + "/visible", 0);
        if (visible) {
            _dlg_mgr->showDialog(iter->first.c_str(), false); // without grabbing focus, we need focus to remain on the canvas
        }
    }
}
/*
 * Pop event context from desktop's context stack. Never used.
 */
// void
// SPDesktop::pop_event_context (unsigned int key)
// {
//    ToolBase *ec = NULL;
//
//    if (event_context && event_context->key == key) {
//        g_return_if_fail (event_context);
//        g_return_if_fail (event_context->next);
//        ec = event_context;
//        sp_event_context_deactivate (ec);
//        event_context = ec->next;
//        sp_event_context_activate (event_context);
//        _event_context_changed_signal.emit (this, ec);
//    }
//
//    ToolBase *ref = event_context;
//    while (ref && ref->next && ref->next->key != key)
//        ref = ref->next;
//
//    if (ref && ref->next) {
//        ec = ref->next;
//        ref->next = ec->next;
//    }
//
//    if (ec) {
//        sp_event_context_finish (ec);
//        g_object_unref (G_OBJECT (ec));
//    }
// }

/*
  Local Variables:
  mode:c++
  c-file-style:"stroustrup"
  c-file-offsets:((innamespace . 0)(inline-open . 0)(case-label . +))
  indent-tabs-mode:nil
  fill-column:99
  End:
*/
// vim: filetype=cpp:expandtab:shiftwidth=4:tabstop=8:softtabstop=4:fileencoding=utf-8:textwidth=99 :
<|MERGE_RESOLUTION|>--- conflicted
+++ resolved
@@ -1852,7 +1852,6 @@
      * Get each dialogs previous state from preferences and reopen on startup if needed, without grabbing focus (canvas retains focus).
      * Map dialog manager's dialog IDs to dialog last visible state preference. FIXME: store this correspondence in dialogs themselves!
      */
-<<<<<<< HEAD
     std::map<int, Glib::ustring> mapVerbPreference;
     std::map<int, Glib::ustring>::const_iterator iter;
     mapVerbPreference.insert(std::make_pair ((int)SP_VERB_DIALOG_LAYERS, "/dialogs/layers") );
@@ -1884,42 +1883,7 @@
     mapVerbPreference.insert(std::make_pair ((int)SP_VERB_DIALOG_ITEM, "/dialogs/object") );
     mapVerbPreference.insert(std::make_pair ((int)SP_VERB_DIALOG_SPELLCHECK, "/dialogs/spellcheck") );
 
-    for (iter = mapVerbPreference.begin(); iter != mapVerbPreference.end(); iter++) {
-        int verbId = iter->first;
-=======
-    std::map<Glib::ustring, Glib::ustring> mapVerbPreference;
-    mapVerbPreference.insert(std::make_pair ("LayersPanel", "/dialogs/layers") );
-    mapVerbPreference.insert(std::make_pair ("FillAndStroke", "/dialogs/fillstroke") );
-    mapVerbPreference.insert(std::make_pair ("ExtensionEditor", "/dialogs/extensioneditor") );
-    mapVerbPreference.insert(std::make_pair ("AlignAndDistribute", "/dialogs/align") );
-    mapVerbPreference.insert(std::make_pair ("DocumentMetadata", "/dialogs/documentmetadata") );
-    mapVerbPreference.insert(std::make_pair ("DocumentProperties", "/dialogs/documentoptions") );
-    mapVerbPreference.insert(std::make_pair ("FilterEffectsDialog", "/dialogs/filtereffects") );
-    mapVerbPreference.insert(std::make_pair ("Find", "/dialogs/find") );
-    mapVerbPreference.insert(std::make_pair ("Glyphs", "/dialogs/glyphs") );
-    mapVerbPreference.insert(std::make_pair ("Messages", "/dialogs/messages") );
-    mapVerbPreference.insert(std::make_pair ("Memory", "/dialogs/memory") );
-    mapVerbPreference.insert(std::make_pair ("LivePathEffect", "/dialogs/livepatheffect") );
-    mapVerbPreference.insert(std::make_pair ("UndoHistory", "/dialogs/undo-history") );
-    mapVerbPreference.insert(std::make_pair ("Transformation", "/dialogs/transformation") );
-    mapVerbPreference.insert(std::make_pair ("Swatches", "/dialogs/swatches") );
-    mapVerbPreference.insert(std::make_pair ("IconPreviewPanel", "/dialogs/iconpreview") );
-    mapVerbPreference.insert(std::make_pair ("SvgFontsDialog", "/dialogs/svgfonts") );
-    mapVerbPreference.insert(std::make_pair ("InputDevices", "/dialogs/inputdevices") );
-    mapVerbPreference.insert(std::make_pair ("InkscapePreferences", "/dialogs/preferences") );
-    mapVerbPreference.insert(std::make_pair ("TileDialog", "/dialogs/gridtiler") );
-    mapVerbPreference.insert(std::make_pair ("Trace", "/dialogs/trace") );
-    mapVerbPreference.insert(std::make_pair ("PixelArt", "/dialogs/pixelart") );
-    mapVerbPreference.insert(std::make_pair ("TextFont", "/dialogs/textandfont") );
-    mapVerbPreference.insert(std::make_pair ("Export", "/dialogs/export") );
-    mapVerbPreference.insert(std::make_pair ("XmlTree", "/dialogs/xml") );
-    mapVerbPreference.insert(std::make_pair ("CloneTiler", "/dialogs/clonetiler") );
-    mapVerbPreference.insert(std::make_pair ("ObjectProperties", "/dialogs/object") );
-    mapVerbPreference.insert(std::make_pair ("SpellCheck", "/dialogs/spellcheck") );
-    mapVerbPreference.insert(std::make_pair ("Symbols", "/dialogs/symbols") );
-
     for (std::map<Glib::ustring, Glib::ustring>::const_iterator iter = mapVerbPreference.begin(); iter != mapVerbPreference.end(); ++iter) {
->>>>>>> bad6e2e0
         Glib::ustring pref = iter->second;
         int visible = prefs->getInt(pref + "/visible", 0);
         if (visible) {
