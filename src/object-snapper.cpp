/**
 *  \file object-snapper.cpp
 *  \brief Snapping things to objects.
 *
 * Authors:
 *   Carl Hetherington <inkscape@carlh.net>
 *   Diederik van Lierop <mail@diedenrezi.nl>
 *
 * Copyright (C) 2005 - 2010 Authors
 *
 * Released under GNU GPL, read the file 'COPYING' for more information
 */

#include "svg/svg.h"
#include <2geom/path-intersection.h>
#include <2geom/pathvector.h>
#include <2geom/point.h>
#include <2geom/rect.h>
#include <2geom/line.h>
#include <2geom/circle.h>
#include "document.h"
#include "sp-namedview.h"
#include "sp-image.h"
#include "sp-item-group.h"
#include "sp-item.h"
#include "sp-use.h"
#include "display/curve.h"
#include "inkscape.h"
#include "preferences.h"
#include "sp-text.h"
#include "sp-flowtext.h"
#include "text-editing.h"
#include "sp-clippath.h"
#include "sp-mask.h"
#include "helper/geom-curves.h"
#include "desktop.h"

Inkscape::ObjectSnapper::ObjectSnapper(SnapManager *sm, Geom::Coord const d)
    : Snapper(sm, d)
{
    _candidates = new std::vector<SnapCandidateItem>;
    _points_to_snap_to = new std::vector<Inkscape::SnapCandidatePoint>;
    _paths_to_snap_to = new std::vector<Inkscape::SnapCandidatePath >;
}

Inkscape::ObjectSnapper::~ObjectSnapper()
{
    _candidates->clear();
    delete _candidates;

    _points_to_snap_to->clear();
    delete _points_to_snap_to;

    _clear_paths();
    delete _paths_to_snap_to;
}

/**
 *  \return Snap tolerance (desktop coordinates); depends on current zoom so that it's always the same in screen pixels
 */
Geom::Coord Inkscape::ObjectSnapper::getSnapperTolerance() const
{
    SPDesktop const *dt = _snapmanager->getDesktop();
    double const zoom =  dt ? dt->current_zoom() : 1;
    return _snapmanager->snapprefs.getObjectTolerance() / zoom;
}

bool Inkscape::ObjectSnapper::getSnapperAlwaysSnap() const
{
    return _snapmanager->snapprefs.getObjectTolerance() == 10000; //TODO: Replace this threshold of 10000 by a constant; see also tolerance-slider.cpp
}

/**
 *  Find all items within snapping range.
 *  \param parent Pointer to the document's root, or to a clipped path or mask object
 *  \param it List of items to ignore
 *  \param bbox_to_snap Bounding box hulling the whole bunch of points, all from the same selection and having the same transformation
 */

void Inkscape::ObjectSnapper::_findCandidates(SPObject* parent,
                                              std::vector<SPItem const *> const *it,
                                              bool const &first_point,
                                              Geom::Rect const &bbox_to_snap,
                                              bool const clip_or_mask,
                                              Geom::Matrix const additional_affine) const // transformation of the item being clipped / masked
{
    if (!ThisSnapperMightSnap()) {
        return;
    }

    if (_snapmanager->getDesktop() == NULL) {
        g_warning("desktop == NULL, so we cannot snap; please inform the developpers of this bug");
        // Apparently the etup() method from the SnapManager class hasn't been called before trying to snap.
    }

    if (first_point) {
        _candidates->clear();
    }

    Geom::Rect bbox_to_snap_incl = bbox_to_snap; // _incl means: will include the snapper tolerance
    bbox_to_snap_incl.expandBy(getSnapperTolerance()); // see?

<<<<<<< HEAD
    for (SPObject* o = sp_object_first_child(parent); o != NULL; o = SP_OBJECT_NEXT(o)) {
=======
    for (SPObject* o = parent->first_child(); o != NULL; o = SP_OBJECT_NEXT(o)) {
        g_assert(_snapmanager->getDesktop() != NULL);
>>>>>>> 773ad72d
        if (SP_IS_ITEM(o) && !(_snapmanager->getDesktop()->itemIsHidden(SP_ITEM(o)) && !clip_or_mask)) {
            // Snapping to items in a locked layer is allowed
            // Don't snap to hidden objects, unless they're a clipped path or a mask
            /* See if this item is on the ignore list */
            std::vector<SPItem const *>::const_iterator i;
            if (it != NULL) {
                i = it->begin();
                while (i != it->end() && *i != o) {
                    i++;
                }
            }

            if (it == NULL || i == it->end()) {
                SPItem *item = SP_ITEM(o);
                if (item) {
                    SPObject *obj = NULL;
                    if (!clip_or_mask) { // cannot clip or mask more than once
                        // The current item is not a clipping path or a mask, but might
                        // still be the subject of clipping or masking itself ; if so, then
                        // we should also consider that path or mask for snapping to
                        obj = SP_OBJECT(item->clip_ref->getObject());
                        if (obj) {
<<<<<<< HEAD
                            _findCandidates(obj, it, false, bbox_to_snap, true, sp_item_i2doc_affine(item));
                        }
                        obj = SP_OBJECT(item->mask_ref->getObject());
                        if (obj) {
                            _findCandidates(obj, it, false, bbox_to_snap, true, sp_item_i2doc_affine(item));
=======
                            _findCandidates(obj, it, false, bbox_to_snap, snap_dim, true, item->i2doc_affine());
                        }
                        obj = SP_OBJECT(item->mask_ref->getObject());
                        if (obj) {
                            _findCandidates(obj, it, false, bbox_to_snap, snap_dim, true, item->i2doc_affine());
>>>>>>> 773ad72d
                        }
                    }
                }

                if (SP_IS_GROUP(o)) {
                    _findCandidates(o, it, false, bbox_to_snap, clip_or_mask, additional_affine);
                } else {
                    Geom::OptRect bbox_of_item = Geom::Rect();
                    if (clip_or_mask) {
                        // Oh oh, this will get ugly. We cannot use sp_item_i2d_affine directly because we need to
                        // insert an additional transformation in document coordinates (code copied from sp_item_i2d_affine)
                        item->invoke_bbox(bbox_of_item,
                            item->i2doc_affine() * additional_affine * _snapmanager->getDesktop()->doc2dt(),
                            true);
                    } else {
                        item->invoke_bbox( bbox_of_item, item->i2d_affine(), true);
                    }
                    if (bbox_of_item) {
                        // See if the item is within range
                        if (bbox_to_snap_incl.intersects(*bbox_of_item)
                                || (_snapmanager->snapprefs.getIncludeItemCenter() && bbox_to_snap_incl.contains(item->getCenter()))) { // rotation center might be outside of the bounding box
                            // This item is within snapping range, so record it as a candidate
                            _candidates->push_back(SnapCandidateItem(item, clip_or_mask, additional_affine));
                            // For debugging: print the id of the candidate to the console
                            // SPObject *obj = (SPObject*)item;
                            // std::cout << "Snap candidate added: " << obj->getId() << std::endl;
                        }
                    }
                }
            }
        }
    }
}


void Inkscape::ObjectSnapper::_collectNodes(Inkscape::SnapSourceType const &t,
                                            bool const &first_point) const
{
    // Now, let's first collect all points to snap to. If we have a whole bunch of points to snap,
    // e.g. when translating an item using the selector tool, then we will only do this for the
    // first point and store the collection for later use. This significantly improves the performance
    if (first_point) {
        _points_to_snap_to->clear();

         // Determine the type of bounding box we should snap to
        SPItem::BBoxType bbox_type = SPItem::GEOMETRIC_BBOX;

        bool p_is_a_node = t & Inkscape::SNAPSOURCE_NODE_CATEGORY;
        bool p_is_a_bbox = t & Inkscape::SNAPSOURCE_BBOX_CATEGORY;
        bool p_is_other = t & Inkscape::SNAPSOURCE_OTHER_CATEGORY;

        // A point considered for snapping should be either a node, a bbox corner or a guide. Pick only ONE!
        g_assert(!((p_is_a_node && p_is_a_bbox) || (p_is_a_bbox && p_is_other) || (p_is_a_node && p_is_other)));

        if (_snapmanager->snapprefs.getSnapToBBoxNode() || _snapmanager->snapprefs.getSnapBBoxEdgeMidpoints() || _snapmanager->snapprefs.getSnapBBoxMidpoints()) {
            Inkscape::Preferences *prefs = Inkscape::Preferences::get();
            bool prefs_bbox = prefs->getBool("/tools/bounding_box");
            bbox_type = !prefs_bbox ?
                SPItem::APPROXIMATE_BBOX : SPItem::GEOMETRIC_BBOX;
        }

        // Consider the page border for snapping to
        if (_snapmanager->snapprefs.getSnapToPageBorder()) {
            _getBorderNodes(_points_to_snap_to);
        }

        for (std::vector<SnapCandidateItem>::const_iterator i = _candidates->begin(); i != _candidates->end(); i++) {
            //Geom::Matrix i2doc(Geom::identity());
            SPItem *root_item = (*i).item;
            if (SP_IS_USE((*i).item)) {
                root_item = sp_use_root(SP_USE((*i).item));
            }
            g_return_if_fail(root_item);

            //Collect all nodes so we can snap to them
            if (p_is_a_node || !(_snapmanager->snapprefs.getStrictSnapping() && !p_is_a_node) || p_is_other) {
                // Note: there are two ways in which intersections are considered:
                // Method 1: Intersections are calculated for each shape individually, for both the
                //           snap source and snap target (see sp_shape_snappoints)
                // Method 2: Intersections are calculated for each curve or line that we've snapped to, i.e. only for
                //           the target (see the intersect() method in the SnappedCurve and SnappedLine classes)
                // Some differences:
                // - Method 1 doesn't find intersections within a set of multiple objects
                // - Method 2 only works for targets
                // When considering intersections as snap targets:
                // - Method 1 only works when snapping to nodes, whereas
                // - Method 2 only works when snapping to paths
                // - There will be performance differences too!
                // If both methods are being used simultaneously, then this might lead to duplicate targets!

                // Well, here we will be looking for snap TARGETS. Both methods can therefore be used.
                // When snapping to paths, we will get a collection of snapped lines and snapped curves. findBestSnap() will
                // go hunting for intersections (but only when asked to in the prefs of course). In that case we can just
                // temporarily block the intersections in sp_item_snappoints, we don't need duplicates. If we're not snapping to
                // paths though but only to item nodes then we should still look for the intersections in sp_item_snappoints()
                bool old_pref = _snapmanager->snapprefs.getSnapIntersectionCS();
                if (_snapmanager->snapprefs.getSnapToItemPath()) {
                    _snapmanager->snapprefs.setSnapIntersectionCS(false);
                }

<<<<<<< HEAD
                // We should not snap a transformation center to any of the centers of the items in the
                // current selection (see the comment in SelTrans::centerRequest())
                bool old_pref2 = _snapmanager->snapprefs.getIncludeItemCenter();
                if (old_pref2) {
                    for ( GSList const *itemlist = _snapmanager->getRotationCenterSource(); itemlist != NULL; itemlist = g_slist_next(itemlist) ) {
                        if ((*i).item == reinterpret_cast<SPItem*>(itemlist->data)) {
                            // don't snap to this item's rotation center
                            _snapmanager->snapprefs.setIncludeItemCenter(false);
                            break;
                        }
                    }
                }

                sp_item_snappoints(root_item, *_points_to_snap_to, &_snapmanager->snapprefs);
=======
                root_item->getSnappoints(*_points_to_snap_to, &_snapmanager->snapprefs);
>>>>>>> 773ad72d

                // restore the original snap preferences
                _snapmanager->snapprefs.setSnapIntersectionCS(old_pref);
                _snapmanager->snapprefs.setIncludeItemCenter(old_pref2);
            }

            //Collect the bounding box's corners so we can snap to them
            if (p_is_a_bbox || !(_snapmanager->snapprefs.getStrictSnapping() && !p_is_a_bbox) || p_is_other) {
                // Discard the bbox of a clipped path / mask, because we don't want to snap to both the bbox
                // of the item AND the bbox of the clipping path at the same time
                if (!(*i).clip_or_mask) {
                    Geom::OptRect b = root_item->getBboxDesktop(bbox_type);
                    getBBoxPoints(b, _points_to_snap_to, true, _snapmanager->snapprefs.getSnapToBBoxNode(), _snapmanager->snapprefs.getSnapBBoxEdgeMidpoints(), _snapmanager->snapprefs.getSnapBBoxMidpoints());
                }
            }
        }
    }
}

void Inkscape::ObjectSnapper::_snapNodes(SnappedConstraints &sc,
                                         Inkscape::SnapCandidatePoint const &p,
                                         std::vector<SnapCandidatePoint> *unselected_nodes,
                                         SnapConstraint const &c,
                                         Geom::Point const &p_proj_on_constraint) const
{
    // Iterate through all nodes, find out which one is the closest to p, and snap to it!

    _collectNodes(p.getSourceType(), p.getSourceNum() <= 0);

    if (unselected_nodes != NULL && unselected_nodes->size() > 0) {
        g_assert(_points_to_snap_to != NULL);
        _points_to_snap_to->insert(_points_to_snap_to->end(), unselected_nodes->begin(), unselected_nodes->end());
    }

    SnappedPoint s;
    bool success = false;

    for (std::vector<SnapCandidatePoint>::const_iterator k = _points_to_snap_to->begin(); k != _points_to_snap_to->end(); k++) {
        Geom::Point target_pt = (*k).getPoint();
        Geom::Coord dist = NR_HUGE;
        if (!c.isUndefined()) {
            // We're snapping to nodes along a constraint only, so find out if this node
            // is at the constraint, while allowing for a small margin
            if (Geom::L2(target_pt - c.projection(target_pt)) > 1e-9) {
                // The distance from the target point to its projection on the constraint
                // is too large, so this point is not on the constraint. Skip it!
                continue;
            }
            dist = Geom::L2(target_pt - p_proj_on_constraint);
        } else {
            // Free (unconstrained) snapping
            dist = Geom::L2(target_pt - p.getPoint());
        }

        if (dist < getSnapperTolerance() && dist < s.getSnapDistance()) {
            s = SnappedPoint(target_pt, p.getSourceType(), p.getSourceNum(), (*k).getTargetType(), dist, getSnapperTolerance(), getSnapperAlwaysSnap(), false, true, (*k).getTargetBBox());
            success = true;
        }
    }

    if (success) {
        sc.points.push_back(s);
    }
}

void Inkscape::ObjectSnapper::_snapTranslatingGuide(SnappedConstraints &sc,
                                         Geom::Point const &p,
                                         Geom::Point const &guide_normal) const
{
    // Iterate through all nodes, find out which one is the closest to this guide, and snap to it!
    _collectNodes(SNAPSOURCE_GUIDE, true);

    if (_snapmanager->snapprefs.getSnapToItemPath() || _snapmanager->snapprefs.getSnapToBBoxPath() || _snapmanager->snapprefs.getSnapToPageBorder()) {
        _collectPaths(p, SNAPSOURCE_GUIDE, true);
        _snapPaths(sc, Inkscape::SnapCandidatePoint(p, SNAPSOURCE_GUIDE), NULL, NULL);
    }

    SnappedPoint s;

    Geom::Coord tol = getSnapperTolerance();

    for (std::vector<SnapCandidatePoint>::const_iterator k = _points_to_snap_to->begin(); k != _points_to_snap_to->end(); k++) {
        Geom::Point target_pt = (*k).getPoint();
        // Project each node (*k) on the guide line (running through point p)
        Geom::Point p_proj = Geom::projection(target_pt, Geom::Line(p, p + Geom::rot90(guide_normal)));
        Geom::Coord dist = Geom::L2(target_pt - p_proj); // distance from node to the guide
        Geom::Coord dist2 = Geom::L2(p - p_proj); // distance from projection of node on the guide, to the mouse location
        if ((dist < tol && dist2 < tol) || getSnapperAlwaysSnap()) {
            s = SnappedPoint(target_pt, SNAPSOURCE_GUIDE, 0, (*k).getTargetType(), dist, tol, getSnapperAlwaysSnap(), false, true, (*k).getTargetBBox());
            sc.points.push_back(s);
        }
    }
}


/**
 * Returns index of first NR_END bpath in array.
 */

void Inkscape::ObjectSnapper::_collectPaths(Geom::Point p,
                                         Inkscape::SnapSourceType const source_type,
                                         bool const &first_point) const
{
    // Now, let's first collect all paths to snap to. If we have a whole bunch of points to snap,
    // e.g. when translating an item using the selector tool, then we will only do this for the
    // first point and store the collection for later use. This significantly improves the performance
    if (first_point) {
        _clear_paths();

        // Determine the type of bounding box we should snap to
        SPItem::BBoxType bbox_type = SPItem::GEOMETRIC_BBOX;

        bool p_is_a_node = source_type & Inkscape::SNAPSOURCE_NODE_CATEGORY;
        bool p_is_other = source_type & Inkscape::SNAPSOURCE_OTHER_CATEGORY;

        if (_snapmanager->snapprefs.getSnapToBBoxPath()) {
            Inkscape::Preferences *prefs = Inkscape::Preferences::get();
            int prefs_bbox = prefs->getBool("/tools/bounding_box", 0);
            bbox_type = !prefs_bbox ?
                SPItem::APPROXIMATE_BBOX : SPItem::GEOMETRIC_BBOX;
        }

        // Consider the page border for snapping
        if (_snapmanager->snapprefs.getSnapToPageBorder() && _snapmanager->snapprefs.getSnapModeBBoxOrNodes()) {
            Geom::PathVector *border_path = _getBorderPathv();
            if (border_path != NULL) {
                _paths_to_snap_to->push_back(Inkscape::SnapCandidatePath(border_path, SNAPTARGET_PAGE_BORDER, Geom::OptRect()));
            }
        }

        for (std::vector<SnapCandidateItem>::const_iterator i = _candidates->begin(); i != _candidates->end(); i++) {

            /* Transform the requested snap point to this item's coordinates */
            Geom::Matrix i2doc(Geom::identity());
            SPItem *root_item = NULL;
            /* We might have a clone at hand, so make sure we get the root item */
            if (SP_IS_USE((*i).item)) {
                i2doc = sp_use_get_root_transform(SP_USE((*i).item));
                root_item = sp_use_root(SP_USE((*i).item));
                g_return_if_fail(root_item);
            } else {
                i2doc = (*i).item->i2doc_affine();
                root_item = (*i).item;
            }

            //Build a list of all paths considered for snapping to

            //Add the item's path to snap to
            if (_snapmanager->snapprefs.getSnapToItemPath() && _snapmanager->snapprefs.getSnapModeNode()) {
                if (p_is_other || !(_snapmanager->snapprefs.getStrictSnapping() && !p_is_a_node)) {
                    // Snapping to the path of characters is very cool, but for a large
                    // chunk of text this will take ages! So limit snapping to text paths
                    // containing max. 240 characters. Snapping the bbox will not be affected
                    bool very_lenghty_prose = false;
                    if (SP_IS_TEXT(root_item) || SP_IS_FLOWTEXT(root_item)) {
                        very_lenghty_prose =  sp_text_get_length(SP_TEXT(root_item)) > 240;
                    }
                    // On my AMD 3000+, the snapping lag becomes annoying at approx. 240 chars
                    // which corresponds to a lag of 500 msec. This is for snapping a rect
                    // to a single line of text.

                    // Snapping for example to a traced bitmap is also very stressing for
                    // the CPU, so we'll only snap to paths having no more than 500 nodes
                    // This also leads to a lag of approx. 500 msec (in my lousy test set-up).
                    bool very_complex_path = false;
                    if (SP_IS_PATH(root_item)) {
                        very_complex_path = sp_nodes_in_path(SP_PATH(root_item)) > 500;
                    }

                    if (!very_lenghty_prose && !very_complex_path) {
                        SPCurve *curve = curve_for_item(root_item);
                        if (curve) {
                            // We will get our own copy of the pathvector, which must be freed at some point

                            // Geom::PathVector *pv = pathvector_for_curve(root_item, curve, true, true, Geom::identity(), (*i).additional_affine);

                            Geom::PathVector *pv = new Geom::PathVector(curve->get_pathvector());
                            (*pv) *= sp_item_i2d_affine(root_item) * (*i).additional_affine * _snapmanager->getDesktop()->doc2dt(); // (_edit_transform * _i2d_transform);

                            _paths_to_snap_to->push_back(Inkscape::SnapCandidatePath(pv, SNAPTARGET_PATH, Geom::OptRect())); // Perhaps for speed, get a reference to the Geom::pathvector, and store the transformation besides it.
                            curve->unref();
                        }
                    }
                }
            }

            //Add the item's bounding box to snap to
            if (_snapmanager->snapprefs.getSnapToBBoxPath() && _snapmanager->snapprefs.getSnapModeBBox()) {
                if (p_is_other || !(_snapmanager->snapprefs.getStrictSnapping() && p_is_a_node)) {
                    // Discard the bbox of a clipped path / mask, because we don't want to snap to both the bbox
                    // of the item AND the bbox of the clipping path at the same time
                    if (!(*i).clip_or_mask) {
                        Geom::OptRect rect;
                        root_item->invoke_bbox( rect, i2doc, TRUE, bbox_type);
                        if (rect) {
                            Geom::PathVector *path = _getPathvFromRect(*rect);
                            rect = root_item->getBboxDesktop(bbox_type);
                            _paths_to_snap_to->push_back(Inkscape::SnapCandidatePath(path, SNAPTARGET_BBOX_EDGE, rect));
                        }
                    }
                }
            }
        }
    }
}

void Inkscape::ObjectSnapper::_snapPaths(SnappedConstraints &sc,
                                     Inkscape::SnapCandidatePoint const &p,
                                     std::vector<Inkscape::SnapCandidatePoint> *unselected_nodes,
                                     SPPath const *selected_path) const
{
    _collectPaths(p.getPoint(), p.getSourceType(), p.getSourceNum() <= 0);
    // Now we can finally do the real snapping, using the paths collected above

    g_assert(_snapmanager->getDesktop() != NULL);
    Geom::Point const p_doc = _snapmanager->getDesktop()->dt2doc(p.getPoint());

    bool const node_tool_active = _snapmanager->snapprefs.getSnapToItemPath() && selected_path != NULL;

    if (p.getSourceNum() <= 0) {
        /* findCandidates() is used for snapping to both paths and nodes. It ignores the path that is
         * currently being edited, because that path requires special care: when snapping to nodes
         * only the unselected nodes of that path should be considered, and these will be passed on separately.
         * This path must not be ignored however when snapping to the paths, so we add it here
         * manually when applicable.
         * */
        if (node_tool_active) {
            SPCurve *curve = curve_for_item(SP_ITEM(selected_path));
            if (curve) {
                Geom::PathVector *pathv = pathvector_for_curve(SP_ITEM(selected_path), curve, true, true, Geom::identity(), Geom::identity()); // We will get our own copy of the path, which must be freed at some point
                _paths_to_snap_to->push_back(Inkscape::SnapCandidatePath(pathv, SNAPTARGET_PATH, Geom::OptRect(), true));
                curve->unref();
            }
        }
    }

    int num_path = 0;
    int num_segm = 0;

    for (std::vector<Inkscape::SnapCandidatePath >::const_iterator it_p = _paths_to_snap_to->begin(); it_p != _paths_to_snap_to->end(); it_p++) {
        bool const being_edited = node_tool_active && (*it_p).currently_being_edited;
        //if true then this pathvector it_pv is currently being edited in the node tool

        for(Geom::PathVector::iterator it_pv = (it_p->path_vector)->begin(); it_pv != (it_p->path_vector)->end(); ++it_pv) {
            // Find a nearest point for each curve within this path
            // n curves will return n time values with 0 <= t <= 1
            std::vector<double> anp = (*it_pv).nearestPointPerCurve(p_doc);

            std::vector<double>::const_iterator np = anp.begin();
            unsigned int index = 0;
            for (; np != anp.end(); np++, index++) {
                Geom::Curve const *curve = &((*it_pv).at_index(index));
                Geom::Point const sp_doc = curve->pointAt(*np);

                bool c1 = true;
                bool c2 = true;
                if (being_edited) {
                    /* If the path is being edited, then we should only snap though to stationary pieces of the path
                     * and not to the pieces that are being dragged around. This way we avoid
                     * self-snapping. For this we check whether the nodes at both ends of the current
                     * piece are unselected; if they are then this piece must be stationary
                     */
                    g_assert(unselected_nodes != NULL);
                    Geom::Point start_pt = _snapmanager->getDesktop()->doc2dt(curve->pointAt(0));
                    Geom::Point end_pt = _snapmanager->getDesktop()->doc2dt(curve->pointAt(1));
                    c1 = isUnselectedNode(start_pt, unselected_nodes);
                    c2 = isUnselectedNode(end_pt, unselected_nodes);
                    /* Unfortunately, this might yield false positives for coincident nodes. Inkscape might therefore mistakenly
                     * snap to path segments that are not stationary. There are at least two possible ways to overcome this:
                     * - Linking the individual nodes of the SPPath we have here, to the nodes of the NodePath::SubPath class as being
                     *   used in sp_nodepath_selected_nodes_move. This class has a member variable called "selected". For this the nodes
                     *   should be in the exact same order for both classes, so we can index them
                     * - Replacing the SPPath being used here by the the NodePath::SubPath class; but how?
                     */
                }

                Geom::Point const sp_dt = _snapmanager->getDesktop()->doc2dt(sp_doc);
                if (!being_edited || (c1 && c2)) {
                    Geom::Coord const dist = Geom::distance(sp_doc, p_doc);
                    if (dist < getSnapperTolerance()) {
                        sc.curves.push_back(Inkscape::SnappedCurve(sp_dt, num_path, num_segm, dist, getSnapperTolerance(), getSnapperAlwaysSnap(), false, curve, p.getSourceType(), p.getSourceNum(), it_p->target_type, it_p->target_bbox));
                    }
                }
            }
            num_segm++;
        } // End of: for (Geom::PathVector::iterator ....)
        num_path++;
    }
}

/* Returns true if point is coincident with one of the unselected nodes */
bool Inkscape::ObjectSnapper::isUnselectedNode(Geom::Point const &point, std::vector<Inkscape::SnapCandidatePoint> const *unselected_nodes) const
{
    if (unselected_nodes == NULL) {
        return false;
    }

    if (unselected_nodes->size() == 0) {
        return false;
    }

    for (std::vector<Inkscape::SnapCandidatePoint>::const_iterator i = unselected_nodes->begin(); i != unselected_nodes->end(); i++) {
        if (Geom::L2(point - (*i).getPoint()) < 1e-4) {
            return true;
        }
    }

    return false;
}

void Inkscape::ObjectSnapper::_snapPathsConstrained(SnappedConstraints &sc,
                                     Inkscape::SnapCandidatePoint const &p,
                                     SnapConstraint const &c,
                                     Geom::Point const &p_proj_on_constraint) const
{

    _collectPaths(p_proj_on_constraint, p.getSourceType(), p.getSourceNum() <= 0);

    // Now we can finally do the real snapping, using the paths collected above

    g_assert(_snapmanager->getDesktop() != NULL);
    Geom::Point const p_doc = _snapmanager->getDesktop()->dt2doc(p_proj_on_constraint);

    Geom::Point direction_vector = c.getDirection();
    if (!is_zero(direction_vector)) {
        direction_vector = Geom::unit_vector(direction_vector);
    }

    // The intersection point of the constraint line with any path, must lie within two points on the
    // SnapConstraint: p_min_on_cl and p_max_on_cl. The distance between those points is twice the snapping tolerance
    Geom::Point const p_min_on_cl = _snapmanager->getDesktop()->dt2doc(p_proj_on_constraint - getSnapperTolerance() * direction_vector);
    Geom::Point const p_max_on_cl = _snapmanager->getDesktop()->dt2doc(p_proj_on_constraint + getSnapperTolerance() * direction_vector);
    Geom::Coord tolerance = getSnapperTolerance();

    // PS: Because the paths we're about to snap to are all expressed relative to document coordinate system, we will have
    // to convert the snapper coordinates from the desktop coordinates to document coordinates

    std::vector<Geom::Path> constraint_path;
    if (c.isCircular()) {
        Geom::Circle constraint_circle(_snapmanager->getDesktop()->dt2doc(c.getPoint()), c.getRadius());
        constraint_circle.getPath(constraint_path);
    } else {
        Geom::Path constraint_line;
        constraint_line.start(p_min_on_cl);
        constraint_line.appendNew<Geom::LineSegment>(p_max_on_cl);
        constraint_path.push_back(constraint_line);
    }
    // Length of constraint_path will always be one

    // Find all intersections of the constrained path with the snap target candidates
    std::vector<Geom::Point> intersections;
    for (std::vector<Inkscape::SnapCandidatePath >::const_iterator k = _paths_to_snap_to->begin(); k != _paths_to_snap_to->end(); k++) {
        if (k->path_vector) {
            // Do the intersection math
            Geom::CrossingSet cs = Geom::crossings(constraint_path, *(k->path_vector));
            // Store the results as intersection points
            unsigned int index = 0;
            for (Geom::CrossingSet::const_iterator i = cs.begin(); i != cs.end(); i++) {
                if (index >= constraint_path.size()) {
                    break;
                }
                // Reconstruct and store the points of intersection
                for (Geom::Crossings::const_iterator m = (*i).begin(); m != (*i).end(); m++) {
                    intersections.push_back(constraint_path[index].pointAt((*m).ta));
                }
                index++;
            }

            //Geom::crossings will not consider the closing segment apparently, so we'll handle that separately here
            //TODO: This should have been fixed in rev. #9859, which makes this workaround obsolete
            for(Geom::PathVector::iterator it_pv = k->path_vector->begin(); it_pv != k->path_vector->end(); ++it_pv) {
                if (it_pv->closed()) {
                    // Get the closing linesegment and convert it to a path
                    Geom::Path cls;
                    cls.close(false);
                    cls.append(it_pv->back_closed());
                    // Intersect that closing path with the constrained path
                    Geom::Crossings cs = Geom::crossings(constraint_path.front(), cls);
                    // Reconstruct and store the points of intersection
                    index = 0; // assuming the constraint path vector has only one path
                    for (Geom::Crossings::const_iterator m = cs.begin(); m != cs.end(); m++) {
                        intersections.push_back(constraint_path[index].pointAt((*m).ta));
                    }
                }
            }

            // Convert the collected points of intersection to snapped points
            for (std::vector<Geom::Point>::iterator p_inters = intersections.begin(); p_inters != intersections.end(); p_inters++) {
                // Convert to desktop coordinates
                (*p_inters) = _snapmanager->getDesktop()->doc2dt(*p_inters);
                // Construct a snapped point
                Geom::Coord dist = Geom::L2(p.getPoint() - *p_inters);
                SnappedPoint s = SnappedPoint(*p_inters, p.getSourceType(), p.getSourceNum(), k->target_type, dist, getSnapperTolerance(), getSnapperAlwaysSnap(), true, k->target_bbox);;
                // Store the snapped point
                if (dist <= tolerance) { // If the intersection is within snapping range, then we might snap to it
                    sc.points.push_back(s);
                }
            }
        }
    }
}


void Inkscape::ObjectSnapper::freeSnap(SnappedConstraints &sc,
                                            Inkscape::SnapCandidatePoint const &p,
                                            Geom::OptRect const &bbox_to_snap,
                                            std::vector<SPItem const *> const *it,
                                            std::vector<SnapCandidatePoint> *unselected_nodes) const
{
    if (_snap_enabled == false || _snapmanager->snapprefs.getSnapFrom(p.getSourceType()) == false ) {
        return;
    }

    /* Get a list of all the SPItems that we will try to snap to */
    if (p.getSourceNum() <= 0) {
        Geom::Rect const local_bbox_to_snap = bbox_to_snap ? *bbox_to_snap : Geom::Rect(p.getPoint(), p.getPoint());
        _findCandidates(sp_document_root(_snapmanager->getDocument()), it, p.getSourceNum() <= 0, local_bbox_to_snap, false, Geom::identity());
    }

    // TODO: Argh, UGLY! Get rid of this here, move this logic to the snap manager
    bool snap_nodes = (_snapmanager->snapprefs.getSnapModeNode() && (
                            _snapmanager->snapprefs.getSnapToItemNode() ||
                            _snapmanager->snapprefs.getSnapSmoothNodes() ||
                            _snapmanager->snapprefs.getSnapLineMidpoints() ||
                            _snapmanager->snapprefs.getSnapObjectMidpoints()
                        )) || (_snapmanager->snapprefs.getSnapModeBBox() && (
                            _snapmanager->snapprefs.getSnapToBBoxNode() ||
                            _snapmanager->snapprefs.getSnapBBoxEdgeMidpoints() ||
                            _snapmanager->snapprefs.getSnapBBoxMidpoints()
                        )) || (_snapmanager->snapprefs.getSnapModeBBoxOrNodes() && (
                            _snapmanager->snapprefs.getIncludeItemCenter() ||
                            _snapmanager->snapprefs.getSnapToPageBorder()
                        ));

    if (snap_nodes) {
        _snapNodes(sc, p, unselected_nodes);
    }

    if ((_snapmanager->snapprefs.getSnapModeNode() && _snapmanager->snapprefs.getSnapToItemPath()) ||
        (_snapmanager->snapprefs.getSnapModeBBox() && _snapmanager->snapprefs.getSnapToBBoxPath()) ||
        (_snapmanager->snapprefs.getSnapModeBBoxOrNodes() && _snapmanager->snapprefs.getSnapToPageBorder())) {
        unsigned n = (unselected_nodes == NULL) ? 0 : unselected_nodes->size();
        if (n > 0) {
            /* While editing a path in the node tool, findCandidates must ignore that path because
             * of the node snapping requirements (i.e. only unselected nodes must be snapable).
             * That path must not be ignored however when snapping to the paths, so we add it here
             * manually when applicable
             */
            SPPath *path = NULL;
            if (it != NULL) {
                if (it->size() == 1 && SP_IS_PATH(*it->begin())) {
                    path = SP_PATH(*it->begin());
                } // else: *it->begin() might be a SPGroup, e.g. when editing a LPE of text that has been converted to a group of paths
                // as reported in bug #356743. In that case we can just ignore it, i.e. not snap to this item
            }
            _snapPaths(sc, p, unselected_nodes, path);
        } else {
            _snapPaths(sc, p, NULL, NULL);
        }
    }
}

void Inkscape::ObjectSnapper::constrainedSnap( SnappedConstraints &sc,
                                                  Inkscape::SnapCandidatePoint const &p,
                                                  Geom::OptRect const &bbox_to_snap,
                                                  SnapConstraint const &c,
                                                  std::vector<SPItem const *> const *it,
                                                  std::vector<SnapCandidatePoint> *unselected_nodes) const
{
    if (_snap_enabled == false || _snapmanager->snapprefs.getSnapFrom(p.getSourceType()) == false) {
        return;
    }

    // project the mouse pointer onto the constraint. Only the projected point will be considered for snapping
    Geom::Point pp = c.projection(p.getPoint());

    /* Get a list of all the SPItems that we will try to snap to */
    if (p.getSourceNum() <= 0) {
        Geom::Rect const local_bbox_to_snap = bbox_to_snap ? *bbox_to_snap : Geom::Rect(pp, pp);
        _findCandidates(sp_document_root(_snapmanager->getDocument()), it, p.getSourceNum() <= 0, local_bbox_to_snap, false, Geom::identity());
    }

    // A constrained snap, is a snap in only one degree of freedom (specified by the constraint line).
    // This is useful for example when scaling an object while maintaining a fixed aspect ratio. It's
    // nodes are only allowed to move in one direction (i.e. in one degree of freedom).

    // TODO: Argh, UGLY! Get rid of this here, move this logic to the snap manager
    bool snap_nodes = (_snapmanager->snapprefs.getSnapModeNode() && (
                                _snapmanager->snapprefs.getSnapToItemNode() ||
                                _snapmanager->snapprefs.getSnapSmoothNodes() ||
                                _snapmanager->snapprefs.getSnapLineMidpoints() ||
                                _snapmanager->snapprefs.getSnapObjectMidpoints()
                            )) || (_snapmanager->snapprefs.getSnapModeBBox() && (
                                _snapmanager->snapprefs.getSnapToBBoxNode() ||
                                _snapmanager->snapprefs.getSnapBBoxEdgeMidpoints() ||
                                _snapmanager->snapprefs.getSnapBBoxMidpoints()
                            )) || (_snapmanager->snapprefs.getSnapModeBBoxOrNodes() && (
                                _snapmanager->snapprefs.getIncludeItemCenter() ||
                                _snapmanager->snapprefs.getSnapToPageBorder()
                            ));

    if (snap_nodes) {
        _snapNodes(sc, p, unselected_nodes, c, pp);
    }

    if (_snapmanager->snapprefs.getSnapToItemPath() || _snapmanager->snapprefs.getSnapToBBoxPath() || _snapmanager->snapprefs.getSnapToPageBorder()) {
        _snapPathsConstrained(sc, p, c, pp);
    }
}


// This method is used to snap a guide to nodes, while dragging the guide around
void Inkscape::ObjectSnapper::guideFreeSnap(SnappedConstraints &sc,
                                        Geom::Point const &p,
                                        Geom::Point const &guide_normal) const
{
    /* Get a list of all the SPItems that we will try to snap to */
    std::vector<SPItem*> cand;
    std::vector<SPItem const *> const it; //just an empty list

    _findCandidates(sp_document_root(_snapmanager->getDocument()), &it, true, Geom::Rect(p, p), false, Geom::identity());
    _snapTranslatingGuide(sc, p, guide_normal);

}

// This method is used to snap the origin of a guide to nodes/paths, while dragging the origin along the guide
void Inkscape::ObjectSnapper::guideConstrainedSnap(SnappedConstraints &sc,
                                        Geom::Point const &p,
                                        Geom::Point const &guide_normal,
                                        SnapConstraint const &/*c*/) const
{
    /* Get a list of all the SPItems that we will try to snap to */
    std::vector<SPItem*> cand;
    std::vector<SPItem const *> const it; //just an empty list

    _findCandidates(sp_document_root(_snapmanager->getDocument()), &it, true, Geom::Rect(p, p), false, Geom::identity());
    _snapTranslatingGuide(sc, p, guide_normal);

}

/**
 *  \return true if this Snapper will snap at least one kind of point.
 */
bool Inkscape::ObjectSnapper::ThisSnapperMightSnap() const
{
    bool snap_to_something = (_snapmanager->snapprefs.getSnapModeNode() && (
                                _snapmanager->snapprefs.getSnapToItemPath() ||
                                _snapmanager->snapprefs.getSnapToItemNode() ||
                                _snapmanager->snapprefs.getSnapSmoothNodes() ||
                                _snapmanager->snapprefs.getSnapLineMidpoints() ||
                                _snapmanager->snapprefs.getSnapObjectMidpoints()
                            )) || (_snapmanager->snapprefs.getSnapModeBBox() && (
                                _snapmanager->snapprefs.getSnapToBBoxPath() ||
                                _snapmanager->snapprefs.getSnapToBBoxNode() ||
                                _snapmanager->snapprefs.getSnapBBoxEdgeMidpoints() ||
                                _snapmanager->snapprefs.getSnapBBoxMidpoints()
                            )) || (_snapmanager->snapprefs.getSnapModeBBoxOrNodes() && (
                                _snapmanager->snapprefs.getSnapToPageBorder() ||
                                _snapmanager->snapprefs.getIncludeItemCenter()
                            ));

    return (_snap_enabled && snap_to_something);
}

void Inkscape::ObjectSnapper::_clear_paths() const
{
    for (std::vector<Inkscape::SnapCandidatePath >::const_iterator k = _paths_to_snap_to->begin(); k != _paths_to_snap_to->end(); k++) {
        delete k->path_vector;
    }
    _paths_to_snap_to->clear();
}

Geom::PathVector* Inkscape::ObjectSnapper::_getBorderPathv() const
{
    Geom::Rect const border_rect = Geom::Rect(Geom::Point(0,0), Geom::Point((_snapmanager->getDocument())->getWidth(),(_snapmanager->getDocument())->getHeight()));
    return _getPathvFromRect(border_rect);
}

Geom::PathVector* Inkscape::ObjectSnapper::_getPathvFromRect(Geom::Rect const rect) const
{
    SPCurve const *border_curve = SPCurve::new_from_rect(rect, true);
    if (border_curve) {
        Geom::PathVector *dummy = new Geom::PathVector(border_curve->get_pathvector());
        return dummy;
    } else {
        return NULL;
    }
}

void Inkscape::ObjectSnapper::_getBorderNodes(std::vector<SnapCandidatePoint> *points) const
{
    Geom::Coord w = (_snapmanager->getDocument())->getWidth();
    Geom::Coord h = (_snapmanager->getDocument())->getHeight();
    points->push_back(Inkscape::SnapCandidatePoint(Geom::Point(0,0), SNAPSOURCE_UNDEFINED, SNAPTARGET_PAGE_CORNER));
    points->push_back(Inkscape::SnapCandidatePoint(Geom::Point(0,h), SNAPSOURCE_UNDEFINED, SNAPTARGET_PAGE_CORNER));
    points->push_back(Inkscape::SnapCandidatePoint(Geom::Point(w,h), SNAPSOURCE_UNDEFINED, SNAPTARGET_PAGE_CORNER));
    points->push_back(Inkscape::SnapCandidatePoint(Geom::Point(w,0), SNAPSOURCE_UNDEFINED, SNAPTARGET_PAGE_CORNER));
}

void Inkscape::getBBoxPoints(Geom::OptRect const bbox,
                             std::vector<SnapCandidatePoint> *points,
                             bool const /*isTarget*/,
                             bool const includeCorners,
                             bool const includeLineMidpoints,
                             bool const includeObjectMidpoints)
{
    if (bbox) {
        // collect the corners of the bounding box
        for ( unsigned k = 0 ; k < 4 ; k++ ) {
            if (includeCorners) {
                points->push_back(Inkscape::SnapCandidatePoint(bbox->corner(k), Inkscape::SNAPSOURCE_BBOX_CORNER, -1, Inkscape::SNAPTARGET_BBOX_CORNER, *bbox));
            }
            // optionally, collect the midpoints of the bounding box's edges too
            if (includeLineMidpoints) {
                points->push_back(Inkscape::SnapCandidatePoint((bbox->corner(k) + bbox->corner((k+1) % 4))/2, Inkscape::SNAPSOURCE_BBOX_EDGE_MIDPOINT, -1, Inkscape::SNAPTARGET_BBOX_EDGE_MIDPOINT, *bbox));
            }
        }
        if (includeObjectMidpoints) {
            points->push_back(Inkscape::SnapCandidatePoint(bbox->midpoint(), Inkscape::SNAPSOURCE_BBOX_MIDPOINT, -1, Inkscape::SNAPTARGET_BBOX_MIDPOINT, *bbox));
        }
    }
}

/*
  Local Variables:
  mode:c++
  c-file-style:"stroustrup"
  c-file-offsets:((innamespace . 0)(inline-open . 0)(case-label . +))
  indent-tabs-mode:nil
  fill-column:99
  End:
*/
// vim: filetype=cpp:expandtab:shiftwidth=4:tabstop=8:softtabstop=4 :<|MERGE_RESOLUTION|>--- conflicted
+++ resolved
@@ -5,6 +5,8 @@
  * Authors:
  *   Carl Hetherington <inkscape@carlh.net>
  *   Diederik van Lierop <mail@diedenrezi.nl>
+ *   Jon A. Cruz <jon@joncruz.org>
+ *   Abhishek Sharma
  *
  * Copyright (C) 2005 - 2010 Authors
  *
@@ -100,12 +102,8 @@
     Geom::Rect bbox_to_snap_incl = bbox_to_snap; // _incl means: will include the snapper tolerance
     bbox_to_snap_incl.expandBy(getSnapperTolerance()); // see?
 
-<<<<<<< HEAD
-    for (SPObject* o = sp_object_first_child(parent); o != NULL; o = SP_OBJECT_NEXT(o)) {
-=======
-    for (SPObject* o = parent->first_child(); o != NULL; o = SP_OBJECT_NEXT(o)) {
+    for ( SPObject *o = parent->firstChild(); o; o = o->getNext() ) {
         g_assert(_snapmanager->getDesktop() != NULL);
->>>>>>> 773ad72d
         if (SP_IS_ITEM(o) && !(_snapmanager->getDesktop()->itemIsHidden(SP_ITEM(o)) && !clip_or_mask)) {
             // Snapping to items in a locked layer is allowed
             // Don't snap to hidden objects, unless they're a clipped path or a mask
@@ -128,19 +126,11 @@
                         // we should also consider that path or mask for snapping to
                         obj = SP_OBJECT(item->clip_ref->getObject());
                         if (obj) {
-<<<<<<< HEAD
-                            _findCandidates(obj, it, false, bbox_to_snap, true, sp_item_i2doc_affine(item));
+                            _findCandidates(obj, it, false, bbox_to_snap, true, item->i2doc_affine());
                         }
                         obj = SP_OBJECT(item->mask_ref->getObject());
                         if (obj) {
-                            _findCandidates(obj, it, false, bbox_to_snap, true, sp_item_i2doc_affine(item));
-=======
-                            _findCandidates(obj, it, false, bbox_to_snap, snap_dim, true, item->i2doc_affine());
-                        }
-                        obj = SP_OBJECT(item->mask_ref->getObject());
-                        if (obj) {
-                            _findCandidates(obj, it, false, bbox_to_snap, snap_dim, true, item->i2doc_affine());
->>>>>>> 773ad72d
+                            _findCandidates(obj, it, false, bbox_to_snap, true, item->i2doc_affine());
                         }
                     }
                 }
@@ -241,7 +231,6 @@
                     _snapmanager->snapprefs.setSnapIntersectionCS(false);
                 }
 
-<<<<<<< HEAD
                 // We should not snap a transformation center to any of the centers of the items in the
                 // current selection (see the comment in SelTrans::centerRequest())
                 bool old_pref2 = _snapmanager->snapprefs.getIncludeItemCenter();
@@ -255,10 +244,7 @@
                     }
                 }
 
-                sp_item_snappoints(root_item, *_points_to_snap_to, &_snapmanager->snapprefs);
-=======
                 root_item->getSnappoints(*_points_to_snap_to, &_snapmanager->snapprefs);
->>>>>>> 773ad72d
 
                 // restore the original snap preferences
                 _snapmanager->snapprefs.setSnapIntersectionCS(old_pref);
@@ -358,7 +344,7 @@
  * Returns index of first NR_END bpath in array.
  */
 
-void Inkscape::ObjectSnapper::_collectPaths(Geom::Point p,
+void Inkscape::ObjectSnapper::_collectPaths(Geom::Point /*p*/,
                                          Inkscape::SnapSourceType const source_type,
                                          bool const &first_point) const
 {
@@ -436,7 +422,7 @@
                             // Geom::PathVector *pv = pathvector_for_curve(root_item, curve, true, true, Geom::identity(), (*i).additional_affine);
 
                             Geom::PathVector *pv = new Geom::PathVector(curve->get_pathvector());
-                            (*pv) *= sp_item_i2d_affine(root_item) * (*i).additional_affine * _snapmanager->getDesktop()->doc2dt(); // (_edit_transform * _i2d_transform);
+                            (*pv) *= root_item->i2d_affine() * (*i).additional_affine * _snapmanager->getDesktop()->doc2dt(); // (_edit_transform * _i2d_transform);
 
                             _paths_to_snap_to->push_back(Inkscape::SnapCandidatePath(pv, SNAPTARGET_PATH, Geom::OptRect())); // Perhaps for speed, get a reference to the Geom::pathvector, and store the transformation besides it.
                             curve->unref();
@@ -675,7 +661,7 @@
     /* Get a list of all the SPItems that we will try to snap to */
     if (p.getSourceNum() <= 0) {
         Geom::Rect const local_bbox_to_snap = bbox_to_snap ? *bbox_to_snap : Geom::Rect(p.getPoint(), p.getPoint());
-        _findCandidates(sp_document_root(_snapmanager->getDocument()), it, p.getSourceNum() <= 0, local_bbox_to_snap, false, Geom::identity());
+        _findCandidates(_snapmanager->getDocument()->getRoot(), it, p.getSourceNum() <= 0, local_bbox_to_snap, false, Geom::identity());
     }
 
     // TODO: Argh, UGLY! Get rid of this here, move this logic to the snap manager
@@ -738,7 +724,7 @@
     /* Get a list of all the SPItems that we will try to snap to */
     if (p.getSourceNum() <= 0) {
         Geom::Rect const local_bbox_to_snap = bbox_to_snap ? *bbox_to_snap : Geom::Rect(pp, pp);
-        _findCandidates(sp_document_root(_snapmanager->getDocument()), it, p.getSourceNum() <= 0, local_bbox_to_snap, false, Geom::identity());
+        _findCandidates(_snapmanager->getDocument()->getRoot(), it, p.getSourceNum() <= 0, local_bbox_to_snap, false, Geom::identity());
     }
 
     // A constrained snap, is a snap in only one degree of freedom (specified by the constraint line).
@@ -779,7 +765,7 @@
     std::vector<SPItem*> cand;
     std::vector<SPItem const *> const it; //just an empty list
 
-    _findCandidates(sp_document_root(_snapmanager->getDocument()), &it, true, Geom::Rect(p, p), false, Geom::identity());
+    _findCandidates(_snapmanager->getDocument()->getRoot(), &it, true, Geom::Rect(p, p), false, Geom::identity());
     _snapTranslatingGuide(sc, p, guide_normal);
 
 }
@@ -794,7 +780,7 @@
     std::vector<SPItem*> cand;
     std::vector<SPItem const *> const it; //just an empty list
 
-    _findCandidates(sp_document_root(_snapmanager->getDocument()), &it, true, Geom::Rect(p, p), false, Geom::identity());
+    _findCandidates(_snapmanager->getDocument()->getRoot(), &it, true, Geom::Rect(p, p), false, Geom::identity());
     _snapTranslatingGuide(sc, p, guide_normal);
 
 }
