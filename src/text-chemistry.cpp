/*
 * Text commands
 *
 * Authors:
 *   bulia byak
 *   Jon A. Cruz <jon@joncruz.org>
 *   Abhishek Sharma
 *
 * Copyright (C) 2004 authors
 *
 * Released under GNU GPL, read the file 'COPYING' for more information
 */

#ifdef HAVE_CONFIG_H
# include <config.h>
#endif

#include <cstring>
#include <string>
#include <glibmm/i18n.h>

#include "xml/repr.h"
#include "sp-rect.h"
#include "sp-textpath.h"
#include "inkscape.h"
#include "desktop.h"
#include "document.h"
#include "message-stack.h"
#include "selection.h"
#include "style.h"
#include "desktop-handles.h"
#include "text-editing.h"
#include "text-chemistry.h"
#include "sp-flowtext.h"
#include "sp-flowregion.h"
#include "sp-flowdiv.h"
#include "sp-tspan.h"

using Inkscape::DocumentUndo;

SPItem *
text_in_selection(Inkscape::Selection *selection)
{
    for (GSList *items = (GSList *) selection->itemList();
         items != NULL;
         items = items->next) {
        if (SP_IS_TEXT(items->data))
            return ((SPItem *) items->data);
    }
    return NULL;
}

SPItem *
flowtext_in_selection(Inkscape::Selection *selection)
{
    for (GSList *items = (GSList *) selection->itemList();
         items != NULL;
         items = items->next) {
        if (SP_IS_FLOWTEXT(items->data))
            return ((SPItem *) items->data);
    }
    return NULL;
}

SPItem *
text_or_flowtext_in_selection(Inkscape::Selection *selection)
{
    for (GSList *items = (GSList *) selection->itemList();
         items != NULL;
         items = items->next) {
        if (SP_IS_TEXT(items->data) || SP_IS_FLOWTEXT(items->data))
            return ((SPItem *) items->data);
    }
    return NULL;
}

SPItem *
shape_in_selection(Inkscape::Selection *selection)
{
    for (GSList *items = (GSList *) selection->itemList();
         items != NULL;
         items = items->next) {
        if (SP_IS_SHAPE(items->data))
            return ((SPItem *) items->data);
    }
    return NULL;
}

void
text_put_on_path()
{
    SPDesktop *desktop = SP_ACTIVE_DESKTOP;
    if (!desktop)
        return;

    Inkscape::Selection *selection = sp_desktop_selection(desktop);

    SPItem *text = text_or_flowtext_in_selection(selection);
    SPItem *shape = shape_in_selection(selection);

    Inkscape::XML::Document *xml_doc = desktop->doc()->getReprDoc();

    if (!text || !shape || g_slist_length((GSList *) selection->itemList()) != 2) {
        sp_desktop_message_stack(desktop)->flash(Inkscape::WARNING_MESSAGE, _("Select <b>a text and a path</b> to put text on path."));
        return;
    }

    if (SP_IS_TEXT_TEXTPATH(text)) {
        sp_desktop_message_stack(desktop)->flash(Inkscape::ERROR_MESSAGE, _("This text object is <b>already put on a path</b>. Remove it from the path first. Use <b>Shift+D</b> to look up its path."));
        return;
    }

    if (SP_IS_RECT(shape)) {
        // rect is the only SPShape which is not <path> yet, and thus SVG forbids us from putting text on it
        sp_desktop_message_stack(desktop)->flash(Inkscape::ERROR_MESSAGE, _("You cannot put text on a rectangle in this version. Convert rectangle to path first."));
        return;
    }

    // if a flowed text is selected, convert it to a regular text object
    if (SP_IS_FLOWTEXT(text)) {

        if (!SP_FLOWTEXT(text)->layout.outputExists()) {
            sp_desktop_message_stack(desktop)->
                flash(Inkscape::WARNING_MESSAGE, 
                      _("The flowed text(s) must be <b>visible</b> in order to be put on a path."));
        }

        Inkscape::XML::Node *repr = SP_FLOWTEXT(text)->getAsText();

        if (!repr) return;

        Inkscape::XML::Node *parent = text->getRepr()->parent();
        parent->appendChild(repr);

        SPItem *new_item = (SPItem *) sp_desktop_document(desktop)->getObjectByRepr(repr);
        new_item->doWriteTransform(repr, text->transform);
        new_item->updateRepr();

        Inkscape::GC::release(repr);
        text->deleteObject(); // delete the orignal flowtext

        sp_desktop_document(desktop)->ensureUpToDate();

        selection->clear();

        text = new_item; // point to the new text
    }

    Inkscape::Text::Layout const *layout = te_get_layout(text);
    Inkscape::Text::Layout::Alignment text_alignment = layout->paragraphAlignment(layout->begin());

    // remove transform from text, but recursively scale text's fontsize by the expansion
<<<<<<< HEAD
    SP_TEXT(text)->_adjustFontsizeRecursive (text, SP_ITEM(text)->transform.descrim());
    SP_OBJECT_REPR(text)->setAttribute("transform", NULL);
=======
    SP_TEXT(text)->_adjustFontsizeRecursive (text, NR::expansion(SP_ITEM(text)->transform));
    text->getRepr()->setAttribute("transform", NULL);
>>>>>>> 9e724f14

    // make a list of text children
    GSList *text_reprs = NULL;
    for (SPObject *o = text->children; o != NULL; o = o->next) {
        text_reprs = g_slist_prepend(text_reprs, o->getRepr());
    }

    // create textPath and put it into the text
    Inkscape::XML::Node *textpath = xml_doc->createElement("svg:textPath");
    // reference the shape
    textpath->setAttribute("xlink:href", g_strdup_printf("#%s", shape->getRepr()->attribute("id")));
    if (text_alignment == Inkscape::Text::Layout::RIGHT) {
        textpath->setAttribute("startOffset", "100%");
    } else if (text_alignment == Inkscape::Text::Layout::CENTER) {
        textpath->setAttribute("startOffset", "50%");
    }
    text->getRepr()->addChild(textpath, NULL);

    for ( GSList *i = text_reprs ; i ; i = i->next ) {
        // Make a copy of each text child
        Inkscape::XML::Node *copy = ((Inkscape::XML::Node *) i->data)->duplicate(xml_doc);
        // We cannot have multiline in textpath, so remove line attrs from tspans
        if (!strcmp(copy->name(), "svg:tspan")) {
            copy->setAttribute("sodipodi:role", NULL);
            copy->setAttribute("x", NULL);
            copy->setAttribute("y", NULL);
        }
        // remove the old repr from under text
        text->getRepr()->removeChild(reinterpret_cast<Inkscape::XML::Node *>(i->data));
        // put its copy into under textPath
        textpath->addChild(copy, NULL); // fixme: copy id
    }

    // x/y are useless with textpath, and confuse Batik 1.5
    text->getRepr()->setAttribute("x", NULL);
    text->getRepr()->setAttribute("y", NULL);

    DocumentUndo::done(sp_desktop_document(desktop), SP_VERB_CONTEXT_TEXT, 
                       _("Put text on path"));
    g_slist_free(text_reprs);
}

void
text_remove_from_path()
{
    SPDesktop *desktop = SP_ACTIVE_DESKTOP;

    Inkscape::Selection *selection = sp_desktop_selection(desktop);

    if (selection->isEmpty()) {
        sp_desktop_message_stack(desktop)->flash(Inkscape::WARNING_MESSAGE, _("Select <b>a text on path</b> to remove it from path."));
        return;
    }

    bool did = false;

    for (GSList *items = g_slist_copy((GSList *) selection->itemList());
         items != NULL;
         items = items->next) {
        SPObject *obj = SP_OBJECT(items->data);

        if (SP_IS_TEXT_TEXTPATH(obj)) {
            SPObject *tp = obj->firstChild();

            did = true;

            sp_textpath_to_text(tp);
        }
    }

    if (!did) {
        sp_desktop_message_stack(desktop)->flash(Inkscape::ERROR_MESSAGE, _("<b>No texts-on-paths</b> in the selection."));
    } else {
        DocumentUndo::done(sp_desktop_document(desktop), SP_VERB_CONTEXT_TEXT, 
                           _("Remove text from path"));
        selection->setList(g_slist_copy((GSList *) selection->itemList())); // reselect to update statusbar description
    }
}

void
text_remove_all_kerns_recursively(SPObject *o)
{
    o->getRepr()->setAttribute("dx", NULL);
    o->getRepr()->setAttribute("dy", NULL);
    o->getRepr()->setAttribute("rotate", NULL);

    // if x contains a list, leave only the first value
    gchar const *x = o->getRepr()->attribute("x");
    if (x) {
        gchar **xa_space = g_strsplit(x, " ", 0);
        gchar **xa_comma = g_strsplit(x, ",", 0);
        if (xa_space && *xa_space && *(xa_space + 1)) {
            o->getRepr()->setAttribute("x", g_strdup(*xa_space));
        } else if (xa_comma && *xa_comma && *(xa_comma + 1)) {
            o->getRepr()->setAttribute("x", g_strdup(*xa_comma));
        }
        g_strfreev(xa_space);
        g_strfreev(xa_comma);
    }

    for (SPObject *i = o->firstChild(); i != NULL; i = i->getNext()) {
        text_remove_all_kerns_recursively(i);
    }
}

//FIXME: must work with text selection
void
text_remove_all_kerns()
{
    SPDesktop *desktop = SP_ACTIVE_DESKTOP;

    Inkscape::Selection *selection = sp_desktop_selection(desktop);

    if (selection->isEmpty()) {
        sp_desktop_message_stack(desktop)->flash(Inkscape::WARNING_MESSAGE, _("Select <b>text(s)</b> to remove kerns from."));
        return;
    }

    bool did = false;

    for (GSList *items = g_slist_copy((GSList *) selection->itemList());
         items != NULL;
         items = items->next) {
        SPObject *obj = SP_OBJECT(items->data);

        if (!SP_IS_TEXT(obj) && !SP_IS_TSPAN(obj) && !SP_IS_FLOWTEXT(obj)) {
            continue;
        }

        text_remove_all_kerns_recursively(obj);
        obj->requestDisplayUpdate(SP_OBJECT_MODIFIED_FLAG | SP_TEXT_LAYOUT_MODIFIED_FLAG);
        did = true;
    }

    if (!did) {
        sp_desktop_message_stack(desktop)->flash(Inkscape::ERROR_MESSAGE, _("Select <b>text(s)</b> to remove kerns from."));
    } else {
        DocumentUndo::done(sp_desktop_document(desktop), SP_VERB_CONTEXT_TEXT, 
                           _("Remove manual kerns"));
    }
}

void
text_flow_into_shape()
{
    SPDesktop *desktop = SP_ACTIVE_DESKTOP;
    if (!desktop)
        return;

    SPDocument *doc = sp_desktop_document (desktop);
    Inkscape::XML::Document *xml_doc = doc->getReprDoc();

    Inkscape::Selection *selection = sp_desktop_selection(desktop);

    SPItem *text = text_or_flowtext_in_selection(selection);
    SPItem *shape = shape_in_selection(selection);

    if (!text || !shape || g_slist_length((GSList *) selection->itemList()) < 2) {
        sp_desktop_message_stack(desktop)->flash(Inkscape::WARNING_MESSAGE, _("Select <b>a text</b> and one or more <b>paths or shapes</b> to flow text into frame."));
        return;
    }

    if (SP_IS_TEXT(text)) {
      // remove transform from text, but recursively scale text's fontsize by the expansion
<<<<<<< HEAD
      SP_TEXT(text)->_adjustFontsizeRecursive(text, SP_ITEM(text)->transform.descrim());
      SP_OBJECT_REPR(text)->setAttribute("transform", NULL);
=======
      SP_TEXT(text)->_adjustFontsizeRecursive(text, NR::expansion(SP_ITEM(text)->transform));
      text->getRepr()->setAttribute("transform", NULL);
>>>>>>> 9e724f14
    }

    Inkscape::XML::Node *root_repr = xml_doc->createElement("svg:flowRoot");
    root_repr->setAttribute("xml:space", "preserve"); // we preserve spaces in the text objects we create
    root_repr->setAttribute("style", text->getRepr()->attribute("style")); // fixme: transfer style attrs too
    shape->parent->getRepr()->appendChild(root_repr);
    SPObject *root_object = doc->getObjectByRepr(root_repr);
    g_return_if_fail(SP_IS_FLOWTEXT(root_object));

    Inkscape::XML::Node *region_repr = xml_doc->createElement("svg:flowRegion");
    root_repr->appendChild(region_repr);
    SPObject *object = doc->getObjectByRepr(region_repr);
    g_return_if_fail(SP_IS_FLOWREGION(object));

    /* Add clones */
    for (GSList *items = (GSList *) selection->itemList();
         items != NULL;
         items = items->next) {
        SPItem *item = SP_ITEM(items->data);
        if (SP_IS_SHAPE(item)){
            Inkscape::XML::Node *clone = xml_doc->createElement("svg:use");
            clone->setAttribute("x", "0");
            clone->setAttribute("y", "0");
            clone->setAttribute("xlink:href", g_strdup_printf("#%s", item->getRepr()->attribute("id")));

            // add the new clone to the region
            region_repr->appendChild(clone);
        }
    }

    if (SP_IS_TEXT(text)) { // flow from text, as string
        Inkscape::XML::Node *para_repr = xml_doc->createElement("svg:flowPara");
        root_repr->appendChild(para_repr);
        object = doc->getObjectByRepr(para_repr);
        g_return_if_fail(SP_IS_FLOWPARA(object));

        Inkscape::Text::Layout const *layout = te_get_layout(text);
        Glib::ustring text_ustring = sp_te_get_string_multiline(text, layout->begin(), layout->end());

        Inkscape::XML::Node *text_repr = xml_doc->createTextNode(text_ustring.c_str()); // FIXME: transfer all formatting! and convert newlines into flowParas!
        para_repr->appendChild(text_repr);

        Inkscape::GC::release(para_repr);
        Inkscape::GC::release(text_repr);

    } else { // reflow an already flowed text, preserving paras
        for (SPObject *o = text->children; o != NULL; o = o->next) {
            if (SP_IS_FLOWPARA(o)) {
                Inkscape::XML::Node *para_repr = o->getRepr()->duplicate(xml_doc);
                root_repr->appendChild(para_repr);
                object = doc->getObjectByRepr(para_repr);
                g_return_if_fail(SP_IS_FLOWPARA(object));
                Inkscape::GC::release(para_repr);
            }
        }
    }

    text->deleteObject(true);

    DocumentUndo::done(doc, SP_VERB_CONTEXT_TEXT,
                       _("Flow text into shape"));

    sp_desktop_selection(desktop)->set(SP_ITEM(root_object));

    Inkscape::GC::release(root_repr);
    Inkscape::GC::release(region_repr);
}

void
text_unflow ()
{
    SPDesktop *desktop = SP_ACTIVE_DESKTOP;
    if (!desktop)
        return;

    SPDocument *doc = sp_desktop_document (desktop);
    Inkscape::XML::Document *xml_doc = doc->getReprDoc();

    Inkscape::Selection *selection = sp_desktop_selection(desktop);


    if (!flowtext_in_selection(selection) || g_slist_length((GSList *) selection->itemList()) < 1) {
        sp_desktop_message_stack(desktop)->flash(Inkscape::WARNING_MESSAGE, _("Select <b>a flowed text</b> to unflow it."));
        return;
    }

    GSList *new_objs = NULL;
    GSList *old_objs = NULL;

    for (GSList *items = g_slist_copy((GSList *) selection->itemList());
         items != NULL;
         items = items->next) {

        if (!SP_IS_FLOWTEXT(SP_OBJECT(items->data))) {
            continue;
        }

        SPItem *flowtext = SP_ITEM(items->data);

        // we discard transform when unflowing, but we must preserve expansion which is visible as
        // font size multiplier
        double ex = (flowtext->transform).descrim();

        if (sp_te_get_string_multiline(flowtext) == NULL) { // flowtext is empty
            continue;
        }

        /* Create <text> */
        Inkscape::XML::Node *rtext = xml_doc->createElement("svg:text");
        rtext->setAttribute("xml:space", "preserve"); // we preserve spaces in the text objects we create

        /* Set style */
        rtext->setAttribute("style", flowtext->getRepr()->attribute("style")); // fixme: transfer style attrs too; and from descendants

        Geom::OptRect bbox;
        SP_ITEM(flowtext)->invoke_bbox(bbox, SP_ITEM(flowtext)->i2doc_affine(), TRUE);
        if (bbox) {
            Geom::Point xy = bbox->min();
            sp_repr_set_svg_double(rtext, "x", xy[Geom::X]);
            sp_repr_set_svg_double(rtext, "y", xy[Geom::Y]);
        }

        /* Create <tspan> */
        Inkscape::XML::Node *rtspan = xml_doc->createElement("svg:tspan");
        rtspan->setAttribute("sodipodi:role", "line"); // otherwise, why bother creating the tspan?
        rtext->addChild(rtspan, NULL);

        gchar *text_string = sp_te_get_string_multiline(flowtext);
        Inkscape::XML::Node *text_repr = xml_doc->createTextNode(text_string); // FIXME: transfer all formatting!!!
        free(text_string);
        rtspan->appendChild(text_repr);

        flowtext->parent->getRepr()->appendChild(rtext);
        SPObject *text_object = doc->getObjectByRepr(rtext);

        // restore the font size multiplier from the flowtext's transform
        SP_TEXT(text_object)->_adjustFontsizeRecursive(SP_ITEM(text_object), ex);

        new_objs = g_slist_prepend (new_objs, text_object);
        old_objs = g_slist_prepend (old_objs, flowtext);

        Inkscape::GC::release(rtext);
        Inkscape::GC::release(rtspan);
        Inkscape::GC::release(text_repr);
    }

    selection->clear();
    selection->setList(new_objs);
    for (GSList *i = old_objs; i; i = i->next) {
        SP_OBJECT(i->data)->deleteObject (true);
    }

    g_slist_free (old_objs);
    g_slist_free (new_objs);

    DocumentUndo::done(doc, SP_VERB_CONTEXT_TEXT, 
                       _("Unflow flowed text"));
}

void
flowtext_to_text()
{
    SPDesktop *desktop = SP_ACTIVE_DESKTOP;

    Inkscape::Selection *selection = sp_desktop_selection(desktop);

    if (selection->isEmpty()) {
        sp_desktop_message_stack(desktop)->flash(Inkscape::WARNING_MESSAGE, 
                                                 _("Select <b>flowed text(s)</b> to convert."));
        return;
    }

    bool did = false;

    GSList *reprs = NULL;
    GSList *items = g_slist_copy((GSList *) selection->itemList());
    for (; items != NULL; items = items->next) {
        
        SPItem *item = (SPItem *) items->data;

        if (!SP_IS_FLOWTEXT(item))
            continue;

        if (!SP_FLOWTEXT(item)->layout.outputExists()) {
            sp_desktop_message_stack(desktop)->
                flash(Inkscape::WARNING_MESSAGE, 
                      _("The flowed text(s) must be <b>visible</b> in order to be converted."));
            return;
        }

        Inkscape::XML::Node *repr = SP_FLOWTEXT(item)->getAsText();

        if (!repr) break;

        did = true;

        Inkscape::XML::Node *parent = item->getRepr()->parent();
        parent->addChild(repr, item->getRepr());

        SPItem *new_item = reinterpret_cast<SPItem *>(sp_desktop_document(desktop)->getObjectByRepr(repr));
        new_item->doWriteTransform(repr, item->transform);
        new_item->updateRepr();
    
        Inkscape::GC::release(repr);
        item->deleteObject();

        reprs = g_slist_prepend(reprs, repr);
    }

    g_slist_free(items);

    if (did) {
        DocumentUndo::done(sp_desktop_document(desktop), 
                           SP_VERB_OBJECT_FLOWTEXT_TO_TEXT,
                           _("Convert flowed text to text"));
        selection->setReprList(reprs);        
    } else {
        sp_desktop_message_stack(desktop)->
            flash(Inkscape::ERROR_MESSAGE,
                  _("<b>No flowed text(s)</b> to convert in the selection."));
    }

    g_slist_free(reprs);
}


/*
  Local Variables:
  mode:c++
  c-file-style:"stroustrup"
  c-file-offsets:((innamespace . 0)(inline-open . 0)(case-label . +))
  indent-tabs-mode:nil
  fill-column:99
  End:
*/
// vim: filetype=cpp:expandtab:shiftwidth=4:tabstop=8:softtabstop=4:fileencoding=utf-8:textwidth=99 :<|MERGE_RESOLUTION|>--- conflicted
+++ resolved
@@ -150,13 +150,8 @@
     Inkscape::Text::Layout::Alignment text_alignment = layout->paragraphAlignment(layout->begin());
 
     // remove transform from text, but recursively scale text's fontsize by the expansion
-<<<<<<< HEAD
     SP_TEXT(text)->_adjustFontsizeRecursive (text, SP_ITEM(text)->transform.descrim());
-    SP_OBJECT_REPR(text)->setAttribute("transform", NULL);
-=======
-    SP_TEXT(text)->_adjustFontsizeRecursive (text, NR::expansion(SP_ITEM(text)->transform));
     text->getRepr()->setAttribute("transform", NULL);
->>>>>>> 9e724f14
 
     // make a list of text children
     GSList *text_reprs = NULL;
@@ -321,13 +316,8 @@
 
     if (SP_IS_TEXT(text)) {
       // remove transform from text, but recursively scale text's fontsize by the expansion
-<<<<<<< HEAD
       SP_TEXT(text)->_adjustFontsizeRecursive(text, SP_ITEM(text)->transform.descrim());
-      SP_OBJECT_REPR(text)->setAttribute("transform", NULL);
-=======
-      SP_TEXT(text)->_adjustFontsizeRecursive(text, NR::expansion(SP_ITEM(text)->transform));
       text->getRepr()->setAttribute("transform", NULL);
->>>>>>> 9e724f14
     }
 
     Inkscape::XML::Node *root_repr = xml_doc->createElement("svg:flowRoot");
