/*
 * SVG <image> implementation
 *
 * Authors:
 *   Lauris Kaplinski <lauris@kaplinski.com>
 *   Edward Flick (EAF)
 *   Abhishek Sharma
 *   Jon A. Cruz <jon@joncruz.org>
 *
 * Copyright (C) 1999-2005 Authors
 * Copyright (C) 2000-2001 Ximian, Inc.
 *
 * Released under GNU GPL, read the file 'COPYING' for more information
 */

#ifdef HAVE_CONFIG_H
# include "config.h"
#endif

#include <cstring>
#include <algorithm>
#include <string>
#include <glib/gstdio.h>
#include <2geom/rect.h>
#include <2geom/transforms.h>
#include <glibmm/i18n.h>

#include "display/drawing-image.h"
#include "display/cairo-utils.h"
#include "display/curve.h"
//Added for preserveAspectRatio support -- EAF
#include "enums.h"
#include "attributes.h"
#include "print.h"
#include "brokenimage.xpm"
#include "document.h"
#include "sp-image.h"
#include "sp-clippath.h"
#include "xml/quote.h"
#include "xml/repr.h"
#include "snap-candidate.h"
#include "preferences.h"

#include "io/sys.h"
#if defined(HAVE_LIBLCMS1) || defined(HAVE_LIBLCMS2)
#include "cms-system.h"
#include "color-profile.h"

#if HAVE_LIBLCMS2
#  include <lcms2.h>
#elif HAVE_LIBLCMS1
#  include <lcms.h>
#endif // HAVE_LIBLCMS2

//#define DEBUG_LCMS
#ifdef DEBUG_LCMS
#define DEBUG_MESSAGE(key, ...)\
{\
    g_message( __VA_ARGS__ );\
}
#include <gtk/gtk.h>
#else
#define DEBUG_MESSAGE(key, ...)
#endif // DEBUG_LCMS
#endif // defined(HAVE_LIBLCMS1) || defined(HAVE_LIBLCMS2)
/*
 * SPImage
 */

// TODO: give these constants better names:
#define MAGIC_EPSILON 1e-9
#define MAGIC_EPSILON_TOO 1e-18
// TODO: also check if it is correct to be using two different epsilon values

static void sp_image_set_curve(SPImage *image);

static Inkscape::Pixbuf *sp_image_repr_read_image(gchar const *href, gchar const *absref, gchar const *base );
static void sp_image_update_arenaitem (SPImage *img, Inkscape::DrawingImage *ai);
static void sp_image_update_canvas_image (SPImage *image);
static GdkPixbuf * sp_image_repr_read_dataURI (const gchar * uri_data);
static GdkPixbuf * sp_image_repr_read_b64 (const gchar * uri_data);
static void pixbuf_set_mime_data(GdkPixbuf *pb, guchar *data, gsize len, GdkPixbufFormat *fmt);

#ifdef DEBUG_LCMS
extern guint update_in_progress;
#define DEBUG_MESSAGE_SCISLAC(key, ...) \
{\
    Inkscape::Preferences *prefs = Inkscape::Preferences::get();\
    bool dump = prefs->getBool("/options/scislac/" #key);\
    bool dumpD = prefs->getBool("/options/scislac/" #key "D");\
    bool dumpD2 = prefs->getBool("/options/scislac/" #key "D2");\
    dumpD &&= ( (update_in_progress == 0) || dumpD2 );\
    if ( dump )\
    {\
        g_message( __VA_ARGS__ );\
\
    }\
    if ( dumpD )\
    {\
        GtkWidget *dialog = gtk_message_dialog_new(NULL,\
                                                   GTK_DIALOG_DESTROY_WITH_PARENT, \
                                                   GTK_MESSAGE_INFO,    \
                                                   GTK_BUTTONS_OK,      \
                                                   __VA_ARGS__          \
                                                   );\
        g_signal_connect_swapped(dialog, "response",\
                                 G_CALLBACK(gtk_widget_destroy),        \
                                 dialog);                               \
        gtk_widget_show_all( dialog );\
    }\
}
#else // DEBUG_LCMS
#define DEBUG_MESSAGE_SCISLAC(key, ...)
#endif // DEBUG_LCMS

<<<<<<< HEAD
G_DEFINE_TYPE(SPImage, sp_image, SP_TYPE_ITEM);
=======
namespace Inkscape {
namespace IO {

GdkPixbuf* pixbuf_new_from_file(const char *filename, time_t &modTime, gchar*& pixPath)
{
    GdkPixbuf* buf = NULL;
    modTime = 0;
    if ( pixPath ) {
        g_free(pixPath);
        pixPath = NULL;
    }

    //test correctness of filename
    if (!g_file_test (filename, G_FILE_TEST_EXISTS)){ 
        return NULL;
    }
    struct stat stdir;
    int val = g_stat(filename, &stdir);
    if (stdir.st_mode & S_IFDIR){
        g_warning("Linked image file %s is a directory", filename);
        return NULL;
    }

    // we need to load the entire pixbuf into memory
    gchar *data = NULL;
    gsize len = 0;

    if (g_file_get_contents(filename, &data, &len, NULL)) {
        if (!val) {
            modTime = stdir.st_mtime;
            pixPath = g_strdup(filename);
        }

        GdkPixbufLoader *loader = gdk_pixbuf_loader_new();
        gdk_pixbuf_loader_write(loader, (guchar *) data, len, NULL);
        gdk_pixbuf_loader_close(loader, NULL);

        buf = gdk_pixbuf_loader_get_pixbuf(loader);
        if (buf) {
            g_object_ref(buf);
            buf = sp_image_pixbuf_force_rgba(buf);
            pixbuf_set_mime_data(buf, (guchar *) data, len, gdk_pixbuf_loader_get_format(loader));
        } else {
            g_free(data);
            g_warning("Error loading pixbuf");
        }

        // TODO: we could also read DPI, ICC profile, gamma correction, and other information
        // from the file. This can be done by using format-specific libraries e.g. libpng.
    } else {
        g_warning("Unable to open linked file: %s", filename);
    }

    return buf;
}

}
}

>>>>>>> 7d61a9ad

#include "sp-factory.h"

namespace {
	SPObject* createImage() {
		return new SPImage();
	}

	bool imageRegistered = SPFactory::instance().registerObject("svg:image", createImage);
}

SPImage::SPImage() : SPItem() {
	this->aspect_clip = 0;

    this->x.unset();
    this->y.unset();
    this->width.unset();
    this->height.unset();
    this->aspect_align = SP_ASPECT_NONE;
    this->clipbox = Geom::Rect();
    this->sx = this->sy = 1.0;
    this->ox = this->oy = 0.0;

    this->curve = NULL;

    this->href = 0;
#if defined(HAVE_LIBLCMS1) || defined(HAVE_LIBLCMS2)
    this->color_profile = 0;
#endif // defined(HAVE_LIBLCMS1) || defined(HAVE_LIBLCMS2)
<<<<<<< HEAD
    image->pixbuf = 0;
=======
    this->pixbuf = 0;
    this->pixPath = 0;
    this->lastMod = 0;
>>>>>>> 7d61a9ad
}

SPImage::~SPImage() {
}

void SPImage::build(SPDocument *document, Inkscape::XML::Node *repr) {
	SPItem::build(document, repr);

    this->readAttr( "xlink:href" );
    this->readAttr( "x" );
    this->readAttr( "y" );
    this->readAttr( "width" );
    this->readAttr( "height" );
    this->readAttr( "preserveAspectRatio" );
    this->readAttr( "color-profile" );

    /* Register */
    document->addResource("image", this);
}

void SPImage::release() {
    if (this->document) {
        // Unregister ourselves
    	this->document->removeResource("image", this);
    }

    if (this->href) {
        g_free (this->href);
        this->href = NULL;
    }

<<<<<<< HEAD
    if (image->pixbuf) {
        delete image->pixbuf;
        image->pixbuf = NULL;
=======
    if (this->pixbuf) {
        g_object_set_data(G_OBJECT(this->pixbuf), "cairo_surface", NULL);
        g_object_unref (this->pixbuf);
        this->pixbuf = NULL;
>>>>>>> 7d61a9ad
    }

#if defined(HAVE_LIBLCMS1) || defined(HAVE_LIBLCMS2)
    if (this->color_profile) {
        g_free (this->color_profile);
        this->color_profile = NULL;
    }
#endif // defined(HAVE_LIBLCMS1) || defined(HAVE_LIBLCMS2)

<<<<<<< HEAD
    if (image->curve) {
        image->curve = image->curve->unref();
=======
    if (this->pixPath) {
        g_free(this->pixPath);
        this->pixPath = 0;
    }

    if (this->curve) {
        this->curve = this->curve->unref();
>>>>>>> 7d61a9ad
    }

    SPItem::release();
}

void SPImage::set(unsigned int key, const gchar* value) {
    switch (key) {
        case SP_ATTR_XLINK_HREF:
            g_free (this->href);
            this->href = (value) ? g_strdup (value) : NULL;
            this->requestDisplayUpdate(SP_OBJECT_MODIFIED_FLAG | SP_IMAGE_HREF_MODIFIED_FLAG);
            break;

        case SP_ATTR_X:
            if (!this->x.readAbsolute(value)) {
                /* fixme: em, ex, % are probably valid, but require special treatment (Lauris) */
            	this->x.unset();
            }

            this->requestDisplayUpdate(SP_OBJECT_MODIFIED_FLAG);
            break;

        case SP_ATTR_Y:
            if (!this->y.readAbsolute(value)) {
                /* fixme: em, ex, % are probably valid, but require special treatment (Lauris) */
            	this->y.unset();
            }

            this->requestDisplayUpdate(SP_OBJECT_MODIFIED_FLAG);
            break;

        case SP_ATTR_WIDTH:
            if (!this->width.readAbsolute(value)) {
                /* fixme: em, ex, % are probably valid, but require special treatment (Lauris) */
            	this->width.unset();
            }

            this->requestDisplayUpdate(SP_OBJECT_MODIFIED_FLAG);
            break;

        case SP_ATTR_HEIGHT:
            if (!this->height.readAbsolute(value)) {
                /* fixme: em, ex, % are probably valid, but require special treatment (Lauris) */
            	this->height.unset();
            }

            this->requestDisplayUpdate(SP_OBJECT_MODIFIED_FLAG);
            break;

        case SP_ATTR_PRESERVEASPECTRATIO:
            /* Do setup before, so we can use break to escape */
        	this->aspect_align = SP_ASPECT_NONE;
            this->aspect_clip = SP_ASPECT_MEET;
            this->requestDisplayUpdate(SP_OBJECT_MODIFIED_FLAG | SP_OBJECT_VIEWPORT_MODIFIED_FLAG);

            if (value) {
                int len;
                gchar c[256];
                const gchar *p, *e;
                unsigned int align, clip;
                p = value;
                while (*p && *p == 32) p += 1;
                if (!*p) break;
                e = p;
                while (*e && *e != 32) e += 1;
                len = e - p;
                if (len > 8) break;
                memcpy (c, value, len);
                c[len] = 0;
                /* Now the actual part */
                if (!strcmp (c, "none")) {
                    align = SP_ASPECT_NONE;
                } else if (!strcmp (c, "xMinYMin")) {
                    align = SP_ASPECT_XMIN_YMIN;
                } else if (!strcmp (c, "xMidYMin")) {
                    align = SP_ASPECT_XMID_YMIN;
                } else if (!strcmp (c, "xMaxYMin")) {
                    align = SP_ASPECT_XMAX_YMIN;
                } else if (!strcmp (c, "xMinYMid")) {
                    align = SP_ASPECT_XMIN_YMID;
                } else if (!strcmp (c, "xMidYMid")) {
                    align = SP_ASPECT_XMID_YMID;
                } else if (!strcmp (c, "xMaxYMid")) {
                    align = SP_ASPECT_XMAX_YMID;
                } else if (!strcmp (c, "xMinYMax")) {
                    align = SP_ASPECT_XMIN_YMAX;
                } else if (!strcmp (c, "xMidYMax")) {
                    align = SP_ASPECT_XMID_YMAX;
                } else if (!strcmp (c, "xMaxYMax")) {
                    align = SP_ASPECT_XMAX_YMAX;
                } else {
                    break;
                }

                clip = SP_ASPECT_MEET;

                while (*e && *e == 32) e += 1;

                if (*e) {
                    if (!strcmp (e, "meet")) {
                        clip = SP_ASPECT_MEET;
                    } else if (!strcmp (e, "slice")) {
                        clip = SP_ASPECT_SLICE;
                    } else {
                        break;
                    }
                }

                this->aspect_align = align;
                this->aspect_clip = clip;
            }
            break;

#if defined(HAVE_LIBLCMS1) || defined(HAVE_LIBLCMS2)
        case SP_PROP_COLOR_PROFILE:
            if ( this->color_profile ) {
                g_free (this->color_profile);
            }

            this->color_profile = (value) ? g_strdup (value) : NULL;

            if ( value ) {
                DEBUG_MESSAGE( lcmsFour, "<this> color-profile set to '%s'", value );
            } else {
                DEBUG_MESSAGE( lcmsFour, "<this> color-profile cleared" );
            }

            // TODO check on this HREF_MODIFIED flag
            this->requestDisplayUpdate(SP_OBJECT_MODIFIED_FLAG | SP_IMAGE_HREF_MODIFIED_FLAG);
            break;

#endif // defined(HAVE_LIBLCMS1) || defined(HAVE_LIBLCMS2)

        default:
            SPItem::set(key, value);
            break;
    }

    sp_image_set_curve(this); //creates a curve at the image's boundary for snapping
}

void SPImage::update(SPCtx *ctx, unsigned int flags) {
    SPDocument *doc = this->document;

    SPItem::update(ctx, flags);

    if (flags & SP_IMAGE_HREF_MODIFIED_FLAG) {
<<<<<<< HEAD
        if (image->pixbuf) {
            delete image->pixbuf;
            image->pixbuf = NULL;
        }
        if (image->href) {
            Inkscape::Pixbuf *pixbuf = NULL;
            pixbuf = sp_image_repr_read_image (
                object->getRepr()->attribute("xlink:href"),
                object->getRepr()->attribute("sodipodi:absref"),
=======
        if (this->pixbuf) {
            g_object_unref (this->pixbuf);
            this->pixbuf = NULL;
        }
        
        if ( this->pixPath ) {
            g_free(this->pixPath);
            this->pixPath = 0;
        }
        
        this->lastMod = 0;
        
        if (this->href) {
            GdkPixbuf *pixbuf;
            pixbuf = sp_image_repr_read_image (
                this->lastMod,
                this->pixPath,

                //XML Tree being used directly while it shouldn't be.
                this->getRepr()->attribute("xlink:href"),

                //XML Tree being used directly while it shouldn't be.
                this->getRepr()->attribute("sodipodi:absref"),
>>>>>>> 7d61a9ad
                doc->getBase());
            
            if (pixbuf) {
// BLIP
#if defined(HAVE_LIBLCMS1) || defined(HAVE_LIBLCMS2)
                if ( this->color_profile )
                {
                    // TODO: this will prevent using MIME data when exporting.
                    // Integrate color correction into loading.
                    pixbuf->ensurePixelFormat(Inkscape::Pixbuf::PF_GDK);
                    int imagewidth = pixbuf->width();
                    int imageheight = pixbuf->height();
                    int rowstride = pixbuf->rowstride();;
                    guchar* px = pixbuf->pixels();

                    if ( px ) {
                        DEBUG_MESSAGE( lcmsFive, "in <image>'s sp_image_update. About to call colorprofile_get_handle()" );

                        guint profIntent = Inkscape::RENDERING_INTENT_UNKNOWN;
                        cmsHPROFILE prof = Inkscape::CMSSystem::getHandle( this->document,
                                                                           &profIntent,
                                                                           this->color_profile );
                        if ( prof ) {
                            cmsProfileClassSignature profileClass = cmsGetDeviceClass( prof );
                            if ( profileClass != cmsSigNamedColorClass ) {
                                int intent = INTENT_PERCEPTUAL;
                                
                                switch ( profIntent ) {
                                    case Inkscape::RENDERING_INTENT_RELATIVE_COLORIMETRIC:
                                        intent = INTENT_RELATIVE_COLORIMETRIC;
                                        break;
                                    case Inkscape::RENDERING_INTENT_SATURATION:
                                        intent = INTENT_SATURATION;
                                        break;
                                    case Inkscape::RENDERING_INTENT_ABSOLUTE_COLORIMETRIC:
                                        intent = INTENT_ABSOLUTE_COLORIMETRIC;
                                        break;
                                    case Inkscape::RENDERING_INTENT_PERCEPTUAL:
                                    case Inkscape::RENDERING_INTENT_UNKNOWN:
                                    case Inkscape::RENDERING_INTENT_AUTO:
                                    default:
                                        intent = INTENT_PERCEPTUAL;
                                }
                                
                                cmsHPROFILE destProf = cmsCreate_sRGBProfile();
                                cmsHTRANSFORM transf = cmsCreateTransform( prof,
                                                                           TYPE_RGBA_8,
                                                                           destProf,
                                                                           TYPE_RGBA_8,
                                                                           intent, 0 );
                                if ( transf ) {
                                    guchar* currLine = px;
                                    for ( int y = 0; y < imageheight; y++ ) {
                                        // Since the types are the same size, we can do the transformation in-place
                                        cmsDoTransform( transf, currLine, currLine, imagewidth );
                                        currLine += rowstride;
                                    }

                                    cmsDeleteTransform( transf );
                                } else {
                                    DEBUG_MESSAGE( lcmsSix, "in <image>'s sp_image_update. Unable to create LCMS transform." );
                                }

                                cmsCloseProfile( destProf );
                            } else {
                                DEBUG_MESSAGE( lcmsSeven, "in <image>'s sp_image_update. Profile type is named color. Can't transform." );
                            }
                        } else {
                            DEBUG_MESSAGE( lcmsEight, "in <image>'s sp_image_update. No profile found." );
                        }
                    }
                }
#endif // defined(HAVE_LIBLCMS1) || defined(HAVE_LIBLCMS2)

                this->pixbuf = pixbuf;
            }
        }
    }

    if (this->pixbuf) {
        /* fixme: We are slightly violating spec here (Lauris) */
<<<<<<< HEAD
        if (!image->width._set) {
            image->width.computed = image->pixbuf->width();
        }
        if (!image->height._set) {
            image->height.computed = image->pixbuf->height();
=======
        if (!this->width._set) {
            this->width.computed = gdk_pixbuf_get_width(this->pixbuf);
        }
        
        if (!this->height._set) {
            this->height.computed = gdk_pixbuf_get_height(this->pixbuf);
>>>>>>> 7d61a9ad
        }
    }

    Geom::Point p(this->x.computed, this->y.computed);
    Geom::Point wh(this->width.computed, this->height.computed);
    this->clipbox = Geom::Rect(p, p + wh);

    this->ox = this->x.computed;
    this->oy = this->y.computed;

<<<<<<< HEAD
    int pixwidth = image->pixbuf->width();
    int pixheight = image->pixbuf->height();
=======
    int pixwidth = gdk_pixbuf_get_width (this->pixbuf);
    int pixheight = gdk_pixbuf_get_height (this->pixbuf);
>>>>>>> 7d61a9ad

    this->sx = this->width.computed / pixwidth;
    this->sy = this->height.computed / pixheight;

    // preserveAspectRatio calculate bounds / clipping rectangle -- EAF
    if (this->pixbuf && (this->aspect_align != SP_ASPECT_NONE)) {
        double x, y;

        switch (this->aspect_align) {
            case SP_ASPECT_XMIN_YMIN:
                x = 0.0;
                y = 0.0;
                break;
            case SP_ASPECT_XMID_YMIN:
                x = 0.5;
                y = 0.0;
                break;
            case SP_ASPECT_XMAX_YMIN:
                x = 1.0;
                y = 0.0;
                break;
            case SP_ASPECT_XMIN_YMID:
                x = 0.0;
                y = 0.5;
                break;
            case SP_ASPECT_XMID_YMID:
                x = 0.5;
                y = 0.5;
                break;
            case SP_ASPECT_XMAX_YMID:
                x = 1.0;
                y = 0.5;
                break;
            case SP_ASPECT_XMIN_YMAX:
                x = 0.0;
                y = 1.0;
                break;
            case SP_ASPECT_XMID_YMAX:
                x = 0.5;
                y = 1.0;
                break;
            case SP_ASPECT_XMAX_YMAX:
                x = 1.0;
                y = 1.0;
                break;
            default:
                x = 0.0;
                y = 0.0;
                break;
        }

        if (this->aspect_clip == SP_ASPECT_SLICE) {
            double scale = std::max(this->sx, this->sy);
            this->sx = scale;
            this->sy = scale;
        } else {
            double scale = std::min(this->sx, this->sy);
            this->sx = scale;
            this->sy = scale;
        }

        double vw = pixwidth * this->sx;
        double vh = pixheight * this->sy;
        this->ox += x * (this->width.computed - vw);
        this->oy += y * (this->height.computed - vh);
    }
    sp_image_update_canvas_image ((SPImage *) this);
}

void SPImage::modified(unsigned int flags) {
//  SPItem::onModified(flags);

    if (flags & SP_OBJECT_STYLE_MODIFIED_FLAG) {
        for (SPItemView *v = this->display; v != NULL; v = v->next) {
            Inkscape::DrawingImage *img = dynamic_cast<Inkscape::DrawingImage *>(v->arenaitem);
            img->setStyle(this->style);
        }
    }
}


Inkscape::XML::Node *SPImage::write(Inkscape::XML::Document *xml_doc, Inkscape::XML::Node *repr, guint flags ) {
    if ((flags & SP_OBJECT_WRITE_BUILD) && !repr) {
        repr = xml_doc->createElement("svg:image");
    }

    repr->setAttribute("xlink:href", this->href);

    /* fixme: Reset attribute if needed (Lauris) */
    if (this->x._set) {
        sp_repr_set_svg_double(repr, "x", this->x.computed);
    }

    if (this->y._set) {
        sp_repr_set_svg_double(repr, "y", this->y.computed);
    }

    if (this->width._set) {
        sp_repr_set_svg_double(repr, "width", this->width.computed);
    }

    if (this->height._set) {
        sp_repr_set_svg_double(repr, "height", this->height.computed);
    }

    //XML Tree being used directly here while it shouldn't be...
    repr->setAttribute("preserveAspectRatio", this->getRepr()->attribute("preserveAspectRatio"));
#if defined(HAVE_LIBLCMS1) || defined(HAVE_LIBLCMS2)
    if (this->color_profile) {
        repr->setAttribute("color-profile", this->color_profile);
    }
#endif // defined(HAVE_LIBLCMS1) || defined(HAVE_LIBLCMS2)

    SPItem::write(xml_doc, repr, flags);

    return repr;
}

Geom::OptRect SPImage::bbox(Geom::Affine const &transform, SPItem::BBoxType type) {
    Geom::OptRect bbox;

    if ((this->width.computed > 0.0) && (this->height.computed > 0.0)) {
        bbox = Geom::Rect::from_xywh(this->x.computed, this->y.computed, this->width.computed, this->height.computed);
        *bbox *= transform;
    }

    return bbox;
}

<<<<<<< HEAD
static void sp_image_print( SPItem *item, SPPrintContext *ctx )
{
    SPImage *image = SP_IMAGE(item);

    if (image->pixbuf && (image->width.computed > 0.0) && (image->height.computed > 0.0) ) {
        Inkscape::Pixbuf *pb = new Inkscape::Pixbuf(*image->pixbuf);
        pb->ensurePixelFormat(Inkscape::Pixbuf::PF_GDK);
=======
void SPImage::print(SPPrintContext *ctx) {
    if (this->pixbuf && (this->width.computed > 0.0) && (this->height.computed > 0.0) ) {
        GdkPixbuf *pb = gdk_pixbuf_copy(this->pixbuf);
        // GObject data is not copied, so we have to set the pixel format explicitly
        g_object_set_data_full(G_OBJECT(pb), "pixel_format", g_strdup("argb32"), g_free);
        ink_pixbuf_ensure_normal(pb);
>>>>>>> 7d61a9ad

        guchar *px = pb->pixels();
        int w = pb->width();
        int h = pb->height();
        int rs = pb->rowstride();
        //int pixskip = gdk_pixbuf_get_n_channels(pb) * gdk_pixbuf_get_bits_per_sample(pb) / 8;
        int pixskip = 4;

        if (this->aspect_align == SP_ASPECT_NONE) {
            Geom::Affine t;
            Geom::Translate tp(this->x.computed, this->y.computed);
            Geom::Scale s(this->width.computed, -this->height.computed);
            Geom::Translate ti(0.0, -1.0);
            t = s * tp;
            t = ti * t;
            sp_print_image_R8G8B8A8_N(ctx, px, w, h, rs, t, this->style);
        } else { // preserveAspectRatio
            double vw = this->width.computed / this->sx;
            double vh = this->height.computed / this->sy;

            int trimwidth = std::min<int>(w, ceil(this->width.computed / vw * w));
            int trimheight = std::min<int>(h, ceil(this->height.computed / vh * h));
            int trimx = std::max<int>(0, floor((this->x.computed - this->ox) / vw * w));
            int trimy = std::max<int>(0, floor((this->y.computed - this->oy) / vh * h));

            double vx = std::max<double>(this->ox, this->x.computed);
            double vy = std::max<double>(this->oy, this->y.computed);
            double vcw = std::min<double>(this->width.computed, vw);
            double vch = std::min<double>(this->height.computed, vh);

            Geom::Affine t;
            Geom::Translate tp(vx, vy);
            Geom::Scale s(vcw, -vch);
            Geom::Translate ti(0.0, -1.0);
            t = s * tp;
            t = ti * t;
            sp_print_image_R8G8B8A8_N(ctx, px + trimx*pixskip + trimy*rs, trimwidth, trimheight, rs, t, this->style);
        }
        g_object_unref(pb);
    }
}

gchar* SPImage::description() {
    char *href_desc;

    if (this->href) {
        href_desc = (strncmp(this->href, "data:", 5) == 0)
            ? g_strdup(_("embedded"))
            : xml_quote_strdup(this->href);
    } else {
        g_warning("Attempting to call strncmp() with a null pointer.");
        href_desc = g_strdup("(null_pointer)"); // we call g_free() on href_desc
    }

    char *ret = ( this->pixbuf == NULL
                  ? g_strdup_printf(_("<b>Image with bad reference</b>: %s"), href_desc)
                  : g_strdup_printf(_("<b>Image</b> %d &#215; %d: %s"),
<<<<<<< HEAD
                                    image->pixbuf->width(),
                                    image->pixbuf->height(),
=======
                                    gdk_pixbuf_get_width(this->pixbuf),
                                    gdk_pixbuf_get_height(this->pixbuf),
>>>>>>> 7d61a9ad
                                    href_desc) );
    g_free(href_desc);
    return ret;
}

Inkscape::DrawingItem* SPImage::show(Inkscape::Drawing &drawing, unsigned int key, unsigned int flags) {
    Inkscape::DrawingImage *ai = new Inkscape::DrawingImage(drawing);

    sp_image_update_arenaitem(this, ai);

    return ai;
}

Inkscape::Pixbuf *sp_image_repr_read_image(gchar const *href, gchar const *absref, gchar const *base)
{
    Inkscape::Pixbuf *inkpb = 0;

    gchar const *filename = href;
    
    if (filename != NULL) {
        if (strncmp (filename,"file:",5) == 0) {
            gchar *fullname = g_filename_from_uri(filename, NULL, NULL);
            if (fullname) {
                inkpb = Inkscape::Pixbuf::create_from_file(fullname);
                g_free(fullname);
                if (inkpb != NULL) {
                    return inkpb;
                }
            }
        } else if (strncmp (filename,"data:",5) == 0) {
            /* data URI - embedded image */
            filename += 5;
            inkpb = Inkscape::Pixbuf::create_from_data_uri(filename);
            if (inkpb != NULL) {
                return inkpb;
            }
        } else {

            if (!g_path_is_absolute (filename)) {
                /* try to load from relative pos combined with document base*/
                const gchar *docbase = base;
                if (!docbase) {
                    docbase = ".";
                }
                gchar *fullname = g_build_filename(docbase, filename, NULL);

                // document base can be wrong (on the temporary doc when importing bitmap from a
                // different dir) or unset (when doc is not saved yet), so we check for base+href existence first,
                // and if it fails, we also try to use bare href regardless of its g_path_is_absolute
                if (g_file_test (fullname, G_FILE_TEST_EXISTS) && !g_file_test (fullname, G_FILE_TEST_IS_DIR)) {
                    inkpb = Inkscape::Pixbuf::create_from_file(fullname);
                    g_free (fullname);
                    if (inkpb != NULL) {
                        return inkpb;
                    }
                }
            }

            /* try filename as absolute */
            if (g_file_test (filename, G_FILE_TEST_EXISTS) && !g_file_test (filename, G_FILE_TEST_IS_DIR)) {
                inkpb = Inkscape::Pixbuf::create_from_file(filename);
                if (inkpb != NULL) {
                    return inkpb;
                }
            }
        }
    }

    /* at last try to load from sp absolute path name */
    filename = absref;
    if (filename != NULL) {
        // using absref is outside of SVG rules, so we must at least warn the user
        if ( base != NULL && href != NULL ) {
            g_warning ("<image xlink:href=\"%s\"> did not resolve to a valid image file (base dir is %s), now trying sodipodi:absref=\"%s\"", href, base, absref);
        } else {
            g_warning ("xlink:href did not resolve to a valid image file, now trying sodipodi:absref=\"%s\"", absref);
        }

        inkpb = Inkscape::Pixbuf::create_from_file(filename);
        if (inkpb != NULL) {
            return inkpb;
        }
    }
    /* Nope: We do not find any valid pixmap file :-( */
    GdkPixbuf *pixbuf = gdk_pixbuf_new_from_xpm_data((const gchar **) brokenimage_xpm);
    inkpb = new Inkscape::Pixbuf(pixbuf);

    /* It should be included xpm, so if it still does not does load, */
    /* our libraries are broken */
    g_assert (inkpb != NULL);

    return inkpb;
}

/* We assert that realpixbuf is either NULL or identical size to pixbuf */
static void
sp_image_update_arenaitem (SPImage *image, Inkscape::DrawingImage *ai)
{
    ai->setStyle(SP_OBJECT(image)->style);
    ai->setPixbuf(image->pixbuf);
    ai->setOrigin(Geom::Point(image->ox, image->oy));
    ai->setScale(image->sx, image->sy);
    ai->setClipbox(image->clipbox);
}

static void sp_image_update_canvas_image(SPImage *image)
{
    SPItem *item = SP_ITEM(image);

    for (SPItemView *v = item->display; v != NULL; v = v->next) {
        sp_image_update_arenaitem(image, dynamic_cast<Inkscape::DrawingImage *>(v->arenaitem));
    }
}

void SPImage::snappoints(std::vector<Inkscape::SnapCandidatePoint> &p, Inkscape::SnapPreferences const *snapprefs) {
    /* An image doesn't have any nodes to snap, but still we want to be able snap one image
    to another. Therefore we will create some snappoints at the corner, similar to a rect. If
    the image is rotated, then the snappoints will rotate with it. Again, just like a rect.
    */

    if (this->clip_ref->getObject()) {
        //We are looking at a clipped image: do not return any snappoints, as these might be
        //far far away from the visible part from the clipped image
        //TODO Do return snappoints, but only when within visual bounding box
    } else {
        if (snapprefs->isTargetSnappable(Inkscape::SNAPTARGET_IMG_CORNER)) {
            // The image has not been clipped: return its corners, which might be rotated for example
            double const x0 = this->x.computed;
            double const y0 = this->y.computed;
            double const x1 = x0 + this->width.computed;
            double const y1 = y0 + this->height.computed;

            Geom::Affine const i2d (this->i2dt_affine ());

            p.push_back(Inkscape::SnapCandidatePoint(Geom::Point(x0, y0) * i2d, Inkscape::SNAPSOURCE_IMG_CORNER, Inkscape::SNAPTARGET_IMG_CORNER));
            p.push_back(Inkscape::SnapCandidatePoint(Geom::Point(x0, y1) * i2d, Inkscape::SNAPSOURCE_IMG_CORNER, Inkscape::SNAPTARGET_IMG_CORNER));
            p.push_back(Inkscape::SnapCandidatePoint(Geom::Point(x1, y1) * i2d, Inkscape::SNAPSOURCE_IMG_CORNER, Inkscape::SNAPTARGET_IMG_CORNER));
            p.push_back(Inkscape::SnapCandidatePoint(Geom::Point(x1, y0) * i2d, Inkscape::SNAPSOURCE_IMG_CORNER, Inkscape::SNAPTARGET_IMG_CORNER));
        }
    }
}

/*
 * Initially we'll do:
 * Transform x, y, set x, y, clear translation
 */

Geom::Affine SPImage::set_transform(Geom::Affine const &xform) {
    /* Calculate position in parent coords. */
    Geom::Point pos( Geom::Point(this->x.computed, this->y.computed) * xform );

    /* This function takes care of translation and scaling, we return whatever parts we can't
       handle. */
    Geom::Affine ret(Geom::Affine(xform).withoutTranslation());
    Geom::Point const scale(hypot(ret[0], ret[1]),
                            hypot(ret[2], ret[3]));

    if ( scale[Geom::X] > MAGIC_EPSILON ) {
        ret[0] /= scale[Geom::X];
        ret[1] /= scale[Geom::X];
    } else {
        ret[0] = 1.0;
        ret[1] = 0.0;
    }

    if ( scale[Geom::Y] > MAGIC_EPSILON ) {
        ret[2] /= scale[Geom::Y];
        ret[3] /= scale[Geom::Y];
    } else {
        ret[2] = 0.0;
        ret[3] = 1.0;
    }

    this->width = this->width.computed * scale[Geom::X];
    this->height = this->height.computed * scale[Geom::Y];

    /* Find position in item coords */
    pos = pos * ret.inverse();
    this->x = pos[Geom::X];
    this->y = pos[Geom::Y];

    this->requestDisplayUpdate(SP_OBJECT_MODIFIED_FLAG);

    return ret;
}

static void sp_image_set_curve( SPImage *image )
{
    //create a curve at the image's boundary for snapping
    if ((image->height.computed < MAGIC_EPSILON_TOO) || (image->width.computed < MAGIC_EPSILON_TOO) || (image->clip_ref->getObject())) {
        if (image->curve) {
            image->curve = image->curve->unref();
        }
    } else {
        Geom::OptRect rect = image->bbox(Geom::identity(), SPItem::VISUAL_BBOX);
        SPCurve *c = SPCurve::new_from_rect(*rect, true);

        if (image->curve) {
            image->curve = image->curve->unref();
        }

        if (c) {
            image->curve = c->ref();

            c->unref();
        }
    }
}

/**
 * Return duplicate of curve (if any exists) or NULL if there is no curve
 */
SPCurve *sp_image_get_curve( SPImage *image )
{
    SPCurve *result = 0;
    if (image->curve) {
        result = image->curve->copy();
    }
    return result;
}

void sp_embed_image(Inkscape::XML::Node *image_node, Inkscape::Pixbuf *pb)
{
    bool free_data = false;

    // check whether the pixbuf has MIME data
    guchar *data = NULL;
    gsize len = 0;
    std::string data_mimetype;

    data = const_cast<guchar *>(pb->getMimeData(len, data_mimetype));

    if (data == NULL) {
        Inkscape::Preferences *prefs = Inkscape::Preferences::get();
        Glib::ustring quality = Glib::ustring::format(prefs->getInt("/dialogs/import/quality", 100));

        // if there is no supported MIME data, embed as PNG
        data_mimetype = "image/png";
        gdk_pixbuf_save_to_buffer(pb->getPixbufRaw(), reinterpret_cast<gchar**>(&data), &len, "png", NULL,
            "quality", quality.c_str(), NULL);
        free_data = true;
    }

    // Save base64 encoded data in image node
    // this formula taken from Glib docs
    gsize needed_size = len * 4 / 3 + len * 4 / (3 * 72) + 7;
    needed_size += 5 + 8 + data_mimetype.size(); // 5 bytes for data: + 8 for ;base64,

    gchar *buffer = (gchar *) g_malloc(needed_size);
    gchar *buf_work = buffer;
    buf_work += g_sprintf(buffer, "data:%s;base64,", data_mimetype.c_str());

    gint state = 0;
    gint save = 0;
    gsize written = 0;
    written += g_base64_encode_step(data, len, TRUE, buf_work, &state, &save);
    written += g_base64_encode_close(TRUE, buf_work + written, &state, &save);
    buf_work[written] = 0; // null terminate

    // TODO: this is very wasteful memory-wise.
    // It would be better to only keep the binary data around,
    // and base64 encode on the fly when saving the XML.
    image_node->setAttribute("xlink:href", buffer);

    g_free(buffer);
    if (free_data) g_free(data);
}

void sp_image_refresh_if_outdated( SPImage* image )
{
    if ( image->href && image->pixbuf && image->pixbuf->modificationTime()) {
        // It *might* change

        struct stat st;
        memset(&st, 0, sizeof(st));
        int val = 0;
        if (g_file_test (image->pixbuf->originalPath().c_str(), G_FILE_TEST_EXISTS)){ 
            val = g_stat(image->pixbuf->originalPath().c_str(), &st);
        }
        if ( !val ) {
            // stat call worked. Check time now
            if ( st.st_mtime != image->pixbuf->modificationTime() ) {
                SPCtx *ctx = 0;
                unsigned int flags = SP_IMAGE_HREF_MODIFIED_FLAG;
                image->update(ctx, flags);
            }
        }
    }
}

/*
  Local Variables:
  mode:c++
  c-file-style:"stroustrup"
  c-file-offsets:((innamespace . 0)(inline-open . 0)(case-label . +))
  indent-tabs-mode:nil
  fill-column:99
  End:
*/
// vim: filetype=cpp:expandtab:shiftwidth=4:tabstop=8:softtabstop=4 :<|MERGE_RESOLUTION|>--- conflicted
+++ resolved
@@ -40,8 +40,9 @@
 #include "xml/repr.h"
 #include "snap-candidate.h"
 #include "preferences.h"
-
 #include "io/sys.h"
+#include "sp-factory.h"
+
 #if defined(HAVE_LIBLCMS1) || defined(HAVE_LIBLCMS2)
 #include "cms-system.h"
 #include "color-profile.h"
@@ -113,82 +114,16 @@
 #define DEBUG_MESSAGE_SCISLAC(key, ...)
 #endif // DEBUG_LCMS
 
-<<<<<<< HEAD
-G_DEFINE_TYPE(SPImage, sp_image, SP_TYPE_ITEM);
-=======
-namespace Inkscape {
-namespace IO {
-
-GdkPixbuf* pixbuf_new_from_file(const char *filename, time_t &modTime, gchar*& pixPath)
-{
-    GdkPixbuf* buf = NULL;
-    modTime = 0;
-    if ( pixPath ) {
-        g_free(pixPath);
-        pixPath = NULL;
-    }
-
-    //test correctness of filename
-    if (!g_file_test (filename, G_FILE_TEST_EXISTS)){ 
-        return NULL;
-    }
-    struct stat stdir;
-    int val = g_stat(filename, &stdir);
-    if (stdir.st_mode & S_IFDIR){
-        g_warning("Linked image file %s is a directory", filename);
-        return NULL;
-    }
-
-    // we need to load the entire pixbuf into memory
-    gchar *data = NULL;
-    gsize len = 0;
-
-    if (g_file_get_contents(filename, &data, &len, NULL)) {
-        if (!val) {
-            modTime = stdir.st_mtime;
-            pixPath = g_strdup(filename);
-        }
-
-        GdkPixbufLoader *loader = gdk_pixbuf_loader_new();
-        gdk_pixbuf_loader_write(loader, (guchar *) data, len, NULL);
-        gdk_pixbuf_loader_close(loader, NULL);
-
-        buf = gdk_pixbuf_loader_get_pixbuf(loader);
-        if (buf) {
-            g_object_ref(buf);
-            buf = sp_image_pixbuf_force_rgba(buf);
-            pixbuf_set_mime_data(buf, (guchar *) data, len, gdk_pixbuf_loader_get_format(loader));
-        } else {
-            g_free(data);
-            g_warning("Error loading pixbuf");
-        }
-
-        // TODO: we could also read DPI, ICC profile, gamma correction, and other information
-        // from the file. This can be done by using format-specific libraries e.g. libpng.
-    } else {
-        g_warning("Unable to open linked file: %s", filename);
-    }
-
-    return buf;
-}
-
-}
-}
-
->>>>>>> 7d61a9ad
-
-#include "sp-factory.h"
-
 namespace {
-	SPObject* createImage() {
-		return new SPImage();
-	}
-
-	bool imageRegistered = SPFactory::instance().registerObject("svg:image", createImage);
+SPObject* createImage() {
+    return new SPImage();
+}
+
+bool imageRegistered = SPFactory::instance().registerObject("svg:image", createImage);
 }
 
 SPImage::SPImage() : SPItem() {
-	this->aspect_clip = 0;
+    this->aspect_clip = 0;
 
     this->x.unset();
     this->y.unset();
@@ -205,20 +140,14 @@
 #if defined(HAVE_LIBLCMS1) || defined(HAVE_LIBLCMS2)
     this->color_profile = 0;
 #endif // defined(HAVE_LIBLCMS1) || defined(HAVE_LIBLCMS2)
-<<<<<<< HEAD
-    image->pixbuf = 0;
-=======
     this->pixbuf = 0;
-    this->pixPath = 0;
-    this->lastMod = 0;
->>>>>>> 7d61a9ad
 }
 
 SPImage::~SPImage() {
 }
 
 void SPImage::build(SPDocument *document, Inkscape::XML::Node *repr) {
-	SPItem::build(document, repr);
+    SPItem::build(document, repr);
 
     this->readAttr( "xlink:href" );
     this->readAttr( "x" );
@@ -235,7 +164,7 @@
 void SPImage::release() {
     if (this->document) {
         // Unregister ourselves
-    	this->document->removeResource("image", this);
+        this->document->removeResource("image", this);
     }
 
     if (this->href) {
@@ -243,17 +172,8 @@
         this->href = NULL;
     }
 
-<<<<<<< HEAD
-    if (image->pixbuf) {
-        delete image->pixbuf;
-        image->pixbuf = NULL;
-=======
-    if (this->pixbuf) {
-        g_object_set_data(G_OBJECT(this->pixbuf), "cairo_surface", NULL);
-        g_object_unref (this->pixbuf);
-        this->pixbuf = NULL;
->>>>>>> 7d61a9ad
-    }
+    delete this->pixbuf;
+    this->pixbuf = NULL;
 
 #if defined(HAVE_LIBLCMS1) || defined(HAVE_LIBLCMS2)
     if (this->color_profile) {
@@ -262,18 +182,8 @@
     }
 #endif // defined(HAVE_LIBLCMS1) || defined(HAVE_LIBLCMS2)
 
-<<<<<<< HEAD
-    if (image->curve) {
-        image->curve = image->curve->unref();
-=======
-    if (this->pixPath) {
-        g_free(this->pixPath);
-        this->pixPath = 0;
-    }
-
     if (this->curve) {
         this->curve = this->curve->unref();
->>>>>>> 7d61a9ad
     }
 
     SPItem::release();
@@ -290,7 +200,7 @@
         case SP_ATTR_X:
             if (!this->x.readAbsolute(value)) {
                 /* fixme: em, ex, % are probably valid, but require special treatment (Lauris) */
-            	this->x.unset();
+                this->x.unset();
             }
 
             this->requestDisplayUpdate(SP_OBJECT_MODIFIED_FLAG);
@@ -299,7 +209,7 @@
         case SP_ATTR_Y:
             if (!this->y.readAbsolute(value)) {
                 /* fixme: em, ex, % are probably valid, but require special treatment (Lauris) */
-            	this->y.unset();
+                this->y.unset();
             }
 
             this->requestDisplayUpdate(SP_OBJECT_MODIFIED_FLAG);
@@ -308,7 +218,7 @@
         case SP_ATTR_WIDTH:
             if (!this->width.readAbsolute(value)) {
                 /* fixme: em, ex, % are probably valid, but require special treatment (Lauris) */
-            	this->width.unset();
+                this->width.unset();
             }
 
             this->requestDisplayUpdate(SP_OBJECT_MODIFIED_FLAG);
@@ -317,7 +227,7 @@
         case SP_ATTR_HEIGHT:
             if (!this->height.readAbsolute(value)) {
                 /* fixme: em, ex, % are probably valid, but require special treatment (Lauris) */
-            	this->height.unset();
+                this->height.unset();
             }
 
             this->requestDisplayUpdate(SP_OBJECT_MODIFIED_FLAG);
@@ -325,7 +235,7 @@
 
         case SP_ATTR_PRESERVEASPECTRATIO:
             /* Do setup before, so we can use break to escape */
-        	this->aspect_align = SP_ASPECT_NONE;
+            this->aspect_align = SP_ASPECT_NONE;
             this->aspect_clip = SP_ASPECT_MEET;
             this->requestDisplayUpdate(SP_OBJECT_MODIFIED_FLAG | SP_OBJECT_VIEWPORT_MODIFIED_FLAG);
 
@@ -421,41 +331,14 @@
     SPItem::update(ctx, flags);
 
     if (flags & SP_IMAGE_HREF_MODIFIED_FLAG) {
-<<<<<<< HEAD
-        if (image->pixbuf) {
-            delete image->pixbuf;
-            image->pixbuf = NULL;
-        }
-        if (image->href) {
+        delete this->pixbuf;
+        this->pixbuf = NULL;
+
+        if (this->href) {
             Inkscape::Pixbuf *pixbuf = NULL;
             pixbuf = sp_image_repr_read_image (
-                object->getRepr()->attribute("xlink:href"),
-                object->getRepr()->attribute("sodipodi:absref"),
-=======
-        if (this->pixbuf) {
-            g_object_unref (this->pixbuf);
-            this->pixbuf = NULL;
-        }
-        
-        if ( this->pixPath ) {
-            g_free(this->pixPath);
-            this->pixPath = 0;
-        }
-        
-        this->lastMod = 0;
-        
-        if (this->href) {
-            GdkPixbuf *pixbuf;
-            pixbuf = sp_image_repr_read_image (
-                this->lastMod,
-                this->pixPath,
-
-                //XML Tree being used directly while it shouldn't be.
                 this->getRepr()->attribute("xlink:href"),
-
-                //XML Tree being used directly while it shouldn't be.
                 this->getRepr()->attribute("sodipodi:absref"),
->>>>>>> 7d61a9ad
                 doc->getBase());
             
             if (pixbuf) {
@@ -537,37 +420,24 @@
 
     if (this->pixbuf) {
         /* fixme: We are slightly violating spec here (Lauris) */
-<<<<<<< HEAD
-        if (!image->width._set) {
-            image->width.computed = image->pixbuf->width();
-        }
-        if (!image->height._set) {
-            image->height.computed = image->pixbuf->height();
-=======
         if (!this->width._set) {
-            this->width.computed = gdk_pixbuf_get_width(this->pixbuf);
-        }
-        
+            this->width.computed = this->pixbuf->width();
+        }
+
         if (!this->height._set) {
-            this->height.computed = gdk_pixbuf_get_height(this->pixbuf);
->>>>>>> 7d61a9ad
-        }
-    }
-
-    Geom::Point p(this->x.computed, this->y.computed);
-    Geom::Point wh(this->width.computed, this->height.computed);
-    this->clipbox = Geom::Rect(p, p + wh);
+            this->height.computed = this->pixbuf->height();
+        }
+    }
+
+    this->clipbox = Geom::Rect::from_xywh(
+        this->x.computed, this->y.computed,
+        this->width.computed, this->height.computed);
 
     this->ox = this->x.computed;
     this->oy = this->y.computed;
 
-<<<<<<< HEAD
-    int pixwidth = image->pixbuf->width();
-    int pixheight = image->pixbuf->height();
-=======
-    int pixwidth = gdk_pixbuf_get_width (this->pixbuf);
-    int pixheight = gdk_pixbuf_get_height (this->pixbuf);
->>>>>>> 7d61a9ad
+    int pixwidth = this->pixbuf->width();
+    int pixheight = this->pixbuf->height();
 
     this->sx = this->width.computed / pixwidth;
     this->sy = this->height.computed / pixheight;
@@ -697,22 +567,10 @@
     return bbox;
 }
 
-<<<<<<< HEAD
-static void sp_image_print( SPItem *item, SPPrintContext *ctx )
-{
-    SPImage *image = SP_IMAGE(item);
-
-    if (image->pixbuf && (image->width.computed > 0.0) && (image->height.computed > 0.0) ) {
-        Inkscape::Pixbuf *pb = new Inkscape::Pixbuf(*image->pixbuf);
-        pb->ensurePixelFormat(Inkscape::Pixbuf::PF_GDK);
-=======
 void SPImage::print(SPPrintContext *ctx) {
     if (this->pixbuf && (this->width.computed > 0.0) && (this->height.computed > 0.0) ) {
-        GdkPixbuf *pb = gdk_pixbuf_copy(this->pixbuf);
-        // GObject data is not copied, so we have to set the pixel format explicitly
-        g_object_set_data_full(G_OBJECT(pb), "pixel_format", g_strdup("argb32"), g_free);
-        ink_pixbuf_ensure_normal(pb);
->>>>>>> 7d61a9ad
+        Inkscape::Pixbuf *pb = new Inkscape::Pixbuf(*this->pixbuf);
+        pb->ensurePixelFormat(Inkscape::Pixbuf::PF_GDK);
 
         guchar *px = pb->pixels();
         int w = pb->width();
@@ -770,13 +628,8 @@
     char *ret = ( this->pixbuf == NULL
                   ? g_strdup_printf(_("<b>Image with bad reference</b>: %s"), href_desc)
                   : g_strdup_printf(_("<b>Image</b> %d &#215; %d: %s"),
-<<<<<<< HEAD
-                                    image->pixbuf->width(),
-                                    image->pixbuf->height(),
-=======
-                                    gdk_pixbuf_get_width(this->pixbuf),
-                                    gdk_pixbuf_get_height(this->pixbuf),
->>>>>>> 7d61a9ad
+                                    this->pixbuf->width(),
+                                    this->pixbuf->height(),
                                     href_desc) );
     g_free(href_desc);
     return ret;
