--- conflicted
+++ resolved
@@ -1100,18 +1100,14 @@
         int rs = gdk_pixbuf_get_rowstride(pb);
         int pixskip = gdk_pixbuf_get_n_channels(pb) * gdk_pixbuf_get_bits_per_sample(pb) / 8;
 
-<<<<<<< HEAD
-=======
-        Geom::Affine t;
->>>>>>> 9e724f14
         if (image->aspect_align == SP_ASPECT_NONE) {
-            Geom::Matrix t;
+            Geom::Affine t;
             Geom::Translate tp(image->x.computed, image->y.computed);
             Geom::Scale s(image->width.computed, -image->height.computed);
             Geom::Translate ti(0.0, -1.0);
             t = s * tp;
             t = ti * t;
-            sp_print_image_R8G8B8A8_N(ctx, px, w, h, rs, &t, SP_OBJECT_STYLE (item));
+            sp_print_image_R8G8B8A8_N(ctx, px, w, h, rs, &t, item->style);
         } else { // preserveAspectRatio
             double vw = image->width.computed / image->sx;
             double vh = image->height.computed / image->sy;
@@ -1126,22 +1122,13 @@
             double vcw = std::min<double>(image->width.computed, vw);
             double vch = std::min<double>(image->height.computed, vh);
 
-            Geom::Matrix t;
+            Geom::Affine t;
             Geom::Translate tp(vx, vy);
             Geom::Scale s(vcw, -vch);
             Geom::Translate ti(0.0, -1.0);
             t = s * tp;
             t = ti * t;
-<<<<<<< HEAD
-            sp_print_image_R8G8B8A8_N(ctx, px + trimx*pixskip + trimy*rs, trimwidth, trimheight, rs, &t, SP_OBJECT_STYLE(item));
-=======
-        }
-
-        if (image->aspect_align == SP_ASPECT_NONE) {
-            sp_print_image_R8G8B8A8_N(ctx, px, w, h, rs, &t, item->style);
-        } else { // preserveAspectRatio
-            sp_print_image_R8G8B8A8_N(ctx, px + image->trimx*pixskip + image->trimy*rs, image->trimwidth, image->trimheight, rs, &t, item->style);
->>>>>>> 9e724f14
+            sp_print_image_R8G8B8A8_N(ctx, px + trimx*pixskip + trimy*rs, trimwidth, trimheight, rs, &t, item->style);
         }
     }
 }
@@ -1176,35 +1163,7 @@
     SPImage * image = SP_IMAGE(item);
     NRArenaItem *ai = NRArenaImage::create(arena);
 
-<<<<<<< HEAD
     sp_image_update_arenaitem(image, NR_ARENA_IMAGE(ai));
-=======
-    if (image->pixbuf) {
-        int pixskip = gdk_pixbuf_get_n_channels(image->pixbuf) * gdk_pixbuf_get_bits_per_sample(image->pixbuf) / 8;
-        int rs = gdk_pixbuf_get_rowstride(image->pixbuf);
-        nr_arena_image_set_style(NR_ARENA_IMAGE(ai), item->style);
-        if (image->aspect_align == SP_ASPECT_NONE) {
-            nr_arena_image_set_pixels(NR_ARENA_IMAGE(ai),
-                                       gdk_pixbuf_get_pixels(image->pixbuf),
-                                       gdk_pixbuf_get_width(image->pixbuf),
-                                       gdk_pixbuf_get_height(image->pixbuf),
-                                       rs);
-        } else { // preserveAspectRatio
-            nr_arena_image_set_pixels(NR_ARENA_IMAGE(ai),
-                                       gdk_pixbuf_get_pixels(image->pixbuf) + image->trimx*pixskip + image->trimy*rs,
-                                       image->trimwidth,
-                                       image->trimheight,
-                                       rs);
-        }
-    } else {
-        nr_arena_image_set_pixels(NR_ARENA_IMAGE(ai), NULL, 0, 0, 0);
-    }
-    if (image->aspect_align == SP_ASPECT_NONE) {
-        nr_arena_image_set_geometry(NR_ARENA_IMAGE(ai), image->x.computed, image->y.computed, image->width.computed, image->height.computed);
-    } else { // preserveAspectRatio
-        nr_arena_image_set_geometry(NR_ARENA_IMAGE(ai), image->viewx, image->viewy, image->viewwidth, image->viewheight);
-    }
->>>>>>> 9e724f14
 
     return ai;
 }
@@ -1319,7 +1278,7 @@
 static void
 sp_image_update_arenaitem (SPImage *image, NRArenaImage *ai)
 {
-    nr_arena_image_set_style(ai, SP_OBJECT_STYLE(SP_OBJECT(image)));
+    nr_arena_image_set_style(ai, SP_OBJECT(image)->style);
     nr_arena_image_set_argb32_pixbuf(ai, image->pixbuf);
     nr_arena_image_set_origin(ai, Geom::Point(image->ox, image->oy));
     nr_arena_image_set_scale(ai, image->sx, image->sy);
@@ -1332,32 +1291,7 @@
     SPItem *item = SP_ITEM(image);
 
     for (SPItemView *v = item->display; v != NULL; v = v->next) {
-<<<<<<< HEAD
         sp_image_update_arenaitem(image, NR_ARENA_IMAGE(v->arenaitem));
-=======
-        int pixskip = gdk_pixbuf_get_n_channels(image->pixbuf) * gdk_pixbuf_get_bits_per_sample(image->pixbuf) / 8;
-        int rs = gdk_pixbuf_get_rowstride(image->pixbuf);
-        nr_arena_image_set_style(NR_ARENA_IMAGE(v->arenaitem), image->style);
-        if (image->aspect_align == SP_ASPECT_NONE) {
-            nr_arena_image_set_pixels(NR_ARENA_IMAGE(v->arenaitem),
-                                       gdk_pixbuf_get_pixels(image->pixbuf),
-                                       gdk_pixbuf_get_width(image->pixbuf),
-                                       gdk_pixbuf_get_height(image->pixbuf),
-                                       rs);
-            nr_arena_image_set_geometry(NR_ARENA_IMAGE(v->arenaitem),
-                                         image->x.computed, image->y.computed,
-                                         image->width.computed, image->height.computed);
-        } else { // preserveAspectRatio
-            nr_arena_image_set_pixels(NR_ARENA_IMAGE(v->arenaitem),
-                                       gdk_pixbuf_get_pixels(image->pixbuf) + image->trimx*pixskip + image->trimy*rs,
-                                       image->trimwidth,
-                                       image->trimheight,
-                                       rs);
-            nr_arena_image_set_geometry(NR_ARENA_IMAGE(v->arenaitem),
-                                         image->viewx, image->viewy,
-                                         image->viewwidth, image->viewheight);
-        }
->>>>>>> 9e724f14
     }
 }
 
