/*
 * SPTextContext
 *
 * Authors:
 *   Lauris Kaplinski <lauris@kaplinski.com>
 *   bulia byak <buliabyak@users.sf.net>
 *   Jon A. Cruz <jon@joncruz.org>
 *   Abhishek Sharma
 *
 * Copyright (C) 1999-2005 authors
 * Copyright (C) 2001 Ximian, Inc.
 *
 * Released under GNU GPL, read the file 'COPYING' for more information
 */

#ifdef HAVE_CONFIG_H
# include <config.h>
#endif

#include <gtkmm/clipboard.h>
#include <display/sp-ctrlline.h>
#include <display/sodipodi-ctrlrect.h>
#include <display/sp-ctrlquadr.h>
#include <gdk/gdkkeysyms.h>
#include <glibmm/i18n.h>
#include <sstream>

#include "context-fns.h"
#include "desktop-handles.h"
#include "desktop-style.h"
#include "desktop.h"
#include "document.h"
#include "document-undo.h"
#include "macros.h"
#include "message-context.h"
#include "message-stack.h"
#include "pixmaps/cursor-text-insert.xpm"
#include "pixmaps/cursor-text.xpm"
#include "preferences.h"
#include "rubberband.h"
#include "selection-chemistry.h"
#include "selection.h"
#include "shape-editor.h"
#include "sp-flowtext.h"
#include "sp-namedview.h"
#include "sp-text.h"
#include "style.h"
#include "text-context.h"
#include "text-editing.h"
#include "ui/control-manager.h"
#include "verbs.h"
#include "xml/node-event-vector.h"
#include "xml/repr.h"
#include <gtk/gtk.h>

using Inkscape::ControlManager;
using Inkscape::DocumentUndo;

static void sp_text_context_selection_changed(Inkscape::Selection *selection, SPTextContext *tc);
static void sp_text_context_selection_modified(Inkscape::Selection *selection, guint flags, SPTextContext *tc);
static bool sp_text_context_style_set(SPCSSAttr const *css, SPTextContext *tc);
static int sp_text_context_style_query(SPStyle *style, int property, SPTextContext *tc);

static void sp_text_context_validate_cursor_iterators(SPTextContext *tc);
static void sp_text_context_update_cursor(SPTextContext *tc, bool scroll_to_see = true);
static void sp_text_context_update_text_selection(SPTextContext *tc);
static gint sp_text_context_timeout(SPTextContext *tc);
static void sp_text_context_forget_text(SPTextContext *tc);

static gint sptc_focus_in(GtkWidget *widget, GdkEventFocus *event, SPTextContext *tc);
static gint sptc_focus_out(GtkWidget *widget, GdkEventFocus *event, SPTextContext *tc);
static void sptc_commit(GtkIMContext *imc, gchar *string, SPTextContext *tc);


#include "tool-factory.h"

namespace {
	SPEventContext* createTextContext() {
		return new SPTextContext();
	}

	bool textContextRegistered = ToolFactory::instance().registerObject("/tools/text", createTextContext);
}

const std::string& SPTextContext::getPrefsPath() {
	return SPTextContext::prefsPath;
}

const std::string SPTextContext::prefsPath = "/tools/text";


SPTextContext::SPTextContext() : SPEventContext() {
	this->preedit_string = 0;
	this->unipos = 0;

    this->cursor_shape = cursor_text_xpm;
    this->hot_x = 7;
    this->hot_y = 7;

    this->xp = 0;
    this->yp = 0;
    this->tolerance = 0;
    this->within_tolerance = false;

    this->imc = NULL;

    this->text = NULL;
    this->pdoc = Geom::Point(0, 0);

    this->unimode = false;

    this->cursor = NULL;
    this->indicator = NULL;
    this->frame = NULL;
    this->grabbed = NULL;
    this->timeout = 0;
    this->show = FALSE;
    this->phase = 0;
    this->nascent_object = 0;
    this->over_text = 0;
    this->dragging = 0;
    this->creating = 0;
}

SPTextContext::~SPTextContext() {
    delete this->shape_editor;
    this->shape_editor = NULL;

    if (this->grabbed) {
        sp_canvas_item_ungrab(this->grabbed, GDK_CURRENT_TIME);
        this->grabbed = NULL;
    }

    Inkscape::Rubberband::get(this->desktop)->stop();
}

void SPTextContext::setup() {
    GtkSettings* settings = gtk_settings_get_default();
    gint timeout = 0;
    g_object_get( settings, "gtk-cursor-blink-time", &timeout, NULL );
    
    if (timeout < 0) {
        timeout = 200;
    } else {
        timeout /= 2;
    }

    this->cursor = ControlManager::getManager().createControlLine(sp_desktop_controls(desktop), Geom::Point(100, 0), Geom::Point(100, 100));
    this->cursor->setRgba32(0x000000ff);
    sp_canvas_item_hide(this->cursor);

    this->indicator = sp_canvas_item_new(sp_desktop_controls(desktop), SP_TYPE_CTRLRECT, NULL);
    SP_CTRLRECT(this->indicator)->setRectangle(Geom::Rect(Geom::Point(0, 0), Geom::Point(100, 100)));
    SP_CTRLRECT(this->indicator)->setColor(0x0000ff7f, false, 0);
    sp_canvas_item_hide(this->indicator);

    this->frame = sp_canvas_item_new(sp_desktop_controls(desktop), SP_TYPE_CTRLRECT, NULL);
    SP_CTRLRECT(this->frame)->setRectangle(Geom::Rect(Geom::Point(0, 0), Geom::Point(100, 100)));
    SP_CTRLRECT(this->frame)->setColor(0x0000ff7f, false, 0);
    sp_canvas_item_hide(this->frame);

    this->timeout = g_timeout_add(timeout, (GSourceFunc) sp_text_context_timeout, this);

    this->imc = gtk_im_multicontext_new();
    if (this->imc) {
        GtkWidget *canvas = GTK_WIDGET(sp_desktop_canvas(desktop));

        /* im preedit handling is very broken in inkscape for
         * multi-byte characters.  See bug 1086769.
         * We need to let the IM handle the preediting, and
         * just take in the characters when they're finished being
         * entered.
         */
        gtk_im_context_set_use_preedit(this->imc, FALSE);
        gtk_im_context_set_client_window(this->imc, 
			gtk_widget_get_window (canvas));

        g_signal_connect(G_OBJECT(canvas), "focus_in_event", G_CALLBACK(sptc_focus_in), this);
        g_signal_connect(G_OBJECT(canvas), "focus_out_event", G_CALLBACK(sptc_focus_out), this);
        g_signal_connect(G_OBJECT(this->imc), "commit", G_CALLBACK(sptc_commit), this);

        if (gtk_widget_has_focus(canvas)) {
            sptc_focus_in(canvas, NULL, this);
        }
    }

    SPEventContext::setup();

    this->shape_editor = new ShapeEditor(this->desktop);

    SPItem *item = sp_desktop_selection(this->desktop)->singleItem();
    if (item && SP_IS_FLOWTEXT(item) && SP_FLOWTEXT(item)->has_internal_frame()) {
        this->shape_editor->set_item(item, SH_KNOTHOLDER);
    }

    this->sel_changed_connection = sp_desktop_selection(desktop)->connectChanged(
        sigc::bind(sigc::ptr_fun(&sp_text_context_selection_changed), this)
	);
    this->sel_modified_connection = sp_desktop_selection(desktop)->connectModified(
        sigc::bind(sigc::ptr_fun(&sp_text_context_selection_modified), this)
	);
    this->style_set_connection = desktop->connectSetStyle(
        sigc::bind(sigc::ptr_fun(&sp_text_context_style_set), this)
	);
    this->style_query_connection = desktop->connectQueryStyle(
        sigc::bind(sigc::ptr_fun(&sp_text_context_style_query), this)
	);

    sp_text_context_selection_changed(sp_desktop_selection(desktop), this);

    Inkscape::Preferences *prefs = Inkscape::Preferences::get();
    if (prefs->getBool("/tools/text/selcue")) {
        this->enableSelectionCue();
    }
    if (prefs->getBool("/tools/text/gradientdrag")) {
        this->enableGrDrag();
    }
}

void SPTextContext::finish() {
    if (this->desktop) {
        sp_signal_disconnect_by_data(sp_desktop_canvas(this->desktop), this);
    }

    this->enableGrDrag(false);

    this->style_set_connection.disconnect();
    this->style_query_connection.disconnect();
    this->sel_changed_connection.disconnect();
    this->sel_modified_connection.disconnect();

    sp_text_context_forget_text(SP_TEXT_CONTEXT(this));

    if (this->imc) {
        g_object_unref(G_OBJECT(this->imc));
        this->imc = NULL;
    }

    if (this->timeout) {
        g_source_remove(this->timeout);
        this->timeout = 0;
    }

    if (this->cursor) {
        sp_canvas_item_destroy(this->cursor);
        this->cursor = NULL;
    }

    if (this->indicator) {
        sp_canvas_item_destroy(this->indicator);
        this->indicator = NULL;
    }

    if (this->frame) {
        sp_canvas_item_destroy(this->frame);
        this->frame = NULL;
    }

    for (std::vector<SPCanvasItem*>::iterator it = this->text_selection_quads.begin() ;
         it != this->text_selection_quads.end() ; ++it) {
        sp_canvas_item_hide(*it);
        sp_canvas_item_destroy(*it);
    }
    
    this->text_selection_quads.clear();
}

bool SPTextContext::item_handler(SPItem* item, GdkEvent* event) {
    SPItem *item_ungrouped;

    gint ret = FALSE;

    sp_text_context_validate_cursor_iterators(this);
    Inkscape::Text::Layout::iterator old_start = this->text_sel_start;

    switch (event->type) {
        case GDK_BUTTON_PRESS:
            if (event->button.button == 1 && !this->space_panning) {
                // find out clicked item, disregarding groups
                item_ungrouped = desktop->getItemAtPoint(Geom::Point(event->button.x, event->button.y), TRUE);
                if (SP_IS_TEXT(item_ungrouped) || SP_IS_FLOWTEXT(item_ungrouped)) {
                    sp_desktop_selection(desktop)->set(item_ungrouped);
                    if (this->text) {
                        // find out click point in document coordinates
                        Geom::Point p = desktop->w2d(Geom::Point(event->button.x, event->button.y));
                        // set the cursor closest to that point
                        if (event->button.state & GDK_SHIFT_MASK) {
                            this->text_sel_start = old_start;
                            this->text_sel_end = sp_te_get_position_by_coords(this->text, p);
                        } else {
                            this->text_sel_start = this->text_sel_end = sp_te_get_position_by_coords(this->text, p);
                        }
                        // update display
                        sp_text_context_update_cursor(this);
                        sp_text_context_update_text_selection(this);
                        this->dragging = 1;
                    }
                    ret = TRUE;
                }
            }
            break;
        case GDK_2BUTTON_PRESS:
            if (event->button.button == 1 && this->text) {
                Inkscape::Text::Layout const *layout = te_get_layout(this->text);
                if (layout) {
                    if (!layout->isStartOfWord(this->text_sel_start))
                        this->text_sel_start.prevStartOfWord();
                    if (!layout->isEndOfWord(this->text_sel_end))
                        this->text_sel_end.nextEndOfWord();
                    sp_text_context_update_cursor(this);
                    sp_text_context_update_text_selection(this);
                    this->dragging = 2;
                    ret = TRUE;
                }
            }
            break;
        case GDK_3BUTTON_PRESS:
            if (event->button.button == 1 && this->text) {
                this->text_sel_start.thisStartOfLine();
                this->text_sel_end.thisEndOfLine();
                sp_text_context_update_cursor(this);
                sp_text_context_update_text_selection(this);
                this->dragging = 3;
                ret = TRUE;
            }
            break;
        case GDK_BUTTON_RELEASE:
            if (event->button.button == 1 && this->dragging && !this->space_panning) {
                this->dragging = 0;
                sp_event_context_discard_delayed_snap_event(this);
                ret = TRUE;
            }
            break;
        case GDK_MOTION_NOTIFY:
            if ((event->motion.state & GDK_BUTTON1_MASK) && this->dragging && !this->space_panning) {
                Inkscape::Text::Layout const *layout = te_get_layout(this->text);
                if (!layout) break;
                // find out click point in document coordinates
                Geom::Point p = desktop->w2d(Geom::Point(event->button.x, event->button.y));
                // set the cursor closest to that point
                Inkscape::Text::Layout::iterator new_end = sp_te_get_position_by_coords(this->text, p);
                if (this->dragging == 2) {
                    // double-click dragging: go by word
                    if (new_end < this->text_sel_start) {
                        if (!layout->isStartOfWord(new_end))
                            new_end.prevStartOfWord();
                    } else
                        if (!layout->isEndOfWord(new_end))
                            new_end.nextEndOfWord();
                } else if (this->dragging == 3) {
                    // triple-click dragging: go by line
                    if (new_end < this->text_sel_start)
                        new_end.thisStartOfLine();
                    else
                        new_end.thisEndOfLine();
                }
                // update display
                if (this->text_sel_end != new_end) {
                    this->text_sel_end = new_end;
                    sp_text_context_update_cursor(this);
                    sp_text_context_update_text_selection(this);
                }
                gobble_motion_events(GDK_BUTTON1_MASK);
                ret = TRUE;
                break;
            }
            // find out item under mouse, disregarding groups
            item_ungrouped = desktop->getItemAtPoint(Geom::Point(event->button.x, event->button.y), TRUE);
            if (SP_IS_TEXT(item_ungrouped) || SP_IS_FLOWTEXT(item_ungrouped)) {

                Inkscape::Text::Layout const *layout = te_get_layout(item_ungrouped);
                if (layout->inputTruncated()) {
                    SP_CTRLRECT(this->indicator)->setColor(0xff0000ff, false, 0);
                } else {
                    SP_CTRLRECT(this->indicator)->setColor(0x0000ff7f, false, 0);
                }
                Geom::OptRect ibbox = item_ungrouped->desktopVisualBounds();
                if (ibbox) {
                    SP_CTRLRECT(this->indicator)->setRectangle(*ibbox);
                }
                sp_canvas_item_show(this->indicator);

                this->cursor_shape = cursor_text_insert_xpm;
                this->hot_x = 7;
                this->hot_y = 10;
                this->sp_event_context_update_cursor();
                sp_text_context_update_text_selection(this);

                if (SP_IS_TEXT (item_ungrouped)) {
                    desktop->event_context->defaultMessageContext()->set(Inkscape::NORMAL_MESSAGE, _("<b>Click</b> to edit the text, <b>drag</b> to select part of the text."));
                } else {
                    desktop->event_context->defaultMessageContext()->set(Inkscape::NORMAL_MESSAGE, _("<b>Click</b> to edit the flowed text, <b>drag</b> to select part of the text."));
                }

                this->over_text = true;

                ret = TRUE;
            }
            break;
        default:
            break;
    }

    if (!ret) {
    	ret = SPEventContext::item_handler(item, event);
    }

    return ret;
}

static void sp_text_context_setup_text(SPTextContext *tc)
{
    SPEventContext *ec = SP_EVENT_CONTEXT(tc);

    /* Create <text> */
    Inkscape::XML::Document *xml_doc = SP_EVENT_CONTEXT_DESKTOP(ec)->doc()->getReprDoc();
    Inkscape::XML::Node *rtext = xml_doc->createElement("svg:text");
    rtext->setAttribute("xml:space", "preserve"); // we preserve spaces in the text objects we create

    /* Set style */
    sp_desktop_apply_style_tool(SP_EVENT_CONTEXT_DESKTOP(ec), rtext, "/tools/text", true);

    sp_repr_set_svg_double(rtext, "x", tc->pdoc[Geom::X]);
    sp_repr_set_svg_double(rtext, "y", tc->pdoc[Geom::Y]);

    /* Create <tspan> */
    Inkscape::XML::Node *rtspan = xml_doc->createElement("svg:tspan");
    rtspan->setAttribute("sodipodi:role", "line"); // otherwise, why bother creating the tspan?
    rtext->addChild(rtspan, NULL);
    Inkscape::GC::release(rtspan);

    /* Create TEXT */
    Inkscape::XML::Node *rstring = xml_doc->createTextNode("");
    rtspan->addChild(rstring, NULL);
    Inkscape::GC::release(rstring);
    SPItem *text_item = SP_ITEM(ec->desktop->currentLayer()->appendChildRepr(rtext));
    /* fixme: Is selection::changed really immediate? */
    /* yes, it's immediate .. why does it matter? */
    sp_desktop_selection(ec->desktop)->set(text_item);
    Inkscape::GC::release(rtext);
    text_item->transform = SP_ITEM(ec->desktop->currentLayer())->i2doc_affine().inverse();

    text_item->updateRepr();
    DocumentUndo::done(sp_desktop_document(ec->desktop), SP_VERB_CONTEXT_TEXT,
		       _("Create text"));
}

/**
 * Insert the character indicated by tc.uni to replace the current selection,
 * and reset tc.uni/tc.unipos to empty string.
 *
 * \pre tc.uni/tc.unipos non-empty.
 */
static void insert_uni_char(SPTextContext *const tc)
{
    g_return_if_fail(tc->unipos
                     && tc->unipos < sizeof(tc->uni)
                     && tc->uni[tc->unipos] == '\0');
    unsigned int uv;
    std::stringstream ss;
    ss << std::hex << tc->uni;
    ss >> uv;
    tc->unipos = 0;
    tc->uni[tc->unipos] = '\0';

    if ( !g_unichar_isprint(static_cast<gunichar>(uv))
         && !(g_unichar_validate(static_cast<gunichar>(uv)) && (g_unichar_type(static_cast<gunichar>(uv)) == G_UNICODE_PRIVATE_USE) ) ) {
        // This may be due to bad input, so it goes to statusbar.
        tc->desktop->messageStack()->flash(Inkscape::ERROR_MESSAGE,
                                           _("Non-printable character"));
    } else {
        if (!tc->text) { // printable key; create text if none (i.e. if nascent_object)
            sp_text_context_setup_text(tc);
            tc->nascent_object = 0; // we don't need it anymore, having created a real <text>
        }

        gchar u[10];
        guint const len = g_unichar_to_utf8(uv, u);
        u[len] = '\0';

        tc->text_sel_start = tc->text_sel_end = sp_te_replace(tc->text, tc->text_sel_start, tc->text_sel_end, u);
        sp_text_context_update_cursor(tc);
        sp_text_context_update_text_selection(tc);
        DocumentUndo::done(sp_desktop_document(tc->desktop), SP_VERB_DIALOG_TRANSFORM,
			   _("Insert Unicode character"));
    }
}

static void hex_to_printable_utf8_buf(char const *const ehex, char *utf8)
{
    unsigned int uv;
    std::stringstream ss;
    ss << std::hex << ehex;
    ss >> uv;
    if (!g_unichar_isprint((gunichar) uv)) {
        uv = 0xfffd;
    }
    guint const len = g_unichar_to_utf8(uv, utf8);
    utf8[len] = '\0';
}

static void show_curr_uni_char(SPTextContext *const tc)
{
    g_return_if_fail(tc->unipos < sizeof(tc->uni)
                     && tc->uni[tc->unipos] == '\0');
    if (tc->unipos) {
        char utf8[10];
        hex_to_printable_utf8_buf(tc->uni, utf8);

        /* Status bar messages are in pango markup, so we need xml escaping. */
        if (utf8[1] == '\0') {
            switch(utf8[0]) {
                case '<': strcpy(utf8, "&lt;"); break;
                case '>': strcpy(utf8, "&gt;"); break;
                case '&': strcpy(utf8, "&amp;"); break;
                default: break;
            }
        }
        tc->defaultMessageContext()->setF(Inkscape::NORMAL_MESSAGE,
                                          _("Unicode (<b>Enter</b> to finish): %s: %s"), tc->uni, utf8);
    } else {
        tc->defaultMessageContext()->set(Inkscape::NORMAL_MESSAGE, _("Unicode (<b>Enter</b> to finish): "));
    }
}

bool SPTextContext::root_handler(GdkEvent* event) {
    sp_canvas_item_hide(this->indicator);

    sp_text_context_validate_cursor_iterators(this);

    Inkscape::Preferences *prefs = Inkscape::Preferences::get();
    this->tolerance = prefs->getIntLimited("/options/dragtolerance/value", 0, 0, 100);

    switch (event->type) {
        case GDK_BUTTON_PRESS:
            if (event->button.button == 1 && !this->space_panning) {

                if (Inkscape::have_viable_layer(desktop, desktop->messageStack()) == false) {
                    return TRUE;
                }

                // save drag origin
                this->xp = (gint) event->button.x;
                this->yp = (gint) event->button.y;
                this->within_tolerance = true;

                Geom::Point const button_pt(event->button.x, event->button.y);
                Geom::Point button_dt(desktop->w2d(button_pt));

                SnapManager &m = desktop->namedview->snap_manager;
                m.setup(desktop);
                m.freeSnapReturnByRef(button_dt, Inkscape::SNAPSOURCE_NODE_HANDLE);
                m.unSetup();

                this->p0 = button_dt;
                Inkscape::Rubberband::get(desktop)->start(desktop, this->p0);
                sp_canvas_item_grab(SP_CANVAS_ITEM(desktop->acetate),
                                    GDK_KEY_PRESS_MASK | GDK_BUTTON_RELEASE_MASK | GDK_BUTTON_PRESS_MASK | GDK_POINTER_MOTION_MASK | GDK_POINTER_MOTION_HINT_MASK,
                                    NULL, event->button.time);
                this->grabbed = SP_CANVAS_ITEM(desktop->acetate);
                this->creating = 1;

                /* Processed */
                return TRUE;
            }
            break;
        case GDK_MOTION_NOTIFY:
            if (this->over_text) {
                this->over_text = 0;
                // update cursor and statusbar: we are not over a text object now
                this->cursor_shape = cursor_text_xpm;
                this->hot_x = 7;
                this->hot_y = 7;
                this->sp_event_context_update_cursor();
                desktop->event_context->defaultMessageContext()->clear();
            }

            if (this->creating && (event->motion.state & GDK_BUTTON1_MASK) && !this->space_panning) {
                if ( this->within_tolerance
                     && ( abs( (gint) event->motion.x - this->xp ) < this->tolerance )
                     && ( abs( (gint) event->motion.y - this->yp ) < this->tolerance ) ) {
                    break; // do not drag if we're within tolerance from origin
                }
                // Once the user has moved farther than tolerance from the original location
                // (indicating they intend to draw, not click), then always process the
                // motion notify coordinates as given (no snapping back to origin)
                this->within_tolerance = false;

                Geom::Point const motion_pt(event->motion.x, event->motion.y);
                Geom::Point p = desktop->w2d(motion_pt);

                SnapManager &m = desktop->namedview->snap_manager;
                m.setup(desktop);
                m.freeSnapReturnByRef(p, Inkscape::SNAPSOURCE_NODE_HANDLE);
                m.unSetup();

                Inkscape::Rubberband::get(desktop)->move(p);
                gobble_motion_events(GDK_BUTTON1_MASK);

                // status text
<<<<<<< HEAD
                GString *xs = SP_PX_TO_METRIC_STRING(fabs((p - this->p0)[Geom::X]), desktop->namedview->getDefaultMetric());
                GString *ys = SP_PX_TO_METRIC_STRING(fabs((p - this->p0)[Geom::Y]), desktop->namedview->getDefaultMetric());
                this->message_context->setF(Inkscape::IMMEDIATE_MESSAGE, _("<b>Flowed text frame</b>: %s &#215; %s"), xs->str, ys->str);
=======
                Inkscape::Util::Quantity x_q = Inkscape::Util::Quantity(fabs((p - tc->p0)[Geom::X]), "px");
                Inkscape::Util::Quantity y_q = Inkscape::Util::Quantity(fabs((p - tc->p0)[Geom::Y]), "px");
                GString *xs = g_string_new(x_q.string(*desktop->namedview->doc_units).c_str());
                GString *ys = g_string_new(y_q.string(*desktop->namedview->doc_units).c_str());
                event_context->_message_context->setF(Inkscape::IMMEDIATE_MESSAGE, _("<b>Flowed text frame</b>: %s &#215; %s"), xs->str, ys->str);
>>>>>>> 4e5d0831
                g_string_free(xs, FALSE);
                g_string_free(ys, FALSE);

            } else if (!sp_event_context_knot_mouseover(this)) {
                SnapManager &m = desktop->namedview->snap_manager;
                m.setup(desktop);

                Geom::Point const motion_w(event->motion.x, event->motion.y);
                Geom::Point motion_dt(desktop->w2d(motion_w));
                m.preSnap(Inkscape::SnapCandidatePoint(motion_dt, Inkscape::SNAPSOURCE_OTHER_HANDLE));
                m.unSetup();
            }
            break;
        case GDK_BUTTON_RELEASE:
            if (event->button.button == 1 && !this->space_panning) {
                sp_event_context_discard_delayed_snap_event(this);

                Geom::Point p1 = desktop->w2d(Geom::Point(event->button.x, event->button.y));

                SnapManager &m = desktop->namedview->snap_manager;
                m.setup(desktop);
                m.freeSnapReturnByRef(p1, Inkscape::SNAPSOURCE_NODE_HANDLE);
                m.unSetup();

                if (this->grabbed) {
                    sp_canvas_item_ungrab(this->grabbed, GDK_CURRENT_TIME);
                    this->grabbed = NULL;
                }

                Inkscape::Rubberband::get(desktop)->stop();

                if (this->creating && this->within_tolerance) {
                    /* Button 1, set X & Y & new item */
                    sp_desktop_selection(desktop)->clear();
                    this->pdoc = desktop->dt2doc(p1);
                    this->show = TRUE;
                    this->phase = 1;
                    this->nascent_object = 1; // new object was just created

                    /* Cursor */
                    sp_canvas_item_show(this->cursor);
                    // Cursor height is defined by the new text object's font size; it needs to be set
                    // artificially here, for the text object does not exist yet:
                    double cursor_height = sp_desktop_get_font_size_tool(desktop);
                    this->cursor->setCoords(p1, p1 + Geom::Point(0, cursor_height));
                    if (this->imc) {
                        GdkRectangle im_cursor;
                        Geom::Point const top_left = SP_EVENT_CONTEXT(this)->desktop->get_display_area().corner(3);
                        Geom::Point const cursor_size(0, cursor_height);
                        Geom::Point const im_position = SP_EVENT_CONTEXT(this)->desktop->d2w(p1 + cursor_size - top_left);
                        im_cursor.x = (int) floor(im_position[Geom::X]);
                        im_cursor.y = (int) floor(im_position[Geom::Y]);
                        im_cursor.width = 0;
                        im_cursor.height = (int) -floor(SP_EVENT_CONTEXT(this)->desktop->d2w(cursor_size)[Geom::Y]);
                        gtk_im_context_set_cursor_location(this->imc, &im_cursor);
                    }
                    this->message_context->set(Inkscape::NORMAL_MESSAGE, _("Type text; <b>Enter</b> to start new line.")); // FIXME:: this is a copy of a string from _update_cursor below, do not desync

                    this->within_tolerance = false;
                } else if (this->creating) {
                    double cursor_height = sp_desktop_get_font_size_tool(desktop);
                    if (fabs(p1[Geom::Y] - this->p0[Geom::Y]) > cursor_height) {
                        // otherwise even one line won't fit; most probably a slip of hand (even if bigger than tolerance)
                        SPItem *ft = create_flowtext_with_internal_frame (desktop, this->p0, p1);
                        /* Set style */
                        sp_desktop_apply_style_tool(desktop, ft->getRepr(), "/tools/text", true);
                        sp_desktop_selection(desktop)->set(ft);
                        desktop->messageStack()->flash(Inkscape::NORMAL_MESSAGE, _("Flowed text is created."));
                        DocumentUndo::done(sp_desktop_document(desktop), SP_VERB_CONTEXT_TEXT,
					   _("Create flowed text"));
                    } else {
                        desktop->messageStack()->flash(Inkscape::ERROR_MESSAGE, _("The frame is <b>too small</b> for the current font size. Flowed text not created."));
                    }
                }
                this->creating = false;
                return TRUE;
            }
            break;
        case GDK_KEY_PRESS: {
            guint const group0_keyval = get_group0_keyval(&event->key);

            if (group0_keyval == GDK_KEY_KP_Add ||
                group0_keyval == GDK_KEY_KP_Subtract) {
                if (!(event->key.state & GDK_MOD2_MASK)) // mod2 is NumLock; if on, type +/- keys
                    break; // otherwise pass on keypad +/- so they can zoom
            }

            if ((this->text) || (this->nascent_object)) {
                // there is an active text object in this context, or a new object was just created

                if (this->unimode || !this->imc
                    || (MOD__CTRL(event) && MOD__SHIFT(event))    // input methods tend to steal this for unimode,
                                                    // but we have our own so make sure they don't swallow it
                    || !gtk_im_context_filter_keypress(this->imc, (GdkEventKey*) event)) {
                    //IM did not consume the key, or we're in unimode

                    if (!MOD__CTRL_ONLY(event) && this->unimode) {
                            /* TODO: ISO 14755 (section 3 Definitions) says that we should also
                               accept the first 6 characters of alphabets other than the latin
                               alphabet "if the Latin alphabet is not used".  The below is also
                               reasonable (viz. hope that the user's keyboard includes latin
                               characters and force latin interpretation -- just as we do for our
                               keyboard shortcuts), but differs from the ISO 14755
                               recommendation. */
                            switch (group0_keyval) {
                                case GDK_KEY_space:
                                case GDK_KEY_KP_Space: {
                                    if (this->unipos) {
                                        insert_uni_char(this);
                                    }
                                    /* Stay in unimode. */
                                    show_curr_uni_char(this);
                                    return TRUE;
                                }

                                case GDK_KEY_BackSpace: {
                                    g_return_val_if_fail(this->unipos < sizeof(this->uni), TRUE);
                                    if (this->unipos) {
                                        this->uni[--this->unipos] = '\0';
                                    }
                                    show_curr_uni_char(this);
                                    return TRUE;
                                }

                                case GDK_KEY_Return:
                                case GDK_KEY_KP_Enter: {
                                    if (this->unipos) {
                                        insert_uni_char(this);
                                    }
                                    /* Exit unimode. */
                                    this->unimode = false;
                                    this->defaultMessageContext()->clear();
                                    return TRUE;
                                }

                                case GDK_KEY_Escape: {
                                    // Cancel unimode.
                                    this->unimode = false;
                                    gtk_im_context_reset(this->imc);
                                    this->defaultMessageContext()->clear();
                                    return TRUE;
                                }

                                case GDK_KEY_Shift_L:
                                case GDK_KEY_Shift_R:
                                    break;

                                default: {
                                    if (g_ascii_isxdigit(group0_keyval)) {
                                        g_return_val_if_fail(this->unipos < sizeof(this->uni) - 1, TRUE);
                                        this->uni[this->unipos++] = group0_keyval;
                                        this->uni[this->unipos] = '\0';
                                        if (this->unipos == 8) {
                                            /* This behaviour is partly to allow us to continue to
                                               use a fixed-length buffer for tc->uni.  Reason for
                                               choosing the number 8 is that it's the length of
                                               ``canonical form'' mentioned in the ISO 14755 spec.
                                               An advantage over choosing 6 is that it allows using
                                               backspace for typos & misremembering when entering a
                                               6-digit number. */
                                            insert_uni_char(this);
                                        }
                                        show_curr_uni_char(this);
                                        return TRUE;
                                    } else {
                                        /* The intent is to ignore but consume characters that could be
                                           typos for hex digits.  Gtk seems to ignore & consume all
                                           non-hex-digits, and we do similar here.  Though note that some
                                           shortcuts (like keypad +/- for zoom) get processed before
                                           reaching this code. */
                                        return TRUE;
                                    }
                                }
                            }
                        }

                        Inkscape::Text::Layout::iterator old_start = this->text_sel_start;
                        Inkscape::Text::Layout::iterator old_end = this->text_sel_end;
                        bool cursor_moved = false;
                        int screenlines = 1;
                        if (this->text) {
                            double spacing = sp_te_get_average_linespacing(this->text);
                            Geom::Rect const d = desktop->get_display_area();
                            screenlines = (int) floor(fabs(d.min()[Geom::Y] - d.max()[Geom::Y])/spacing) - 1;
                            if (screenlines <= 0)
                                screenlines = 1;
                        }

                        /* Neither unimode nor IM consumed key; process text tool shortcuts */
                        switch (group0_keyval) {
                            case GDK_KEY_x:
                            case GDK_KEY_X:
                                if (MOD__ALT_ONLY(event)) {
                                    desktop->setToolboxFocusTo ("altx-text");
                                    return TRUE;
                                }
                                break;
                            case GDK_KEY_space:
                                if (MOD__CTRL_ONLY(event)) {
                                    /* No-break space */
                                    if (!this->text) { // printable key; create text if none (i.e. if nascent_object)
                                        sp_text_context_setup_text(this);
                                        this->nascent_object = 0; // we don't need it anymore, having created a real <text>
                                    }
                                    this->text_sel_start = this->text_sel_end = sp_te_replace(this->text, this->text_sel_start, this->text_sel_end, "\302\240");
                                    sp_text_context_update_cursor(this);
                                    sp_text_context_update_text_selection(this);
                                    desktop->messageStack()->flash(Inkscape::NORMAL_MESSAGE, _("No-break space"));
                                    DocumentUndo::done(sp_desktop_document(desktop), SP_VERB_CONTEXT_TEXT,
						       _("Insert no-break space"));
                                    return TRUE;
                                }
                                break;
                            case GDK_KEY_U:
                            case GDK_KEY_u:
                                if (MOD__CTRL_ONLY(event) || (MOD__CTRL(event) && MOD__SHIFT(event))) {
                                    if (this->unimode) {
                                        this->unimode = false;
                                        this->defaultMessageContext()->clear();
                                    } else {
                                        this->unimode = true;
                                        this->unipos = 0;
                                        this->defaultMessageContext()->set(Inkscape::NORMAL_MESSAGE, _("Unicode (<b>Enter</b> to finish): "));
                                    }
                                    if (this->imc) {
                                        gtk_im_context_reset(this->imc);
                                    }
                                    return TRUE;
                                }
                                break;
                            case GDK_KEY_B:
                            case GDK_KEY_b:
                                if (MOD__CTRL_ONLY(event) && this->text) {
                                    SPStyle const *style = sp_te_style_at_position(this->text, std::min(this->text_sel_start, this->text_sel_end));
                                    SPCSSAttr *css = sp_repr_css_attr_new();
                                    if (style->font_weight.computed == SP_CSS_FONT_WEIGHT_NORMAL
                                        || style->font_weight.computed == SP_CSS_FONT_WEIGHT_100
                                        || style->font_weight.computed == SP_CSS_FONT_WEIGHT_200
                                        || style->font_weight.computed == SP_CSS_FONT_WEIGHT_300
                                        || style->font_weight.computed == SP_CSS_FONT_WEIGHT_400)
                                        sp_repr_css_set_property(css, "font-weight", "bold");
                                    else
                                        sp_repr_css_set_property(css, "font-weight", "normal");
                                    sp_te_apply_style(this->text, this->text_sel_start, this->text_sel_end, css);
                                    sp_repr_css_attr_unref(css);
                                    DocumentUndo::done(sp_desktop_document(desktop), SP_VERB_CONTEXT_TEXT,
						       _("Make bold"));
                                    sp_text_context_update_cursor(this);
                                    sp_text_context_update_text_selection(this);
                                    return TRUE;
                                }
                                break;
                            case GDK_KEY_I:
                            case GDK_KEY_i:
                                if (MOD__CTRL_ONLY(event) && this->text) {
                                    SPStyle const *style = sp_te_style_at_position(this->text, std::min(this->text_sel_start, this->text_sel_end));
                                    SPCSSAttr *css = sp_repr_css_attr_new();
                                    if (style->font_style.computed != SP_CSS_FONT_STYLE_NORMAL)
                                        sp_repr_css_set_property(css, "font-style", "normal");
                                    else
                                        sp_repr_css_set_property(css, "font-style", "italic");
                                    sp_te_apply_style(this->text, this->text_sel_start, this->text_sel_end, css);
                                    sp_repr_css_attr_unref(css);
                                    DocumentUndo::done(sp_desktop_document(desktop), SP_VERB_CONTEXT_TEXT,
						       _("Make italic"));
                                    sp_text_context_update_cursor(this);
                                    sp_text_context_update_text_selection(this);
                                    return TRUE;
                                }
                                break;

                            case GDK_KEY_A:
                            case GDK_KEY_a:
                                if (MOD__CTRL_ONLY(event) && this->text) {
                                    Inkscape::Text::Layout const *layout = te_get_layout(this->text);
                                    if (layout) {
                                        this->text_sel_start = layout->begin();
                                        this->text_sel_end = layout->end();
                                        sp_text_context_update_cursor(this);
                                        sp_text_context_update_text_selection(this);
                                        return TRUE;
                                    }
                                }
                                break;

                            case GDK_KEY_Return:
                            case GDK_KEY_KP_Enter:
                            {
                                if (!this->text) { // printable key; create text if none (i.e. if nascent_object)
                                    sp_text_context_setup_text(this);
                                    this->nascent_object = 0; // we don't need it anymore, having created a real <text>
                                }

                                iterator_pair enter_pair;
                                bool success = sp_te_delete(this->text, this->text_sel_start, this->text_sel_end, enter_pair);
                                (void)success; // TODO cleanup
                                this->text_sel_start = this->text_sel_end = enter_pair.first;

                                this->text_sel_start = this->text_sel_end = sp_te_insert_line(this->text, this->text_sel_start);

                                sp_text_context_update_cursor(this);
                                sp_text_context_update_text_selection(this);
                                DocumentUndo::done(sp_desktop_document(desktop), SP_VERB_CONTEXT_TEXT,
						   _("New line"));
                                return TRUE;
                            }
                            case GDK_KEY_BackSpace:
                                if (this->text) { // if nascent_object, do nothing, but return TRUE; same for all other delete and move keys

                                    bool noSelection = false;

                                    if (MOD__CTRL(event)) {
                                        this->text_sel_start = this->text_sel_end;
                                    }

                                    if (this->text_sel_start == this->text_sel_end) {
                                        if (MOD__CTRL(event)) {
                                            this->text_sel_start.prevStartOfWord();
                                        } else {
                                            this->text_sel_start.prevCursorPosition();
                                        }
                                        noSelection = true;
                                    }

                                    iterator_pair bspace_pair;
                                    bool success = sp_te_delete(this->text, this->text_sel_start, this->text_sel_end, bspace_pair);

                                    if (noSelection) {
                                        if (success) {
                                            this->text_sel_start = this->text_sel_end = bspace_pair.first;
                                        } else { // nothing deleted
                                            this->text_sel_start = this->text_sel_end = bspace_pair.second;
                                        }
                                    } else {
                                        if (success) {
                                            this->text_sel_start = this->text_sel_end = bspace_pair.first;
                                        } else { // nothing deleted
                                            this->text_sel_start = bspace_pair.first;
                                            this->text_sel_end = bspace_pair.second;
                                        }
                                    }

                                    sp_text_context_update_cursor(this);
                                    sp_text_context_update_text_selection(this);
                                    DocumentUndo::done(sp_desktop_document(desktop), SP_VERB_CONTEXT_TEXT,
						       _("Backspace"));
                                }
                                return TRUE;
                            case GDK_KEY_Delete:
                            case GDK_KEY_KP_Delete:
                                if (this->text) {
                                    bool noSelection = false;

                                    if (MOD__CTRL(event)) {
                                        this->text_sel_start = this->text_sel_end;
                                    }

                                    if (this->text_sel_start == this->text_sel_end) {
                                        if (MOD__CTRL(event)) {
                                            this->text_sel_end.nextEndOfWord();
                                        } else {
                                            this->text_sel_end.nextCursorPosition();
                                        }
                                        noSelection = true;
                                    }

                                    iterator_pair del_pair;
                                    bool success = sp_te_delete(this->text, this->text_sel_start, this->text_sel_end, del_pair);

                                    if (noSelection) {
                                        this->text_sel_start = this->text_sel_end = del_pair.first;
                                    } else {
                                        if (success) {
                                            this->text_sel_start = this->text_sel_end = del_pair.first;
                                        } else { // nothing deleted
                                            this->text_sel_start = del_pair.first;
                                            this->text_sel_end = del_pair.second;
                                        }
                                    }


                                    sp_text_context_update_cursor(this);
                                    sp_text_context_update_text_selection(this);
                                    DocumentUndo::done(sp_desktop_document(desktop), SP_VERB_CONTEXT_TEXT,
						       _("Delete"));
                                }
                                return TRUE;
                            case GDK_KEY_Left:
                            case GDK_KEY_KP_Left:
                            case GDK_KEY_KP_4:
                                if (this->text) {
                                    if (MOD__ALT(event)) {
                                        gint mul = 1 + gobble_key_events(
                                            get_group0_keyval(&event->key), 0); // with any mask
                                        if (MOD__SHIFT(event))
                                            sp_te_adjust_kerning_screen(this->text, this->text_sel_start, this->text_sel_end, desktop, Geom::Point(mul*-10, 0));
                                        else
                                            sp_te_adjust_kerning_screen(this->text, this->text_sel_start, this->text_sel_end, desktop, Geom::Point(mul*-1, 0));
                                        sp_text_context_update_cursor(this);
                                        sp_text_context_update_text_selection(this);
                                        DocumentUndo::maybeDone(sp_desktop_document(desktop), "kern:left", SP_VERB_CONTEXT_TEXT,
								_("Kern to the left"));
                                    } else {
                                        if (MOD__CTRL(event))
                                            this->text_sel_end.cursorLeftWithControl();
                                        else
                                            this->text_sel_end.cursorLeft();
                                        cursor_moved = true;
                                        break;
                                    }
                                }
                                return TRUE;
                            case GDK_KEY_Right:
                            case GDK_KEY_KP_Right:
                            case GDK_KEY_KP_6:
                                if (this->text) {
                                    if (MOD__ALT(event)) {
                                        gint mul = 1 + gobble_key_events(
                                            get_group0_keyval(&event->key), 0); // with any mask
                                        if (MOD__SHIFT(event))
                                            sp_te_adjust_kerning_screen(this->text, this->text_sel_start, this->text_sel_end, desktop, Geom::Point(mul*10, 0));
                                        else
                                            sp_te_adjust_kerning_screen(this->text, this->text_sel_start, this->text_sel_end, desktop, Geom::Point(mul*1, 0));
                                        sp_text_context_update_cursor(this);
                                        sp_text_context_update_text_selection(this);
                                        DocumentUndo::maybeDone(sp_desktop_document(desktop), "kern:right", SP_VERB_CONTEXT_TEXT,
								_("Kern to the right"));
                                    } else {
                                        if (MOD__CTRL(event))
                                            this->text_sel_end.cursorRightWithControl();
                                        else
                                            this->text_sel_end.cursorRight();
                                        cursor_moved = true;
                                        break;
                                    }
                                }
                                return TRUE;
                            case GDK_KEY_Up:
                            case GDK_KEY_KP_Up:
                            case GDK_KEY_KP_8:
                                if (this->text) {
                                    if (MOD__ALT(event)) {
                                        gint mul = 1 + gobble_key_events(
                                            get_group0_keyval(&event->key), 0); // with any mask
                                        if (MOD__SHIFT(event))
                                            sp_te_adjust_kerning_screen(this->text, this->text_sel_start, this->text_sel_end, desktop, Geom::Point(0, mul*-10));
                                        else
                                            sp_te_adjust_kerning_screen(this->text, this->text_sel_start, this->text_sel_end, desktop, Geom::Point(0, mul*-1));
                                        sp_text_context_update_cursor(this);
                                        sp_text_context_update_text_selection(this);
                                        DocumentUndo::maybeDone(sp_desktop_document(desktop), "kern:up", SP_VERB_CONTEXT_TEXT,
								_("Kern up"));
                                    } else {
                                        if (MOD__CTRL(event))
                                            this->text_sel_end.cursorUpWithControl();
                                        else
                                            this->text_sel_end.cursorUp();
                                        cursor_moved = true;
                                        break;
                                    }
                                }
                                return TRUE;
                            case GDK_KEY_Down:
                            case GDK_KEY_KP_Down:
                            case GDK_KEY_KP_2:
                                if (this->text) {
                                    if (MOD__ALT(event)) {
                                        gint mul = 1 + gobble_key_events(
                                            get_group0_keyval(&event->key), 0); // with any mask
                                        if (MOD__SHIFT(event))
                                            sp_te_adjust_kerning_screen(this->text, this->text_sel_start, this->text_sel_end, desktop, Geom::Point(0, mul*10));
                                        else
                                            sp_te_adjust_kerning_screen(this->text, this->text_sel_start, this->text_sel_end, desktop, Geom::Point(0, mul*1));
                                        sp_text_context_update_cursor(this);
                                        sp_text_context_update_text_selection(this);
                                        DocumentUndo::maybeDone(sp_desktop_document(desktop), "kern:down", SP_VERB_CONTEXT_TEXT,
								_("Kern down"));
                                    } else {
                                        if (MOD__CTRL(event))
                                            this->text_sel_end.cursorDownWithControl();
                                        else
                                            this->text_sel_end.cursorDown();
                                        cursor_moved = true;
                                        break;
                                    }
                                }
                                return TRUE;
                            case GDK_KEY_Home:
                            case GDK_KEY_KP_Home:
                                if (this->text) {
                                    if (MOD__CTRL(event))
                                        this->text_sel_end.thisStartOfShape();
                                    else
                                        this->text_sel_end.thisStartOfLine();
                                    cursor_moved = true;
                                    break;
                                }
                                return TRUE;
                            case GDK_KEY_End:
                            case GDK_KEY_KP_End:
                                if (this->text) {
                                    if (MOD__CTRL(event))
                                        this->text_sel_end.nextStartOfShape();
                                    else
                                        this->text_sel_end.thisEndOfLine();
                                    cursor_moved = true;
                                    break;
                                }
                                return TRUE;
                            case GDK_KEY_Page_Down:
                            case GDK_KEY_KP_Page_Down:
                                if (this->text) {
                                    this->text_sel_end.cursorDown(screenlines);
                                    cursor_moved = true;
                                    break;
                                }
                                return TRUE;
                            case GDK_KEY_Page_Up:
                            case GDK_KEY_KP_Page_Up:
                                if (this->text) {
                                    this->text_sel_end.cursorUp(screenlines);
                                    cursor_moved = true;
                                    break;
                                }
                                return TRUE;
                            case GDK_KEY_Escape:
                                if (this->creating) {
                                    this->creating = 0;
                                    if (this->grabbed) {
                                        sp_canvas_item_ungrab(this->grabbed, GDK_CURRENT_TIME);
                                        this->grabbed = NULL;
                                    }
                                    Inkscape::Rubberband::get(desktop)->stop();
                                } else {
                                    sp_desktop_selection(desktop)->clear();
                                }
                                this->nascent_object = FALSE;
                                return TRUE;
                            case GDK_KEY_bracketleft:
                                if (this->text) {
                                    if (MOD__ALT(event) || MOD__CTRL(event)) {
                                        if (MOD__ALT(event)) {
                                            if (MOD__SHIFT(event)) {
                                                // FIXME: alt+shift+[] does not work, don't know why
                                                sp_te_adjust_rotation_screen(this->text, this->text_sel_start, this->text_sel_end, desktop, -10);
                                            } else {
                                                sp_te_adjust_rotation_screen(this->text, this->text_sel_start, this->text_sel_end, desktop, -1);
                                            }
                                        } else {
                                            sp_te_adjust_rotation(this->text, this->text_sel_start, this->text_sel_end, desktop, -90);
                                        }
                                        DocumentUndo::maybeDone(sp_desktop_document(desktop), "textrot:ccw", SP_VERB_CONTEXT_TEXT,
								_("Rotate counterclockwise"));
                                        sp_text_context_update_cursor(this);
                                        sp_text_context_update_text_selection(this);
                                        return TRUE;
                                    }
                                }
                                break;
                            case GDK_KEY_bracketright:
                                if (this->text) {
                                    if (MOD__ALT(event) || MOD__CTRL(event)) {
                                        if (MOD__ALT(event)) {
                                            if (MOD__SHIFT(event)) {
                                                // FIXME: alt+shift+[] does not work, don't know why
                                                sp_te_adjust_rotation_screen(this->text, this->text_sel_start, this->text_sel_end, desktop, 10);
                                            } else {
                                                sp_te_adjust_rotation_screen(this->text, this->text_sel_start, this->text_sel_end, desktop, 1);
                                            }
                                        } else {
                                            sp_te_adjust_rotation(this->text, this->text_sel_start, this->text_sel_end, desktop, 90);
                                        }
                                        DocumentUndo::maybeDone(sp_desktop_document(desktop), "textrot:cw", SP_VERB_CONTEXT_TEXT,
								_("Rotate clockwise"));
                                        sp_text_context_update_cursor(this);
                                        sp_text_context_update_text_selection(this);
                                        return TRUE;
                                    }
                                }
                                break;
                            case GDK_KEY_less:
                            case GDK_KEY_comma:
                                if (this->text) {
                                    if (MOD__ALT(event)) {
                                        if (MOD__CTRL(event)) {
                                            if (MOD__SHIFT(event))
                                                sp_te_adjust_linespacing_screen(this->text, this->text_sel_start, this->text_sel_end, desktop, -10);
                                            else
                                                sp_te_adjust_linespacing_screen(this->text, this->text_sel_start, this->text_sel_end, desktop, -1);
                                            DocumentUndo::maybeDone(sp_desktop_document(desktop), "linespacing:dec", SP_VERB_CONTEXT_TEXT,
								    _("Contract line spacing"));
                                        } else {
                                            if (MOD__SHIFT(event))
                                                sp_te_adjust_tspan_letterspacing_screen(this->text, this->text_sel_start, this->text_sel_end, desktop, -10);
                                            else
                                                sp_te_adjust_tspan_letterspacing_screen(this->text, this->text_sel_start, this->text_sel_end, desktop, -1);
                                            DocumentUndo::maybeDone(sp_desktop_document(desktop), "letterspacing:dec", SP_VERB_CONTEXT_TEXT,
								    _("Contract letter spacing"));
                                        }
                                        sp_text_context_update_cursor(this);
                                        sp_text_context_update_text_selection(this);
                                        return TRUE;
                                    }
                                }
                                break;
                            case GDK_KEY_greater:
                            case GDK_KEY_period:
                                if (this->text) {
                                    if (MOD__ALT(event)) {
                                        if (MOD__CTRL(event)) {
                                            if (MOD__SHIFT(event))
                                                sp_te_adjust_linespacing_screen(this->text, this->text_sel_start, this->text_sel_end, desktop, 10);
                                            else
                                                sp_te_adjust_linespacing_screen(this->text, this->text_sel_start, this->text_sel_end, desktop, 1);
                                            DocumentUndo::maybeDone(sp_desktop_document(desktop), "linespacing:inc", SP_VERB_CONTEXT_TEXT,
								    _("Expand line spacing"));
                                        } else {
                                            if (MOD__SHIFT(event))
                                                sp_te_adjust_tspan_letterspacing_screen(this->text, this->text_sel_start, this->text_sel_end, desktop, 10);
                                            else
                                                sp_te_adjust_tspan_letterspacing_screen(this->text, this->text_sel_start, this->text_sel_end, desktop, 1);
                                            DocumentUndo::maybeDone(sp_desktop_document(desktop), "letterspacing:inc", SP_VERB_CONTEXT_TEXT,
                                                                    _("Expand letter spacing"));\
                                        }
                                        sp_text_context_update_cursor(this);
                                        sp_text_context_update_text_selection(this);
                                        return TRUE;
                                    }
                                }
                                break;
                            default:
                                break;
                        }

                        if (cursor_moved) {
                            if (!MOD__SHIFT(event))
                                this->text_sel_start = this->text_sel_end;
                            if (old_start != this->text_sel_start || old_end != this->text_sel_end) {
                                sp_text_context_update_cursor(this);
                                sp_text_context_update_text_selection(this);
                            }
                            return TRUE;
                        }

                } else return TRUE; // return the "I took care of it" value if it was consumed by the IM
            } else { // do nothing if there's no object to type in - the key will be sent to parent context,
                // except up/down that are swallowed to prevent the zoom field from activation
                if ((group0_keyval == GDK_KEY_Up    ||
                     group0_keyval == GDK_KEY_Down  ||
                     group0_keyval == GDK_KEY_KP_Up ||
                     group0_keyval == GDK_KEY_KP_Down )
                    && !MOD__CTRL_ONLY(event)) {
                    return TRUE;
                } else if (group0_keyval == GDK_KEY_Escape) { // cancel rubberband
                    if (this->creating) {
                        this->creating = 0;
                        if (this->grabbed) {
                            sp_canvas_item_ungrab(this->grabbed, GDK_CURRENT_TIME);
                            this->grabbed = NULL;
                        }
                        Inkscape::Rubberband::get(desktop)->stop();
                    }
                } else if ((group0_keyval == GDK_KEY_x || group0_keyval == GDK_KEY_X) && MOD__ALT_ONLY(event)) {
                    desktop->setToolboxFocusTo ("altx-text");
                    return TRUE;
                }
            }
            break;
        }

        case GDK_KEY_RELEASE:
            if (!this->unimode && this->imc && gtk_im_context_filter_keypress(this->imc, (GdkEventKey*) event)) {
                return TRUE;
            }
            break;
        default:
            break;
    }

    // if nobody consumed it so far
//    if ((SP_EVENT_CONTEXT_CLASS(sp_text_context_parent_class))->root_handler) { // and there's a handler in parent context,
//        return (SP_EVENT_CONTEXT_CLASS(sp_text_context_parent_class))->root_handler(event_context, event); // send event to parent
//    } else {
//        return FALSE; // return "I did nothing" value so that global shortcuts can be activated
//    }
    return SPEventContext::root_handler(event);

}

/**
 Attempts to paste system clipboard into the currently edited text, returns true on success
 */
bool sp_text_paste_inline(SPEventContext *ec)
{
    if (!SP_IS_TEXT_CONTEXT(ec))
        return false;

    SPTextContext *tc = SP_TEXT_CONTEXT(ec);

    if ((tc->text) || (tc->nascent_object)) {
        // there is an active text object in this context, or a new object was just created

        Glib::RefPtr<Gtk::Clipboard> refClipboard = Gtk::Clipboard::get();
        Glib::ustring const clip_text = refClipboard->wait_for_text();

        if (!clip_text.empty()) {
        	// Fix for 244940
        	// The XML standard defines the following as valid characters
        	// (Extensible Markup Language (XML) 1.0 (Fourth Edition) paragraph 2.2)
        	// char ::=   	#x9 | #xA | #xD | [#x20-#xD7FF] | [#xE000-#xFFFD] | [#x10000-#x10FFFF]
        	// Since what comes in off the paste buffer will go right into XML, clean
        	// the text here.
        	Glib::ustring text(clip_text);
        	Glib::ustring::iterator itr = text.begin();
        	gunichar paste_string_uchar;

        	while(itr != text.end())
        	{
        	    paste_string_uchar = *itr;

        	    // Make sure we don't have a control character. We should really check
        	    // for the whole range above... Add the rest of the invalid cases from
        	    // above if we find additional issues
        	    if(paste_string_uchar >= 0x00000020 ||
        	       paste_string_uchar == 0x00000009 ||
        	       paste_string_uchar == 0x0000000A ||
        	       paste_string_uchar == 0x0000000D) {
        	    	itr++;
        	    } else {
        	        itr = text.erase(itr);
        	    }
        	}

            if (!tc->text) { // create text if none (i.e. if nascent_object)
                sp_text_context_setup_text(tc);
                tc->nascent_object = 0; // we don't need it anymore, having created a real <text>
            }

            // using indices is slow in ustrings. Whatever.
            Glib::ustring::size_type begin = 0;
            for ( ; ; ) {
                Glib::ustring::size_type end = text.find('\n', begin);
                if (end == Glib::ustring::npos) {
                    if (begin != text.length())
                        tc->text_sel_start = tc->text_sel_end = sp_te_replace(tc->text, tc->text_sel_start, tc->text_sel_end, text.substr(begin).c_str());
                    break;
                }
                tc->text_sel_start = tc->text_sel_end = sp_te_replace(tc->text, tc->text_sel_start, tc->text_sel_end, text.substr(begin, end - begin).c_str());
                tc->text_sel_start = tc->text_sel_end = sp_te_insert_line(tc->text, tc->text_sel_start);
                begin = end + 1;
            }
            DocumentUndo::done(sp_desktop_document(ec->desktop), SP_VERB_CONTEXT_TEXT,
			       _("Paste text"));

            return true;
        }
    } // FIXME: else create and select a new object under cursor!

    return false;
}

/**
 Gets the raw characters that comprise the currently selected text, converting line
 breaks into lf characters.
*/
Glib::ustring sp_text_get_selected_text(SPEventContext const *ec)
{
    if (!SP_IS_TEXT_CONTEXT(ec))
        return "";
    SPTextContext const *tc = SP_TEXT_CONTEXT(ec);
    if (tc->text == NULL)
        return "";

    return sp_te_get_string_multiline(tc->text, tc->text_sel_start, tc->text_sel_end);
}

SPCSSAttr *sp_text_get_style_at_cursor(SPEventContext const *ec)
{
    if (!SP_IS_TEXT_CONTEXT(ec))
        return NULL;
    SPTextContext const *tc = SP_TEXT_CONTEXT(ec);
    if (tc->text == NULL)
        return NULL;

    SPObject const *obj = sp_te_object_at_position(tc->text, tc->text_sel_end);
    if (obj)
        return take_style_from_item(SP_ITEM(obj));
    return NULL;
}

/**
 Deletes the currently selected characters. Returns false if there is no
 text selection currently.
*/
bool sp_text_delete_selection(SPEventContext *ec)
{
    if (!SP_IS_TEXT_CONTEXT(ec))
        return false;
    SPTextContext *tc = SP_TEXT_CONTEXT(ec);
    if (tc->text == NULL)
        return false;

    if (tc->text_sel_start == tc->text_sel_end)
        return false;

    iterator_pair pair;
    bool success = sp_te_delete(tc->text, tc->text_sel_start, tc->text_sel_end, pair);


    if (success) {
        tc->text_sel_start = tc->text_sel_end = pair.first;
    } else { // nothing deleted
        tc->text_sel_start = pair.first;
        tc->text_sel_end = pair.second;
    }

    sp_text_context_update_cursor(tc);
    sp_text_context_update_text_selection(tc);

    return true;
}

/**
 * \param selection Should not be NULL.
 */
static void
sp_text_context_selection_changed(Inkscape::Selection *selection, SPTextContext *tc)
{
    g_assert(selection != NULL);

    SPEventContext *ec = SP_EVENT_CONTEXT(tc);

    ec->shape_editor->unset_item(SH_KNOTHOLDER);
    SPItem *item = selection->singleItem();
    if (item && SP_IS_FLOWTEXT(item) && SP_FLOWTEXT(item)->has_internal_frame()) {
        ec->shape_editor->set_item(item, SH_KNOTHOLDER);
    }

    if (tc->text && (item != tc->text)) {
        sp_text_context_forget_text(tc);
    }
    tc->text = NULL;

    if (SP_IS_TEXT(item) || SP_IS_FLOWTEXT(item)) {
        tc->text = item;
        Inkscape::Text::Layout const *layout = te_get_layout(tc->text);
        if (layout)
            tc->text_sel_start = tc->text_sel_end = layout->end();
    } else {
        tc->text = NULL;
    }

    // we update cursor without scrolling, because this position may not be final;
    // item_handler moves cusros to the point of click immediately
    sp_text_context_update_cursor(tc, false);
    sp_text_context_update_text_selection(tc);
}

static void
sp_text_context_selection_modified(Inkscape::Selection */*selection*/, guint /*flags*/, SPTextContext *tc)
{
    sp_text_context_update_cursor(tc);
    sp_text_context_update_text_selection(tc);
}

static bool sp_text_context_style_set(SPCSSAttr const *css, SPTextContext *tc)
{
    if (tc->text == NULL)
        return false;
    if (tc->text_sel_start == tc->text_sel_end)
        return false;    // will get picked up by the parent and applied to the whole text object

    sp_te_apply_style(tc->text, tc->text_sel_start, tc->text_sel_end, css);
    DocumentUndo::done(sp_desktop_document(tc->desktop), SP_VERB_CONTEXT_TEXT,
		       _("Set text style"));
    sp_text_context_update_cursor(tc);
    sp_text_context_update_text_selection(tc);

    return true;
}

static int
sp_text_context_style_query(SPStyle *style, int property, SPTextContext *tc)
{
    if (tc->text == NULL) {
        return QUERY_STYLE_NOTHING;
    }
    const Inkscape::Text::Layout *layout = te_get_layout(tc->text);
    if (layout == NULL) {
        return QUERY_STYLE_NOTHING;
    }
    sp_text_context_validate_cursor_iterators(tc);

    GSList *styles_list = NULL;

    Inkscape::Text::Layout::iterator begin_it, end_it;
    if (tc->text_sel_start < tc->text_sel_end) {
        begin_it = tc->text_sel_start;
        end_it = tc->text_sel_end;
    } else {
        begin_it = tc->text_sel_end;
        end_it = tc->text_sel_start;
    }
    if (begin_it == end_it) {
        if (!begin_it.prevCharacter()) {
            end_it.nextCharacter();
        }
    }
    for (Inkscape::Text::Layout::iterator it = begin_it ; it < end_it ; it.nextStartOfSpan()) {
        SPObject const *pos_obj = 0;
        void *rawptr = 0;
        layout->getSourceOfCharacter(it, &rawptr);
        if (!rawptr || !SP_IS_OBJECT(rawptr)) {
            continue;
        }
        pos_obj = SP_OBJECT(rawptr);
        while (SP_IS_STRING(pos_obj) && pos_obj->parent) {
           pos_obj = pos_obj->parent;   // SPStrings don't have style
        }
        styles_list = g_slist_prepend(styles_list, (gpointer)pos_obj);
    }

    int result = sp_desktop_query_style_from_list (styles_list, style, property);

    g_slist_free(styles_list);
    return result;
}

static void sp_text_context_validate_cursor_iterators(SPTextContext *tc)
{
    if (tc->text == NULL)
        return;
    Inkscape::Text::Layout const *layout = te_get_layout(tc->text);
    if (layout) {     // undo can change the text length without us knowing it
        layout->validateIterator(&tc->text_sel_start);
        layout->validateIterator(&tc->text_sel_end);
    }
}

static void sp_text_context_update_cursor(SPTextContext *tc,  bool scroll_to_see)
{
    // due to interruptible display, tc may already be destroyed during a display update before
    // the cursor update (can't do both atomically, alas)
    if (!tc->desktop) return;

    if (tc->text) {
        Geom::Point p0, p1;
        sp_te_get_cursor_coords(tc->text, tc->text_sel_end, p0, p1);
        Geom::Point const d0 = p0 * tc->text->i2dt_affine();
        Geom::Point const d1 = p1 * tc->text->i2dt_affine();

        // scroll to show cursor
        if (scroll_to_see) {
            Geom::Point const center = SP_EVENT_CONTEXT(tc)->desktop->get_display_area().midpoint();
            if (Geom::L2(d0 - center) > Geom::L2(d1 - center))
                // unlike mouse moves, here we must scroll all the way at first shot, so we override the autoscrollspeed
                SP_EVENT_CONTEXT(tc)->desktop->scroll_to_point(d0, 1.0);
            else
                SP_EVENT_CONTEXT(tc)->desktop->scroll_to_point(d1, 1.0);
        }

        sp_canvas_item_show(tc->cursor);
        tc->cursor->setCoords(d0, d1);

        /* fixme: ... need another transformation to get canvas widget coordinate space? */
        if (tc->imc) {
            GdkRectangle im_cursor = { 0, 0, 1, 1 };
            Geom::Point const top_left = SP_EVENT_CONTEXT(tc)->desktop->get_display_area().corner(3);
            Geom::Point const im_d0 = SP_EVENT_CONTEXT(tc)->desktop->d2w(d0 - top_left);
            Geom::Point const im_d1 = SP_EVENT_CONTEXT(tc)->desktop->d2w(d1 - top_left);
            im_cursor.x = (int) floor(im_d0[Geom::X]);
            im_cursor.y = (int) floor(im_d1[Geom::Y]);
            im_cursor.width = (int) floor(im_d1[Geom::X]) - im_cursor.x;
            im_cursor.height = (int) floor(im_d0[Geom::Y]) - im_cursor.y;
            gtk_im_context_set_cursor_location(tc->imc, &im_cursor);
        }

        tc->show = TRUE;
        tc->phase = 1;

        Inkscape::Text::Layout const *layout = te_get_layout(tc->text);
        int const nChars = layout->iteratorToCharIndex(layout->end());
        char const *trunc = "";
        bool truncated = false;
        if (layout->inputTruncated()) {
            truncated = true;
            trunc = _(" [truncated]");
        }
        if (SP_IS_FLOWTEXT(tc->text)) {
            SPItem *frame = SP_FLOWTEXT(tc->text)->get_frame (NULL); // first frame only
            if (frame) {
                if (truncated) {
                    SP_CTRLRECT(tc->frame)->setColor(0xff0000ff, false, 0);
                } else {
                    SP_CTRLRECT(tc->frame)->setColor(0x0000ff7f, false, 0);
                }
                sp_canvas_item_show(tc->frame);
                Geom::OptRect frame_bbox = frame->desktopVisualBounds();
                if (frame_bbox) {
                    SP_CTRLRECT(tc->frame)->setRectangle(*frame_bbox);
                }
            }

            SP_EVENT_CONTEXT(tc)->message_context->setF(Inkscape::NORMAL_MESSAGE, _("Type or edit flowed text (%d characters%s); <b>Enter</b> to start new paragraph."), nChars, trunc);
        } else {
            SP_EVENT_CONTEXT(tc)->message_context->setF(Inkscape::NORMAL_MESSAGE, _("Type or edit text (%d characters%s); <b>Enter</b> to start new line."), nChars, trunc);
        }

    } else {
        sp_canvas_item_hide(tc->cursor);
        sp_canvas_item_hide(tc->frame);
        tc->show = FALSE;
        if (!tc->nascent_object) {
            SP_EVENT_CONTEXT(tc)->message_context->set(Inkscape::NORMAL_MESSAGE, _("<b>Click</b> to select or create text, <b>drag</b> to create flowed text; then type.")); // FIXME: this is a copy of string from tools-switch, do not desync
        }
    }

    SP_EVENT_CONTEXT(tc)->desktop->emitToolSubselectionChanged((gpointer)tc);
}

static void sp_text_context_update_text_selection(SPTextContext *tc)
{
    // due to interruptible display, tc may already be destroyed during a display update before
    // the selection update (can't do both atomically, alas)
    if (!tc->desktop) return;

    for (std::vector<SPCanvasItem*>::iterator it = tc->text_selection_quads.begin() ; it != tc->text_selection_quads.end() ; it++) {
        sp_canvas_item_hide(*it);
        sp_canvas_item_destroy(*it);
    }
    tc->text_selection_quads.clear();

    std::vector<Geom::Point> quads;
    if (tc->text != NULL)
        quads = sp_te_create_selection_quads(tc->text, tc->text_sel_start, tc->text_sel_end, (tc->text)->i2dt_affine());
    for (unsigned i = 0 ; i < quads.size() ; i += 4) {
        SPCanvasItem *quad_canvasitem;
        quad_canvasitem = sp_canvas_item_new(sp_desktop_controls(tc->desktop), SP_TYPE_CTRLQUADR, NULL);
        // FIXME: make the color settable in prefs
        // for now, use semitrasparent blue, as cairo cannot do inversion :(
        sp_ctrlquadr_set_rgba32(SP_CTRLQUADR(quad_canvasitem), 0x00777777);
        sp_ctrlquadr_set_coords(SP_CTRLQUADR(quad_canvasitem), quads[i], quads[i+1], quads[i+2], quads[i+3]);
        sp_canvas_item_show(quad_canvasitem);
        tc->text_selection_quads.push_back(quad_canvasitem);
    }
}

static gint sp_text_context_timeout(SPTextContext *tc)
{
    if (tc->show) {
        sp_canvas_item_show(tc->cursor);
        if (tc->phase) {
            tc->phase = 0;
            tc->cursor->setRgba32(0x000000ff);
        } else {
            tc->phase = 1;
            tc->cursor->setRgba32(0xffffffff);
        }
    }

    return TRUE;
}

static void sp_text_context_forget_text(SPTextContext *tc)
{
    if (! tc->text) return;
    SPItem *ti = tc->text;
    (void)ti;
    /* We have to set it to zero,
     * or selection changed signal messes everything up */
    tc->text = NULL;

/* FIXME: this automatic deletion when nothing is inputted crashes the XML edittor and also crashes when duplicating an empty flowtext.
    So don't create an empty flowtext in the first place? Create it when first character is typed.
    */
/*
    if ((SP_IS_TEXT(ti) || SP_IS_FLOWTEXT(ti)) && sp_te_input_is_empty(ti)) {
        Inkscape::XML::Node *text_repr = ti->getRepr();
        // the repr may already have been unparented
        // if we were called e.g. as the result of
        // an undo or the element being removed from
        // the XML editor
        if ( text_repr && text_repr->parent() ) {
            sp_repr_unparent(text_repr);
            SPDocumentUndo::done(sp_desktop_document(tc->desktop), SP_VERB_CONTEXT_TEXT,
                     _("Remove empty text"));
        }
    }
*/
}

gint sptc_focus_in(GtkWidget */*widget*/, GdkEventFocus */*event*/, SPTextContext *tc)
{
    gtk_im_context_focus_in(tc->imc);
    return FALSE;
}

gint sptc_focus_out(GtkWidget */*widget*/, GdkEventFocus */*event*/, SPTextContext *tc)
{
    gtk_im_context_focus_out(tc->imc);
    return FALSE;
}

static void sptc_commit(GtkIMContext */*imc*/, gchar *string, SPTextContext *tc)
{
    if (!tc->text) {
        sp_text_context_setup_text(tc);
        tc->nascent_object = 0; // we don't need it anymore, having created a real <text>
    }

    tc->text_sel_start = tc->text_sel_end = sp_te_replace(tc->text, tc->text_sel_start, tc->text_sel_end, string);
    sp_text_context_update_cursor(tc);
    sp_text_context_update_text_selection(tc);

    DocumentUndo::done(tc->text->document, SP_VERB_CONTEXT_TEXT,
		       _("Type text"));
}

void sp_text_context_place_cursor (SPTextContext *tc, SPObject *text, Inkscape::Text::Layout::iterator where)
{
    SP_EVENT_CONTEXT_DESKTOP (tc)->selection->set (text);
    tc->text_sel_start = tc->text_sel_end = where;
    sp_text_context_update_cursor(tc);
    sp_text_context_update_text_selection(tc);
}

void sp_text_context_place_cursor_at (SPTextContext *tc, SPObject *text, Geom::Point const p)
{
    SP_EVENT_CONTEXT_DESKTOP (tc)->selection->set (text);
    sp_text_context_place_cursor (tc, text, sp_te_get_position_by_coords(tc->text, p));
}

Inkscape::Text::Layout::iterator *sp_text_context_get_cursor_position(SPTextContext *tc, SPObject *text)
{
    if (text != tc->text)
        return NULL;
    return &(tc->text_sel_end);
}


/*
  Local Variables:
  mode:c++
  c-file-style:"stroustrup"
  c-file-offsets:((innamespace . 0)(inline-open . 0)(case-label . +))
  indent-tabs-mode:nil
  fill-column:99
  End:
*/
// vim: filetype=cpp:expandtab:shiftwidth=4:tabstop=8:softtabstop=4:fileencoding=utf-8:textwidth=99 :<|MERGE_RESOLUTION|>--- conflicted
+++ resolved
@@ -598,17 +598,12 @@
                 gobble_motion_events(GDK_BUTTON1_MASK);
 
                 // status text
-<<<<<<< HEAD
-                GString *xs = SP_PX_TO_METRIC_STRING(fabs((p - this->p0)[Geom::X]), desktop->namedview->getDefaultMetric());
-                GString *ys = SP_PX_TO_METRIC_STRING(fabs((p - this->p0)[Geom::Y]), desktop->namedview->getDefaultMetric());
-                this->message_context->setF(Inkscape::IMMEDIATE_MESSAGE, _("<b>Flowed text frame</b>: %s &#215; %s"), xs->str, ys->str);
-=======
-                Inkscape::Util::Quantity x_q = Inkscape::Util::Quantity(fabs((p - tc->p0)[Geom::X]), "px");
-                Inkscape::Util::Quantity y_q = Inkscape::Util::Quantity(fabs((p - tc->p0)[Geom::Y]), "px");
+                Inkscape::Util::Quantity x_q = Inkscape::Util::Quantity(fabs((p - this->p0)[Geom::X]), "px");
+                Inkscape::Util::Quantity y_q = Inkscape::Util::Quantity(fabs((p - this->p0)[Geom::Y]), "px");
                 GString *xs = g_string_new(x_q.string(*desktop->namedview->doc_units).c_str());
                 GString *ys = g_string_new(y_q.string(*desktop->namedview->doc_units).c_str());
-                event_context->_message_context->setF(Inkscape::IMMEDIATE_MESSAGE, _("<b>Flowed text frame</b>: %s &#215; %s"), xs->str, ys->str);
->>>>>>> 4e5d0831
+                this->message_context->setF(Inkscape::IMMEDIATE_MESSAGE, _("<b>Flowed text frame</b>: %s &#215; %s"), xs->str, ys->str);
+
                 g_string_free(xs, FALSE);
                 g_string_free(ys, FALSE);
 
