--- conflicted
+++ resolved
@@ -1231,13 +1231,8 @@
             if (this->is_dilating && event->button.button == 1 && !this->space_panning) {
                 if (!this->has_dilated) {
                     // if we did not rub, do a light tap
-<<<<<<< HEAD
                     this->pressure = 0.03;
-                    sp_tweak_dilate (this, motion_w, desktop->dt2doc(motion_dt), Geom::Point(0,0), MOD__SHIFT);
-=======
-                    tc->pressure = 0.03;
-                    sp_tweak_dilate (tc, motion_w, desktop->dt2doc(motion_dt), Geom::Point(0,0), MOD__SHIFT(event));
->>>>>>> 8f989e27
+                    sp_tweak_dilate (this, motion_w, desktop->dt2doc(motion_dt), Geom::Point(0,0), MOD__SHIFT(event));
                 }
                 this->is_dilating = false;
                 this->has_dilated = false;
@@ -1304,39 +1299,24 @@
                 case GDK_KEY_m:
                 case GDK_KEY_M:
                 case GDK_KEY_0:
-<<<<<<< HEAD
-                    if (MOD__SHIFT_ONLY) {
-                        sp_tweak_switch_mode(this, TWEAK_MODE_MOVE, MOD__SHIFT);
-=======
                     if (MOD__SHIFT_ONLY(event)) {
-                        sp_tweak_switch_mode(tc, TWEAK_MODE_MOVE, MOD__SHIFT(event));
->>>>>>> 8f989e27
+                        sp_tweak_switch_mode(this, TWEAK_MODE_MOVE, MOD__SHIFT(event));
                         ret = TRUE;
                     }
                     break;
                 case GDK_KEY_i:
                 case GDK_KEY_I:
                 case GDK_KEY_1:
-<<<<<<< HEAD
-                    if (MOD__SHIFT_ONLY) {
-                        sp_tweak_switch_mode(this, TWEAK_MODE_MOVE_IN_OUT, MOD__SHIFT);
-=======
                     if (MOD__SHIFT_ONLY(event)) {
-                        sp_tweak_switch_mode(tc, TWEAK_MODE_MOVE_IN_OUT, MOD__SHIFT(event));
->>>>>>> 8f989e27
+                        sp_tweak_switch_mode(this, TWEAK_MODE_MOVE_IN_OUT, MOD__SHIFT(event));
                         ret = TRUE;
                     }
                     break;
                 case GDK_KEY_z:
                 case GDK_KEY_Z:
                 case GDK_KEY_2:
-<<<<<<< HEAD
-                    if (MOD__SHIFT_ONLY) {
-                        sp_tweak_switch_mode(this, TWEAK_MODE_MOVE_JITTER, MOD__SHIFT);
-=======
                     if (MOD__SHIFT_ONLY(event)) {
-                        sp_tweak_switch_mode(tc, TWEAK_MODE_MOVE_JITTER, MOD__SHIFT(event));
->>>>>>> 8f989e27
+                        sp_tweak_switch_mode(this, TWEAK_MODE_MOVE_JITTER, MOD__SHIFT(event));
                         ret = TRUE;
                     }
                     break;
@@ -1345,144 +1325,87 @@
                 case GDK_KEY_greater:
                 case GDK_KEY_period:
                 case GDK_KEY_3:
-<<<<<<< HEAD
-                    if (MOD__SHIFT_ONLY) {
-                        sp_tweak_switch_mode(this, TWEAK_MODE_SCALE, MOD__SHIFT);
-=======
                     if (MOD__SHIFT_ONLY(event)) {
-                        sp_tweak_switch_mode(tc, TWEAK_MODE_SCALE, MOD__SHIFT(event));
->>>>>>> 8f989e27
+                        sp_tweak_switch_mode(this, TWEAK_MODE_SCALE, MOD__SHIFT(event));
                         ret = TRUE;
                     }
                     break;
                 case GDK_KEY_bracketright:
                 case GDK_KEY_bracketleft:
                 case GDK_KEY_4:
-<<<<<<< HEAD
-                    if (MOD__SHIFT_ONLY) {
-                        sp_tweak_switch_mode(this, TWEAK_MODE_ROTATE, MOD__SHIFT);
-=======
                     if (MOD__SHIFT_ONLY(event)) {
-                        sp_tweak_switch_mode(tc, TWEAK_MODE_ROTATE, MOD__SHIFT(event));
->>>>>>> 8f989e27
+                        sp_tweak_switch_mode(this, TWEAK_MODE_ROTATE, MOD__SHIFT(event));
                         ret = TRUE;
                     }
                     break;
                 case GDK_KEY_d:
                 case GDK_KEY_D:
                 case GDK_KEY_5:
-<<<<<<< HEAD
-                    if (MOD__SHIFT_ONLY) {
-                        sp_tweak_switch_mode(this, TWEAK_MODE_MORELESS, MOD__SHIFT);
-=======
                     if (MOD__SHIFT_ONLY(event)) {
-                        sp_tweak_switch_mode(tc, TWEAK_MODE_MORELESS, MOD__SHIFT(event));
->>>>>>> 8f989e27
+                        sp_tweak_switch_mode(this, TWEAK_MODE_MORELESS, MOD__SHIFT(event));
                         ret = TRUE;
                     }
                     break;
                 case GDK_KEY_p:
                 case GDK_KEY_P:
                 case GDK_KEY_6:
-<<<<<<< HEAD
-                    if (MOD__SHIFT_ONLY) {
-                        sp_tweak_switch_mode(this, TWEAK_MODE_PUSH, MOD__SHIFT);
-=======
                     if (MOD__SHIFT_ONLY(event)) {
-                        sp_tweak_switch_mode(tc, TWEAK_MODE_PUSH, MOD__SHIFT(event));
->>>>>>> 8f989e27
+                        sp_tweak_switch_mode(this, TWEAK_MODE_PUSH, MOD__SHIFT(event));
                         ret = TRUE;
                     }
                     break;
                 case GDK_KEY_s:
                 case GDK_KEY_S:
                 case GDK_KEY_7:
-<<<<<<< HEAD
-                    if (MOD__SHIFT_ONLY) {
-                        sp_tweak_switch_mode(this, TWEAK_MODE_SHRINK_GROW, MOD__SHIFT);
-=======
                     if (MOD__SHIFT_ONLY(event)) {
-                        sp_tweak_switch_mode(tc, TWEAK_MODE_SHRINK_GROW, MOD__SHIFT(event));
->>>>>>> 8f989e27
+                        sp_tweak_switch_mode(this, TWEAK_MODE_SHRINK_GROW, MOD__SHIFT(event));
                         ret = TRUE;
                     }
                     break;
                 case GDK_KEY_a:
                 case GDK_KEY_A:
                 case GDK_KEY_8:
-<<<<<<< HEAD
-                    if (MOD__SHIFT_ONLY) {
-                        sp_tweak_switch_mode(this, TWEAK_MODE_ATTRACT_REPEL, MOD__SHIFT);
-=======
                     if (MOD__SHIFT_ONLY(event)) {
-                        sp_tweak_switch_mode(tc, TWEAK_MODE_ATTRACT_REPEL, MOD__SHIFT(event));
->>>>>>> 8f989e27
+                        sp_tweak_switch_mode(this, TWEAK_MODE_ATTRACT_REPEL, MOD__SHIFT(event));
                         ret = TRUE;
                     }
                     break;
                 case GDK_KEY_r:
                 case GDK_KEY_R:
                 case GDK_KEY_9:
-<<<<<<< HEAD
-                    if (MOD__SHIFT_ONLY) {
-                        sp_tweak_switch_mode(this, TWEAK_MODE_ROUGHEN, MOD__SHIFT);
-=======
                     if (MOD__SHIFT_ONLY(event)) {
-                        sp_tweak_switch_mode(tc, TWEAK_MODE_ROUGHEN, MOD__SHIFT(event));
->>>>>>> 8f989e27
+                        sp_tweak_switch_mode(this, TWEAK_MODE_ROUGHEN, MOD__SHIFT(event));
                         ret = TRUE;
                     }
                     break;
                 case GDK_KEY_c:
                 case GDK_KEY_C:
-<<<<<<< HEAD
-                    if (MOD__SHIFT_ONLY) {
-                        sp_tweak_switch_mode(this, TWEAK_MODE_COLORPAINT, MOD__SHIFT);
-=======
                     if (MOD__SHIFT_ONLY(event)) {
-                        sp_tweak_switch_mode(tc, TWEAK_MODE_COLORPAINT, MOD__SHIFT(event));
->>>>>>> 8f989e27
+                        sp_tweak_switch_mode(this, TWEAK_MODE_COLORPAINT, MOD__SHIFT(event));
                         ret = TRUE;
                     }
                     break;
                 case GDK_KEY_j:
                 case GDK_KEY_J:
-<<<<<<< HEAD
-                    if (MOD__SHIFT_ONLY) {
-                        sp_tweak_switch_mode(this, TWEAK_MODE_COLORJITTER, MOD__SHIFT);
-=======
                     if (MOD__SHIFT_ONLY(event)) {
-                        sp_tweak_switch_mode(tc, TWEAK_MODE_COLORJITTER, MOD__SHIFT(event));
->>>>>>> 8f989e27
+                        sp_tweak_switch_mode(this, TWEAK_MODE_COLORJITTER, MOD__SHIFT(event));
                         ret = TRUE;
                     }
                     break;
                 case GDK_KEY_b:
                 case GDK_KEY_B:
-<<<<<<< HEAD
-                    if (MOD__SHIFT_ONLY) {
-                        sp_tweak_switch_mode(this, TWEAK_MODE_BLUR, MOD__SHIFT);
-=======
                     if (MOD__SHIFT_ONLY(event)) {
-                        sp_tweak_switch_mode(tc, TWEAK_MODE_BLUR, MOD__SHIFT(event));
->>>>>>> 8f989e27
+                        sp_tweak_switch_mode(this, TWEAK_MODE_BLUR, MOD__SHIFT(event));
                         ret = TRUE;
                     }
                     break;
 
                 case GDK_KEY_Up:
                 case GDK_KEY_KP_Up:
-<<<<<<< HEAD
-                    if (!MOD__CTRL_ONLY) {
+                    if (!MOD__CTRL_ONLY(event)) {
                         this->force += 0.05;
                         if (this->force > 1.0) {
                             this->force = 1.0;
-=======
-                    if (!MOD__CTRL_ONLY(event)) {
-                        tc->force += 0.05;
-                        if (tc->force > 1.0) {
-                            tc->force = 1.0;
->>>>>>> 8f989e27
                         }
                         desktop->setToolboxAdjustmentValue ("tweak-force", this->force * 100);
                         ret = TRUE;
@@ -1490,17 +1413,10 @@
                     break;
                 case GDK_KEY_Down:
                 case GDK_KEY_KP_Down:
-<<<<<<< HEAD
-                    if (!MOD__CTRL_ONLY) {
+                    if (!MOD__CTRL_ONLY(event)) {
                         this->force -= 0.05;
                         if (this->force < 0.0) {
                             this->force = 0.0;
-=======
-                    if (!MOD__CTRL_ONLY(event)) {
-                        tc->force -= 0.05;
-                        if (tc->force < 0.0) {
-                            tc->force = 0.0;
->>>>>>> 8f989e27
                         }
                         desktop->setToolboxAdjustmentValue ("tweak-force", this->force * 100);
                         ret = TRUE;
@@ -1508,17 +1424,10 @@
                     break;
                 case GDK_KEY_Right:
                 case GDK_KEY_KP_Right:
-<<<<<<< HEAD
-                    if (!MOD__CTRL_ONLY) {
+                    if (!MOD__CTRL_ONLY(event)) {
                         this->width += 0.01;
                         if (this->width > 1.0) {
                             this->width = 1.0;
-=======
-                    if (!MOD__CTRL_ONLY(event)) {
-                        tc->width += 0.01;
-                        if (tc->width > 1.0) {
-                            tc->width = 1.0;
->>>>>>> 8f989e27
                         }
                         desktop->setToolboxAdjustmentValue ("altx-tweak", this->width * 100); // the same spinbutton is for alt+x
                         sp_tweak_update_area(this);
@@ -1527,17 +1436,10 @@
                     break;
                 case GDK_KEY_Left:
                 case GDK_KEY_KP_Left:
-<<<<<<< HEAD
-                    if (!MOD__CTRL_ONLY) {
+                    if (!MOD__CTRL_ONLY(event)) {
                         this->width -= 0.01;
                         if (this->width < 0.01) {
                             this->width = 0.01;
-=======
-                    if (!MOD__CTRL_ONLY(event)) {
-                        tc->width -= 0.01;
-                        if (tc->width < 0.01) {
-                            tc->width = 0.01;
->>>>>>> 8f989e27
                         }
                         desktop->setToolboxAdjustmentValue ("altx-tweak", this->width * 100);
                         sp_tweak_update_area(this);
@@ -1573,20 +1475,12 @@
 
                 case GDK_KEY_Control_L:
                 case GDK_KEY_Control_R:
-<<<<<<< HEAD
-                    sp_tweak_switch_mode_temporarily(this, TWEAK_MODE_SHRINK_GROW, MOD__SHIFT);
-=======
-                    sp_tweak_switch_mode_temporarily(tc, TWEAK_MODE_SHRINK_GROW, MOD__SHIFT(event));
->>>>>>> 8f989e27
+                    sp_tweak_switch_mode_temporarily(this, TWEAK_MODE_SHRINK_GROW, MOD__SHIFT(event));
                     break;
                 case GDK_KEY_Delete:
                 case GDK_KEY_KP_Delete:
                 case GDK_KEY_BackSpace:
-<<<<<<< HEAD
-                    ret = this->deleteSelectedDrag(MOD__CTRL_ONLY);
-=======
-                    ret = event_context->deleteSelectedDrag(MOD__CTRL_ONLY(event));
->>>>>>> 8f989e27
+                    ret = this->deleteSelectedDrag(MOD__CTRL_ONLY(event));
                     break;
 
                 default:
@@ -1603,19 +1497,11 @@
                     break;
                 case GDK_KEY_Control_L:
                 case GDK_KEY_Control_R:
-<<<<<<< HEAD
-                    sp_tweak_switch_mode (this, prefs->getInt("/tools/tweak/mode"), MOD__SHIFT);
+                    sp_tweak_switch_mode (this, prefs->getInt("/tools/tweak/mode"), MOD__SHIFT(event));
                     this->_message_context->clear();
                     break;
                 default:
-                    sp_tweak_switch_mode (this, prefs->getInt("/tools/tweak/mode"), MOD__SHIFT);
-=======
-                    sp_tweak_switch_mode (tc, prefs->getInt("/tools/tweak/mode"), MOD__SHIFT(event));
-                    tc->_message_context->clear();
-                    break;
-                default:
-                    sp_tweak_switch_mode (tc, prefs->getInt("/tools/tweak/mode"), MOD__SHIFT(event));
->>>>>>> 8f989e27
+                    sp_tweak_switch_mode (this, prefs->getInt("/tools/tweak/mode"), MOD__SHIFT(event));
                     break;
             }
         }
