--- conflicted
+++ resolved
@@ -192,13 +192,7 @@
     return repr;
 }
 
-<<<<<<< HEAD
 Geom::OptRect SPUse::bbox(Geom::Affine const &transform, SPItem::BBoxType bboxtype) {
-=======
-static Geom::OptRect sp_use_bbox(SPItem const *item, Geom::Affine const &transform, SPItem::BBoxType type)
-{
-    SPUse const *use = SP_USE(item);
->>>>>>> 4e5d0831
     Geom::OptRect bbox;
 
     if (this->child && SP_IS_ITEM(this->child)) {
@@ -214,12 +208,7 @@
     return bbox;
 }
 
-<<<<<<< HEAD
 void SPUse::print(SPPrintContext* ctx) {
-=======
-static void sp_use_print(SPItem *item, SPPrintContext *ctx)
-{
->>>>>>> 4e5d0831
     bool translated = false;
 
     if ((this->x._set && this->x.computed != 0) || (this->y._set && this->y.computed != 0)) {
@@ -237,16 +226,8 @@
     }
 }
 
-<<<<<<< HEAD
 gchar* SPUse::description() {
     char *ret;
-=======
-static gchar *sp_use_description(SPItem *item)
-{
-    SPUse *use = SP_USE(item);
-
-    if (use->child) {
->>>>>>> 4e5d0831
 
     if (this->child) {
         if( SP_IS_SYMBOL( this->child ) ) {
