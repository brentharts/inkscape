--- conflicted
+++ resolved
@@ -2114,18 +2114,10 @@
 **/
 }
 
-<<<<<<< HEAD
-void SPDocument::emitResizedSignal(gdouble width, gdouble height)
-{
-    this->resized_signal.emit(width, height);
-}
-
 void SPDocument::set_reference_document(SPDocument* document) {
     _ref_document = document;
 }
 
-=======
->>>>>>> 0adcaab6
 /*
   Local Variables:
   mode:c++
