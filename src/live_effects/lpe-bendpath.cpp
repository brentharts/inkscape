--- conflicted
+++ resolved
@@ -87,38 +87,18 @@
 LPEBendPath::doBeforeEffect (SPLPEItem const* lpeitem)
 {
     // get the item bounding box
-<<<<<<< HEAD
     if (!is_clip_or_mask) {
         original_bbox(lpeitem);
         original_height = boundingbox_Y.max() - boundingbox_Y.min();
-        SPDesktop *desktop = SP_ACTIVE_DESKTOP;
-        if (desktop) {
-            Inkscape::Selection * sel = SP_ACTIVE_DESKTOP->getSelection();
-            SPItem * item = sel->singleItem();
-            if (item->getId() == sp_lpe_item->getId() && static_cast<LPEBendPath*>(sp_lpe_item->getCurrentLPE()) == this) {
-                if (knot_entity && knot_entity->knot) {
-                    if (hide_knot) {
-                        helper_path.clear();
-                        knot_entity->knot->hide();
-                    } else {
-                        knot_entity->knot->show();
-                    }
-                    knot_entity->update_knot();
-                }
+        if (knot_entity && knot_entity->knot) {
+            if (hide_knot) {
+                helper_path.clear();
+                knot_entity->knot->hide();
+            } else {
+                knot_entity->knot->show();
             }
-=======
-    original_bbox(lpeitem);
-    original_height = boundingbox_Y.max() - boundingbox_Y.min();
-    SPDesktop *desktop = SP_ACTIVE_DESKTOP;
-    if (_knot_entity) {
-        if (hide_knot) {
-            helper_path.clear();
-            _knot_entity->knot->hide();
-        } else {
-            _knot_entity->knot->show();
->>>>>>> 72f43c86
+            knot_entity->update_knot();
         }
-        _knot_entity->update_knot();
     }
 }
 
