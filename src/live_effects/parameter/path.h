--- conflicted
+++ resolved
@@ -39,14 +39,11 @@
     virtual bool param_readSVGValue(const gchar * strvalue);
     virtual gchar * param_getSVGValue() const;
 
-<<<<<<< HEAD
+
     virtual void param_valueFromDefault();
     void param_valueFromDefault( true );
-=======
-    virtual void param_set_default();
-    virtual void param_update_default(const gchar * default_value);
+    virtual void param_updateDefault(const gchar * default_value);
     void param_set_and_write_default();
->>>>>>> 8202a3a0
     void set_new_value (Geom::PathVector const &newpath, bool write_to_svg);
     void set_new_value (Geom::Piecewise<Geom::D2<Geom::SBasis> > const &newpath, bool write_to_svg);
 
