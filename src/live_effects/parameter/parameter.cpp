--- conflicted
+++ resolved
@@ -50,168 +50,6 @@
     g_free(str);
 }
 
-<<<<<<< HEAD
-=======
-/*###########################################
- *   REAL PARAM
- */
-ScalarParam::ScalarParam( const Glib::ustring& label, const Glib::ustring& tip,
-                      const Glib::ustring& key, Inkscape::UI::Widget::Registry* wr,
-                      Effect* effect, gdouble default_value, bool no_widget)
-    : Parameter(label, tip, key, wr, effect),
-      value(default_value),
-      min(-SCALARPARAM_G_MAXDOUBLE),
-      max(SCALARPARAM_G_MAXDOUBLE),
-      integer(false),
-      defvalue(default_value),
-      digits(2),
-      inc_step(0.1),
-      inc_page(1),
-      add_slider(false),
-      overwrite_widget(false),
-      hide_widget(no_widget)
-{
-}
-
-ScalarParam::~ScalarParam()
-{
-}
-
-bool
-ScalarParam::param_readSVGValue(const gchar * strvalue)
-{
-    double newval;
-    unsigned int success = sp_svg_number_read_d(strvalue, &newval);
-    if (success == 1) {
-        param_set_value(newval);
-        return true;
-    }
-    return false;
-}
-
-gchar *
-ScalarParam::param_getSVGValue() const
-{
-    Inkscape::SVGOStringStream os;
-    os << value;
-    gchar * str = g_strdup(os.str().c_str());
-    return str;
-}
-
-void
-ScalarParam::param_set_default()
-{
-    param_set_value(defvalue);
-}
-
-void 
-ScalarParam::param_update_default(gdouble default_value)
-{
-    defvalue = default_value;
-}
-
-void 
-ScalarParam::param_update_default(const gchar * default_value)
-{
-    double newval;
-    unsigned int success = sp_svg_number_read_d(default_value, &newval);
-    if (success == 1) {
-        param_update_default(newval);
-    }
-}
-
-void
-ScalarParam::param_set_value(gdouble val)
-{
-    if (value != val) {
-        param_effect->upd_params = true;
-    }
-    value = val;
-    if (integer)
-        value = round(value);
-    if (value > max)
-        value = max;
-    if (value < min)
-        value = min;
-}
-
-void
-ScalarParam::param_set_range(gdouble min, gdouble max)
-{
-    // if you look at client code, you'll see that many effects
-    // has a tendency to set an upper range of Geom::infinity().
-    // Once again, in gtk2, this is not a problem. But in gtk3,
-    // widgets get allocated the amount of size they ask for,
-    // leading to excessively long widgets.
-    if (min >= -SCALARPARAM_G_MAXDOUBLE) {
-        this->min = min;
-    } else {
-        this->min = -SCALARPARAM_G_MAXDOUBLE;
-    }
-    if (max <= SCALARPARAM_G_MAXDOUBLE) {
-        this->max = max;
-    } else {
-        this->max = SCALARPARAM_G_MAXDOUBLE;
-    }
-    param_set_value(value); // reset value to see whether it is in ranges
-}
-
-void
-ScalarParam::param_make_integer(bool yes)
-{
-    integer = yes;
-    digits = 0;
-    inc_step = 1;
-    inc_page = 10;
-}
-
-void
-ScalarParam::param_overwrite_widget(bool overwrite_widget)
-{
-    this->overwrite_widget = overwrite_widget;
-}
-
-Gtk::Widget *
-ScalarParam::param_newWidget()
-{
-    if(!hide_widget){
-        Inkscape::UI::Widget::RegisteredScalar *rsu = Gtk::manage( new Inkscape::UI::Widget::RegisteredScalar(
-            param_label, param_tooltip, param_key, *param_wr, param_effect->getRepr(), param_effect->getSPDoc() ) );
-
-        rsu->setValue(value);
-        rsu->setDigits(digits);
-        rsu->setIncrements(inc_step, inc_page);
-        rsu->setRange(min, max);
-        rsu->setProgrammatically = false;
-        if (add_slider) {
-            rsu->addSlider();
-        }
-        if(!overwrite_widget){
-            rsu->set_undo_parameters(SP_VERB_DIALOG_LIVE_PATH_EFFECT, _("Change scalar parameter"));
-        }
-        return dynamic_cast<Gtk::Widget *> (rsu);
-    } else {
-        return NULL;
-    }
-}
-
-void
-ScalarParam::param_set_digits(unsigned digits)
-{
-    this->digits = digits;
-}
-
-void
-ScalarParam::param_set_increments(double step, double page)
-{
-    inc_step = step;
-    inc_page = page;
-}
-
-
-
-
->>>>>>> 8202a3a0
 } /* namespace LivePathEffect */
 } /* namespace Inkscape */
 
