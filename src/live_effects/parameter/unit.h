--- conflicted
+++ resolved
@@ -31,15 +31,10 @@
 
     virtual bool param_readSVGValue(const gchar * strvalue);
     virtual gchar * param_getSVGValue() const;
-<<<<<<< HEAD
+
     virtual void param_valueFromDefault();
     void param_setValue(Inkscape::Util::Unit const &val);
-    void param_updateDefault(const Glib::ustring default_unit);
-=======
-    virtual void param_set_default();
-    void param_set_value(Inkscape::Util::Unit const &val);
-    virtual void param_update_default(const gchar * default_unit);
->>>>>>> 8202a3a0
+    void param_updateDefault(const gchar * default_unit);
     const gchar *get_abbreviation() const;
     virtual Gtk::Widget * param_newWidget();
     
