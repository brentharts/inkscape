/*
 * Copyright (C) Maximilian Albert 2008 <maximilian.albert@gmail.com>
 *
 * Released under GNU GPL, read the file 'COPYING' for more information
 */

#include "ui/widget/registered-widget.h"
#include <glibmm/i18n.h>

#include "live_effects/parameter/unit.h"
#include "live_effects/effect.h"
#include "verbs.h"
#include "util/units.h"

using Inkscape::Util::unit_table;

namespace Inkscape {

namespace LivePathEffect {


UnitParam::UnitParam( const Glib::ustring& label, const Glib::ustring& tip,
                              const Glib::ustring& key, Inkscape::UI::Widget::Registry* wr,
                              Effect* effect, Glib::ustring default_unit)
    : Parameter(label, tip, key, wr, effect)
{
    defunit = unit_table.getUnit(default_unit);
    unit = defunit;
}

UnitParam::~UnitParam()
{
}

bool
UnitParam::param_readSVGValue(const gchar * strvalue)
{
    if (strvalue) {
        param_setValue(*unit_table.getUnit(strvalue));
        return true;
    }
    return false;
}

gchar *
UnitParam::param_getSVGValue() const
{
    return g_strdup(unit->abbr.c_str());
}

void
UnitParam::param_valueFromDefault()
{
    param_setValue(*defunit);
}

void 
<<<<<<< HEAD
UnitParam::param_updateDefault(const Glib::ustring default_unit)
=======
UnitParam::param_update_default(const gchar * default_unit)
>>>>>>> 8202a3a0
{
    defunit = unit_table.getUnit((Glib::ustring)default_unit);
}

void
UnitParam::param_setValue(Inkscape::Util::Unit const &val)
{
    param_effect->upd_params = true;
    unit = new Inkscape::Util::Unit(val);
}

const gchar *
UnitParam::get_abbreviation() const
{
    return unit->abbr.c_str();
}

Gtk::Widget *
UnitParam::param_newWidget()
{
    Inkscape::UI::Widget::RegisteredUnitMenu* unit_menu = Gtk::manage(
        new Inkscape::UI::Widget::RegisteredUnitMenu(param_label,
                                                     param_key,
                                                     *param_wr,
                                                     param_effect->getRepr(),
                                                     param_effect->getSPDoc()));

    unit_menu->setUnit(unit->abbr);
    unit_menu->set_undo_parameters(SP_VERB_DIALOG_LIVE_PATH_EFFECT, _("Change unit parameter"));

    return dynamic_cast<Gtk::Widget *> (unit_menu);
}

} /* namespace LivePathEffect */
} /* namespace Inkscape */

/*
  Local Variables:
  mode:c++
  c-file-style:"stroustrup"
  c-file-offsets:((innamespace . 0)(inline-open . 0)(case-label . +))
  indent-tabs-mode:nil
  fill-column:99
  End:
*/
// vim: filetype=cpp:expandtab:shiftwidth=4:tabstop=8:softtabstop=4 :<|MERGE_RESOLUTION|>--- conflicted
+++ resolved
@@ -55,11 +55,7 @@
 }
 
 void 
-<<<<<<< HEAD
-UnitParam::param_updateDefault(const Glib::ustring default_unit)
-=======
 UnitParam::param_update_default(const gchar * default_unit)
->>>>>>> 8202a3a0
 {
     defunit = unit_table.getUnit((Glib::ustring)default_unit);
 }
