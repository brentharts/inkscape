--- conflicted
+++ resolved
@@ -44,10 +44,8 @@
     Geom::Point param_get_default() const;
     void param_set_liveupdate(bool live_update);
     void param_update_default(Geom::Point default_point);
-<<<<<<< HEAD
+
     virtual void param_update_default(const gchar * default_point);
-=======
->>>>>>> 4420145b
     virtual void param_transform_multiply(Geom::Affine const& /*postmul*/, bool /*set*/);
 
     void set_oncanvas_looks(SPKnotShapeType shape, SPKnotModeType mode, guint32 color);
