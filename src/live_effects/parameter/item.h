--- conflicted
+++ resolved
@@ -31,20 +31,16 @@
                 const gchar * defaultvalue = "");
     virtual ~ItemParam();
     virtual Gtk::Widget * param_newWidget();
-<<<<<<< HEAD
+
     virtual bool      param_readSVGValue(const gchar * strvalue);
     virtual gchar *   param_getSVGValue() const;
     virtual void      param_valueFromDefault( bool write );
-    
-=======
 
-    virtual bool param_readSVGValue(const gchar * strvalue);
-    virtual gchar * param_getSVGValue() const;
 
-    virtual void param_set_default();
-    virtual void param_update_default(const gchar * default_value);
+
+    virtual void param_setDefault();
+    virtual void param_updateDefault(const gchar * default_value);
     void param_set_and_write_default();
->>>>>>> 8202a3a0
     virtual void addCanvasIndicators(SPLPEItem const* lpeitem, std::vector<Geom::PathVector> &hp_vec);
 
     sigc::signal <void> signal_item_pasted;
