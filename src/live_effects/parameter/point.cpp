/*
 * Copyright (C) Johan Engelen 2007 <j.b.c.engelen@utwente.nl>
 *
 * Released under GNU GPL, read the file 'COPYING' for more information
 */

#include "live_effects/parameter/point.h"
#include "live_effects/effect.h"
#include "svg/svg.h"
#include "svg/stringstream.h"
#include "ui/widget/point.h"
#include "widgets/icon.h"
#include "inkscape.h"
#include "verbs.h"
#include "knotholder.h"
#include <glibmm/i18n.h>

namespace Inkscape {

namespace LivePathEffect {

PointParam::PointParam( const Glib::ustring& label, const Glib::ustring& tip,
                        const Glib::ustring& key, Inkscape::UI::Widget::Registry* wr,
                        Effect* effect, const gchar *htip, Geom::Point defaultvalue,
                        bool live_update )
    :   Parameter(label, tip, key, wr, effect), 
        defvalue(defaultvalue),
        liveupdate(live_update),
        knoth(NULL)
{
    knot_shape = SP_KNOT_SHAPE_DIAMOND;
    knot_mode  = SP_KNOT_MODE_XOR;
    knot_color = 0xffffff00;
    handle_tip = g_strdup(htip);
}

PointParam::~PointParam()
{
    if (handle_tip)
        g_free(handle_tip);
}

void
PointParam::param_valueFromDefault()
{
    param_setValue(defvalue,true);
}

void
PointParam::param_setLiveupdate( bool live_update)
{
    liveupdate = live_update;
}

Geom::Point 
PointParam::param_getDefault() const{
    return defvalue;
}

void
PointParam::param_updateDefault(Geom::Point default_point)
{
    defvalue = default_point;
}

void
PointParam::param_update_default(const gchar * default_point)
{
    gchar ** strarray = g_strsplit(default_point, ",", 2);
    double newx, newy;
    unsigned int success = sp_svg_number_read_d(strarray[0], &newx);
    success += sp_svg_number_read_d(strarray[1], &newy);
    g_strfreev (strarray);
    if (success == 2) {
        param_update_default( Geom::Point(newx, newy) );
    }
}

void
PointParam::param_setValue(Geom::Point newpoint, bool write)
{
    *dynamic_cast<Geom::Point *>( this ) = newpoint;
    if(write){
        Inkscape::SVGOStringStream os;
        os << newpoint;
        gchar * str = g_strdup(os.str().c_str());
        param_writeToRepr(str);
        g_free(str);
    }
    if(knoth && liveupdate){
        knoth->update_knots();
    }
}

bool
PointParam::param_readSVGValue(const gchar * strvalue)
{
    gchar ** strarray = g_strsplit(strvalue, ",", 2);
    double newx, newy;
    unsigned int success = sp_svg_number_read_d(strarray[0], &newx);
    success += sp_svg_number_read_d(strarray[1], &newy);
    g_strfreev (strarray);
    if (success == 2) {
        param_setValue( Geom::Point(newx, newy) );
        return true;
    }
    return false;
}

gchar *
PointParam::param_getSVGValue() const
{
    Inkscape::SVGOStringStream os;
    os << *dynamic_cast<Geom::Point const *>( this );
    gchar * str = g_strdup(os.str().c_str());
    return str;
}

void
PointParam::param_transformMultiply(Geom::Affine const& postmul, bool /*set*/)
{
    param_setValue( (*this) * postmul, true);
}

Gtk::Widget *
PointParam::param_newWidget()
{
    pointwdg = Gtk::manage(
        new Inkscape::UI::Widget::RegisteredTransformedPoint( param_label,
                                                              param_tooltip,
                                                              param_key,
                                                              *param_wr,
                                                              param_effect->getRepr(),
                                                              param_effect->getSPDoc() ) );
    Geom::Affine transf = Geom::Scale(1, -1);
    transf[5] = SP_ACTIVE_DOCUMENT->getHeight().value("px");
    pointwdg->setTransform(transf);
    pointwdg->setValue( *this );
    pointwdg->clearProgrammatically();
    pointwdg->set_undo_parameters(SP_VERB_DIALOG_LIVE_PATH_EFFECT, _("Change point parameter"));

    Gtk::HBox * hbox = Gtk::manage( new Gtk::HBox() );
    static_cast<Gtk::HBox*>(hbox)->pack_start(*pointwdg, true, true);
    static_cast<Gtk::HBox*>(hbox)->show_all_children();
    return dynamic_cast<Gtk::Widget *> (hbox);
}

void
PointParam::set_onCanvasLooks(SPKnotShapeType shape, SPKnotModeType mode, guint32 color)
{
    knot_shape = shape;
    knot_mode  = mode;
    knot_color = color;
}

class PointParamKnotHolderEntity : public KnotHolderEntity {
public:
    PointParamKnotHolderEntity(PointParam *p) { this->pparam = p; }
    virtual ~PointParamKnotHolderEntity() { this->pparam->knoth = NULL;}

    virtual void knot_set(Geom::Point const &p, Geom::Point const &origin, guint state);
    virtual Geom::Point knot_get() const;
    virtual void knot_click(guint state);

private:
    PointParam *pparam;
};

void
PointParamKnotHolderEntity::knot_set(Geom::Point const &p, Geom::Point const &origin, guint state)
{
    Geom::Point s = snap_knot_position(p, state);
    if (state & GDK_CONTROL_MASK) {
        Geom::Point A(origin[Geom::X],p[Geom::Y]);
        Geom::Point B(p[Geom::X],origin[Geom::Y]);
        double distanceA = Geom::distance(A,p);
        double distanceB = Geom::distance(B,p);
        if(distanceA > distanceB){
            s = B;
        } else {
            s = A;
        }
    }
<<<<<<< HEAD
    pparam->param_setValue(s, this->pparam->liveupdate);
=======
    pparam->param_setValue(s);
    SPLPEItem * splpeitem = dynamic_cast<SPLPEItem *>(item);
    if(splpeitem && this->pparam->liveupdate){
        sp_lpe_item_update_patheffect(splpeitem, false, false);
    }
>>>>>>> 8202a3a0
}

Geom::Point
PointParamKnotHolderEntity::knot_get() const
{
    return *pparam;
}

void
PointParamKnotHolderEntity::knot_click(guint state)
{
    if (state & GDK_CONTROL_MASK) {
        if (state & GDK_MOD1_MASK) {
            this->pparam->param_valueFromDefault();
            SPLPEItem * splpeitem = dynamic_cast<SPLPEItem *>(item);
            if(splpeitem){
                sp_lpe_item_update_patheffect(splpeitem, false, false);
            }
        }
    }
}

void
PointParam::addKnotHolderEntities(KnotHolder *knotholder, SPItem *item)
{
    knoth = knotholder;
    PointParamKnotHolderEntity *e = new PointParamKnotHolderEntity(this);
    // TODO: can we ditch handleTip() etc. because we have access to handle_tip etc. itself???
    e->create(NULL, item, knotholder, Inkscape::CTRL_TYPE_UNKNOWN, handleTip(), knot_shape, knot_mode, knot_color);
    knotholder->add(e);
}

} /* namespace LivePathEffect */

} /* namespace Inkscape */

/*
  Local Variables:
  mode:c++
  c-file-style:"stroustrup"
  c-file-offsets:((innamespace . 0)(inline-open . 0)(case-label . +))
  indent-tabs-mode:nil
  fill-column:99
  End:
*/
// vim: filetype=cpp:expandtab:shiftwidth=4:tabstop=8:softtabstop=4 :<|MERGE_RESOLUTION|>--- conflicted
+++ resolved
@@ -181,15 +181,11 @@
             s = A;
         }
     }
-<<<<<<< HEAD
-    pparam->param_setValue(s, this->pparam->liveupdate);
-=======
     pparam->param_setValue(s);
     SPLPEItem * splpeitem = dynamic_cast<SPLPEItem *>(item);
     if(splpeitem && this->pparam->liveupdate){
         sp_lpe_item_update_patheffect(splpeitem, false, false);
     }
->>>>>>> 8202a3a0
 }
 
 Geom::Point
