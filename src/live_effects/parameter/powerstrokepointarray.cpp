--- conflicted
+++ resolved
@@ -41,17 +41,6 @@
 {
     return NULL;
 }
-
-<<<<<<< HEAD
-void PowerStrokePointArrayParam::param_transform_multiply(Geom::Affine const& postmul, bool /*set*/)
-{
-    std::vector<Geom::Point> result;
-    for (std::vector<Geom::Point>::const_iterator point_it = _vector.begin(); point_it != _vector.end(); ++point_it) {
-        Geom::Coord A = (*point_it)[Geom::Y] * ((postmul.expansionX() + postmul.expansionY()) / 2);
-        result.push_back(Geom::Point((*point_it)[Geom::X], A));
-    }
-    param_set_and_write_new_value(result);
-=======
 
 void PowerStrokePointArrayParam::param_transform_multiply(Geom::Affine const &postmul, bool /*set*/)
 {
@@ -70,7 +59,6 @@
         }
         param_set_and_write_new_value(result);
     }
->>>>>>> 38a67262
 }
 
 /** call this method to recalculate the controlpoints such that they stay at the same location relative to the new path. Useful after adding/deleting nodes to the path.*/
