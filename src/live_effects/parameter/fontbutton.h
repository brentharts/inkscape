#ifndef INKSCAPE_LIVEPATHEFFECT_PARAMETER_FONT_H
#define INKSCAPE_LIVEPATHEFFECT_PARAMETER_FONT_H

/*
 * Inkscape::LivePathEffectParameters
 *
 * Authors:
 * Released under GNU GPL, read the file 'COPYING' for more information
 */
#include <glib.h>
#include "live_effects/parameter/parameter.h"

namespace Inkscape {

namespace LivePathEffect {

class FontButtonParam : public Parameter {
public:
    FontButtonParam( const Glib::ustring& label,
               const Glib::ustring& tip,
               const Glib::ustring& key,
               Inkscape::UI::Widget::Registry* wr,
               Effect* effect,
<<<<<<< HEAD
               const Glib::ustring defaultvalue = "Sans 10");
    virtual ~FontButtonParam() {}

    virtual Gtk::Widget *    param_newWidget();
    virtual bool             param_readSVGValue(const gchar * strvalue);
    virtual gchar *          param_getSVGValue() const;
    virtual void             param_valueFromDefault();
    virtual void             param_updateDefault(const gchar * default_value);
    void                     param_setValue(Glib::ustring newvalue);
    const Glib::ustring      param_getValue() const { return value; };
=======
               const Glib::ustring default_value = "Sans 10");
    virtual ~FontButtonParam() {}

    virtual Gtk::Widget * param_newWidget();
    virtual bool param_readSVGValue(const gchar * strvalue);
    void param_update_default(const gchar * default_value);
    virtual gchar * param_getSVGValue() const;

    void param_setValue(Glib::ustring newvalue);
    
    virtual void param_set_default();

    const Glib::ustring get_value() const { return defvalue; };
>>>>>>> 8202a3a0

private:
    FontButtonParam(const FontButtonParam&);
    FontButtonParam& operator=(const FontButtonParam&);
    Glib::ustring value;
    Glib::ustring defvalue;

};

} //namespace LivePathEffect

} //namespace Inkscape

#endif

/*
  Local Variables:
  mode:c++
  c-file-style:"stroustrup"
  c-file-offsets:((innamespace . 0)(inline-open . 0)(case-label . +))
  indent-tabs-mode:nil
  fill-column:99
  End:
*/
// vim: filetype=cpp:expandtab:shiftwidth=4:tabstop=8:softtabstop=4 :<|MERGE_RESOLUTION|>--- conflicted
+++ resolved
@@ -21,7 +21,7 @@
                const Glib::ustring& key,
                Inkscape::UI::Widget::Registry* wr,
                Effect* effect,
-<<<<<<< HEAD
+
                const Glib::ustring defaultvalue = "Sans 10");
     virtual ~FontButtonParam() {}
 
@@ -32,21 +32,6 @@
     virtual void             param_updateDefault(const gchar * default_value);
     void                     param_setValue(Glib::ustring newvalue);
     const Glib::ustring      param_getValue() const { return value; };
-=======
-               const Glib::ustring default_value = "Sans 10");
-    virtual ~FontButtonParam() {}
-
-    virtual Gtk::Widget * param_newWidget();
-    virtual bool param_readSVGValue(const gchar * strvalue);
-    void param_update_default(const gchar * default_value);
-    virtual gchar * param_getSVGValue() const;
-
-    void param_setValue(Glib::ustring newvalue);
-    
-    virtual void param_set_default();
-
-    const Glib::ustring get_value() const { return defvalue; };
->>>>>>> 8202a3a0
 
 private:
     FontButtonParam(const FontButtonParam&);
