--- conflicted
+++ resolved
@@ -41,16 +41,11 @@
 
     void param_setValue(Glib::ustring newvalue);
     void param_hide_canvas_text();
-<<<<<<< HEAD
     virtual void param_valueFromDefault();
-    void param_updateDefault(Glib::ustring defaultvalue);
-=======
-    virtual void param_set_default();
-    virtual void param_update_default(const gchar * default_value);
->>>>>>> 8202a3a0
+    void param_updateDefault(const gchar * default_value);
     void setPos(Geom::Point pos);
     void setPosAndAnchor(const Geom::Piecewise<Geom::D2<Geom::SBasis> > &pwd2,
-			 const double t, const double length, bool use_curvature = false);
+                         const double t, const double length, bool use_curvature = false);
     void setAnchor(double x_value, double y_value);
 
     const Glib::ustring get_value() const { return value; };
