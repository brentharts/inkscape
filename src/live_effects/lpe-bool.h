--- conflicted
+++ resolved
@@ -42,11 +42,7 @@
     inline friend bool_op to_bool_op(bool_op_ex val)
     {
         assert(val <= bool_op_ex_slice);
-<<<<<<< HEAD
-        (bool_op) val;
-=======
         return (bool_op) val;
->>>>>>> 83894b1d
     }
 
 private:
