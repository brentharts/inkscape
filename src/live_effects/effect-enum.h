--- conflicted
+++ resolved
@@ -53,7 +53,6 @@
     EXTRUDE,
     POWERSTROKE,
     CLONE_ORIGINAL,
-<<<<<<< HEAD
     ATTACH_PATH,
     FILL_BETWEEN_STROKES,
     FILL_BETWEEN_MANY,
@@ -61,9 +60,7 @@
     BOUNDING_BOX,
     JOIN_TYPE,
     TAPER_STROKE,
-=======
     ENVELOPE_PERSPECTIVE,
->>>>>>> 8cbb50ce
     INVALID_LPE // This must be last (I made it such that it is not needed anymore I think..., Don't trust on it being last. - johan)
 };
 
