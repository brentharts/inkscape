#ifndef INKSCAPE_LIVEPATHEFFECT_ENUM_H
#define INKSCAPE_LIVEPATHEFFECT_ENUM_H

/*
 * Inkscape::LivePathEffect::EffectType
 *
* Copyright (C) Johan Engelen 2008 <j.b.c.engelen@utwente.nl>
 *
 * Released under GNU GPL, read the file 'COPYING' for more information
 */

#include "util/enums.h"

namespace Inkscape {
namespace LivePathEffect {

enum EffectType {
    BEND_PATH = 0,
    GEARS,
    PATTERN_ALONG_PATH,
    CURVE_STITCH,
    VONKOCH,
    KNOT,
    CONSTRUCT_GRID,
    SPIRO,
    ENVELOPE,
    INTERPOLATE,
    ROUGH_HATCHES,
    SKETCH,
    RULER,
    POWERSTROKE,
    CLONE_ORIGINAL,
    SIMPLIFY,
    LATTICE2,
    PERSPECTIVE_ENVELOPE,
    INTERPOLATE_POINTS,
    TRANSFORM_2PTS,
    SHOW_HANDLES,
    ROUGHEN,
    BSPLINE,
    JOIN_TYPE,
    TAPER_STROKE,
    MIRROR_SYMMETRY,
    COPY_ROTATE,
    ATTACH_PATH,
    FILL_BETWEEN_STROKES,
    FILL_BETWEEN_MANY,
    ELLIPSE_5PTS,
    BOUNDING_BOX,
    MEASURE_LINE,
    FILLET_CHAMFER,
    BOOL_OP,
<<<<<<< HEAD
    POWERCLIP,
    POWERMASK,
=======
    EMBRODERY_STITCH,
>>>>>>> 8bb576d4
    DOEFFECTSTACK_TEST,
    ANGLE_BISECTOR,
    CIRCLE_WITH_RADIUS,
    CIRCLE_3PTS,
    DYNASTROKE,
    EXTRUDE,
    LATTICE,
    LINE_SEGMENT,
    OFFSET,
    PARALLEL,
    PATH_LENGTH,
    PERP_BISECTOR,
    PERSPECTIVE_PATH,
    RECURSIVE_SKELETON,
    TANGENT_TO_CURVE,
    TEXT_LABEL,
    INVALID_LPE // This must be last (I made it such that it is not needed anymore I think..., Don't trust on it being last. - johan)
};

extern const Util::EnumData<EffectType> LPETypeData[];  /// defined in effect.cpp
extern const Util::EnumDataConverter<EffectType> LPETypeConverter; /// defined in effect.cpp

} //namespace LivePathEffect
} //namespace Inkscape

#endif

/*
  Local Variables:
  mode:c++
  c-file-style:"stroustrup"
  c-file-offsets:((innamespace . 0)(inline-open . 0)(case-label . +))
  indent-tabs-mode:nil
  fill-column:99
  End:
*/
// vim: filetype=cpp:expandtab:shiftwidth=4:tabstop=8:softtabstop=4 :<|MERGE_RESOLUTION|>--- conflicted
+++ resolved
@@ -50,12 +50,9 @@
     MEASURE_LINE,
     FILLET_CHAMFER,
     BOOL_OP,
-<<<<<<< HEAD
+    EMBRODERY_STITCH,
     POWERCLIP,
     POWERMASK,
-=======
-    EMBRODERY_STITCH,
->>>>>>> 8bb576d4
     DOEFFECTSTACK_TEST,
     ANGLE_BISECTOR,
     CIRCLE_WITH_RADIUS,
