/** \file
 * LPE <copy_rotate> implementation
 */
/*
 * Authors:
 *   Maximilian Albert <maximilian.albert@gmail.com>
 *   Johan Engelen <j.b.c.engelen@alumnus.utwente.nl>
 *   Jabiertxo Arraiza Cenoz <jabier.arraiza@marker.es>
 * Copyright (C) Authors 2007-2012
 *
 * Released under GNU GPL, read the file 'COPYING' for more information
 */

#include <gtkmm.h>
#include <gdk/gdk.h>
#include <2geom/path-intersection.h>
#include <2geom/sbasis-to-bezier.h>
#include <2geom/intersection-graph.h>
#include "live_effects/lpe-copy_rotate.h"
#include "display/curve.h"
#include "svg/path-string.h"
#include "svg/svg.h"
#include "style.h"
#include "helper/geom.h"
#include "xml/sp-css-attr.h"
#include "path-chemistry.h"
// TODO due to internal breakage in glibmm headers, this must be last:
#include <glibmm/i18n.h>

namespace Inkscape {
namespace LivePathEffect {

static const Util::EnumData<RotateMethod> RotateMethodData[RM_END] = {
    { RM_NORMAL, N_("Normal"), "normal" },
    { RM_KALEIDOSCOPE, N_("Kaleidoscope"), "kaleidoskope" },
    { RM_FUSE, N_("Fuse paths"), "fuse_paths" }
};
static const Util::EnumDataConverter<RotateMethod>
RMConverter(RotateMethodData, RM_END);

bool 
pointInTriangle(Geom::Point const &p, Geom::Point const &p1, Geom::Point const &p2, Geom::Point const &p3)
{
    //http://totologic.blogspot.com.es/2014/01/accurate-point-in-triangle-test.html
    using Geom::X;
    using Geom::Y;
    double denominator = (p1[X]*(p2[Y] - p3[Y]) + p1[Y]*(p3[X] - p2[X]) + p2[X]*p3[Y] - p2[Y]*p3[X]);
    double t1 = (p[X]*(p3[Y] - p1[Y]) + p[Y]*(p1[X] - p3[X]) - p1[X]*p3[Y] + p1[Y]*p3[X]) / denominator;
    double t2 = (p[X]*(p2[Y] - p1[Y]) + p[Y]*(p1[X] - p2[X]) - p1[X]*p2[Y] + p1[Y]*p2[X]) / -denominator;
    double s = t1 + t2;

    return 0 <= t1 && t1 <= 1 && 0 <= t2 && t2 <= 1 && s <= 1;
}


LPECopyRotate::LPECopyRotate(LivePathEffectObject *lpeobject) :
    Effect(lpeobject),
    origin(_("Origin"), _("Adjust origin of the rotation"), "origin", &wr, this,  _("Adjust origin of the rotation")),
    starting_point(_("Start point"), _("Starting point to define start angle"), "starting_point", &wr, this, _("Adjust starting point to define start angle")),
    starting_angle(_("Starting angle"), _("Angle of the first copy"), "starting_angle", &wr, this, 0.0),
    rotation_angle(_("Rotation angle"), _("Angle between two successive copies"), "rotation_angle", &wr, this, 60.0),
    num_copies(_("Number of copies"), _("Number of copies of the original path"), "num_copies", &wr, this, 6),
    gap(_("Gap"), _("Gap"), "gap", &wr, this, -0.0001),
    copies_to_360(_("360º Copies"), _("No rotation angle, fixed to 360º"), "copies_to_360", &wr, this, true),
    method(_("Method:"), _("Rotate methods"), "method", RMConverter, &wr, this, RM_NORMAL),
    mirror_copies(_("Mirror copies"), _("Mirror between copies"), "mirror_copies", &wr, this, false),
    split_items(_("Split elements"), _("Split elements, this allow gradients and other paints."), "split_items", &wr, this, false),
    dist_angle_handle(100.0)
{
    show_orig_path = true;
    _provides_knotholder_entities = true;
    //0.92 compatibility
    if (this->getRepr()->attribute("fuse_paths") && strcmp(this->getRepr()->attribute("fuse_paths"), "true") == 0){
        this->getRepr()->setAttribute("fuse_paths", NULL);
        this->getRepr()->setAttribute("method", "kaleidoskope");
        this->getRepr()->setAttribute("mirror_copies", "true");
    };
    // register all your parameters here, so Inkscape knows which parameters this effect has:
    registerParameter(&method);
    registerParameter(&num_copies);
    registerParameter(&starting_angle);
    registerParameter(&starting_point);
    registerParameter(&rotation_angle);
    registerParameter(&gap);
    registerParameter(&origin);
    registerParameter(&copies_to_360);
    registerParameter(&mirror_copies);
    registerParameter(&split_items);

    gap.param_set_range(-99999.0, 99999.0);
    gap.param_set_increments(0.1, 0.1);
    gap.param_set_digits(5);
    num_copies.param_set_range(1, 999999);
    num_copies.param_make_integer(true);
    apply_to_clippath_and_mask = true;
    previous_num_copies = num_copies;
    reset = false;
}

LPECopyRotate::~LPECopyRotate()
{

}

void
LPECopyRotate::doAfterEffect (SPLPEItem const* lpeitem)
{
    if (split_items) {
        SPDocument * document = SP_ACTIVE_DOCUMENT;
        if (!document) {
            return;
        }
        items.clear();
        container = dynamic_cast<SPObject *>(sp_lpe_item->parent);
        Inkscape::XML::Node *root = sp_lpe_item->document->getReprRoot();
        Inkscape::XML::Node *root_origin = document->getReprRoot();
        if (root_origin != root) {
            return;
        }
        if (previous_num_copies != num_copies) {
            gint numcopies_gap = previous_num_copies - num_copies;
            if (numcopies_gap > 0 && num_copies != 0) {
                guint counter = num_copies - 1;
                while (numcopies_gap > 0) {
                    const char * id = g_strdup(Glib::ustring("rotated-").append(std::to_string(counter)).append("-").append(sp_lpe_item->getRepr()->attribute("id")).c_str());
                     if (!id || strlen(id) == 0) {
                        return;
                    }
                    SPObject *elemref = NULL;
                    if ((elemref = document->getObjectById(id))) {
                        SP_ITEM(elemref)->setHidden(true);
                    }
                    counter++;
                    numcopies_gap--;
                }
            }
            previous_num_copies = num_copies;
        }
        SPObject *elemref = NULL;
        char * id = g_strdup(Glib::ustring("rotated-").append("1").append("-").append(sp_lpe_item->getRepr()->attribute("id")).c_str());
        guint counter = 0;
        while((elemref = document->getObjectById(id))) {
            if (SP_ITEM(elemref)->isHidden()) {
                items.push_back(id);
            }
            id = g_strdup(Glib::ustring("rotated-").append(std::to_string(counter)).append("-").append(sp_lpe_item->getRepr()->attribute("id")).c_str());
            counter++;
        }
        g_free(id);
        Geom::Affine m = Geom::Translate(-origin) * Geom::Rotate(-(Geom::rad_from_deg(starting_angle)));
        for (size_t i = 1; i < num_copies; ++i) {
            Geom::Affine r = Geom::identity();
            if( i%2 != 0 && mirror_copies) {
                r *= Geom::Rotate(Geom::Angle(half_dir)).inverse();
                r *= Geom::Scale(1, -1);
                r *= Geom::Rotate(Geom::Angle(half_dir));
            }
            Geom::Rotate rot(-(Geom::rad_from_deg(rotation_angle * i)));
            Geom::Affine t = m * r * rot * Geom::Rotate(Geom::rad_from_deg(starting_angle)) * Geom::Translate(origin);
            if( i%2 != 0 && mirror_copies) {
                t = m * r * rot * Geom::Rotate(Geom::rad_from_deg(starting_angle)).inverse() * Geom::Translate(origin);
            }
            t *= sp_lpe_item->transform;
            toItem(t, i-1, reset);
        }
        reset = false;
    } else {
        processObjects(LPE_ERASE);
        items.clear();
    }
}

void
LPECopyRotate::cloneD(SPObject *origin, SPObject *dest, bool root, bool reset) 
{
    SPDocument * document = SP_ACTIVE_DOCUMENT;
    if (!document) {
        return;
    }
    Inkscape::XML::Document *xml_doc = document->getReprDoc();
    if ( SP_IS_GROUP(origin) && SP_IS_GROUP(dest) && SP_GROUP(origin)->getItemCount() == SP_GROUP(dest)->getItemCount() ) {
        std::vector< SPObject * > childs = origin->childList(true);
        size_t index = 0;
        for (std::vector<SPObject * >::iterator obj_it = childs.begin(); 
             obj_it != childs.end(); ++obj_it) {
            SPObject *dest_child = dest->nthChild(index); 
            cloneD(*obj_it, dest_child, false, reset); 
            index++;
        }
    }
    SPShape * shape =  SP_SHAPE(origin);
    SPPath * path =  SP_PATH(dest);
    if (shape && !path) {
        Inkscape::XML::Node *dest_node = sp_selected_item_to_curved_repr(SP_ITEM(dest), 0);
        dest->updateRepr(xml_doc, dest_node, SP_OBJECT_WRITE_ALL);
        path =  SP_PATH(dest);
    }
    if (path && shape) {
        SPCurve *c = NULL;
        if (root) {
            c = new SPCurve();
            c->set_pathvector(pathvector_before_effect);
        } else {
            c = shape->getCurve();
        }
        if (c) {
            path->setCurve(c, TRUE);
            c->unref();
        } else {
            dest->getRepr()->setAttribute("d", NULL);
        }
        if (reset) {
            dest->getRepr()->setAttribute("style", shape->getRepr()->attribute("style"));
        }
    }
}

void
LPECopyRotate::toItem(Geom::Affine transform, size_t i, bool reset)
{
    SPDocument * document = SP_ACTIVE_DOCUMENT;
    if (!document) {
        return;
    }
    Inkscape::XML::Document *xml_doc = document->getReprDoc();
    const char * elemref_id = g_strdup(Glib::ustring("rotated-").append(std::to_string(i)).append("-").append(sp_lpe_item->getRepr()->attribute("id")).c_str());
    items.push_back(elemref_id);
    SPObject *elemref= NULL;
    Inkscape::XML::Node *phantom = NULL;
    if ((elemref = document->getObjectById(elemref_id))) {
        phantom = elemref->getRepr();
    } else {
        phantom = sp_lpe_item->getRepr()->duplicate(xml_doc);
        std::vector<const char *> attrs;
        attrs.push_back("inkscape:path-effect");
        attrs.push_back("inkscape:original-d");
        attrs.push_back("sodipodi:type");
        attrs.push_back("sodipodi:rx");
        attrs.push_back("sodipodi:ry");
        attrs.push_back("sodipodi:cx");
        attrs.push_back("sodipodi:cy");
        attrs.push_back("sodipodi:end");
        attrs.push_back("sodipodi:start");
        attrs.push_back("inkscape:flatsided");
        attrs.push_back("inkscape:randomized");
        attrs.push_back("inkscape:rounded");
        attrs.push_back("sodipodi:arg1");
        attrs.push_back("sodipodi:arg2");
        attrs.push_back("sodipodi:r1");
        attrs.push_back("sodipodi:r2");
        attrs.push_back("sodipodi:sides");
        attrs.push_back("inkscape:randomized");
        attrs.push_back("sodipodi:argument");
        attrs.push_back("sodipodi:expansion");
        attrs.push_back("sodipodi:radius");
        attrs.push_back("sodipodi:revolution");
        attrs.push_back("sodipodi:t0");
        attrs.push_back("inkscape:randomized");
        attrs.push_back("inkscape:randomized");
        attrs.push_back("inkscape:randomized");
        attrs.push_back("x");
        attrs.push_back("y");
        attrs.push_back("rx");
        attrs.push_back("ry");
        attrs.push_back("width");
        attrs.push_back("height");
        phantom->setAttribute("id", elemref_id);
        for(const char * attr : attrs) { 
            phantom->setAttribute(attr, NULL);
        }
    }
    if (!elemref) {
        elemref = container->appendChildRepr(phantom);
        Inkscape::GC::release(phantom);
    }
    cloneD(SP_OBJECT(sp_lpe_item), elemref, true, reset);
    elemref->getRepr()->setAttribute("transform" , sp_svg_transform_write(transform));
    SP_ITEM(elemref)->setHidden(false);
    if (elemref->parent != container) {
        Inkscape::XML::Node *copy = phantom->duplicate(xml_doc);
        copy->setAttribute("id", elemref_id);
        container->appendChildRepr(copy);
        Inkscape::GC::release(copy);
        elemref->deleteObject();
    }
}

void
LPECopyRotate::resetStyles(){
    reset = true;
    doAfterEffect(sp_lpe_item);
}

Gtk::Widget * LPECopyRotate::newWidget()
{
    // use manage here, because after deletion of Effect object, others might
    // still be pointing to this widget.
    Gtk::VBox *vbox = Gtk::manage(new Gtk::VBox(Effect::newWidget()));

    vbox->set_border_width(5);
    vbox->set_homogeneous(false);
    vbox->set_spacing(2);
    std::vector<Parameter *>::iterator it = param_vector.begin();
    while (it != param_vector.end()) {
        if ((*it)->widget_is_visible) {
            Parameter *param = *it;
            Gtk::Widget *widg = dynamic_cast<Gtk::Widget *>(param->param_newWidget());
            Glib::ustring *tip = param->param_getTooltip();
            if (widg) {
                if (param->param_key != "starting_point") {
                    vbox->pack_start(*widg, true, true, 2);
                    if (tip) {
                        widg->set_tooltip_text(*tip);
                    } else {
                        widg->set_tooltip_text("");
                        widg->set_has_tooltip(false);
                    }
                }
            }
        }

        ++it;
    }
<<<<<<< HEAD
    if (show_default_widgets) {
        Gtk::Label *default_label = Gtk::manage(new Gtk::Label(
                                                Glib::ustring(_("<b>Defaults</b> set defaultable parameters")),
                                                Gtk::ALIGN_START));
        default_label->set_use_markup(true);
        vbox->pack_start(*default_label, true, true, 2);
        Gtk::HBox * defaultBox = Gtk::manage(new Gtk::HBox(true,0));
        Gtk::Button *set_default = Gtk::manage(new Gtk::Button(Glib::ustring(_("Set"))));
        set_default->signal_clicked().connect(sigc::mem_fun(*this, &LPECopyRotate::setDefaultParams));
        Gtk::Button *reset_default = Gtk::manage(new Gtk::Button(Glib::ustring(_("Reset"))));
        reset_default->signal_clicked().connect(sigc::mem_fun(*this, &LPECopyRotate::resetDefaultParams));
        defaultBox->pack_start(*set_default, true, true, 2);
        defaultBox->pack_start(*reset_default, true, true, 2);
        vbox->pack_start(*defaultBox, true, true, 2);
    }
=======
    Gtk::HBox * hbox = Gtk::manage(new Gtk::HBox(false,0));
    Gtk::Button * reset_button = Gtk::manage(new Gtk::Button(Glib::ustring(_("Reset styles"))));
    reset_button->signal_clicked().connect(sigc::mem_fun (*this,&LPECopyRotate::resetStyles));
    reset_button->set_size_request(110,20);
    vbox->pack_start(*hbox, true,true,2);
    hbox->pack_start(*reset_button, false, false,2);
>>>>>>> 4420145b
    return dynamic_cast<Gtk::Widget *>(vbox);
}


void
LPECopyRotate::doOnApply(SPLPEItem const* lpeitem)
{
    using namespace Geom;
    original_bbox(lpeitem);

    A = Point(boundingbox_X.min(), boundingbox_Y.middle());
    B = Point(boundingbox_X.middle(), boundingbox_Y.middle());
    origin.param_setValue(A, true);
    origin.param_update_default(A);
    dist_angle_handle = L2(B - A);
    dir = unit_vector(B - A);
}

void
LPECopyRotate::transform_multiply(Geom::Affine const& postmul, bool set)
{
    // cycle through all parameters. Most parameters will not need transformation, but path and point params do.
    for (std::vector<Parameter *>::iterator it = param_vector.begin(); it != param_vector.end(); ++it) {
        Parameter * param = *it;
        param->param_transform_multiply(postmul, set);
    }
    sp_lpe_item_update_patheffect(sp_lpe_item, false, false);
}

void
LPECopyRotate::doBeforeEffect (SPLPEItem const* lpeitem)
{
    using namespace Geom;
    original_bbox(lpeitem);
    if (copies_to_360 && num_copies > 2) {
        this->upd_params = true;
        rotation_angle.param_set_value(360.0/(double)num_copies);
    }

    if ((method == RM_KALEIDOSCOPE || method == RM_FUSE) && rotation_angle * num_copies > 360.1 && rotation_angle > 0) {
        this->upd_params = true;
        num_copies.param_set_value(floor(360/rotation_angle));
    }
    if ((method == RM_KALEIDOSCOPE || method == RM_FUSE)  && mirror_copies && copies_to_360) {
        this->upd_params = true;
        num_copies.param_set_increments(2.0,10.0);
        if ((int)num_copies%2 !=0) {
            num_copies.param_set_value(num_copies+1);
            rotation_angle.param_set_value(360.0/(double)num_copies);
        }
    } else {
        this->upd_params = true;
        num_copies.param_set_increments(1.0, 10.0);
    }

    A = Point(boundingbox_X.min(), boundingbox_Y.middle());
    B = Point(boundingbox_X.middle(), boundingbox_Y.middle());
    if (Geom::are_near(A, B, 0.01)) {
        B += Geom::Point(1.0, 0.0);
    }
    dir = unit_vector(B - A);
    // I first suspected the minus sign to be a bug in 2geom but it is
    // likely due to SVG's choice of coordinate system orientation (max)
    bool near = Geom::are_near(previous_start_point, (Geom::Point)starting_point, 0.01);
    if (!near) {
        this->upd_params = true;
        starting_angle.param_set_value(deg_from_rad(-angle_between(dir, starting_point - origin)));
        if (GDK_SHIFT_MASK) {
            dist_angle_handle = L2(B - A);
        } else {
            dist_angle_handle = L2(starting_point - origin);
        }
    }
    if (dist_angle_handle < 1.0) {
        dist_angle_handle = 1.0;
    }
    start_pos = origin + dir * Rotate(-rad_from_deg(starting_angle)) * dist_angle_handle;
    rot_pos = origin + dir * Rotate(-rad_from_deg(rotation_angle+starting_angle)) * dist_angle_handle;
    near = Geom::are_near(start_pos, (Geom::Point)starting_point, 0.01);
    if (!near) {
        this->upd_params = true;
        starting_point.param_setValue(start_pos, true);
    }
    previous_start_point = (Geom::Point)starting_point;
    if ( method == RM_FUSE || copies_to_360 ) {
        rot_pos = origin;
    }
}

void
LPECopyRotate::split(Geom::PathVector &path_on, Geom::Path const &divider)
{
    Geom::PathVector tmp_path;
    double time_start = 0.0;
    Geom::Path original = path_on[0];
    int position = 0;
    Geom::Crossings cs = crossings(original,divider);
    std::vector<double> crossed;
    for(unsigned int i = 0; i < cs.size(); i++) {
        crossed.push_back(cs[i].ta);
    }
    std::sort(crossed.begin(), crossed.end());
    for (unsigned int i = 0; i < crossed.size(); i++) {
        double time_end = crossed[i];
        if (time_start == time_end || time_end - time_start < Geom::EPSILON) {
            continue;
        }
        Geom::Path portion_original = original.portion(time_start,time_end);
        if (!portion_original.empty()) {
            Geom::Point side_checker = portion_original.pointAt(0.0001);
            position = Geom::sgn(Geom::cross(divider[1].finalPoint() - divider[0].finalPoint(), side_checker - divider[0].finalPoint()));
            if (rotation_angle != 180) {
                position = pointInTriangle(side_checker, divider.initialPoint(), divider[0].finalPoint(), divider[1].finalPoint());
            }
            if (position == 1) {
                tmp_path.push_back(portion_original);
            }
            portion_original.clear();
            time_start = time_end;
        }
    }
    position = Geom::sgn(Geom::cross(divider[1].finalPoint() - divider[0].finalPoint(), original.finalPoint() - divider[0].finalPoint()));
    if (rotation_angle != 180) {
        position = pointInTriangle(original.finalPoint(), divider.initialPoint(), divider[0].finalPoint(), divider[1].finalPoint());
    }
    if (cs.size() > 0 && position == 1) {
        Geom::Path portion_original = original.portion(time_start, original.size());
        if(!portion_original.empty()){
            if (!original.closed()) {
                tmp_path.push_back(portion_original);
            } else {
                if (tmp_path.size() > 0 && tmp_path[0].size() > 0 ) {
                    portion_original.setFinal(tmp_path[0].initialPoint());
                    portion_original.append(tmp_path[0]);
                    tmp_path[0] = portion_original;
                } else {
                    tmp_path.push_back(portion_original);
                }
            }
            portion_original.clear();
        }
    }
    if (cs.size()==0  && position == 1) {
        tmp_path.push_back(original);
    }
    path_on = tmp_path;
}

void
LPECopyRotate::setFusion(Geom::PathVector &path_on, Geom::Path divider, double size_divider)
{
    split(path_on,divider);
    Geom::PathVector tmp_path;
    Geom::Affine pre = Geom::Translate(-origin);
    for (Geom::PathVector::const_iterator path_it = path_on.begin(); path_it != path_on.end(); ++path_it) {
        Geom::Path original = *path_it;
        if (path_it->empty()) {
            continue;
        }
        Geom::PathVector tmp_path_helper;
        Geom::Path append_path = original;
        Geom::Point previous = original.finalPoint();
        for (int i = 0; i < num_copies; ++i) {
            Geom::Rotate rot(-Geom::rad_from_deg(rotation_angle * (i)));
            Geom::Affine m = pre * rot * Geom::Translate(origin);
            if (i%2 != 0 && mirror_copies) {
                Geom::Point point_a = (Geom::Point)origin;
                Geom::Point point_b = origin + dir * Geom::Rotate(-Geom::rad_from_deg((rotation_angle*i)+starting_angle)) * size_divider;
                Geom::Line ls(point_a, point_b);
                m = Geom::reflection (ls.vector(), point_a);
                append_path *= m;
            } else {
                append_path = original;
                append_path *= m;
            }
            previous = append_path.finalPoint();
            if (tmp_path_helper.size() > 0) {
                if (Geom::are_near(tmp_path_helper[tmp_path_helper.size()-1].finalPoint(), append_path.finalPoint())) {
                    Geom::Path tmp_append = append_path.reversed();
                    tmp_append.setInitial(tmp_path_helper[tmp_path_helper.size()-1].finalPoint());
                    tmp_path_helper[tmp_path_helper.size()-1].append(tmp_append);
                } else if (Geom::are_near(tmp_path_helper[tmp_path_helper.size()-1].initialPoint(), append_path.initialPoint())) {
                    Geom::Path tmp_append = append_path;
                    tmp_path_helper[tmp_path_helper.size()-1] = tmp_path_helper[tmp_path_helper.size()-1].reversed();
                    tmp_append.setInitial(tmp_path_helper[tmp_path_helper.size()-1].finalPoint());
                    tmp_path_helper[tmp_path_helper.size()-1].append(tmp_append);
                } else if (Geom::are_near(tmp_path_helper[tmp_path_helper.size()-1].finalPoint(), append_path.initialPoint())) {
                    Geom::Path tmp_append = append_path;
                    tmp_append.setInitial(tmp_path_helper[tmp_path_helper.size()-1].finalPoint());
                    tmp_path_helper[tmp_path_helper.size()-1].append(tmp_append);
                } else if (Geom::are_near(tmp_path_helper[tmp_path_helper.size()-1].initialPoint(), append_path.finalPoint())) {
                    Geom::Path tmp_append = append_path.reversed();
                    tmp_path_helper[tmp_path_helper.size()-1] = tmp_path_helper[tmp_path_helper.size()-1].reversed();
                    tmp_append.setInitial(tmp_path_helper[tmp_path_helper.size()-1].finalPoint());
                    tmp_path_helper[tmp_path_helper.size()-1].append(tmp_append);
                } else if (Geom::are_near(tmp_path_helper[0].finalPoint(), append_path.finalPoint())) {
                    Geom::Path tmp_append = append_path.reversed();
                    tmp_append.setInitial(tmp_path_helper[0].finalPoint());
                    tmp_path_helper[0].append(tmp_append);
                } else if (Geom::are_near(tmp_path_helper[0].initialPoint(), append_path.initialPoint())) {
                    Geom::Path tmp_append = append_path;
                    tmp_path_helper[0] = tmp_path_helper[0].reversed();
                    tmp_append.setInitial(tmp_path_helper[0].finalPoint());
                    tmp_path_helper[0].append(tmp_append);
                } else {
                    tmp_path_helper.push_back(append_path);
                }
                if ( Geom::are_near(tmp_path_helper[tmp_path_helper.size()-1].finalPoint(),tmp_path_helper[tmp_path_helper.size()-1].initialPoint())) {
                    tmp_path_helper[tmp_path_helper.size()-1].close();
                }
            } else {
                tmp_path_helper.push_back(append_path);
            }
        }
        if (tmp_path_helper.size() > 0) {
            tmp_path_helper[tmp_path_helper.size()-1] = tmp_path_helper[tmp_path_helper.size()-1];
            tmp_path_helper[0] = tmp_path_helper[0];
            if (rotation_angle * num_copies != 360) {
                Geom::Ray base_a(divider.pointAt(1),divider.pointAt(0));
                double diagonal = Geom::distance(Geom::Point(boundingbox_X.min(),boundingbox_Y.min()),Geom::Point(boundingbox_X.max(),boundingbox_Y.max()));
                Geom::Rect bbox(Geom::Point(boundingbox_X.min(),boundingbox_Y.min()),Geom::Point(boundingbox_X.max(),boundingbox_Y.max()));
                double size_divider = Geom::distance(origin,bbox) + (diagonal * 2);
                Geom::Point base_point = origin + dir * Geom::Rotate(-Geom::rad_from_deg((rotation_angle * num_copies) + starting_angle)) * size_divider;
                Geom::Ray base_b(divider.pointAt(1), base_point);
                if (Geom::are_near(tmp_path_helper[0].initialPoint(),base_a) && 
                    Geom::are_near(tmp_path_helper[0].finalPoint(),base_a)) 
                {
                    tmp_path_helper[0].close();
                    if (tmp_path_helper.size() > 1) {
                        tmp_path_helper[tmp_path_helper.size()-1].close();
                    }
                } else if (Geom::are_near(tmp_path_helper[tmp_path_helper.size()-1].initialPoint(),base_b) && 
                           Geom::are_near(tmp_path_helper[tmp_path_helper.size()-1].finalPoint(),base_b)) 
                {
                    tmp_path_helper[0].close();
                    if (tmp_path_helper.size() > 1) {
                        tmp_path_helper[tmp_path_helper.size()-1].close();
                    }
                } else if ((Geom::are_near(tmp_path_helper[0].initialPoint(),base_a) && 
                           Geom::are_near(tmp_path_helper[tmp_path_helper.size()-1].finalPoint(),base_b)) ||
                           (Geom::are_near(tmp_path_helper[0].initialPoint(),base_b) && 
                           Geom::are_near(tmp_path_helper[tmp_path_helper.size()-1].finalPoint(),base_a))) 
                {
                    Geom::Path close_path = Geom::Path(tmp_path_helper[tmp_path_helper.size()-1].finalPoint());
                    close_path.appendNew<Geom::LineSegment>((Geom::Point)origin);
                    close_path.appendNew<Geom::LineSegment>(tmp_path_helper[0].initialPoint());
                    tmp_path_helper[0].append(close_path);
                }
            }

            if (Geom::are_near(tmp_path_helper[0].finalPoint(),tmp_path_helper[0].initialPoint())) {
                tmp_path_helper[0].close();
            }
        }
        tmp_path.insert(tmp_path.end(), tmp_path_helper.begin(), tmp_path_helper.end());
        tmp_path_helper.clear();
    }
    path_on = tmp_path;
    tmp_path.clear();
}

Geom::PathVector
LPECopyRotate::doEffect_path (Geom::PathVector const & path_in)
{
    Geom::PathVector path_out;
    double diagonal = Geom::distance(Geom::Point(boundingbox_X.min(),boundingbox_Y.min()),Geom::Point(boundingbox_X.max(),boundingbox_Y.max()));
    Geom::OptRect bbox = sp_lpe_item->geometricBounds();
    size_divider = Geom::distance(origin,bbox) + (diagonal * 6);
    Geom::Point line_start  = origin + dir * Geom::Rotate(-(Geom::rad_from_deg(starting_angle))) * size_divider;
    Geom::Point line_end = origin + dir * Geom::Rotate(-(Geom::rad_from_deg(rotation_angle + starting_angle))) * size_divider;
    divider = Geom::Path(line_start);
    divider.appendNew<Geom::LineSegment>((Geom::Point)origin);
    divider.appendNew<Geom::LineSegment>(line_end);
    divider.close();
    half_dir = unit_vector(Geom::middle_point(line_start,line_end) - (Geom::Point)origin);
    if (method == RM_KALEIDOSCOPE || method == RM_FUSE) {
        if (method != RM_KALEIDOSCOPE) {
            path_out = doEffect_path_post(path_in);
        } else {
            path_out = pathv_to_linear_and_cubic_beziers(path_in);
        }
        if (num_copies == 0) {
            return path_out;
        }
        Geom::PathVector triangle;
        triangle.push_back(divider);
        Geom::PathIntersectionGraph *pig = new Geom::PathIntersectionGraph(triangle, path_out);
        if (pig && !path_out.empty() && !triangle.empty()) {
            path_out = pig->getIntersection();
        }
        path_out *= Geom::Translate(half_dir * gap);
        if ( !split_items ) {
            path_out *= Geom::Translate(half_dir * gap).inverse();
            path_out = doEffect_path_post(path_out);
        }
    } else {
        path_out = doEffect_path_post(path_in);
    }
    return pathv_to_linear_and_cubic_beziers(path_out);
}

Geom::PathVector
LPECopyRotate::doEffect_path_post (Geom::PathVector const & path_in)
{
    if ((split_items || num_copies == 1) && method != RM_FUSE && method != RM_KALEIDOSCOPE) {
        return path_in;
    }

    Geom::Affine pre = Geom::Translate(-origin) * Geom::Rotate(-Geom::rad_from_deg(starting_angle));
    Geom::PathVector original_pathv = pathv_to_linear_and_cubic_beziers(path_in);
    Geom::PathVector output_pv;
    Geom::PathVector output;
    for (int i = 0; i < num_copies; ++i) {
        Geom::Rotate rot(-Geom::rad_from_deg(rotation_angle * i));
        Geom::Affine r = Geom::identity();
        if( i%2 != 0 && mirror_copies) {
            r *= Geom::Rotate(Geom::Angle(half_dir)).inverse();
            r *= Geom::Scale(1, -1);
            r *= Geom::Rotate(Geom::Angle(half_dir));
        }
        Geom::Affine t = pre * r * rot * Geom::Rotate(Geom::rad_from_deg(starting_angle)) * Geom::Translate(origin);
        if(mirror_copies && i%2 != 0) {
            t = pre * r * rot * Geom::Rotate(Geom::rad_from_deg(starting_angle)).inverse() * Geom::Translate(origin);
        }
        if (method == RM_FUSE || method == RM_KALEIDOSCOPE) {
            Geom::PathVector join_pv = original_pathv * t;
            join_pv *= Geom::Translate(half_dir * rot * gap);
            Geom::PathIntersectionGraph *pig = new Geom::PathIntersectionGraph(output_pv, join_pv);
            if (pig) {
                if (!output_pv.empty()) {
                    output_pv = pig->getUnion();
                } else {
                    output_pv = join_pv;
                }
            }
        } else {
            output_pv = path_in * t;
            output.insert(output.end(), output_pv.begin(), output_pv.end());
        }
    }
    if (method == RM_FUSE || method == RM_KALEIDOSCOPE) {
        output = output_pv;
    }
    return output;
}

void
LPECopyRotate::addCanvasIndicators(SPLPEItem const */*lpeitem*/, std::vector<Geom::PathVector> &hp_vec)
{
    using namespace Geom;
    hp_vec.clear();
    Geom::Path hp;
    hp.start(start_pos);
    hp.appendNew<Geom::LineSegment>((Geom::Point)origin);
    hp.appendNew<Geom::LineSegment>(origin + dir * Rotate(-rad_from_deg(rotation_angle+starting_angle)) * dist_angle_handle);
    Geom::PathVector pathv;
    pathv.push_back(hp);
    hp_vec.push_back(pathv);
}

void
LPECopyRotate::resetDefaults(SPItem const* item)
{
    Effect::resetDefaults(item);
    original_bbox(SP_LPE_ITEM(item));
}

void
LPECopyRotate::doOnVisibilityToggled(SPLPEItem const* /*lpeitem*/)
{
    processObjects(LPE_VISIBILITY);
}

void 
LPECopyRotate::doOnRemove (SPLPEItem const* /*lpeitem*/)
{
    //unset "erase_extra_objects" hook on sp-lpe-item.cpp
    if (!erase_extra_objects) {
        processObjects(LPE_TO_OBJECTS);
        return;
    }
    processObjects(LPE_ERASE);
}

} //namespace LivePathEffect
} /* namespace Inkscape */

/*
  Local Variables:
  mode:c++
  c-file-style:"stroustrup"
  c-file-offsets:((innamespace . 0)(inline-open . 0)(case-label . +))
  indent-tabs-mode:nil
  fill-column:99
  End:
*/
// vim: filetype=cpp:expandtab:shiftwidth=4:tabstop=8:softtabstop=4 :<|MERGE_RESOLUTION|>--- conflicted
+++ resolved
@@ -321,7 +321,13 @@
 
         ++it;
     }
-<<<<<<< HEAD
+    Gtk::HBox * hbox = Gtk::manage(new Gtk::HBox(false,0));
+    Gtk::Button * reset_button = Gtk::manage(new Gtk::Button(Glib::ustring(_("Reset styles"))));
+    reset_button->signal_clicked().connect(sigc::mem_fun (*this,&LPECopyRotate::resetStyles));
+    reset_button->set_size_request(110,20);
+    vbox->pack_start(*hbox, true,true,2);
+    hbox->pack_start(*reset_button, false, false,2);
+
     if (show_default_widgets) {
         Gtk::Label *default_label = Gtk::manage(new Gtk::Label(
                                                 Glib::ustring(_("<b>Defaults</b> set defaultable parameters")),
@@ -337,14 +343,7 @@
         defaultBox->pack_start(*reset_default, true, true, 2);
         vbox->pack_start(*defaultBox, true, true, 2);
     }
-=======
-    Gtk::HBox * hbox = Gtk::manage(new Gtk::HBox(false,0));
-    Gtk::Button * reset_button = Gtk::manage(new Gtk::Button(Glib::ustring(_("Reset styles"))));
-    reset_button->signal_clicked().connect(sigc::mem_fun (*this,&LPECopyRotate::resetStyles));
-    reset_button->set_size_request(110,20);
-    vbox->pack_start(*hbox, true,true,2);
-    hbox->pack_start(*reset_button, false, false,2);
->>>>>>> 4420145b
+
     return dynamic_cast<Gtk::Widget *>(vbox);
 }
 
