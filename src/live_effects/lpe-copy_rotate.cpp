/** \file
 * LPE <copy_rotate> implementation
 */
/*
 * Authors:
 *   Maximilian Albert <maximilian.albert@gmail.com>
 *   Johan Engelen <j.b.c.engelen@alumnus.utwente.nl>
 *
 * Copyright (C) Authors 2007-2012
 *
 * Released under GNU GPL, read the file 'COPYING' for more information
 */

#include <glibmm/i18n.h>
#include <gdk/gdk.h>

#include "live_effects/lpe-copy_rotate.h"
#include "sp-shape.h"
#include "display/curve.h"

#include <2geom/path.h>
#include <2geom/transforms.h>
#include <2geom/d2-sbasis.h>
#include <2geom/angle.h>

#include "knot-holder-entity.h"
#include "knotholder.h"

namespace Inkscape {
namespace LivePathEffect {

namespace CR {

class KnotHolderEntityStartingAngle : public LPEKnotHolderEntity {
public:
    KnotHolderEntityStartingAngle(LPECopyRotate *effect) : LPEKnotHolderEntity(effect) {};
    virtual void knot_set(Geom::Point const &p, Geom::Point const &origin, guint state);
    virtual Geom::Point knot_get() const;
};


} // namespace CR

LPECopyRotate::LPECopyRotate(LivePathEffectObject *lpeobject) :
    Effect(lpeobject),
    starting_angle(_("Starting:"), _("Angle of the first copy"), "starting_angle", &wr, this, 0.0),
    rotation_angle(_("Rotation angle:"), _("Angle between two successive copies"), "rotation_angle", &wr, this, 30.0),
    num_copies(_("Number of copies:"), _("Number of copies of the original path"), "num_copies", &wr, this, 5),
    copiesTo360(_("360º Copies"), _("No rotation angle, fixed to 360º"), "copiesTo360", &wr, this, true),
<<<<<<< HEAD
    fusionPaths(_("Fusioned paths"), _("Fusion paths"), "fusionPaths", &wr, this, true),
=======
>>>>>>> 2817d948
    origin(_("Origin"), _("Origin of the rotation"), "origin", &wr, this, "Adjust the origin of the rotation"),
    dist_angle_handle(100)
{
    show_orig_path = true;
    _provides_knotholder_entities = true;

    // register all your parameters here, so Inkscape knows which parameters this effect has:
    registerParameter( dynamic_cast<Parameter *>(&copiesTo360) );
<<<<<<< HEAD
    registerParameter( dynamic_cast<Parameter *>(&fusionPaths) );
=======
>>>>>>> 2817d948
    registerParameter( dynamic_cast<Parameter *>(&starting_angle) );
    registerParameter( dynamic_cast<Parameter *>(&rotation_angle) );
    registerParameter( dynamic_cast<Parameter *>(&num_copies) );
    registerParameter( dynamic_cast<Parameter *>(&origin) );

    num_copies.param_make_integer(true);
    num_copies.param_set_range(0, 1000);
}

LPECopyRotate::~LPECopyRotate()
{

}

void
LPECopyRotate::doOnApply(SPLPEItem const* lpeitem)
{
    using namespace Geom;

    original_bbox(lpeitem);

    Point A(boundingbox_X.min(), boundingbox_Y.middle());
    Point B(boundingbox_X.max(), boundingbox_Y.middle());
    Point C(boundingbox_X.middle(), boundingbox_Y.middle());
    origin.param_setValue(A);

    dir = unit_vector(B - A);
    dist_angle_handle = L2(B - A);
}

Geom::Piecewise<Geom::D2<Geom::SBasis> >
LPECopyRotate::doEffect_pwd2 (Geom::Piecewise<Geom::D2<Geom::SBasis> > const & pwd2_in)
{
    using namespace Geom;

    // I first suspected the minus sign to be a bug in 2geom but it is
    // likely due to SVG's choice of coordinate system orientation (max)
    start_pos = origin + dir * Rotate(-deg_to_rad(starting_angle)) * dist_angle_handle;
    double rotation_angle_end = rotation_angle;
    if(copiesTo360){
        rotation_angle_end = 360.0/(double)num_copies;
    }
    rot_pos = origin + dir * Rotate(-deg_to_rad(starting_angle + rotation_angle_end)) * dist_angle_handle;

    A = pwd2_in.firstValue();
    B = pwd2_in.lastValue();
    dir = unit_vector(B - A);

    Piecewise<D2<SBasis> > output;

    Affine pre = Translate(-origin) * Rotate(-deg_to_rad(starting_angle));
<<<<<<< HEAD
    if(fusionPaths){
            // I first suspected the minus sign to be a bug in 2geom but it is
            // likely due to SVG's choice of coordinate system orientation (max)
            Rotate rot(-deg_to_rad(-starting_angle));
            Rotate rot2(-deg_to_rad(rotation_angle_end-starting_angle));
            //Affine t = pre * rot * Translate(origin);
            Geom::Path mlineExpanded;
            Geom::Point lineStart(0,0);
            Geom::Point lineStart[Geom::X] = cos(rot) * 100000.0;
            Geom::Point lineStart[Geom::Y] = sin(rot) * 100000.0;
            Geom::Point lineEnd(0,0);
            Geom::Point lineEnd[Geom::X] = cos(rot2) * 100000.0;
            Geom::Point lineEnd[Geom::Y] = sin(rot2) * 100000.0;
            mlineExpanded.start( lineStart);
            mlineExpanded.appendNew<Geom::LineSegment>( origin);
            mlineExpanded.appendNew<Geom::LineSegment>( lineEnd);
            PathVector const original_pathv = path_from_piecewise(remove_short_cuts(pwd2_in, 0.1), 0.001);
            for (Geom::PathVector::const_iterator path_it = original_pathv.begin(); path_it != original_pathv.end(); ++path_it) {
                if (path_it->empty()){
                    continue;
                }
                std::vector<Geom::Path> temp_path;
                double timeStart = 0.0;
                int position = 0;
                bool end_open = false;
                if (path_it->closed()) {
                    const Geom::Curve &closingline = path_it->back_closed();
                    if (!are_near(closingline.initialPoint(), closingline.finalPoint())) {
                        end_open = true;
                    }
                }
                Geom::Path original = (Geom::Path)(*path_it);
                if(end_open && path_it->closed()){
                    original.close(false);
                    original.appendNew<Geom::LineSegment>( original.initialPoint() );
                    original.close(true);
                }
                Geom::Crossings cs = crossings(original, mlineExpanded);
                for(unsigned int i = 0; i < cs.size(); i++) {
                    double timeEnd = cs[i].ta;
                    Geom::Path portion = original.portion(timeStart, timeEnd);
                    Geom::Point middle = portion.pointAt((double)portion.size()/2.0);
                    position = pointSideOfLine(lineStart, lineEnd, middle);
                    Geom::line middleLine;
                    middleLine->setPoints(origin,middle);
                    if(middleLine.angle > rot && middleLine < rot2){
                        Geom::Path kaleidoscope;
                        for (int j = 0; j < num_copies; ++j) {
                            // I first suspected the minus sign to be a bug in 2geom but it is
                            // likely due to SVG's choice of coordinate system orientation (max)
                            Rotate rot(-deg_to_rad(rotation_angle_end * j));
                            Affine t = pre * rot * Translate(origin);
                            kaleidoscope = portion.reverse() *  t);
                            kaleidoscope.setInitial(portion.finalPoint());
                            portion.append(kaleidoscope);
                        }
                        if(i!=0){
                            portion.setFinal(portion.initialPoint());
                            portion.close();
                        }
                        temp_path.push_back(portion);
                    }
                    portion.clear();
                    timeStart = timeEnd;
                }
                Geom::line middleLine;
                middleLine->setPoints(origin,original.finalPoint());
                if(cs.size()!=0 && middleLine.angle > rot && middleLine < rot2){
                    Geom::Path portion = original.portion(timeStart, original.size());
                    portion = portion.reverse();
                    
                    Geom::Path kaleidoscope;
                    for (int i = 0; i < num_copies; ++i) {
                        // I first suspected the minus sign to be a bug in 2geom but it is
                        // likely due to SVG's choice of coordinate system orientation (max)
                        Rotate rot(-deg_to_rad(rotation_angle_end * i));
                        Affine t = pre * rot * Translate(origin);
                        kaleidoscope = portion.reverse() *  t);
                        kaleidoscope.setInitial(portion.finalPoint());
                        portion.append(kaleidoscope);
                    }
                    portion = portion.reverse();
                    if (!original.closed()){
                        temp_path.push_back(portion);
                    } else {
                        if(cs.size() >1 ){
                            portion.setFinal(temp_path[0].initialPoint());
                            portion.setInitial(temp_path[0].finalPoint());
                            temp_path[0].append(portion);
                        } else {
                            temp_path.push_back(portion);
                        }
                        temp_path[0].close();
                    }
                    portion.clear();
                }
                if(cs.size() == 0 && position == 1){
                    temp_path.push_back(original);
                    temp_path.push_back(original * m);
                }
                path_out.insert(path_out.end(), temp_path.begin(), temp_path.end());
                temp_path.clear();
            }
            output = path_out.toPwSb();
        } else {
            for (int i = 0; i < num_copies; ++i) {
                // I first suspected the minus sign to be a bug in 2geom but it is
                // likely due to SVG's choice of coordinate system orientation (max)
                Rotate rot(-deg_to_rad(rotation_angle_end * i));
                Affine t = pre * rot * Translate(origin);
                output.concat(pwd2_in * t);
            }
        }
=======
    for (int i = 0; i < num_copies; ++i) {
        // I first suspected the minus sign to be a bug in 2geom but it is
        // likely due to SVG's choice of coordinate system orientation (max)
        Rotate rot(-deg_to_rad(rotation_angle_end * i));
        Affine t = pre * rot * Translate(origin);
        output.concat(pwd2_in * t);
>>>>>>> 2817d948
    }
    return output;
}

void
LPECopyRotate::addCanvasIndicators(SPLPEItem const */*lpeitem*/, std::vector<Geom::PathVector> &hp_vec)
{
    using namespace Geom;

    Path path(start_pos);
    path.appendNew<LineSegment>((Geom::Point) origin);
    path.appendNew<LineSegment>(rot_pos);
    PathVector pathv;
    pathv.push_back(path);
    hp_vec.push_back(pathv);
}


void LPECopyRotate::addKnotHolderEntities(KnotHolder *knotholder, SPDesktop *desktop, SPItem *item) {
    {
        KnotHolderEntity *e = new CR::KnotHolderEntityStartingAngle(this);
        e->create( desktop, item, knotholder, Inkscape::CTRL_TYPE_UNKNOWN,
                   _("Adjust the starting angle") );
        knotholder->add(e);
    }
};

namespace CR {

using namespace Geom;

void
KnotHolderEntityStartingAngle::knot_set(Geom::Point const &p, Geom::Point const &/*origin*/, guint state)
{
    LPECopyRotate* lpe = dynamic_cast<LPECopyRotate *>(_effect);

    Geom::Point const s = snap_knot_position(p, state);

    // I first suspected the minus sign to be a bug in 2geom but it is
    // likely due to SVG's choice of coordinate system orientation (max)
    lpe->starting_angle.param_set_value(rad_to_deg(-angle_between(lpe->dir, s - lpe->origin)));
    if (state & GDK_SHIFT_MASK) {
        lpe->dist_angle_handle = L2(lpe->B - lpe->A);
    } else {
        lpe->dist_angle_handle = L2(p - lpe->origin);
    }

    // FIXME: this should not directly ask for updating the item. It should write to SVG, which triggers updating.
    sp_lpe_item_update_patheffect (SP_LPE_ITEM(item), false, true);
}

Geom::Point
KnotHolderEntityStartingAngle::knot_get() const
{
    LPECopyRotate const *lpe = dynamic_cast<LPECopyRotate const*>(_effect);
    return lpe->start_pos;
}

} // namespace CR



/* ######################## */

} //namespace LivePathEffect
} /* namespace Inkscape */

/*
  Local Variables:
  mode:c++
  c-file-style:"stroustrup"
  c-file-offsets:((innamespace . 0)(inline-open . 0)(case-label . +))
  indent-tabs-mode:nil
  fill-column:99
  End:
*/
// vim: filetype=cpp:expandtab:shiftwidth=4:tabstop=8:softtabstop=4 :<|MERGE_RESOLUTION|>--- conflicted
+++ resolved
@@ -47,10 +47,8 @@
     rotation_angle(_("Rotation angle:"), _("Angle between two successive copies"), "rotation_angle", &wr, this, 30.0),
     num_copies(_("Number of copies:"), _("Number of copies of the original path"), "num_copies", &wr, this, 5),
     copiesTo360(_("360º Copies"), _("No rotation angle, fixed to 360º"), "copiesTo360", &wr, this, true),
-<<<<<<< HEAD
     fusionPaths(_("Fusioned paths"), _("Fusion paths"), "fusionPaths", &wr, this, true),
-=======
->>>>>>> 2817d948
+
     origin(_("Origin"), _("Origin of the rotation"), "origin", &wr, this, "Adjust the origin of the rotation"),
     dist_angle_handle(100)
 {
@@ -59,10 +57,7 @@
 
     // register all your parameters here, so Inkscape knows which parameters this effect has:
     registerParameter( dynamic_cast<Parameter *>(&copiesTo360) );
-<<<<<<< HEAD
     registerParameter( dynamic_cast<Parameter *>(&fusionPaths) );
-=======
->>>>>>> 2817d948
     registerParameter( dynamic_cast<Parameter *>(&starting_angle) );
     registerParameter( dynamic_cast<Parameter *>(&rotation_angle) );
     registerParameter( dynamic_cast<Parameter *>(&num_copies) );
@@ -114,7 +109,6 @@
     Piecewise<D2<SBasis> > output;
 
     Affine pre = Translate(-origin) * Rotate(-deg_to_rad(starting_angle));
-<<<<<<< HEAD
     if(fusionPaths){
             // I first suspected the minus sign to be a bug in 2geom but it is
             // likely due to SVG's choice of coordinate system orientation (max)
@@ -228,14 +222,6 @@
                 output.concat(pwd2_in * t);
             }
         }
-=======
-    for (int i = 0; i < num_copies; ++i) {
-        // I first suspected the minus sign to be a bug in 2geom but it is
-        // likely due to SVG's choice of coordinate system orientation (max)
-        Rotate rot(-deg_to_rad(rotation_angle_end * i));
-        Affine t = pre * rot * Translate(origin);
-        output.concat(pwd2_in * t);
->>>>>>> 2817d948
     }
     return output;
 }
