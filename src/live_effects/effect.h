#ifndef INKSCAPE_LIVEPATHEFFECT_H
#define INKSCAPE_LIVEPATHEFFECT_H

/*
 * Copyright (C) Johan Engelen 2007-2012 <j.b.c.engelen@alumnus.utwente.nl>
 *
 * Released under GNU GPL, read the file 'COPYING' for more information
 */

#include <glibmm/ustring.h>
#include <2geom/forward.h>
#include "ui/widget/registry.h"
#include "parameter/bool.h"
#include "effect-enum.h"


#define  LPE_CONVERSION_TOLERANCE 0.01    // FIXME: find good solution for this.

class  SPDocument;
class  SPDesktop;
class  SPItem;
class  LivePathEffectObject;
class  SPLPEItem;
class  KnotHolder;
class  KnotHolderEntity;
class  SPPath;
class  SPCurve;

namespace Gtk {
    class Widget;
}

namespace Inkscape {

namespace XML {
    class Node;
}

namespace LivePathEffect {

enum LPEPathFlashType {
    SUPPRESS_FLASH,
//    PERMANENT_FLASH,
    DEFAULT
};

enum LpeAction {
    LPE_ERASE = 0,
    LPE_TO_OBJECTS,
    LPE_VISIBILITY
};

class Effect {
public:
    static Effect* New(EffectType lpenr, LivePathEffectObject *lpeobj);
    static void createAndApply(const char* name, SPDocument *doc, SPItem *item);
    static void createAndApply(EffectType type, SPDocument *doc, SPItem *item);

    virtual ~Effect();

    EffectType effectType() const;

    //basically, to get this method called before the derived classes, a bit
    //of indirection is needed. We first call these methods, then the below.
    void doOnApply_impl(SPLPEItem const* lpeitem);
    void doBeforeEffect_impl(SPLPEItem const* lpeitem);
    void setCurrentZoom(double cZ);
    void setSelectedNodePos(std::vector<Geom::Point> selected_nodes_pos_data);
    void setSelectedNodeIndex(Geom::PathVector pv);
    bool isNodeSelected(Geom::Point const &nodePoint) const;
    virtual void doOnApply (SPLPEItem const* lpeitem);
    virtual void doBeforeEffect (SPLPEItem const* lpeitem);
    
    virtual void doAfterEffect (SPLPEItem const* lpeitem);
    virtual void doOnRemove (SPLPEItem const* lpeitem);
    virtual void doOnVisibilityToggled(SPLPEItem const* lpeitem);
    void writeParamsToSVG();

    virtual void acceptParamPath (SPPath const* param_path);
    static int acceptsNumClicks(EffectType type);
    int acceptsNumClicks() const { return acceptsNumClicks(effectType()); }
    void doAcceptPathPreparations(SPLPEItem *lpeitem);
    SPShape * getCurrentShape(){ return sp_shape; };
    void setCurrentShape(SPShape * shape);
    void processObjects(LpeAction lpe_action);

    /*
     * isReady() indicates whether all preparations which are necessary to apply the LPE are done,
     * e.g., waiting for a parameter path either before the effect is created or when it needs a
     * path as argument. This is set in SPLPEItem::addPathEffect().
     */
    inline bool isReady() const { return is_ready; }
    inline void setReady(bool ready = true) { is_ready = ready; }

    virtual void doEffect (SPCurve * curve);

    virtual Gtk::Widget * newWidget();

    /**
     * Sets all parameters to their default values and writes them to SVG.
     */
    virtual void resetDefaults(SPItem const* item);

    /// /todo: is this method really necessary? it causes UI inconsistensies... (johan)
    virtual void transform_multiply(Geom::Affine const& postmul, bool set);

    // /TODO: providesKnotholder() is currently used as an indicator of whether a nodepath is
    // created for an item or not. When we allow both at the same time, this needs rethinking!
    bool providesKnotholder() const;
    // /TODO: in view of providesOwnFlashPaths() below, this is somewhat redundant
    //       (but spiro lpe still needs it!)
    virtual LPEPathFlashType pathFlashType() const { return DEFAULT; }
    void addHandles(KnotHolder *knotholder, SPItem *item);
    std::vector<Geom::PathVector> getCanvasIndicators(SPLPEItem const* lpeitem);
    void update_helperpath();

    inline bool providesOwnFlashPaths() const {
        return provides_own_flash_paths || show_orig_path;
    }
    inline bool showOrigPath() const { return show_orig_path; }

    Glib::ustring          getName() const;
    Inkscape::XML::Node *  getRepr();
    SPDocument *           getSPDoc();
    LivePathEffectObject * getLPEObj() {return lpeobj;};
    LivePathEffectObject const * getLPEObj() const {return lpeobj;};
    Parameter *            getParameter(const char * key);

    void readallParameters(Inkscape::XML::Node const* repr);
    void setParameter(const gchar * key, const gchar * new_value);

    inline bool isVisible() const { return is_visible; }

    void editNextParamOncanvas(SPItem * item, SPDesktop * desktop);
    bool apply_to_clippath_and_mask;
    bool erase_extra_objects; // set this to false allow retain extra generated objects, see measure line LPE
    bool upd_params;
    BoolParam is_visible;
    SPCurve * sp_curve;
    Geom::PathVector pathvector_before_effect;
protected:
    Effect(LivePathEffectObject *lpeobject);

    // provide a set of doEffect functions so the developer has a choice
    // of what kind of input/output parameters he desires.
    // the order in which they appear is the order in which they are
    // called by this base class. (i.e. doEffect(SPCurve * curve) defaults to calling
    // doEffect(Geom::PathVector )
    virtual Geom::PathVector
            doEffect_path (Geom::PathVector const & path_in);
    virtual Geom::Piecewise<Geom::D2<Geom::SBasis> >
            doEffect_pwd2 (Geom::Piecewise<Geom::D2<Geom::SBasis> > const & pwd2_in);

    void registerParameter(Parameter * param);
    Parameter * getNextOncanvasEditableParam();

    virtual void addKnotHolderEntities(KnotHolder * /*knotholder*/, SPItem * /*item*/) {};

    virtual void addCanvasIndicators(SPLPEItem const* lpeitem, std::vector<Geom::PathVector> &hp_vec);

    std::vector<Parameter *> param_vector;
    bool _provides_knotholder_entities;

    int oncanvasedit_it;

    bool show_orig_path; // set this to true in derived effects to automatically have the original
                         // path displayed as helperpath

    Inkscape::UI::Widget::Registry wr;

    LivePathEffectObject *lpeobj;

    // this boolean defaults to false, it concatenates the input path to one pwd2,
    // instead of normally 'splitting' the path into continuous pwd2 paths and calling doEffect_pwd2 for each.
    bool concatenate_before_pwd2;

    SPLPEItem * sp_lpe_item; // these get stored in doBeforeEffect_impl, and derived classes may do as they please with them.
    SPShape * sp_shape; // these get stored in doBeforeEffect_impl before doEffect chain, or in performPathEffects on groups, and derived classes may do as they please with them.
    std::vector<const char *> items;
    double current_zoom;
<<<<<<< HEAD
    std::vector<Geom::Point> selected_nodes_pos;
    std::vector<size_t> selected_nodes_index;
    SPCurve * sp_curve;
    Geom::PathVector pathvector_before_effect;
=======
    std::vector<Geom::Point> selectedNodesPoints;
>>>>>>> 632c2051
private:
    bool provides_own_flash_paths; // if true, the standard flash path is suppressed

    bool is_ready;

    Effect(const Effect&);
    Effect& operator=(const Effect&);
};

} //namespace LivePathEffect
} //namespace Inkscape

#endif

/*
  Local Variables:
  mode:c++
  c-file-style:"stroustrup"
  c-file-offsets:((innamespace . 0)(inline-open . 0)(case-label . +))
  indent-tabs-mode:nil
  fill-column:99
  End:
*/
// vim: filetype=cpp:expandtab:shiftwidth=4:tabstop=8:softtabstop=4 :<|MERGE_RESOLUTION|>--- conflicted
+++ resolved
@@ -178,14 +178,8 @@
     SPShape * sp_shape; // these get stored in doBeforeEffect_impl before doEffect chain, or in performPathEffects on groups, and derived classes may do as they please with them.
     std::vector<const char *> items;
     double current_zoom;
-<<<<<<< HEAD
     std::vector<Geom::Point> selected_nodes_pos;
     std::vector<size_t> selected_nodes_index;
-    SPCurve * sp_curve;
-    Geom::PathVector pathvector_before_effect;
-=======
-    std::vector<Geom::Point> selectedNodesPoints;
->>>>>>> 632c2051
 private:
     bool provides_own_flash_paths; // if true, the standard flash path is suppressed
 
