#ifndef INKSCAPE_LIVEPATHEFFECT_H
#define INKSCAPE_LIVEPATHEFFECT_H

/*
 * Copyright (C) Johan Engelen 2007-2012 <j.b.c.engelen@alumnus.utwente.nl>
 *
 * Released under GNU GPL, read the file 'COPYING' for more information
 */

#include <glibmm/ustring.h>
#include <2geom/forward.h>
#include "ui/widget/registry.h"
#include "parameter/bool.h"
#include "effect-enum.h"


#define  LPE_CONVERSION_TOLERANCE 0.01    // FIXME: find good solution for this.

class  SPDocument;
class  SPDesktop;
class  SPItem;
class  LivePathEffectObject;
class  SPLPEItem;
class  KnotHolder;
class  KnotHolderEntity;
class  SPPath;
class  SPCurve;

namespace Gtk {
    class Widget;
}

namespace Inkscape {

namespace XML {
    class Node;
}

namespace LivePathEffect {

enum LPEPathFlashType {
    SUPPRESS_FLASH,
//    PERMANENT_FLASH,
    DEFAULT
};

enum LpeAction {
    LPE_ERASE = 0,
    LPE_TO_OBJECTS,
    LPE_VISIBILITY
};

class Effect {
public:
    static Effect* New(EffectType lpenr, LivePathEffectObject *lpeobj);
    static void createAndApply(const char* name, SPDocument *doc, SPItem *item);
    static void createAndApply(EffectType type, SPDocument *doc, SPItem *item);

    virtual ~Effect();

    EffectType effectType() const;

    //basically, to get this method called before the derived classes, a bit
    //of indirection is needed. We first call these methods, then the below.
    void doOnApply_impl(SPLPEItem const* lpeitem);
    void doBeforeEffect_impl(SPLPEItem const* lpeitem);
    void setCurrentZoom(double cZ);
    void setSelectedNodePos(std::vector<Geom::Point> selected_nodes_pos_data);
    void setSelectedNodeIndex(Geom::PathVector pv);
    bool isNodeSelected(Geom::Point const &nodePoint) const;
    virtual void doOnApply (SPLPEItem const* lpeitem);
    virtual void doBeforeEffect (SPLPEItem const* lpeitem);
    
    virtual void doAfterEffect (SPLPEItem const* lpeitem);
    virtual void doOnRemove (SPLPEItem const* lpeitem);
    virtual void doOnVisibilityToggled(SPLPEItem const* lpeitem);
    void writeParamsToSVG();

    virtual void acceptParamPath (SPPath const* param_path);
    static int acceptsNumClicks(EffectType type);
    int acceptsNumClicks() const { return acceptsNumClicks(effectType()); }
    void doAcceptPathPreparations(SPLPEItem *lpeitem);
    SPShape * getCurrentShape(){ return sp_shape; };
    void setCurrentShape(SPShape * shape);
    void processObjects(LpeAction lpe_action);

    /*
     * isReady() indicates whether all preparations which are necessary to apply the LPE are done,
     * e.g., waiting for a parameter path either before the effect is created or when it needs a
     * path as argument. This is set in SPLPEItem::addPathEffect().
     */
    inline bool isReady() const { return is_ready; }
    inline void setReady(bool ready = true) { is_ready = ready; }

    virtual void doEffect (SPCurve * curve);

    virtual Gtk::Widget * newWidget();
    virtual Gtk::Widget * defaultParamSet();
    /**
     * Sets all parameters to their default values and writes them to SVG.
     */
    virtual void resetDefaults(SPItem const* item);

    /// /todo: is this method really necessary? it causes UI inconsistensies... (johan)
    virtual void transform_multiply(Geom::Affine const& postmul, bool set);

    // /TODO: providesKnotholder() is currently used as an indicator of whether a nodepath is
    // created for an item or not. When we allow both at the same time, this needs rethinking!
    bool providesKnotholder() const;
    // /TODO: in view of providesOwnFlashPaths() below, this is somewhat redundant
    //       (but spiro lpe still needs it!)
    virtual LPEPathFlashType pathFlashType() const { return DEFAULT; }
    void addHandles(KnotHolder *knotholder, SPItem *item);
    std::vector<Geom::PathVector> getCanvasIndicators(SPLPEItem const* lpeitem);
    void update_helperpath();

    inline bool providesOwnFlashPaths() const {
        return provides_own_flash_paths || show_orig_path;
    }
    inline bool showOrigPath() const { return show_orig_path; }

    Glib::ustring          getName() const;
    Inkscape::XML::Node *  getRepr();
    SPDocument *           getSPDoc();
    LivePathEffectObject * getLPEObj() {return lpeobj;};
    LivePathEffectObject const * getLPEObj() const {return lpeobj;};
    Parameter *            getParameter(const char * key);

    void readallParameters(Inkscape::XML::Node const* repr);
    void setParameter(const gchar * key, const gchar * new_value);

    inline bool isVisible() const { return is_visible; }

    void editNextParamOncanvas(SPItem * item, SPDesktop * desktop);
    bool apply_to_clippath_and_mask;
    bool erase_extra_objects; // set this to false allow retain extra generated objects, see measure line LPE
    bool upd_params;
    BoolParam is_visible;
    SPCurve * sp_curve;
    Geom::PathVector pathvector_before_effect;
protected:
    Effect(LivePathEffectObject *lpeobject);

    // provide a set of doEffect functions so the developer has a choice
    // of what kind of input/output parameters he desires.
    // the order in which they appear is the order in which they are
    // called by this base class. (i.e. doEffect(SPCurve * curve) defaults to calling
    // doEffect(Geom::PathVector )
    virtual Geom::PathVector
            doEffect_path (Geom::PathVector const & path_in);
    virtual Geom::Piecewise<Geom::D2<Geom::SBasis> >
            doEffect_pwd2 (Geom::Piecewise<Geom::D2<Geom::SBasis> > const & pwd2_in);

    void registerParameter(Parameter * param);
    Parameter * getNextOncanvasEditableParam();

    virtual void addKnotHolderEntities(KnotHolder * /*knotholder*/, SPItem * /*item*/) {};

    virtual void addCanvasIndicators(SPLPEItem const* lpeitem, std::vector<Geom::PathVector> &hp_vec);

    std::vector<Parameter *> param_vector;
    bool _provides_knotholder_entities;

    int oncanvasedit_it;

    bool show_orig_path; // set this to true in derived effects to automatically have the original
                         // path displayed as helperpath

    Inkscape::UI::Widget::Registry wr;

    LivePathEffectObject *lpeobj;

    // this boolean defaults to false, it concatenates the input path to one pwd2,
    // instead of normally 'splitting' the path into continuous pwd2 paths and calling doEffect_pwd2 for each.
    bool concatenate_before_pwd2;
    SPLPEItem * sp_lpe_item; // these get stored in doBeforeEffect_impl, and derived classes may do as they please with them.
    SPShape * sp_shape; // these get stored in doBeforeEffect_impl before doEffect chain, or in performPathEffects on groups, and derived classes may do as they please with them.
    std::vector<const char *> items;
    double current_zoom;
<<<<<<< HEAD
    std::vector<Geom::Point> selected_nodes_pos;
    std::vector<size_t> selected_nodes_index;
=======
    std::vector<Geom::Point> selectedNodesPoints;

>>>>>>> 72b27987
private:
    void setDefaultParam(Glib::ustring pref_path, gchar * value, Gtk::Button *set , Gtk::Button *unset);
    void unsetDefaultParam(Glib::ustring pref_path, Gtk::Button *set , Gtk::Button *unset);
    bool provides_own_flash_paths; // if true, the standard flash path is suppressed

    bool is_ready;

    Effect(const Effect&);
    Effect& operator=(const Effect&);
};

} //namespace LivePathEffect
} //namespace Inkscape

#endif

/*
  Local Variables:
  mode:c++
  c-file-style:"stroustrup"
  c-file-offsets:((innamespace . 0)(inline-open . 0)(case-label . +))
  indent-tabs-mode:nil
  fill-column:99
  End:
*/
// vim: filetype=cpp:expandtab:shiftwidth=4:tabstop=8:softtabstop=4 :<|MERGE_RESOLUTION|>--- conflicted
+++ resolved
@@ -65,9 +65,8 @@
     void doOnApply_impl(SPLPEItem const* lpeitem);
     void doBeforeEffect_impl(SPLPEItem const* lpeitem);
     void setCurrentZoom(double cZ);
-    void setSelectedNodePos(std::vector<Geom::Point> selected_nodes_pos_data);
-    void setSelectedNodeIndex(Geom::PathVector pv);
-    bool isNodeSelected(Geom::Point const &nodePoint) const;
+    void setSelectedNodePoints(std::vector<Geom::Point> sNP);
+    bool isNodePointSelected(Geom::Point const &nodePoint) const;
     virtual void doOnApply (SPLPEItem const* lpeitem);
     virtual void doBeforeEffect (SPLPEItem const* lpeitem);
     
@@ -177,13 +176,8 @@
     SPShape * sp_shape; // these get stored in doBeforeEffect_impl before doEffect chain, or in performPathEffects on groups, and derived classes may do as they please with them.
     std::vector<const char *> items;
     double current_zoom;
-<<<<<<< HEAD
-    std::vector<Geom::Point> selected_nodes_pos;
-    std::vector<size_t> selected_nodes_index;
-=======
     std::vector<Geom::Point> selectedNodesPoints;
 
->>>>>>> 72b27987
 private:
     void setDefaultParam(Glib::ustring pref_path, gchar * value, Gtk::Button *set , Gtk::Button *unset);
     void unsetDefaultParam(Glib::ustring pref_path, Gtk::Button *set , Gtk::Button *unset);
