--- conflicted
+++ resolved
@@ -205,15 +205,8 @@
             end_point.param_setValue(ep, true);
         }
     }
-<<<<<<< HEAD
-    
-    previous_center = Geom::middle_point((Geom::Point)start_point, (Geom::Point)end_point);
-    if (!are_near(previous_center, center_point,0.01)) {
-        center_point.param_setValue(previous_center);
-=======
     if (!are_near(previous_center, (Geom::Point)center_point, 0.01)) {
         center_point.param_setValue(Geom::middle_point((Geom::Point)start_point, (Geom::Point)end_point), true);
->>>>>>> 3d61abda
     }
     previous_center = center_point;
 }
