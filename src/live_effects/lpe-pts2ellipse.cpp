/** \file
 * LPE "Points to Ellipse" implementation
 */

/*
 * Authors:
 *   Markus Schwienbacher
 *
 * Copyright (C) Markus Schwienbacher 2013 <mschwienbacher@gmail.com>
 *
 * Released under GNU GPL, read the file 'COPYING' for more information
 */

#include "live_effects/lpe-pts2ellipse.h"

#include <object/sp-item-group.h>
#include <object/sp-item.h>
#include <object/sp-path.h>
#include <object/sp-shape.h>
#include <svg/svg.h>

#include <2geom/circle.h>
#include <2geom/ellipse.h>
#include <2geom/elliptical-arc.h>
#include <2geom/path.h>
#include <2geom/pathvector.h>

#include <glib/gi18n.h>

namespace Inkscape {
namespace LivePathEffect {

static const Util::EnumData<EllipseMethod> EllipseMethodData[] = {
<<<<<<< HEAD
    { EM_AUTO, N_("Auto ellipse"), "auto" },                          //!< (2..4 points: circle, from 5 points: ellipse)
    { EM_CIRCLE, N_("Force circle"), "circle" },                      //!< always fit a circle
    { EM_ISOMETRIC_CIRCLE, N_("Isometric circle"), "iso_circle" },    //!< use first two edges to generate a sheared
                                                                      //!< ellipse
    { EM_STEINER_ELLIPSE, N_("Steiner ellipse"), "steiner_ellipse" }, //!< generate a steiner ellipse from the first
                                                                      //!< three points
    { EM_STEINER_INELLIPSE, N_("Steiner inellipse"), "steiner_inellipse" } //!< generate a steiner inellipse from the
                                                                           //!< first three points
};
static const Util::EnumDataConverter<EllipseMethod> EMConverter(EllipseMethodData, EM_END);

LPEPts2Ellipse::LPEPts2Ellipse(LivePathEffectObject *lpeobject)
    : Effect(lpeobject)
    , method(_("Method:"), _("Methods to generate the ellipse"), "method", EMConverter, &wr, this, EM_AUTO)
    , gen_isometric_frame(_("_Frame (isometric rectangle)"), _("Draw parallelogram around the ellipse"),
                          "gen_isometric_frame", &wr, this, false)
    , gen_arc(_("_Arc"), _("Generate open arc (open ellipse)"), "gen_arc", &wr, this, false)
    , other_arc(_("_Other Arc side"), _("Switch sides of the arc"), "arc_other", &wr, this, false)
    , slice_arc(_("_Slice Arc"), _("Slice the arc"), "slice_arc", &wr, this, false)
    , draw_axes(_("A_xes"), _("Draw both semi-major and semi-minor axes"), "draw_axes", &wr, this, false)
    , rot_axes(_("Axes Rotation"), _("Axes rotation angle [deg]"), "rot_axes", &wr, this, 0)
    , draw_ori_path(_("Source _Path"), _("Show the original source path"), "draw_ori_path", &wr, this, false)
=======
    { EM_AUTO, N_("Auto ellipse"), "auto" }, //!< (2..4 points: circle, from 5 points: ellipse)
    { EM_CIRCLE, N_("Force circle"), "circle" }, //!< always fit a circle
    { EM_ISOMETRIC_CIRCLE, N_("Isometric circle"), "iso_circle" }, //!< use first two edges to generate a sheared ellipse
    { EM_STEINER_ELLIPSE, N_("Steiner ellipse"), "steiner_ellipse" }, //!< generate a steiner ellipse from the first three points
    { EM_STEINER_INELLIPSE, N_("Steiner inellipse"), "steiner_inellipse" } //!< generate a steiner inellipse from the first three points
};
static const Util::EnumDataConverter<EllipseMethod> EMConverter(EllipseMethodData, EM_END);

LPEPts2Ellipse::LPEPts2Ellipse(LivePathEffectObject *lpeobject) :
    Effect(lpeobject),
    method(_("Method:"), _("Methods to generate the ellipse"),
           "method", EMConverter, &wr, this, EM_AUTO),
    gen_isometric_frame(_("_Frame (isometric rectangle)"), _("Draw parallelogram around the ellipse"),
                        "gen_isometric_frame", &wr, this, false),
    gen_arc(_("_Arc"), _("Generate open arc (open ellipse)"), "gen_arc", &wr, this, false),
    other_arc(_("_Other Arc side"), _("Switch sides of the arc"), "arc_other", &wr, this, false),
    slice_arc(_("_Slice Arc"), _("Slice the arc"), "slice_arc", &wr, this, false),
    draw_axes(_("A_xes"), _("Draw both semi-major and semi-minor axes"), "draw_axes", &wr, this, false),
    rot_axes(_("Axes Rotation"), _("Axes rotation angle [deg]"), "rot_axes", &wr, this, 0),
    draw_ori_path(_("Source _Path"), _("Show the original source path"), "draw_ori_path", &wr, this, false)
>>>>>>> 6348cab3
{
    registerParameter(&method);
    registerParameter(&gen_arc);
    registerParameter(&other_arc);
    registerParameter(&slice_arc);
    registerParameter(&gen_isometric_frame);
    registerParameter(&draw_axes);
    registerParameter(&rot_axes);
    registerParameter(&draw_ori_path);

    rot_axes.param_set_range(-360, 360);
    rot_axes.param_set_increments(1, 10);

    show_orig_path = true;
}

<<<<<<< HEAD
LPEPts2Ellipse::~LPEPts2Ellipse() = default;
=======
LPEPts2Ellipse::~LPEPts2Ellipse()
{
}
>>>>>>> 6348cab3

// helper function, transforms a given value into range [0, 2pi]
inline double range2pi(double a)
{
    a = fmod(a, 2 * M_PI);
    if (a < 0) {
        a += 2 * M_PI;
    }
    return a;
}

<<<<<<< HEAD
inline double deg2rad(double a) { return a * M_PI / 180.0; }

inline double rad2deg(double a) { return a * 180.0 / M_PI; }
=======
inline double
deg2rad(double a)
{
    return a * M_PI / 180.0;
}

inline double
rad2deg(double a)
{
    return a * 180.0 / M_PI;
}
>>>>>>> 6348cab3

// helper function, calculates the angle between a0 and a1 in ccw sense
// examples: 0..1->1, -1..1->2, pi/4..-pi/4->1.5pi
// full rotations: 0..2pi->2pi, -pi..pi->2pi, pi..-pi->0, 2pi..0->0
inline double calc_delta_angle(const double a0, const double a1)
{
    double da = range2pi(a1 - a0);
    if ((fabs(da) < 1e-9) && (a0 < a1)) {
        da = 2 * M_PI;
    }
    return da;
}

<<<<<<< HEAD
int unit_arc_path(Geom::Path &path_in, Geom::Affine &affine, double start = 0.0, double end = 2 * M_PI, // angles
                  bool slice = false)
=======
int
unit_arc_path(Geom::Path &path_in, Geom::Affine &affine,
              double start = 0.0, double end = 2 * M_PI, // angles
              bool slice = false)
>>>>>>> 6348cab3
{
    double arc_angle = calc_delta_angle(start, end);
    if (fabs(arc_angle) < 1e-9) {
        g_warning("angle was 0");
        return -1;
    }

    // the delta angle
    double da = M_PI_2;
    // number of segments with da length
    int nda = (int)ceil(arc_angle / M_PI_2);
    // recalculate da
    da = arc_angle / (double)nda;

    bool closed = false;
    if (fabs(arc_angle - 2 * M_PI) < 1e-8) {
        closed = true;
        da = M_PI_2;
        nda = 4;
    }

    double s = range2pi(start);
    end = s + arc_angle;

    double x0 = cos(s);
    double y0 = sin(s);
    // construct the path
    Geom::Path path(Geom::Point(x0, y0));
    path.setStitching(true);
    for (int i = 0; i < nda;) {
        double e = s + da;
        if (e > end) {
            e = end;
        }
        const double len = 4 * tan((e - s) / 4) / 3;
        const double x1 = x0 + len * cos(s + M_PI_2);
        const double y1 = y0 + len * sin(s + M_PI_2);
        const double x3 = cos(e);
        const double y3 = sin(e);
        const double x2 = x3 + len * cos(e - M_PI_2);
        const double y2 = y3 + len * sin(e - M_PI_2);
        path.appendNew<Geom::CubicBezier>(Geom::Point(x1, y1), Geom::Point(x2, y2), Geom::Point(x3, y3));
        s = (++i) * da + start;
        x0 = cos(s);
        y0 = sin(s);
    }

    if (slice && !closed) {
        path.appendNew<Geom::LineSegment>(Geom::Point(0.0, 0.0));
    }
    path *= affine;

    path_in.append(path);
    if ((slice && !closed) || closed) {
        path_in.close(true);
    }
    return 0;
}

void gen_iso_frame_paths(Geom::PathVector &path_out, const Geom::Affine &affine)
{
    Geom::Path rect(Geom::Point(-1, -1));
    rect.setStitching(true);
    rect.appendNew<Geom::LineSegment>(Geom::Point(+1, -1));
    rect.appendNew<Geom::LineSegment>(Geom::Point(+1, +1));
    rect.appendNew<Geom::LineSegment>(Geom::Point(-1, +1));
    rect *= affine;
    rect.close(true);
    path_out.push_back(rect);
}

void gen_axes_paths(Geom::PathVector &path_out, const Geom::Affine &affine)
{
    Geom::LineSegment clx(Geom::Point(-1, 0), Geom::Point(1, 0));
    Geom::LineSegment cly(Geom::Point(0, -1), Geom::Point(0, 1));

    Geom::Path plx, ply;
    plx.append(clx);
    ply.append(cly);
    plx *= affine;
    ply *= affine;

    path_out.push_back(plx);
    path_out.push_back(ply);
}

<<<<<<< HEAD
bool is_ccw(const std::vector<Geom::Point> &pts)
=======
bool
is_ccw(const std::vector<Geom::Point> &pts)
>>>>>>> 6348cab3
{
    // method: sum up the angles between edges
    size_t n = pts.size();
    // edges about vertex 0
    Geom::Point e0(pts.front() - pts.back());
    Geom::Point e1(pts[1] - pts[0]);
    Geom::Coord sum = cross(e0, e1);
    // the rest
    for (size_t i = 1; i < n; i++) {
        e0 = e1;
        e1 = pts[i] - pts[i - 1];
        sum += cross(e0, e1);
    }
    // edges about last vertex (closing)
    e0 = e1;
    e1 = pts.front() - pts.back();
    sum += cross(e0, e1);

    // close the
    if (sum < 0) {
        return true;
    } else {
        return false;
    }
}

<<<<<<< HEAD
void endpoints2angles(const bool ccw_wind, const bool use_other_arc, const Geom::Point &p0, const Geom::Point &p1,
                      Geom::Coord &a0, Geom::Coord &a1)
=======
void
endpoints2angles(const bool ccw_wind, const bool use_other_arc, const Geom::Point &p0, const Geom::Point &p1, Geom::Coord &a0, Geom::Coord &a1)
>>>>>>> 6348cab3
{
    if (!p0.isZero() && !p1.isZero()) {
        a0 = atan2(p0);
        a1 = atan2(p1);
        if (!ccw_wind) {
            std::swap(a0, a1);
        }
        if (!use_other_arc) {
            std::swap(a0, a1);
        }
    }
}

/**
 * Generates an ellipse (or circle) from the vertices of a given path.  Thereby, using fitting
 * algorithms from 2geom. Depending on the settings made by the user regarding things like arc,
 * slice, circle etc. the final result will be different
 */
<<<<<<< HEAD
Geom::PathVector LPEPts2Ellipse::doEffect_path(Geom::PathVector const &path_in)
=======
Geom::PathVector
LPEPts2Ellipse::doEffect_path(Geom::PathVector const &path_in)
>>>>>>> 6348cab3
{
    Geom::PathVector path_out;

    if (draw_ori_path.get_value()) {
        path_out.insert(path_out.end(), path_in.begin(), path_in.end());
    }


    // from: extension/internal/odf.cpp
    // get all points
    std::vector<Geom::Point> pts;
<<<<<<< HEAD
    for(const auto & pit : path_in) {
=======
    for (Geom::PathVector::const_iterator pit = path_in.begin(); pit != path_in.end(); ++pit) {
>>>>>>> 6348cab3
        // extract first point of this path
        pts.push_back(pit->initialPoint());
        // iterate over all curves
<<<<<<< HEAD
        for (const auto &cit : pit) {
            pts.push_back(cit.finalPoint());
=======
        for (Geom::Path::const_iterator cit = pit->begin(); cit != pit->end(); ++cit) {
            pts.push_back(cit->finalPoint());
>>>>>>> 6348cab3
        }
    }

    // avoid identical start-point and end-point
    if (pts.front() == pts.back()) {
        pts.pop_back();
    }

    // special mode: Use first two edges, interpret them as two sides of a parallelogram and
    // generate an ellipse residing inside the parallelogram. This effect is quite useful when
    // generating isometric views. Hence, the name.
<<<<<<< HEAD
    switch (method) {
        case EM_ISOMETRIC_CIRCLE:
            if (0 != genIsometricEllipse(pts, path_out)) {
                return path_in;
            }
            break;
        case EM_STEINER_ELLIPSE:
            if (0 != genSteinerEllipse(pts, false, path_out)) {
                return path_in;
            }
            break;
        case EM_STEINER_INELLIPSE:
            if (0 != genSteinerEllipse(pts, true, path_out)) {
                return path_in;
            }
            break;
=======
    switch(method) {
        case EM_ISOMETRIC_CIRCLE:
            if (0 != genIsometricEllipse(pts, path_out)) {
                return path_in;
            } break;
        case EM_STEINER_ELLIPSE:
            if (0 != genSteinerEllipse(pts, false, path_out)) {
                return path_in;
            } break;
        case EM_STEINER_INELLIPSE:
            if (0 != genSteinerEllipse(pts, true, path_out)) {
                return path_in;
            } break;
>>>>>>> 6348cab3
        default:
            if (0 != genFitEllipse(pts, path_out)) {
                return path_in;
            }
    }
    return path_out;
}

/**
 * Generates an ellipse (or circle) from the vertices of a given path. Thereby, using fitting
 * algorithms from 2geom. Depending on the settings made by the user regarding things like arc,
 * slice, circle etc. the final result will be different. We need at least 5 points to fit an
 * ellipse. With 5 points each point is on the ellipse. For less points we get a circle.
 */
<<<<<<< HEAD
int LPEPts2Ellipse::genFitEllipse(std::vector<Geom::Point> const &pts, Geom::PathVector &path_out)
=======
int
LPEPts2Ellipse::genFitEllipse(std::vector<Geom::Point> const &pts,
                              Geom::PathVector &path_out)
>>>>>>> 6348cab3
{
    // rotation angle based on user provided rot_axes to position the vertices
    const double rot_angle = -deg2rad(rot_axes); // negative for ccw rotation
    Geom::Affine affine;
    affine *= Geom::Rotate(rot_angle);
    Geom::Coord a0 = 0;
    Geom::Coord a1 = 2 * M_PI;

    if (pts.size() < 2) {
        return -1;
    } else if (pts.size() == 2) {
        // simple line: circle in the middle of the line to the vertices
        Geom::Point line = pts.front() - pts.back();
        double radius = line.length() * 0.5;
        if (radius < 1e-9) {
            return -1;
        }
        Geom::Point center = middle_point(pts.front(), pts.back());
        Geom::Circle circle(center[0], center[1], radius);
        affine *= Geom::Scale(circle.radius());
        affine *= Geom::Translate(circle.center());
        Geom::Path path;
        unit_arc_path(path, affine);
        path_out.push_back(path);
<<<<<<< HEAD
    } else if (pts.size() >= 5 && EM_AUTO == method) { //! only_circle.get_value()) {
=======
    } else if (pts.size() >= 5 && EM_AUTO == method) { //!only_circle.get_value()) {
>>>>>>> 6348cab3
        // do ellipse
        try {
            Geom::Ellipse ellipse;
            ellipse.fit(pts);
            affine *= Geom::Scale(ellipse.ray(Geom::X), ellipse.ray(Geom::Y));
            affine *= Geom::Rotate(ellipse.rotationAngle());
            affine *= Geom::Translate(ellipse.center());
            if (gen_arc.get_value()) {
                Geom::Affine inv_affine = affine.inverse();
                Geom::Point p0 = pts.front() * inv_affine;
                Geom::Point p1 = pts.back() * inv_affine;
                const bool ccw_wind = is_ccw(pts);
                endpoints2angles(ccw_wind, other_arc.get_value(), p0, p1, a0, a1);
            }

            Geom::Path path;
            unit_arc_path(path, affine, a0, a1, slice_arc.get_value());
            path_out.push_back(path);

            if (draw_axes.get_value()) {
                gen_axes_paths(path_out, affine);
            }
        } catch (...) {
            return -1;
        }
    } else {
        // do a circle (3,4 points, or only_circle set)
        try {
            Geom::Circle circle;
            circle.fit(pts);
            affine *= Geom::Scale(circle.radius());
            affine *= Geom::Translate(circle.center());

            if (gen_arc.get_value()) {
                Geom::Point p0 = pts.front() - circle.center();
                Geom::Point p1 = pts.back() - circle.center();
                const bool ccw_wind = is_ccw(pts);
                endpoints2angles(ccw_wind, other_arc.get_value(), p0, p1, a0, a1);
            }
            Geom::Path path;
            unit_arc_path(path, affine, a0, a1, slice_arc.get_value());
            path_out.push_back(path);
        } catch (...) {
            return -1;
        }
    }

    // draw frame?
    if (gen_isometric_frame.get_value()) {
        gen_iso_frame_paths(path_out, affine);
    }

    // draw axes?
    if (draw_axes.get_value()) {
        gen_axes_paths(path_out, affine);
    }

    return 0;
}

<<<<<<< HEAD
int LPEPts2Ellipse::genIsometricEllipse(std::vector<Geom::Point> const &pts, Geom::PathVector &path_out)
=======
int
LPEPts2Ellipse::genIsometricEllipse(std::vector<Geom::Point> const &pts,
                                    Geom::PathVector &path_out)
>>>>>>> 6348cab3

{
    // take the first 3 vertices for the edges
    if (pts.size() < 3) {
        return -1;
    }
    // calc edges
    Geom::Point e0 = pts[0] - pts[1];
    Geom::Point e1 = pts[2] - pts[1];

    Geom::Coord ce = cross(e0, e1);
    // parallel or one is zero?
    if (fabs(ce) < 1e-9) {
        return -1;
    }
    // unit vectors along edges
    Geom::Point u0 = unit_vector(e0);
    Geom::Point u1 = unit_vector(e1);
    // calc angles
    Geom::Coord a0 = atan2(e0);
    // Coord a1=M_PI_2-atan2(e1)-a0;
    Geom::Coord a1 = acos(dot(u0, u1)) - M_PI_2;
    // if(fabs(a1)<1e-9) return -1;
    if (ce < 0) {
        a1 = -a1;
    }
    // lengths: l0= length of edge 0; l1= height of parallelogram
    Geom::Coord l0 = e0.length() * 0.5;
    Geom::Point e0n = e1 - dot(u0, e1) * u0;
    Geom::Coord l1 = e0n.length() * 0.5;

    // center of the ellipse
    Geom::Point pos = pts[1] + 0.5 * (e0 + e1);
<<<<<<< HEAD
=======

    // rotation angle based on user provided rot_axes to position the vertices
    const double rot_angle = -deg2rad(rot_axes); // negative for ccw rotation

    // build up the affine transformation
    Geom::Affine affine;
    affine *= Geom::Rotate(rot_angle);
    affine *= Geom::Scale(l0, l1);
    affine *= Geom::HShear(-tan(a1));
    affine *= Geom::Rotate(a0);
    affine *= Geom::Translate(pos);

    Geom::Path path;
    unit_arc_path(path, affine);
    path_out.push_back(path);

    // draw frame?
    if (gen_isometric_frame.get_value()) {
        gen_iso_frame_paths(path_out, affine);
    }

    // draw axes?
    if (draw_axes.get_value()) {
        gen_axes_paths(path_out, affine);
    }

    return 0;
}

void
evalSteinerEllipse(Geom::Point const &pCenter,
                   Geom::Point const &pCenter_Pt2,
                   Geom::Point const &pPt0_Pt1,
                   const double &angle,
                   Geom::Point &pRes)
{
    // formula for the evaluation of points on the steiner ellipse using parameter angle
    pRes = pCenter
        + pCenter_Pt2*cos(angle)
        + pPt0_Pt1*sin(angle)/sqrt(3);
}

int
LPEPts2Ellipse::genSteinerEllipse(std::vector<Geom::Point> const &pts,
                                  bool gen_inellipse,
                                  Geom::PathVector &path_out)
{
    // take the first 3 vertices for the edges
    if (pts.size() < 3) {
        return -1;
    }
    // calc center
    Geom::Point pCenter = (pts[0]+pts[1]+pts[2])/3;
    // calc main directions of affine triangle
    Geom::Point f1 = pts[2]-pCenter;
    Geom::Point f2 = (pts[1]-pts[0])/sqrt(3);

    // calc zero angle t0
    const double denominator = dot(f1, f1) - dot(f2, f2);
    double t0=0;
    if(fabs(denominator) > 1e-12) {
        const double cot2t0 = 2.0 * dot(f1, f2) / denominator;
        t0 = atan(cot2t0)/2.0;
    }

    // calc relative points of main axes (for axis directions)
    Geom::Point p0(0,0), pRel0, pRel1;
    evalSteinerEllipse(p0, pts[2]-pCenter, pts[1]-pts[0], t0, pRel0);
    evalSteinerEllipse(p0, pts[2]-pCenter, pts[1]-pts[0], t0+M_PI_2, pRel1);
    Geom::Coord l0 = pRel0.length();
    Geom::Coord l1 = pRel1.length();

    // basic rotation
    double a0 = atan2(pRel0);

    bool swapped=false;

    if (l1 > l0) {
        std::swap(l0,l1);
        a0 += M_PI_2;
        swapped = true;
    }

    // the steiner inellipse is just scaled down by 2
    if(gen_inellipse) {
        l0/=2;
        l1/=2;
    }
>>>>>>> 6348cab3

    // rotation angle based on user provided rot_axes to position the vertices
    const double rot_angle = -deg2rad(rot_axes); // negative for ccw rotation

    // build up the affine transformation
    Geom::Affine affine;
    affine *= Geom::Rotate(rot_angle);
    affine *= Geom::Scale(l0, l1);
<<<<<<< HEAD
    affine *= Geom::HShear(-tan(a1));
    affine *= Geom::Rotate(a0);
    affine *= Geom::Translate(pos);
=======
    affine *= Geom::Rotate(a0);
    affine *= Geom::Translate(pCenter);
>>>>>>> 6348cab3

    Geom::Path path;
    unit_arc_path(path, affine);
    path_out.push_back(path);

    // draw frame?
    if (gen_isometric_frame.get_value()) {
        gen_iso_frame_paths(path_out, affine);
    }

    // draw axes?
    if (draw_axes.get_value()) {
        gen_axes_paths(path_out, affine);
    }

    return 0;
}

<<<<<<< HEAD
void evalSteinerEllipse(Geom::Point const &pCenter, Geom::Point const &pCenter_Pt2, Geom::Point const &pPt0_Pt1,
                        const double &angle, Geom::Point &pRes)
{
    // formula for the evaluation of points on the steiner ellipse using parameter angle
    pRes = pCenter + pCenter_Pt2 * cos(angle) + pPt0_Pt1 * sin(angle) / sqrt(3);
}

int LPEPts2Ellipse::genSteinerEllipse(std::vector<Geom::Point> const &pts, bool gen_inellipse,
                                      Geom::PathVector &path_out)
{
    // take the first 3 vertices for the edges
    if (pts.size() < 3) {
        return -1;
    }
    // calc center
    Geom::Point pCenter = (pts[0] + pts[1] + pts[2]) / 3;
    // calc main directions of affine triangle
    Geom::Point f1 = pts[2] - pCenter;
    Geom::Point f2 = (pts[1] - pts[0]) / sqrt(3);

    // calc zero angle t0
    const double denominator = dot(f1, f1) - dot(f2, f2);
    double t0 = 0;
    if (fabs(denominator) > 1e-12) {
        const double cot2t0 = 2.0 * dot(f1, f2) / denominator;
        t0 = atan(cot2t0) / 2.0;
    }

    // calc relative points of main axes (for axis directions)
    Geom::Point p0(0, 0), pRel0, pRel1;
    evalSteinerEllipse(p0, pts[2] - pCenter, pts[1] - pts[0], t0, pRel0);
    evalSteinerEllipse(p0, pts[2] - pCenter, pts[1] - pts[0], t0 + M_PI_2, pRel1);
    Geom::Coord l0 = pRel0.length();
    Geom::Coord l1 = pRel1.length();

    // basic rotation
    double a0 = atan2(pRel0);

    bool swapped = false;

    if (l1 > l0) {
        std::swap(l0, l1);
        a0 += M_PI_2;
        swapped = true;
    }

    // the steiner inellipse is just scaled down by 2
    if (gen_inellipse) {
        l0 /= 2;
        l1 /= 2;
    }

    // rotation angle based on user provided rot_axes to position the vertices
    const double rot_angle = -deg2rad(rot_axes); // negative for ccw rotation

    // build up the affine transformation
    Geom::Affine affine;
    affine *= Geom::Rotate(rot_angle);
    affine *= Geom::Scale(l0, l1);
    affine *= Geom::Rotate(a0);
    affine *= Geom::Translate(pCenter);

    Geom::Path path;
    unit_arc_path(path, affine);
    path_out.push_back(path);

    // draw frame?
    if (gen_isometric_frame.get_value()) {
        gen_iso_frame_paths(path_out, affine);
    }

    // draw axes?
    if (draw_axes.get_value()) {
        gen_axes_paths(path_out, affine);
    }

    return 0;
}

=======
>>>>>>> 6348cab3

/* ######################## */

} // namespace LivePathEffect
} /* namespace Inkscape */

/*
  Local Variables:
  mode:c++
  c-file-style:"stroustrup"
  c-file-offsets:((innamespace . 0)(inline-open . 0)(case-label . +))
  indent-tabs-mode:nil
  fill-column:99
  End:
*/
// vim: filetype=cpp:expandtab:shiftwidth=4:tabstop=8:softtabstop=4 :<|MERGE_RESOLUTION|>--- conflicted
+++ resolved
@@ -1,3 +1,4 @@
+// SPDX-License-Identifier: GPL-2.0-or-later
 /** \file
  * LPE "Points to Ellipse" implementation
  */
@@ -8,7 +9,7 @@
  *
  * Copyright (C) Markus Schwienbacher 2013 <mschwienbacher@gmail.com>
  *
- * Released under GNU GPL, read the file 'COPYING' for more information
+ * Released under GNU GPL v2+, read the file 'COPYING' for more information.
  */
 
 #include "live_effects/lpe-pts2ellipse.h"
@@ -31,7 +32,6 @@
 namespace LivePathEffect {
 
 static const Util::EnumData<EllipseMethod> EllipseMethodData[] = {
-<<<<<<< HEAD
     { EM_AUTO, N_("Auto ellipse"), "auto" },                          //!< (2..4 points: circle, from 5 points: ellipse)
     { EM_CIRCLE, N_("Force circle"), "circle" },                      //!< always fit a circle
     { EM_ISOMETRIC_CIRCLE, N_("Isometric circle"), "iso_circle" },    //!< use first two edges to generate a sheared
@@ -54,28 +54,6 @@
     , draw_axes(_("A_xes"), _("Draw both semi-major and semi-minor axes"), "draw_axes", &wr, this, false)
     , rot_axes(_("Axes Rotation"), _("Axes rotation angle [deg]"), "rot_axes", &wr, this, 0)
     , draw_ori_path(_("Source _Path"), _("Show the original source path"), "draw_ori_path", &wr, this, false)
-=======
-    { EM_AUTO, N_("Auto ellipse"), "auto" }, //!< (2..4 points: circle, from 5 points: ellipse)
-    { EM_CIRCLE, N_("Force circle"), "circle" }, //!< always fit a circle
-    { EM_ISOMETRIC_CIRCLE, N_("Isometric circle"), "iso_circle" }, //!< use first two edges to generate a sheared ellipse
-    { EM_STEINER_ELLIPSE, N_("Steiner ellipse"), "steiner_ellipse" }, //!< generate a steiner ellipse from the first three points
-    { EM_STEINER_INELLIPSE, N_("Steiner inellipse"), "steiner_inellipse" } //!< generate a steiner inellipse from the first three points
-};
-static const Util::EnumDataConverter<EllipseMethod> EMConverter(EllipseMethodData, EM_END);
-
-LPEPts2Ellipse::LPEPts2Ellipse(LivePathEffectObject *lpeobject) :
-    Effect(lpeobject),
-    method(_("Method:"), _("Methods to generate the ellipse"),
-           "method", EMConverter, &wr, this, EM_AUTO),
-    gen_isometric_frame(_("_Frame (isometric rectangle)"), _("Draw parallelogram around the ellipse"),
-                        "gen_isometric_frame", &wr, this, false),
-    gen_arc(_("_Arc"), _("Generate open arc (open ellipse)"), "gen_arc", &wr, this, false),
-    other_arc(_("_Other Arc side"), _("Switch sides of the arc"), "arc_other", &wr, this, false),
-    slice_arc(_("_Slice Arc"), _("Slice the arc"), "slice_arc", &wr, this, false),
-    draw_axes(_("A_xes"), _("Draw both semi-major and semi-minor axes"), "draw_axes", &wr, this, false),
-    rot_axes(_("Axes Rotation"), _("Axes rotation angle [deg]"), "rot_axes", &wr, this, 0),
-    draw_ori_path(_("Source _Path"), _("Show the original source path"), "draw_ori_path", &wr, this, false)
->>>>>>> 6348cab3
 {
     registerParameter(&method);
     registerParameter(&gen_arc);
@@ -92,16 +70,11 @@
     show_orig_path = true;
 }
 
-<<<<<<< HEAD
 LPEPts2Ellipse::~LPEPts2Ellipse() = default;
-=======
-LPEPts2Ellipse::~LPEPts2Ellipse()
-{
-}
->>>>>>> 6348cab3
 
 // helper function, transforms a given value into range [0, 2pi]
-inline double range2pi(double a)
+inline double
+range2pi(double a)
 {
     a = fmod(a, 2 * M_PI);
     if (a < 0) {
@@ -110,11 +83,6 @@
     return a;
 }
 
-<<<<<<< HEAD
-inline double deg2rad(double a) { return a * M_PI / 180.0; }
-
-inline double rad2deg(double a) { return a * 180.0 / M_PI; }
-=======
 inline double
 deg2rad(double a)
 {
@@ -126,12 +94,12 @@
 {
     return a * 180.0 / M_PI;
 }
->>>>>>> 6348cab3
 
 // helper function, calculates the angle between a0 and a1 in ccw sense
 // examples: 0..1->1, -1..1->2, pi/4..-pi/4->1.5pi
 // full rotations: 0..2pi->2pi, -pi..pi->2pi, pi..-pi->0, 2pi..0->0
-inline double calc_delta_angle(const double a0, const double a1)
+inline double
+calc_delta_angle(const double a0, const double a1)
 {
     double da = range2pi(a1 - a0);
     if ((fabs(da) < 1e-9) && (a0 < a1)) {
@@ -140,15 +108,10 @@
     return da;
 }
 
-<<<<<<< HEAD
-int unit_arc_path(Geom::Path &path_in, Geom::Affine &affine, double start = 0.0, double end = 2 * M_PI, // angles
-                  bool slice = false)
-=======
 int
 unit_arc_path(Geom::Path &path_in, Geom::Affine &affine,
               double start = 0.0, double end = 2 * M_PI, // angles
               bool slice = false)
->>>>>>> 6348cab3
 {
     double arc_angle = calc_delta_angle(start, end);
     if (fabs(arc_angle) < 1e-9) {
@@ -208,7 +171,8 @@
     return 0;
 }
 
-void gen_iso_frame_paths(Geom::PathVector &path_out, const Geom::Affine &affine)
+void
+gen_iso_frame_paths(Geom::PathVector &path_out, const Geom::Affine &affine)
 {
     Geom::Path rect(Geom::Point(-1, -1));
     rect.setStitching(true);
@@ -235,12 +199,8 @@
     path_out.push_back(ply);
 }
 
-<<<<<<< HEAD
-bool is_ccw(const std::vector<Geom::Point> &pts)
-=======
 bool
 is_ccw(const std::vector<Geom::Point> &pts)
->>>>>>> 6348cab3
 {
     // method: sum up the angles between edges
     size_t n = pts.size();
@@ -267,13 +227,8 @@
     }
 }
 
-<<<<<<< HEAD
-void endpoints2angles(const bool ccw_wind, const bool use_other_arc, const Geom::Point &p0, const Geom::Point &p1,
-                      Geom::Coord &a0, Geom::Coord &a1)
-=======
 void
 endpoints2angles(const bool ccw_wind, const bool use_other_arc, const Geom::Point &p0, const Geom::Point &p1, Geom::Coord &a0, Geom::Coord &a1)
->>>>>>> 6348cab3
 {
     if (!p0.isZero() && !p1.isZero()) {
         a0 = atan2(p0);
@@ -292,12 +247,8 @@
  * algorithms from 2geom. Depending on the settings made by the user regarding things like arc,
  * slice, circle etc. the final result will be different
  */
-<<<<<<< HEAD
-Geom::PathVector LPEPts2Ellipse::doEffect_path(Geom::PathVector const &path_in)
-=======
 Geom::PathVector
 LPEPts2Ellipse::doEffect_path(Geom::PathVector const &path_in)
->>>>>>> 6348cab3
 {
     Geom::PathVector path_out;
 
@@ -309,21 +260,12 @@
     // from: extension/internal/odf.cpp
     // get all points
     std::vector<Geom::Point> pts;
-<<<<<<< HEAD
     for(const auto & pit : path_in) {
-=======
-    for (Geom::PathVector::const_iterator pit = path_in.begin(); pit != path_in.end(); ++pit) {
->>>>>>> 6348cab3
         // extract first point of this path
-        pts.push_back(pit->initialPoint());
+        pts.push_back(pit.initialPoint());
         // iterate over all curves
-<<<<<<< HEAD
         for (const auto &cit : pit) {
             pts.push_back(cit.finalPoint());
-=======
-        for (Geom::Path::const_iterator cit = pit->begin(); cit != pit->end(); ++cit) {
-            pts.push_back(cit->finalPoint());
->>>>>>> 6348cab3
         }
     }
 
@@ -335,24 +277,6 @@
     // special mode: Use first two edges, interpret them as two sides of a parallelogram and
     // generate an ellipse residing inside the parallelogram. This effect is quite useful when
     // generating isometric views. Hence, the name.
-<<<<<<< HEAD
-    switch (method) {
-        case EM_ISOMETRIC_CIRCLE:
-            if (0 != genIsometricEllipse(pts, path_out)) {
-                return path_in;
-            }
-            break;
-        case EM_STEINER_ELLIPSE:
-            if (0 != genSteinerEllipse(pts, false, path_out)) {
-                return path_in;
-            }
-            break;
-        case EM_STEINER_INELLIPSE:
-            if (0 != genSteinerEllipse(pts, true, path_out)) {
-                return path_in;
-            }
-            break;
-=======
     switch(method) {
         case EM_ISOMETRIC_CIRCLE:
             if (0 != genIsometricEllipse(pts, path_out)) {
@@ -366,7 +290,6 @@
             if (0 != genSteinerEllipse(pts, true, path_out)) {
                 return path_in;
             } break;
->>>>>>> 6348cab3
         default:
             if (0 != genFitEllipse(pts, path_out)) {
                 return path_in;
@@ -381,13 +304,9 @@
  * slice, circle etc. the final result will be different. We need at least 5 points to fit an
  * ellipse. With 5 points each point is on the ellipse. For less points we get a circle.
  */
-<<<<<<< HEAD
-int LPEPts2Ellipse::genFitEllipse(std::vector<Geom::Point> const &pts, Geom::PathVector &path_out)
-=======
 int
 LPEPts2Ellipse::genFitEllipse(std::vector<Geom::Point> const &pts,
                               Geom::PathVector &path_out)
->>>>>>> 6348cab3
 {
     // rotation angle based on user provided rot_axes to position the vertices
     const double rot_angle = -deg2rad(rot_axes); // negative for ccw rotation
@@ -412,11 +331,7 @@
         Geom::Path path;
         unit_arc_path(path, affine);
         path_out.push_back(path);
-<<<<<<< HEAD
-    } else if (pts.size() >= 5 && EM_AUTO == method) { //! only_circle.get_value()) {
-=======
     } else if (pts.size() >= 5 && EM_AUTO == method) { //!only_circle.get_value()) {
->>>>>>> 6348cab3
         // do ellipse
         try {
             Geom::Ellipse ellipse;
@@ -477,13 +392,9 @@
     return 0;
 }
 
-<<<<<<< HEAD
-int LPEPts2Ellipse::genIsometricEllipse(std::vector<Geom::Point> const &pts, Geom::PathVector &path_out)
-=======
 int
 LPEPts2Ellipse::genIsometricEllipse(std::vector<Geom::Point> const &pts,
                                     Geom::PathVector &path_out)
->>>>>>> 6348cab3
 
 {
     // take the first 3 vertices for the edges
@@ -517,8 +428,6 @@
 
     // center of the ellipse
     Geom::Point pos = pts[1] + 0.5 * (e0 + e1);
-<<<<<<< HEAD
-=======
 
     // rotation angle based on user provided rot_axes to position the vertices
     const double rot_angle = -deg2rad(rot_axes); // negative for ccw rotation
@@ -571,93 +480,6 @@
         return -1;
     }
     // calc center
-    Geom::Point pCenter = (pts[0]+pts[1]+pts[2])/3;
-    // calc main directions of affine triangle
-    Geom::Point f1 = pts[2]-pCenter;
-    Geom::Point f2 = (pts[1]-pts[0])/sqrt(3);
-
-    // calc zero angle t0
-    const double denominator = dot(f1, f1) - dot(f2, f2);
-    double t0=0;
-    if(fabs(denominator) > 1e-12) {
-        const double cot2t0 = 2.0 * dot(f1, f2) / denominator;
-        t0 = atan(cot2t0)/2.0;
-    }
-
-    // calc relative points of main axes (for axis directions)
-    Geom::Point p0(0,0), pRel0, pRel1;
-    evalSteinerEllipse(p0, pts[2]-pCenter, pts[1]-pts[0], t0, pRel0);
-    evalSteinerEllipse(p0, pts[2]-pCenter, pts[1]-pts[0], t0+M_PI_2, pRel1);
-    Geom::Coord l0 = pRel0.length();
-    Geom::Coord l1 = pRel1.length();
-
-    // basic rotation
-    double a0 = atan2(pRel0);
-
-    bool swapped=false;
-
-    if (l1 > l0) {
-        std::swap(l0,l1);
-        a0 += M_PI_2;
-        swapped = true;
-    }
-
-    // the steiner inellipse is just scaled down by 2
-    if(gen_inellipse) {
-        l0/=2;
-        l1/=2;
-    }
->>>>>>> 6348cab3
-
-    // rotation angle based on user provided rot_axes to position the vertices
-    const double rot_angle = -deg2rad(rot_axes); // negative for ccw rotation
-
-    // build up the affine transformation
-    Geom::Affine affine;
-    affine *= Geom::Rotate(rot_angle);
-    affine *= Geom::Scale(l0, l1);
-<<<<<<< HEAD
-    affine *= Geom::HShear(-tan(a1));
-    affine *= Geom::Rotate(a0);
-    affine *= Geom::Translate(pos);
-=======
-    affine *= Geom::Rotate(a0);
-    affine *= Geom::Translate(pCenter);
->>>>>>> 6348cab3
-
-    Geom::Path path;
-    unit_arc_path(path, affine);
-    path_out.push_back(path);
-
-    // draw frame?
-    if (gen_isometric_frame.get_value()) {
-        gen_iso_frame_paths(path_out, affine);
-    }
-
-    // draw axes?
-    if (draw_axes.get_value()) {
-        gen_axes_paths(path_out, affine);
-    }
-
-    return 0;
-}
-
-<<<<<<< HEAD
-void evalSteinerEllipse(Geom::Point const &pCenter, Geom::Point const &pCenter_Pt2, Geom::Point const &pPt0_Pt1,
-                        const double &angle, Geom::Point &pRes)
-{
-    // formula for the evaluation of points on the steiner ellipse using parameter angle
-    pRes = pCenter + pCenter_Pt2 * cos(angle) + pPt0_Pt1 * sin(angle) / sqrt(3);
-}
-
-int LPEPts2Ellipse::genSteinerEllipse(std::vector<Geom::Point> const &pts, bool gen_inellipse,
-                                      Geom::PathVector &path_out)
-{
-    // take the first 3 vertices for the edges
-    if (pts.size() < 3) {
-        return -1;
-    }
-    // calc center
     Geom::Point pCenter = (pts[0] + pts[1] + pts[2]) / 3;
     // calc main directions of affine triangle
     Geom::Point f1 = pts[2] - pCenter;
@@ -722,8 +544,6 @@
     return 0;
 }
 
-=======
->>>>>>> 6348cab3
 
 /* ######################## */
 
