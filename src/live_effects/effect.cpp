--- conflicted
+++ resolved
@@ -143,11 +143,8 @@
     {BSPLINE,               N_("BSpline"),                 "bspline"},
     {JOIN_TYPE,             N_("Join type"),               "join_type"},
     {TAPER_STROKE,          N_("Taper stroke"),            "taper_stroke"},
-<<<<<<< HEAD
     {MIRROR_SYMMETRY,       N_("Mirror symmetry"),         "mirror_symmetry"},
-=======
     {COPY_ROTATE,           N_("Rotate copies"),           "copy_rotate"},
->>>>>>> b2bf4c25
 /* Ponyscape -> Inkscape 0.92*/
     {ATTACH_PATH,           N_("Attach path"),             "attach_path"},
     {FILL_BETWEEN_STROKES,  N_("Fill between strokes"),    "fill_between_strokes"},
