// SPDX-License-Identifier: GPL-2.0-or-later
/*
 * Boolean operation live path effect
 *
 * Copyright (C) 2016-2017 Michael Soegtrop
 *
 * Released under GNU GPL v2+, read the file 'COPYING' for more information.
 */

#include <glibmm/i18n.h>
#include <cmath>
#include <cstring>
#include <algorithm>

#include "live_effects/lpe-bool.h"

#include "2geom/affine.h"
#include "2geom/bezier-curve.h"
#include "2geom/path-sink.h"
#include "2geom/path.h"
#include "2geom/svg-path-parser.h"
#include "display/curve.h"
#include "object/sp-shape.h"
#include "svg/svg.h"

#include "helper/geom.h"

#include "splivarot.h"
#include "livarot/Path.h"
#include "livarot/Shape.h"
#include "livarot/path-description.h"

namespace Inkscape {
namespace LivePathEffect {

// Define an extended boolean operation type

static const Util::EnumData<LPEBool::bool_op_ex> BoolOpData[LPEBool::bool_op_ex_count] = {
    { LPEBool::bool_op_ex_union, N_("union"), "union" },
    { LPEBool::bool_op_ex_inters, N_("intersection"), "inters" },
    { LPEBool::bool_op_ex_diff, N_("difference"), "diff" },
    { LPEBool::bool_op_ex_symdiff, N_("symmetric difference"), "symdiff" },
    { LPEBool::bool_op_ex_cut, N_("division"), "cut" },
    // Note on naming of operations:
    // bool_op_cut is called "Division" in the manu, see sp_selected_path_cut
    // bool_op_slice is called "Cut path" in the menu, see sp_selected_path_slice
    { LPEBool::bool_op_ex_slice, N_("cut"), "slice" },
    { LPEBool::bool_op_ex_slice_inside, N_("cut inside"), "slice-inside" },
    { LPEBool::bool_op_ex_slice_outside, N_("cut outside"), "slice-outside" },
};

static const Util::EnumDataConverter<LPEBool::bool_op_ex> BoolOpConverter(BoolOpData, sizeof(BoolOpData) / sizeof(*BoolOpData));

static const Util::EnumData<fill_typ> FillTypeData[] = {
    { fill_oddEven, N_("even-odd"), "oddeven" },
    { fill_nonZero, N_("non-zero"), "nonzero" },
    { fill_positive, N_("positive"), "positive" },
    { fill_justDont, N_("take from object"), "from-curve" }
};

static const Util::EnumDataConverter<fill_typ> FillTypeConverter(FillTypeData, sizeof(FillTypeData) / sizeof(*FillTypeData));

static const Util::EnumData<fill_typ> FillTypeDataThis[] = {
    { fill_oddEven, N_("even-odd"), "oddeven" },
    { fill_nonZero, N_("non-zero"), "nonzero" },
    { fill_positive, N_("positive"), "positive" }
};

static const Util::EnumDataConverter<fill_typ> FillTypeConverterThis(FillTypeDataThis, sizeof(FillTypeDataThis) / sizeof(*FillTypeDataThis));

<<<<<<< HEAD
LPEBool::LPEBool(LivePathEffectObject *lpeobject)
    : Effect(lpeobject)
    , operand_path(_("Operand path:"), _("Operand for the boolean operation"), "operand-path", &wr, this)
    , bool_operation(_("Operation:"), _("Boolean Operation"), "operation", BoolOpConverter, &wr, this, bool_op_ex_union)
    , swap_operands(_("Swap operands:"), _("Swap operands (useful e.g. for difference)"), "swap-operands", &wr, this)
    , hide_linked(_("Hide Linked:"), _("Hide linked path"), "hide-linked", &wr, this, true)
    , rmv_inner(
          _("Remove inner:"),
          _("For cut operations: remove inner (non-contour) lines of cutting path to avoid invisible extra points"),
          "rmv-inner", &wr, this)
    , fill_type_this(_("Fill type this:"), _("Fill type (winding mode) for this path"), "filltype-this",
                     FillTypeConverterThis, &wr, this, fill_oddEven)
    , fill_type_operand(_("Fill type operand:"), _("Fill type (winding mode) for operand path"), "filltype-operand",
                        FillTypeConverter, &wr, this, fill_justDont)
=======
LPEBool::LPEBool(LivePathEffectObject *lpeobject) :
    Effect(lpeobject),
    operand_path(_("Operand path:"), _("Operand for the boolean operation"), "operand-path", &wr, this),
    bool_operation(_("Operation:"), _("Boolean Operation"), "operation", BoolOpConverter, &wr, this, bool_op_ex_union),
    swap_operands(_("Swap operands"), _("Swap operands (useful e.g. for difference)"), "swap-operands", &wr, this),
    rmv_inner(_("Remove inner"), _("For cut operations: remove inner (non-contour) lines of cutting path to avoid invisible extra points"), "rmv-inner", &wr, this),
    fill_type_this(_("Fill type (this):"), _("Fill type (winding mode) for this path"), "filltype-this", FillTypeConverterThis, &wr, this, fill_oddEven),
    fill_type_operand(_("Fill type (operand):"), _("Fill type (winding mode) for operand path"), "filltype-operand", FillTypeConverter, &wr, this, fill_justDont)
>>>>>>> 870deb6a
{
    registerParameter(&operand_path);
    registerParameter(&bool_operation);
    registerParameter(&swap_operands);
    registerParameter(&hide_linked);
    registerParameter(&rmv_inner);
    registerParameter(&fill_type_this);
    registerParameter(&fill_type_operand);
    prev = Geom::identity();
    show_orig_path = true;
}

LPEBool::~LPEBool()
= default;

void LPEBool::resetDefaults(SPItem const * /*item*/)
{
}

bool cmp_cut_position(const Path::cut_position &a, const Path::cut_position &b)
{
    return a.piece == b.piece ? a.t < b.t : a.piece < b.piece;
}

Geom::PathVector
sp_pathvector_boolop_slice_intersect(Geom::PathVector const &pathva, Geom::PathVector const &pathvb, bool inside, fill_typ fra, fill_typ frb)
{
    // This is similar to sp_pathvector_boolop/bool_op_slice, but keeps only edges inside the cutter area.
    // The code is also based on sp_pathvector_boolop_slice.
    //
    // We have two paths on input
    // - a closed area which is used to cut out pieces from a contour (called area below)
    // - a contour which is cut into pieces by the border of thr area (called contour below)
    //
    // The code below works in the following steps
    // (a) Convert the area to a shape, so that we can ask the winding number for any point
    // (b) Add both, the contour and the area to a single shape and intersect them
    // (c) Find the intersection points between area border and contour (vector toCut)
    // (d) Split the original contour at the intersection points
    // (e) check for each contour edge in combined shape if its center is inside the area - if not discard it
    // (f) create a vector of all inside edges
    // (g) convert the piece numbers to the piece numbers after applying the cuts
    // (h) fill a bool vector with information which pieces are in
    // (i) filter the descr_cmd of the result path with this bool vector
    //
    // The main inefficiency here is step (e) because I use a winding function of the area-shape which goes
    // through the complete edge list for each point I ask for, so effort is n-edges-contour * n-edges-area.
    // It is tricky to improve this without building into the livarot code.
    // One way might be to decide at the intersection points which edges touching the intersection points are
    // in by making a loop through all edges on the intersection vertex. Since this is a directed non intersecting
    // graph, this should provide sufficient information.
    // But since I anyway will change this to the new mechanism some time speed is fairly ok, I didn't look into this.


    // extract the livarot Paths from the source objects
    // also get the winding rule specified in the style
    // Livarot's outline of arcs is broken. So convert the path to linear and cubics only, for which the outline is created correctly.
    Path *contour_path = Path_for_pathvector(pathv_to_linear_and_cubic_beziers(pathva));
    Path *area_path = Path_for_pathvector(pathv_to_linear_and_cubic_beziers(pathvb));

    // Shapes from above paths
    Shape *area_shape = new Shape;
    Shape *combined_shape = new Shape;
    Shape *combined_inters = new Shape;

    // Add the area (process to intersection free shape)
    area_path->ConvertWithBackData(1.0);
    area_path->Fill(combined_shape, 1);

    // Convert this to a shape with full winding information
    area_shape->ConvertToShape(combined_shape, frb);

    // Add the contour to the combined path (just add, no winding processing)
    contour_path->ConvertWithBackData(1.0);
    contour_path->Fill(combined_shape, 0, true, false, false);

    // Intersect the area and the contour - no fill processing
    combined_inters->ConvertToShape(combined_shape, fill_justDont);

    // Result path
    Path *result_path = new Path;
    result_path->SetBackData(false);

    // Cutting positions for contour
    std::vector<Path::cut_position> toCut;

    if (combined_inters->hasBackData()) {
        // should always be the case, but ya never know
        {
            for (int i = 0; i < combined_inters->numberOfPoints(); i++) {
                if (combined_inters->getPoint(i).totalDegree() > 2) {
                    // possibly an intersection
                    // we need to check that at least one edge from the source path is incident to it
                    // before we declare it's an intersection
                    int cb = combined_inters->getPoint(i).incidentEdge[FIRST];
                    int   nbOrig = 0;
                    int   nbOther = 0;
                    int   piece = -1;
                    float t = 0.0;
                    while (cb >= 0 && cb < combined_inters->numberOfEdges()) {
                        if (combined_inters->ebData[cb].pathID == 0) {
                            // the source has an edge incident to the point, get its position on the path
                            piece = combined_inters->ebData[cb].pieceID;
                            if (combined_inters->getEdge(cb).st == i) {
                                t = combined_inters->ebData[cb].tSt;
                            } else {
                                t = combined_inters->ebData[cb].tEn;
                            }
                            nbOrig++;
                        }
                        if (combined_inters->ebData[cb].pathID == 1) {
                            nbOther++;    // the cut is incident to this point
                        }
                        cb = combined_inters->NextAt(i, cb);
                    }
                    if (nbOrig > 0 && nbOther > 0) {
                        // point incident to both path and cut: an intersection
                        // note that you only keep one position on the source; you could have degenerate
                        // cases where the source crosses itself at this point, and you wouyld miss an intersection
                        Path::cut_position cutpos;
                        cutpos.piece = piece;
                        cutpos.t = t;
                        toCut.push_back(cutpos);
                    }
                }
            }
        }
        {
            // remove the edges from the intersection polygon
            int i = combined_inters->numberOfEdges() - 1;
            for (; i >= 0; i--) {
                if (combined_inters->ebData[i].pathID == 1) {
                    combined_inters->SubEdge(i);
                } else {
                    const Shape::dg_arete &edge = combined_inters->getEdge(i);
                    const Shape::dg_point &start = combined_inters->getPoint(edge.st);
                    const Shape::dg_point &end = combined_inters->getPoint(edge.en);
                    Geom::Point mid = 0.5 * (start.x + end.x);
                    int wind = area_shape->PtWinding(mid);
                    if (wind == 0) {
                        combined_inters->SubEdge(i);
                    }
                }
            }
        }
    }

    // create a vector of pieces, which are in the intersection
    std::vector<Path::cut_position> inside_pieces(combined_inters->numberOfEdges());
    for (int i = 0; i < combined_inters->numberOfEdges(); i++) {
        inside_pieces[i].piece = combined_inters->ebData[i].pieceID;
        // Use the t middle point, this is safe to compare with values from toCut in the presence of roundoff errors
        inside_pieces[i].t = 0.5 * (combined_inters->ebData[i].tSt + combined_inters->ebData[i].tEn);
    }
    std::sort(inside_pieces.begin(), inside_pieces.end(), cmp_cut_position);

    // sort cut positions
    std::sort(toCut.begin(), toCut.end(), cmp_cut_position);

    // Compute piece ids after ConvertPositionsToMoveTo
    {
        int idIncr = 0;
        std::vector<Path::cut_position>::iterator itPiece = inside_pieces.begin();
        std::vector<Path::cut_position>::iterator itCut = toCut.begin();
        while (itPiece != inside_pieces.end()) {
            while (itCut != toCut.end() && cmp_cut_position(*itCut, *itPiece)) {
                ++itCut;
                idIncr += 2;
            }
            itPiece->piece += idIncr;
            ++itPiece;
        }
    }

    // Copy the original path to result and cut at the intersection points
    result_path->Copy(contour_path);
    result_path->ConvertPositionsToMoveTo(toCut.size(), toCut.data());   // cut where you found intersections

    // Create an array of bools which states which pieces are in
    std::vector<bool> inside_flags(result_path->descr_cmd.size(), false);
    for (auto & inside_piece : inside_pieces) {
        inside_flags[ inside_piece.piece ] = true;
        // also enable the element -1 to get the MoveTo
        if (inside_piece.piece >= 1) {
            inside_flags[ inside_piece.piece - 1 ] = true;
        }
    }

#if 0 // CONCEPT TESTING
    //Check if the inside/outside verdict is consistent - just for testing the concept
    // Retrieve the pieces
    int nParts = 0;
    Path **parts = result_path->SubPaths(nParts, false);

    // Each piece should be either fully in or fully out
    int iPiece = 0;
    for (int iPart = 0; iPart < nParts; iPart++) {
        bool andsum = true;
        bool orsum = false;
        for (int iCmd = 0; iCmd < parts[iPart]->descr_cmd.size(); iCmd++, iPiece++) {
            andsum = andsum && inside_flags[ iPiece ];
            orsum = andsum || inside_flags[ iPiece ];
        }

        if (andsum != orsum) {
            g_warning("Inconsistent inside/outside verdict for part=%d", iPart);
        }
    }
    g_free(parts);
#endif

    // iterate over the commands of a path and keep those which are inside
    int iDest = 0;
    for (int iSrc = 0; iSrc < result_path->descr_cmd.size(); iSrc++) {
        if (inside_flags[iSrc] == inside) {
            result_path->descr_cmd[iDest++] = result_path->descr_cmd[iSrc];
        } else {
            delete result_path->descr_cmd[iSrc];
        }
    }
    result_path->descr_cmd.resize(iDest);

    delete combined_inters;
    delete combined_shape;
    delete area_shape;
    delete contour_path;
    delete area_path;

    gchar *result_str = result_path->svg_dump_path();
    Geom::PathVector outres =  Geom::parse_svg_path(result_str);
    // CONCEPT TESTING g_warning( "%s", result_str );
    g_free(result_str);
    delete result_path;

    return outres;
}

// remove inner contours
Geom::PathVector
sp_pathvector_boolop_remove_inner(Geom::PathVector const &pathva, fill_typ fra)
{
    Geom::PathVector patht;
    Path *patha = Path_for_pathvector(pathv_to_linear_and_cubic_beziers(pathva));

    Shape *shape = new Shape;
    Shape *shapeshape = new Shape;
    Path *resultp = new Path;
    resultp->SetBackData(false);

    patha->ConvertWithBackData(0.1);
    patha->Fill(shape, 0);
    shapeshape->ConvertToShape(shape, fra);
    shapeshape->ConvertToForme(resultp, 1, &patha);

    delete shape;
    delete shapeshape;
    delete patha;

    gchar *result_str = resultp->svg_dump_path();
    Geom::PathVector resultpv =  Geom::parse_svg_path(result_str);
    g_free(result_str);

    delete resultp;
    return resultpv;
}

static fill_typ GetFillTyp(SPItem *item)
{
    SPCSSAttr *css = sp_repr_css_attr(item->getRepr(), "style");
    gchar const *val = sp_repr_css_property(css, "fill-rule", nullptr);
    if (val && strcmp(val, "nonzero") == 0) {
        return fill_nonZero;
    } else if (val && strcmp(val, "evenodd") == 0) {
        return fill_oddEven;
    } else {
        return fill_nonZero;
    }
}

void LPEBool::doEffect(SPCurve *curve)
{
    Geom::PathVector path_in = curve->get_pathvector();
    SPItem *operand = dynamic_cast<SPItem *>(operand_path.getObject());
    if (operand_path.linksToPath() && operand) {
        if (!operand->isHidden() && hide_linked) {
            operand->setHidden(true);
        }
        if (operand->isHidden() && !hide_linked) {
            operand->setHidden(false);
        }
        bool_op_ex op = bool_operation.get_value();
        bool swap =  swap_operands.get_value();

        // operand->set_transform(i2anc_affine(sp_lpe_item, sp_lpe_item->parent));
        Geom::Affine current = sp_item_transform_repr(sp_lpe_item);
        if (!is_load) {
            operand->doWriteTransform(prev.inverse() * current);
        }
        Geom::PathVector operand_pv = operand_path.get_pathvector();
        if (!is_load) {
            operand_pv *= current.inverse();
        }
        prev = current;
        Geom::PathVector path_a = swap ? operand_pv : path_in;
        Geom::PathVector path_b = swap ? path_in : operand_pv;

        // TODO: I would like to use the original objects fill rule if the UI selected rule is fill_justDont.
        // But it doesn't seem possible to access them from here, because SPCurve is not derived from SPItem.
        // The nearest function in the call stack, where this is available is SPLPEItem::performPathEffect (this is then an SPItem)
        // For the parameter curve, this is possible.
        // fill_typ fill_this    = fill_type_this.   get_value()!=fill_justDont ? fill_type_this.get_value()    : GetFillTyp( curve ) ;
        fill_typ fill_this    = fill_type_this.get_value();
        fill_typ fill_operand = fill_type_operand.get_value() != fill_justDont ? fill_type_operand.get_value() : GetFillTyp(operand_path.getObject());

        fill_typ fill_a = swap ? fill_operand : fill_this;
        fill_typ fill_b = swap ? fill_this : fill_operand;

        if (rmv_inner.get_value()) {
            path_b = sp_pathvector_boolop_remove_inner(path_b, fill_b);
        }

        Geom::PathVector path_out;

        if (op == bool_op_ex_slice) {
            // For slicing, the bool op is added to the line group which is sliced, not the cut path. This swapped order is correct.
            path_out = sp_pathvector_boolop(path_b, path_a, to_bool_op(op), fill_b, fill_a);
        } else if (op == bool_op_ex_slice_inside) {
            path_out = sp_pathvector_boolop_slice_intersect(path_a, path_b, true, fill_a, fill_b);
        } else if (op == bool_op_ex_slice_outside) {
            path_out = sp_pathvector_boolop_slice_intersect(path_a, path_b, false, fill_a, fill_b);
        } else {
            path_out = sp_pathvector_boolop(path_a, path_b, to_bool_op(op), fill_a, fill_b);
        }
        curve->set_pathvector(path_out);
    }
}

void LPEBool::doOnRemove(SPLPEItem const * /*lpeitem*/)
{
    // set "keep paths" hook on sp-lpe-item.cpp
    SPItem *operand = dynamic_cast<SPItem *>(operand_path.getObject());
    if (operand_path.linksToPath() && operand) {
        if (keep_paths) {
            if (operand->isHidden()) {
                operand->deleteObject(true);
            }
        } else {
            if (operand->isHidden()) {
                operand->setHidden(false);
            }
        }
    }
}

// TODO: Migrate the tree next function to effect.cpp/h to avoid duplication
void LPEBool::doOnVisibilityToggled(SPLPEItem const * /*lpeitem*/)
{
    SPItem *operand = dynamic_cast<SPItem *>(operand_path.getObject());
    if (operand_path.linksToPath() && operand) {
        if (!is_visible) {
            operand->setHidden(false);
        }
    }
}

} // namespace LivePathEffect
} /* namespace Inkscape */<|MERGE_RESOLUTION|>--- conflicted
+++ resolved
@@ -68,7 +68,6 @@
 
 static const Util::EnumDataConverter<fill_typ> FillTypeConverterThis(FillTypeDataThis, sizeof(FillTypeDataThis) / sizeof(*FillTypeDataThis));
 
-<<<<<<< HEAD
 LPEBool::LPEBool(LivePathEffectObject *lpeobject)
     : Effect(lpeobject)
     , operand_path(_("Operand path:"), _("Operand for the boolean operation"), "operand-path", &wr, this)
@@ -83,16 +82,6 @@
                      FillTypeConverterThis, &wr, this, fill_oddEven)
     , fill_type_operand(_("Fill type operand:"), _("Fill type (winding mode) for operand path"), "filltype-operand",
                         FillTypeConverter, &wr, this, fill_justDont)
-=======
-LPEBool::LPEBool(LivePathEffectObject *lpeobject) :
-    Effect(lpeobject),
-    operand_path(_("Operand path:"), _("Operand for the boolean operation"), "operand-path", &wr, this),
-    bool_operation(_("Operation:"), _("Boolean Operation"), "operation", BoolOpConverter, &wr, this, bool_op_ex_union),
-    swap_operands(_("Swap operands"), _("Swap operands (useful e.g. for difference)"), "swap-operands", &wr, this),
-    rmv_inner(_("Remove inner"), _("For cut operations: remove inner (non-contour) lines of cutting path to avoid invisible extra points"), "rmv-inner", &wr, this),
-    fill_type_this(_("Fill type (this):"), _("Fill type (winding mode) for this path"), "filltype-this", FillTypeConverterThis, &wr, this, fill_oddEven),
-    fill_type_operand(_("Fill type (operand):"), _("Fill type (winding mode) for operand path"), "filltype-operand", FillTypeConverter, &wr, this, fill_justDont)
->>>>>>> 870deb6a
 {
     registerParameter(&operand_path);
     registerParameter(&bool_operation);
