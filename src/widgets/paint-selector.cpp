--- conflicted
+++ resolved
@@ -312,18 +312,13 @@
     // clean up our long-living pattern menu
     g_object_set_data(G_OBJECT(psel),"patternmenu",NULL);
 
-<<<<<<< HEAD
-    if ((G_OBJECT_CLASS(sp_paint_selector_parent_class))->dispose)
-        (G_OBJECT_CLASS(sp_paint_selector_parent_class))->dispose(object);
-=======
     if (psel->selected_color) {
         delete psel->selected_color;
         psel->selected_color = NULL;
     }
 
-    if ((G_OBJECT_CLASS(parent_class))->dispose)
-        (* (G_OBJECT_CLASS(parent_class))->dispose)(object);
->>>>>>> 761b8956
+    if ((G_OBJECT_CLASS(sp_paint_selector_parent_class))->dispose)
+        (G_OBJECT_CLASS(sp_paint_selector_parent_class))->dispose(object);
 }
 
 static GtkWidget *sp_paint_selector_style_button_add(SPPaintSelector *psel,
@@ -686,8 +681,8 @@
         /* Create new color selector */
         /* Create vbox */
 #if GTK_CHECK_VERSION(3,0,0)
-        GtkWidget *vb = gtk_box_new(GTK_ORIENTATION_VERTICAL, 4);
-        gtk_box_set_homogeneous(GTK_BOX(vb), FALSE);
+    GtkWidget *vb = gtk_box_new(GTK_ORIENTATION_VERTICAL, 4);
+    gtk_box_set_homogeneous(GTK_BOX(vb), FALSE);
 #else
         GtkWidget *vb = gtk_vbox_new(FALSE, 4);
 #endif
