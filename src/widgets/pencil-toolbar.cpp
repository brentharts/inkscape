--- conflicted
+++ resolved
@@ -162,10 +162,7 @@
     glist = g_list_append (glist, _("Triangle out"));
     glist = g_list_append (glist, _("Ellipse"));
     glist = g_list_append (glist, _("From clipboard"));
-<<<<<<< HEAD
     glist = g_list_append (glist, _("Bend from clipboard"));
-=======
->>>>>>> d90ab116
     glist = g_list_append (glist, _("Last applied"));
 
     return glist;
