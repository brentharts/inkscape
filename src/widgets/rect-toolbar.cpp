/**
 * @file
 * Rect aux toolbar
 */
/* Authors:
 *   MenTaLguY <mental@rydia.net>
 *   Lauris Kaplinski <lauris@kaplinski.com>
 *   bulia byak <buliabyak@users.sf.net>
 *   Frank Felfe <innerspace@iname.com>
 *   John Cliff <simarilius@yahoo.com>
 *   David Turner <novalis@gnu.org>
 *   Josh Andler <scislac@scislac.com>
 *   Jon A. Cruz <jon@joncruz.org>
 *   Maximilian Albert <maximilian.albert@gmail.com>
 *   Tavmjong Bah <tavmjong@free.fr>
 *   Abhishek Sharma
 *   Kris De Gussem <Kris.DeGussem@gmail.com>
 *
 * Copyright (C) 2004 David Turner
 * Copyright (C) 2003 MenTaLguY
 * Copyright (C) 1999-2011 authors
 * Copyright (C) 2001-2002 Ximian, Inc.
 *
 * Released under GNU GPL, read the file 'COPYING' for more information
 */

#ifdef HAVE_CONFIG_H
# include "config.h"
#endif

#include "ui/widget/spinbutton.h"
#include <glibmm/i18n.h>
#include "toolbox.h"
#include "rect-toolbar.h"

#include "../desktop.h"
#include "../desktop-handles.h"
#include "document-undo.h"
#include "../verbs.h"
#include "../inkscape.h"
#include "../selection-chemistry.h"
#include "../selection.h"
#include "../ege-adjustment-action.h"
#include "../ege-output-action.h"
#include "../ege-select-one-action.h"
#include "../ink-action.h"
#include "../ink-comboboxentry-action.h"
#include "../widgets/button.h"
#include "../widgets/spinbutton-events.h"
#include "../widgets/spw-utilities.h"
#include "../widgets/widget-sizes.h"
#include "../xml/node-event-vector.h"
#include "../xml/repr.h"
#include "ui/uxmanager.h"
#include "../ui/icon-names.h"
#include "util/units.h"
#include "ui/widget/unit-tracker.h"
#include "../pen-context.h"
#include "../sp-namedview.h"
#include "../sp-rect.h"

using Inkscape::UI::Widget::UnitTracker;
using Inkscape::UI::UXManager;
using Inkscape::DocumentUndo;
using Inkscape::UI::ToolboxFactory;
using Inkscape::UI::PrefPusher;
using Inkscape::Util::Unit;
using Inkscape::Util::Quantity;
using Inkscape::Util::unit_table;


//########################
//##       Rect         ##
//########################

static void sp_rtb_sensitivize( GObject *tbl )
{
    GtkAdjustment *adj1 = GTK_ADJUSTMENT( g_object_get_data(tbl, "rx") );
    GtkAdjustment *adj2 = GTK_ADJUSTMENT( g_object_get_data(tbl, "ry") );
    GtkAction* not_rounded = GTK_ACTION( g_object_get_data(tbl, "not_rounded") );

    if (gtk_adjustment_get_value(adj1) == 0 && gtk_adjustment_get_value(adj2) == 0 && g_object_get_data(tbl, "single")) { // only for a single selected rect (for now)
        gtk_action_set_sensitive( not_rounded, FALSE );
    } else {
        gtk_action_set_sensitive( not_rounded, TRUE );
    }
}


static void sp_rtb_value_changed(GtkAdjustment *adj, GObject *tbl, gchar const *value_name,
                                 void (SPRect::*setter)(gdouble))
{
    SPDesktop *desktop = static_cast<SPDesktop *>(g_object_get_data( tbl, "desktop" ));

    UnitTracker* tracker = reinterpret_cast<UnitTracker*>(g_object_get_data( tbl, "tracker" ));
    Unit const unit = tracker->getActiveUnit();

    if (DocumentUndo::getUndoSensitive(sp_desktop_document(desktop))) {
        Inkscape::Preferences *prefs = Inkscape::Preferences::get();
        prefs->setDouble(Glib::ustring("/tools/shapes/rect/") + value_name,
            Quantity::convert(gtk_adjustment_get_value(adj), unit, "px"));
    }

    // quit if run by the attr_changed listener
    if (g_object_get_data( tbl, "freeze" )) {
        return;
    }

    // in turn, prevent listener from responding
    g_object_set_data( tbl, "freeze", GINT_TO_POINTER(TRUE));

    bool modmade = false;
    Inkscape::Selection *selection = sp_desktop_selection(desktop);
    for (GSList const *items = selection->itemList(); items != NULL; items = items->next) {
        if (SP_IS_RECT(items->data)) {
            if (gtk_adjustment_get_value(adj) != 0) {
<<<<<<< HEAD
                setter(SP_RECT(items->data),
                Quantity::convert(gtk_adjustment_get_value(adj), unit, *sp_desktop_namedview(desktop)->doc_units));
=======
                (SP_RECT(items->data)->*setter)(Quantity::convert(gtk_adjustment_get_value(adj), unit, "px"));
>>>>>>> 28669551
            } else {
                SP_OBJECT(items->data)->getRepr()->setAttribute(value_name, NULL);
            }
            modmade = true;
        }
    }

    sp_rtb_sensitivize( tbl );

    if (modmade) {
        DocumentUndo::done(sp_desktop_document(desktop), SP_VERB_CONTEXT_RECT,
                           _("Change rectangle"));
    }

    g_object_set_data( tbl, "freeze", GINT_TO_POINTER(FALSE) );
}

static void sp_rtb_rx_value_changed(GtkAdjustment *adj, GObject *tbl)
{
    sp_rtb_value_changed(adj, tbl, "rx", &SPRect::setVisibleRx);
}

static void sp_rtb_ry_value_changed(GtkAdjustment *adj, GObject *tbl)
{
    sp_rtb_value_changed(adj, tbl, "ry", &SPRect::setVisibleRy);
}

static void sp_rtb_width_value_changed(GtkAdjustment *adj, GObject *tbl)
{
    sp_rtb_value_changed(adj, tbl, "width", &SPRect::setVisibleWidth);
}

static void sp_rtb_height_value_changed(GtkAdjustment *adj, GObject *tbl)
{
    sp_rtb_value_changed(adj, tbl, "height", &SPRect::setVisibleHeight);
}



static void sp_rtb_defaults( GtkWidget * /*widget*/, GObject *obj)
{
    GtkAdjustment *adj = 0;

    adj = GTK_ADJUSTMENT( g_object_get_data(obj, "rx") );
    gtk_adjustment_set_value(adj, 0.0);
    // this is necessary if the previous value was 0, but we still need to run the callback to change all selected objects
    gtk_adjustment_value_changed(adj);

    adj = GTK_ADJUSTMENT( g_object_get_data(obj, "ry") );
    gtk_adjustment_set_value(adj, 0.0);
    gtk_adjustment_value_changed(adj);

    sp_rtb_sensitivize( obj );
}

static void rect_tb_event_attr_changed(Inkscape::XML::Node * /*repr*/, gchar const * /*name*/,
                                       gchar const * /*old_value*/, gchar const * /*new_value*/,
                                       bool /*is_interactive*/, gpointer data)
{
    GObject *tbl = G_OBJECT(data);

    // quit if run by the _changed callbacks
    if (g_object_get_data( tbl, "freeze" )) {
        return;
    }

    // in turn, prevent callbacks from responding
    g_object_set_data( tbl, "freeze", GINT_TO_POINTER(TRUE) );

    UnitTracker* tracker = reinterpret_cast<UnitTracker*>( g_object_get_data( tbl, "tracker" ) );
    Unit const unit = tracker->getActiveUnit();
    Unit const doc_unit = *sp_desktop_namedview(SP_ACTIVE_DESKTOP)->doc_units;

    gpointer item = g_object_get_data( tbl, "item" );
    if (item && SP_IS_RECT(item)) {
        {
            GtkAdjustment *adj = GTK_ADJUSTMENT( g_object_get_data( tbl, "rx" ) );
<<<<<<< HEAD
            gdouble rx = sp_rect_get_visible_rx(SP_RECT(item));
            gtk_adjustment_set_value(adj, Quantity::convert(rx, doc_unit, unit));
=======

            gdouble rx = SP_RECT(item)->getVisibleRx();
            gtk_adjustment_set_value(adj, Quantity::convert(rx, "px", unit));
>>>>>>> 28669551
        }

        {
            GtkAdjustment *adj = GTK_ADJUSTMENT( g_object_get_data( tbl, "ry" ) );
<<<<<<< HEAD
            gdouble ry = sp_rect_get_visible_ry(SP_RECT(item));
            gtk_adjustment_set_value(adj, Quantity::convert(ry, doc_unit, unit));
=======

            gdouble ry = SP_RECT(item)->getVisibleRy();
            gtk_adjustment_set_value(adj, Quantity::convert(ry, "px", unit));
>>>>>>> 28669551
        }

        {
            GtkAdjustment *adj = GTK_ADJUSTMENT( g_object_get_data( tbl, "width" ) );
<<<<<<< HEAD
            gdouble width = sp_rect_get_visible_width (SP_RECT(item));
            gtk_adjustment_set_value(adj, Quantity::convert(width, doc_unit, unit));
=======

            gdouble width = SP_RECT(item)->getVisibleWidth();
            gtk_adjustment_set_value(adj, Quantity::convert(width, "px", unit));
>>>>>>> 28669551
        }

        {
            GtkAdjustment *adj = GTK_ADJUSTMENT( g_object_get_data( tbl, "height" ) );
<<<<<<< HEAD
            gdouble height = sp_rect_get_visible_height (SP_RECT(item));
            gtk_adjustment_set_value(adj, Quantity::convert(height, doc_unit, unit));
=======

            gdouble height = SP_RECT(item)->getVisibleHeight();
            gtk_adjustment_set_value(adj, Quantity::convert(height, "px", unit));
>>>>>>> 28669551
        }
    }

    sp_rtb_sensitivize( tbl );

    g_object_set_data( tbl, "freeze", GINT_TO_POINTER(FALSE) );
}


static Inkscape::XML::NodeEventVector rect_tb_repr_events = {
    NULL, /* child_added */
    NULL, /* child_removed */
    rect_tb_event_attr_changed,
    NULL, /* content_changed */
    NULL  /* order_changed */
};

/**
 *  \param selection should not be NULL.
 */
static void sp_rect_toolbox_selection_changed(Inkscape::Selection *selection, GObject *tbl)
{
    int n_selected = 0;
    Inkscape::XML::Node *repr = NULL;
    SPItem *item = NULL;

    if ( g_object_get_data( tbl, "repr" ) ) {
        g_object_set_data( tbl, "item", NULL );
    }
    purge_repr_listener( tbl, tbl );

    for (GSList const *items = selection->itemList();
         items != NULL;
         items = items->next) {
        if (SP_IS_RECT(reinterpret_cast<SPItem *>(items->data))) {
            n_selected++;
            item = reinterpret_cast<SPItem *>(items->data);
            repr = item->getRepr();
        }
    }

    EgeOutputAction* act = EGE_OUTPUT_ACTION( g_object_get_data( tbl, "mode_action" ) );

    g_object_set_data( tbl, "single", GINT_TO_POINTER(FALSE) );

    if (n_selected == 0) {
        g_object_set( G_OBJECT(act), "label", _("<b>New:</b>"), NULL );

        GtkAction* w = GTK_ACTION( g_object_get_data( tbl, "width_action" ) );
        gtk_action_set_sensitive(w, FALSE);
        GtkAction* h = GTK_ACTION( g_object_get_data( tbl, "height_action" ) );
        gtk_action_set_sensitive(h, FALSE);

    } else if (n_selected == 1) {
        g_object_set( G_OBJECT(act), "label", _("<b>Change:</b>"), NULL );
        g_object_set_data( tbl, "single", GINT_TO_POINTER(TRUE) );

        GtkAction* w = GTK_ACTION( g_object_get_data( tbl, "width_action" ) );
        gtk_action_set_sensitive(w, TRUE);
        GtkAction* h = GTK_ACTION( g_object_get_data( tbl, "height_action" ) );
        gtk_action_set_sensitive(h, TRUE);

        if (repr) {
            g_object_set_data( tbl, "repr", repr );
            g_object_set_data( tbl, "item", item );
            Inkscape::GC::anchor(repr);
            sp_repr_add_listener(repr, &rect_tb_repr_events, tbl);
            sp_repr_synthesize_events(repr, &rect_tb_repr_events, tbl);
        }
    } else {
        // FIXME: implement averaging of all parameters for multiple selected
        //gtk_label_set_markup(GTK_LABEL(l), _("<b>Average:</b>"));
        g_object_set( G_OBJECT(act), "label", _("<b>Change:</b>"), NULL );
        sp_rtb_sensitivize( tbl );
    }
}


void sp_rect_toolbox_prep(SPDesktop *desktop, GtkActionGroup* mainActions, GObject* holder)
{
    EgeAdjustmentAction* eact = 0;
    Inkscape::IconSize secondarySize = ToolboxFactory::prefToSize("/toolbox/secondary", 1);

    {
        EgeOutputAction* act = ege_output_action_new( "RectStateAction", _("<b>New:</b>"), "", 0 );
        ege_output_action_set_use_markup( act, TRUE );
        gtk_action_group_add_action( mainActions, GTK_ACTION( act ) );
        g_object_set_data( holder, "mode_action", act );
    }

    // rx/ry units menu: create
    UnitTracker* tracker = new UnitTracker(Inkscape::Util::UNIT_TYPE_LINEAR);
    //tracker->addUnit( SP_UNIT_PERCENT, 0 );
    // fixme: add % meaning per cent of the width/height
    tracker->setActiveUnit( sp_desktop_namedview(desktop)->doc_units );
    g_object_set_data( holder, "tracker", tracker );

    /* W */
    {
        gchar const* labels[] = {0, 0, 0, 0, 0, 0, 0, 0, 0, 0};
        gdouble values[] = {1, 2, 3, 5, 10, 20, 50, 100, 200, 500};
        eact = create_adjustment_action( "RectWidthAction",
                                         _("Width"), _("W:"), _("Width of rectangle"),
                                         "/tools/shapes/rect/width", 0,
                                         GTK_WIDGET(desktop->canvas), holder, TRUE, "altx-rect",
                                         0, 1e6, SPIN_STEP, SPIN_PAGE_STEP,
                                         labels, values, G_N_ELEMENTS(labels),
                                         sp_rtb_width_value_changed, tracker);
        tracker->addAdjustment( ege_adjustment_action_get_adjustment(eact) );
        g_object_set_data( holder, "width_action", eact );
        gtk_action_set_sensitive( GTK_ACTION(eact), FALSE );
        gtk_action_group_add_action( mainActions, GTK_ACTION(eact) );
    }

    /* H */
    {
        gchar const* labels[] = {0, 0, 0, 0, 0, 0, 0, 0, 0, 0};
        gdouble values[] = {1, 2, 3, 5, 10, 20, 50, 100, 200, 500};
        eact = create_adjustment_action( "RectHeightAction",
                                         _("Height"), _("H:"), _("Height of rectangle"),
                                         "/tools/shapes/rect/height", 0,
                                         GTK_WIDGET(desktop->canvas), holder, FALSE, NULL,
                                         0, 1e6, SPIN_STEP, SPIN_PAGE_STEP,
                                         labels, values, G_N_ELEMENTS(labels),
                                         sp_rtb_height_value_changed, tracker);
        tracker->addAdjustment( ege_adjustment_action_get_adjustment(eact) );
        g_object_set_data( holder, "height_action", eact );
        gtk_action_set_sensitive( GTK_ACTION(eact), FALSE );
        gtk_action_group_add_action( mainActions, GTK_ACTION(eact) );
    }

    /* rx */
    {
        gchar const* labels[] = {_("not rounded"), 0, 0, 0, 0, 0, 0, 0, 0};
        gdouble values[] = {0.5, 1, 2, 3, 5, 10, 20, 50, 100};
        eact = create_adjustment_action( "RadiusXAction",
                                         _("Horizontal radius"), _("Rx:"), _("Horizontal radius of rounded corners"),
                                         "/tools/shapes/rect/rx", 0,
                                         GTK_WIDGET(desktop->canvas), holder, FALSE, NULL,
                                         0, 1e6, SPIN_STEP, SPIN_PAGE_STEP,
                                         labels, values, G_N_ELEMENTS(labels),
                                         sp_rtb_rx_value_changed, tracker);
        tracker->addAdjustment( ege_adjustment_action_get_adjustment(eact) );
        gtk_action_group_add_action( mainActions, GTK_ACTION(eact) );
    }

    /* ry */
    {
        gchar const* labels[] = {_("not rounded"), 0, 0, 0, 0, 0, 0, 0, 0};
        gdouble values[] = {0.5, 1, 2, 3, 5, 10, 20, 50, 100};
        eact = create_adjustment_action( "RadiusYAction",
                                         _("Vertical radius"), _("Ry:"), _("Vertical radius of rounded corners"),
                                         "/tools/shapes/rect/ry", 0,
                                         GTK_WIDGET(desktop->canvas), holder, FALSE, NULL,
                                         0, 1e6, SPIN_STEP, SPIN_PAGE_STEP,
                                         labels, values, G_N_ELEMENTS(labels),
                                         sp_rtb_ry_value_changed, tracker);
        tracker->addAdjustment( ege_adjustment_action_get_adjustment(eact) );
        gtk_action_group_add_action( mainActions, GTK_ACTION(eact) );
    }

    // add the units menu
    {
        GtkAction* act = tracker->createAction( "RectUnitsAction", _("Units"), ("") );
        gtk_action_group_add_action( mainActions, act );
    }

    /* Reset */
    {
        InkAction* inky = ink_action_new( "RectResetAction",
                                          _("Not rounded"),
                                          _("Make corners sharp"),
                                          INKSCAPE_ICON("rectangle-make-corners-sharp"),
                                          secondarySize );
        g_signal_connect_after( G_OBJECT(inky), "activate", G_CALLBACK(sp_rtb_defaults), holder );
        gtk_action_group_add_action( mainActions, GTK_ACTION(inky) );
        gtk_action_set_sensitive( GTK_ACTION(inky), TRUE );
        g_object_set_data( holder, "not_rounded", inky );
    }

    g_object_set_data( holder, "single", GINT_TO_POINTER(TRUE) );
    sp_rtb_sensitivize( holder );

    sigc::connection *connection = new sigc::connection(
        sp_desktop_selection(desktop)->connectChanged(sigc::bind(sigc::ptr_fun(sp_rect_toolbox_selection_changed), holder))
        );
    g_signal_connect( holder, "destroy", G_CALLBACK(delete_connection), connection );
    g_signal_connect( holder, "destroy", G_CALLBACK(purge_repr_listener), holder );
}


/*
  Local Variables:
  mode:c++
  c-file-style:"stroustrup"
  c-file-offsets:((innamespace . 0)(inline-open . 0)(case-label . +))
  indent-tabs-mode:nil
  fill-column:99
  End:
*/
// vim: filetype=cpp:expandtab:shiftwidth=4:tabstop=8:softtabstop=4:fileencoding=utf-8:textwidth=99 :<|MERGE_RESOLUTION|>--- conflicted
+++ resolved
@@ -114,12 +114,7 @@
     for (GSList const *items = selection->itemList(); items != NULL; items = items->next) {
         if (SP_IS_RECT(items->data)) {
             if (gtk_adjustment_get_value(adj) != 0) {
-<<<<<<< HEAD
-                setter(SP_RECT(items->data),
-                Quantity::convert(gtk_adjustment_get_value(adj), unit, *sp_desktop_namedview(desktop)->doc_units));
-=======
-                (SP_RECT(items->data)->*setter)(Quantity::convert(gtk_adjustment_get_value(adj), unit, "px"));
->>>>>>> 28669551
+                (SP_RECT(items->data)->*setter)(Quantity::convert(gtk_adjustment_get_value(adj), unit, *sp_desktop_namedview(desktop)->doc_units));
             } else {
                 SP_OBJECT(items->data)->getRepr()->setAttribute(value_name, NULL);
             }
@@ -197,50 +192,30 @@
     if (item && SP_IS_RECT(item)) {
         {
             GtkAdjustment *adj = GTK_ADJUSTMENT( g_object_get_data( tbl, "rx" ) );
-<<<<<<< HEAD
-            gdouble rx = sp_rect_get_visible_rx(SP_RECT(item));
+
+            gdouble rx = SP_RECT(item)->getVisibleRx();
             gtk_adjustment_set_value(adj, Quantity::convert(rx, doc_unit, unit));
-=======
-
-            gdouble rx = SP_RECT(item)->getVisibleRx();
-            gtk_adjustment_set_value(adj, Quantity::convert(rx, "px", unit));
->>>>>>> 28669551
         }
 
         {
             GtkAdjustment *adj = GTK_ADJUSTMENT( g_object_get_data( tbl, "ry" ) );
-<<<<<<< HEAD
-            gdouble ry = sp_rect_get_visible_ry(SP_RECT(item));
+
+            gdouble ry = SP_RECT(item)->getVisibleRy();
             gtk_adjustment_set_value(adj, Quantity::convert(ry, doc_unit, unit));
-=======
-
-            gdouble ry = SP_RECT(item)->getVisibleRy();
-            gtk_adjustment_set_value(adj, Quantity::convert(ry, "px", unit));
->>>>>>> 28669551
         }
 
         {
             GtkAdjustment *adj = GTK_ADJUSTMENT( g_object_get_data( tbl, "width" ) );
-<<<<<<< HEAD
-            gdouble width = sp_rect_get_visible_width (SP_RECT(item));
+
+            gdouble width = SP_RECT(item)->getVisibleWidth();
             gtk_adjustment_set_value(adj, Quantity::convert(width, doc_unit, unit));
-=======
-
-            gdouble width = SP_RECT(item)->getVisibleWidth();
-            gtk_adjustment_set_value(adj, Quantity::convert(width, "px", unit));
->>>>>>> 28669551
         }
 
         {
             GtkAdjustment *adj = GTK_ADJUSTMENT( g_object_get_data( tbl, "height" ) );
-<<<<<<< HEAD
-            gdouble height = sp_rect_get_visible_height (SP_RECT(item));
+
+            gdouble height = SP_RECT(item)->getVisibleHeight();
             gtk_adjustment_set_value(adj, Quantity::convert(height, doc_unit, unit));
-=======
-
-            gdouble height = SP_RECT(item)->getVisibleHeight();
-            gtk_adjustment_set_value(adj, Quantity::convert(height, "px", unit));
->>>>>>> 28669551
         }
     }
 
