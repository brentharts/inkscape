/** @file
 * @brief Controls bars for some of Inkscape's tools (for some tools,
 * they are in their own files)
 */
/* Authors:
 *   MenTaLguY <mental@rydia.net>
 *   Lauris Kaplinski <lauris@kaplinski.com>
 *   bulia byak <buliabyak@users.sf.net>
 *   Frank Felfe <innerspace@iname.com>
 *   John Cliff <simarilius@yahoo.com>
 *   David Turner <novalis@gnu.org>
 *   Josh Andler <scislac@scislac.com>
 *   Jon A. Cruz <jon@joncruz.org>
 *   Maximilian Albert <maximilian.albert@gmail.com>
 *
 * Copyright (C) 2004 David Turner
 * Copyright (C) 2003 MenTaLguY
 * Copyright (C) 1999-2008 authors
 * Copyright (C) 2001-2002 Ximian, Inc.
 *
 * Released under GNU GPL, read the file 'COPYING' for more information
 */

#ifdef HAVE_CONFIG_H
# include "config.h"
#endif

#include <cstring>
#include <string>

#include <gtkmm.h>
#include <gtk/gtk.h>
#include <iostream>
#include <sstream>
#include <glibmm/i18n.h>

#include "../box3d-context.h"
#include "../box3d.h"
#include "../conn-avoid-ref.h"
#include "../connection-pool.h"
#include "../connector-context.h"
#include "../desktop.h"
#include "../desktop-handles.h"
#include "../desktop-style.h"
#include "../dialogs/dialog-events.h"
#include "../dialogs/text-edit.h"
#include "../document-private.h"
#include "../ege-adjustment-action.h"
#include "../ege-output-action.h"
#include "../ege-select-one-action.h"
#include "../flood-context.h"
#include "gradient-toolbar.h"
#include "../graphlayout/graphlayout.h"
#include "../helper/unit-menu.h"
#include "../helper/units.h"
#include "../helper/unit-tracker.h"
#include "icon.h"
#include "../ink-action.h"
#include "../inkscape.h"
#include "../interface.h"
#include "../libnrtype/font-instance.h"
#include "../libnrtype/font-lister.h"
#include "../live_effects/effect.h"
#include "../live_effects/lpe-angle_bisector.h"
#include "../live_effects/lpe-line_segment.h"
#include "../lpe-tool-context.h"
#include "../mod360.h"
#include "../pen-context.h"
#include "../preferences.h"
#include "../selection-chemistry.h"
#include "../selection.h"
#include "select-toolbar.h"
#include "../shape-editor.h"
#include "../shortcuts.h"
#include "../sp-clippath.h"
#include "../sp-ellipse.h"
#include "../sp-flowtext.h"
#include "../sp-mask.h"
#include "../sp-namedview.h"
#include "../sp-rect.h"
#include "../sp-spiral.h"
#include "../sp-star.h"
#include "../sp-text.h"
#include "../style.h"
#include "../svg/css-ostringstream.h"
#include "../tools-switch.h"
#include "../tweak-context.h"
#include "../spray-context.h"
#include "../ui/dialog/calligraphic-profile-rename.h"
#include "../ui/icon-names.h"
#include "../ui/tool/control-point-selection.h"
#include "../ui/tool/node-tool.h"
#include "../ui/tool/multi-path-manipulator.h"
#include "../ui/widget/style-swatch.h"
#include "../verbs.h"
#include "../widgets/button.h"
#include "../widgets/spinbutton-events.h"
#include "../widgets/spw-utilities.h"
#include "../widgets/widget-sizes.h"
#include "../xml/attribute-record.h"
#include "../xml/node-event-vector.h"
#include "../xml/repr.h"
#include "ui/uxmanager.h"

#include "toolbox.h"

#define ENABLE_TASK_SUPPORT 1

using Inkscape::UnitTracker;
using Inkscape::UI::UXManager;

typedef void (*SetupFunction)(GtkWidget *toolbox, SPDesktop *desktop);
typedef void (*UpdateFunction)(SPDesktop *desktop, SPEventContext *eventcontext, GtkWidget *toolbox);

enum BarId {
    BAR_TOOL = 0,
    BAR_AUX,
    BAR_COMMANDS,
    BAR_SNAP,
};

#define BAR_ID_KEY "BarIdValue"
#define HANDLE_POS_MARK "x-inkscape-pos"

static void       sp_node_toolbox_prep(SPDesktop *desktop, GtkActionGroup* mainActions, GObject* holder);
static void       sp_tweak_toolbox_prep(SPDesktop *desktop, GtkActionGroup* mainActions, GObject* holder);
static void       sp_spray_toolbox_prep(SPDesktop *desktop, GtkActionGroup* mainActions, GObject* holder);
static void       sp_zoom_toolbox_prep(SPDesktop *desktop, GtkActionGroup* mainActions, GObject* holder);
static void       sp_star_toolbox_prep(SPDesktop *desktop, GtkActionGroup* mainActions, GObject* holder);
static void       sp_arc_toolbox_prep(SPDesktop *desktop, GtkActionGroup* mainActions, GObject* holder);
static void       sp_rect_toolbox_prep(SPDesktop *desktop, GtkActionGroup* mainActions, GObject* holder);
static void       box3d_toolbox_prep(SPDesktop *desktop, GtkActionGroup* mainActions, GObject* holder);
static void       sp_spiral_toolbox_prep(SPDesktop *desktop, GtkActionGroup* mainActions, GObject* holder);
static void       sp_pencil_toolbox_prep(SPDesktop *desktop, GtkActionGroup* mainActions, GObject* holder);
static void       sp_pen_toolbox_prep(SPDesktop *desktop, GtkActionGroup* mainActions, GObject* holder);
static void       sp_calligraphy_toolbox_prep(SPDesktop *desktop, GtkActionGroup* mainActions, GObject* holder);
static void       sp_dropper_toolbox_prep(SPDesktop *desktop, GtkActionGroup* mainActions, GObject* holder);
static GtkWidget *sp_empty_toolbox_new(SPDesktop *desktop);
static void       sp_connector_toolbox_prep(SPDesktop *desktop, GtkActionGroup* mainActions, GObject* holder);
static void       sp_paintbucket_toolbox_prep(SPDesktop *desktop, GtkActionGroup* mainActions, GObject* holder);
static void       sp_eraser_toolbox_prep(SPDesktop *desktop, GtkActionGroup* mainActions, GObject* holder);
static void       sp_lpetool_toolbox_prep(SPDesktop *desktop, GtkActionGroup* mainActions, GObject* holder);

namespace { GtkWidget *sp_text_toolbox_new (SPDesktop *desktop); }


#if ENABLE_TASK_SUPPORT
static void fireTaskChange( EgeSelectOneAction *act, SPDesktop *dt )
{
    gint selected = ege_select_one_action_get_active( act );
    UXManager::getInstance()->setTask(dt, selected);
}
#endif // ENABLE_TASK_SUPPORT

using Inkscape::UI::ToolboxFactory;


Inkscape::IconSize ToolboxFactory::prefToSize( Glib::ustring const &path, int base ) {
    static Inkscape::IconSize sizeChoices[] = {
        Inkscape::ICON_SIZE_LARGE_TOOLBAR,
        Inkscape::ICON_SIZE_SMALL_TOOLBAR,
        Inkscape::ICON_SIZE_MENU
    };
    Inkscape::Preferences *prefs = Inkscape::Preferences::get();
    int index = prefs->getIntLimited( path, base, 0, G_N_ELEMENTS(sizeChoices) );
    return sizeChoices[index];
}

static struct {
    gchar const *type_name;
    gchar const *data_name;
    sp_verb_t verb;
    sp_verb_t doubleclick_verb;
} const tools[] = {
    { "SPSelectContext",   "select_tool",    SP_VERB_CONTEXT_SELECT,  SP_VERB_CONTEXT_SELECT_PREFS},
    { "InkNodeTool",     "node_tool",      SP_VERB_CONTEXT_NODE, SP_VERB_CONTEXT_NODE_PREFS },
    { "SPTweakContext",    "tweak_tool",     SP_VERB_CONTEXT_TWEAK, SP_VERB_CONTEXT_TWEAK_PREFS },
    { "SPSprayContext",    "spray_tool",     SP_VERB_CONTEXT_SPRAY, SP_VERB_CONTEXT_SPRAY_PREFS },
    { "SPZoomContext",     "zoom_tool",      SP_VERB_CONTEXT_ZOOM, SP_VERB_CONTEXT_ZOOM_PREFS },
    { "SPRectContext",     "rect_tool",      SP_VERB_CONTEXT_RECT, SP_VERB_CONTEXT_RECT_PREFS },
    { "Box3DContext",      "3dbox_tool",     SP_VERB_CONTEXT_3DBOX, SP_VERB_CONTEXT_3DBOX_PREFS },
    { "SPArcContext",      "arc_tool",       SP_VERB_CONTEXT_ARC, SP_VERB_CONTEXT_ARC_PREFS },
    { "SPStarContext",     "star_tool",      SP_VERB_CONTEXT_STAR, SP_VERB_CONTEXT_STAR_PREFS },
    { "SPSpiralContext",   "spiral_tool",    SP_VERB_CONTEXT_SPIRAL, SP_VERB_CONTEXT_SPIRAL_PREFS },
    { "SPPencilContext",   "pencil_tool",    SP_VERB_CONTEXT_PENCIL, SP_VERB_CONTEXT_PENCIL_PREFS },
    { "SPPenContext",      "pen_tool",       SP_VERB_CONTEXT_PEN, SP_VERB_CONTEXT_PEN_PREFS },
    { "SPDynaDrawContext", "dyna_draw_tool", SP_VERB_CONTEXT_CALLIGRAPHIC, SP_VERB_CONTEXT_CALLIGRAPHIC_PREFS },
    { "SPLPEToolContext",  "lpetool_tool",   SP_VERB_CONTEXT_LPETOOL, SP_VERB_CONTEXT_LPETOOL_PREFS },
    { "SPEraserContext",   "eraser_tool",    SP_VERB_CONTEXT_ERASER, SP_VERB_CONTEXT_ERASER_PREFS },
    { "SPFloodContext",    "paintbucket_tool",     SP_VERB_CONTEXT_PAINTBUCKET, SP_VERB_CONTEXT_PAINTBUCKET_PREFS },
    { "SPTextContext",     "text_tool",      SP_VERB_CONTEXT_TEXT, SP_VERB_CONTEXT_TEXT_PREFS },
    { "SPConnectorContext","connector_tool", SP_VERB_CONTEXT_CONNECTOR, SP_VERB_CONTEXT_CONNECTOR_PREFS },
    { "SPGradientContext", "gradient_tool",  SP_VERB_CONTEXT_GRADIENT, SP_VERB_CONTEXT_GRADIENT_PREFS },
    { "SPDropperContext",  "dropper_tool",   SP_VERB_CONTEXT_DROPPER, SP_VERB_CONTEXT_DROPPER_PREFS },
    { NULL, NULL, 0, 0 }
};

static struct {
    gchar const *type_name;
    gchar const *data_name;
    GtkWidget *(*create_func)(SPDesktop *desktop);
    void (*prep_func)(SPDesktop *desktop, GtkActionGroup* mainActions, GObject* holder);
    gchar const *ui_name;
    gint swatch_verb_id;
    gchar const *swatch_tool;
    gchar const *swatch_tip;
} const aux_toolboxes[] = {
    { "SPSelectContext", "select_toolbox", 0, sp_select_toolbox_prep,            "SelectToolbar",
      SP_VERB_INVALID, 0, 0},
    { "InkNodeTool",   "node_toolbox",   0, sp_node_toolbox_prep,              "NodeToolbar",
      SP_VERB_INVALID, 0, 0},
    { "SPTweakContext",   "tweak_toolbox",   0, sp_tweak_toolbox_prep,              "TweakToolbar",
      SP_VERB_CONTEXT_TWEAK_PREFS, "/tools/tweak", N_("Color/opacity used for color tweaking")},
    { "SPSprayContext",   "spray_toolbox",   0, sp_spray_toolbox_prep,              "SprayToolbar",
      SP_VERB_CONTEXT_SPRAY_PREFS, "/tools/spray", N_("Color/opacity used for color spraying")},
    { "SPZoomContext",   "zoom_toolbox",   0, sp_zoom_toolbox_prep,              "ZoomToolbar",
      SP_VERB_INVALID, 0, 0},
    { "SPStarContext",   "star_toolbox",   0, sp_star_toolbox_prep,              "StarToolbar",
      SP_VERB_CONTEXT_STAR_PREFS,   "/tools/shapes/star",     N_("Style of new stars")},
    { "SPRectContext",   "rect_toolbox",   0, sp_rect_toolbox_prep,              "RectToolbar",
      SP_VERB_CONTEXT_RECT_PREFS,   "/tools/shapes/rect",     N_("Style of new rectangles")},
    { "Box3DContext",  "3dbox_toolbox",  0, box3d_toolbox_prep,             "3DBoxToolbar",
      SP_VERB_CONTEXT_3DBOX_PREFS,  "/tools/shapes/3dbox",    N_("Style of new 3D boxes")},
    { "SPArcContext",    "arc_toolbox",    0, sp_arc_toolbox_prep,               "ArcToolbar",
      SP_VERB_CONTEXT_ARC_PREFS,    "/tools/shapes/arc",      N_("Style of new ellipses")},
    { "SPSpiralContext", "spiral_toolbox", 0, sp_spiral_toolbox_prep,            "SpiralToolbar",
      SP_VERB_CONTEXT_SPIRAL_PREFS, "/tools/shapes/spiral",   N_("Style of new spirals")},
    { "SPPencilContext", "pencil_toolbox", 0, sp_pencil_toolbox_prep,            "PencilToolbar",
      SP_VERB_CONTEXT_PENCIL_PREFS, "/tools/freehand/pencil", N_("Style of new paths created by Pencil")},
    { "SPPenContext", "pen_toolbox", 0, sp_pen_toolbox_prep,                     "PenToolbar",
      SP_VERB_CONTEXT_PEN_PREFS,    "/tools/freehand/pen",    N_("Style of new paths created by Pen")},
    { "SPDynaDrawContext", "calligraphy_toolbox", 0, sp_calligraphy_toolbox_prep,"CalligraphyToolbar",
      SP_VERB_CONTEXT_CALLIGRAPHIC_PREFS, "/tools/calligraphic", N_("Style of new calligraphic strokes")},
    { "SPEraserContext", "eraser_toolbox", 0, sp_eraser_toolbox_prep,"EraserToolbar",
      SP_VERB_CONTEXT_ERASER_PREFS, "/tools/eraser", _("TBD")},
    { "SPLPEToolContext", "lpetool_toolbox", 0, sp_lpetool_toolbox_prep, "LPEToolToolbar",
      SP_VERB_CONTEXT_LPETOOL_PREFS, "/tools/lpetool", _("TBD")},
    { "SPTextContext",   "text_toolbox",   sp_text_toolbox_new, 0,               0,
      SP_VERB_INVALID, 0, 0},
    { "SPDropperContext", "dropper_toolbox", 0, sp_dropper_toolbox_prep,         "DropperToolbar",
      SP_VERB_INVALID, 0, 0},
    { "SPGradientContext", "gradient_toolbox", sp_gradient_toolbox_new, 0,       0,
      SP_VERB_INVALID, 0, 0},
    { "SPConnectorContext", "connector_toolbox", 0, sp_connector_toolbox_prep,   "ConnectorToolbar",
      SP_VERB_INVALID, 0, 0},
    { "SPFloodContext",  "paintbucket_toolbox",  0, sp_paintbucket_toolbox_prep, "PaintbucketToolbar",
      SP_VERB_CONTEXT_PAINTBUCKET_PREFS, "/tools/paintbucket", N_("Style of Paint Bucket fill objects")},
    { NULL, NULL, NULL, NULL, NULL, SP_VERB_INVALID, NULL, NULL }
};

#define TOOLBAR_SLIDER_HINT "full"

static gchar const * ui_descr =
        "<ui>"
        "  <toolbar name='SelectToolbar'>"
        "    <toolitem action='EditSelectAll' />"
        "    <toolitem action='EditSelectAllInAllLayers' />"
        "    <toolitem action='EditDeselect' />"
        "    <separator />"
        "    <toolitem action='ObjectRotate90CCW' />"
        "    <toolitem action='ObjectRotate90' />"
        "    <toolitem action='ObjectFlipHorizontally' />"
        "    <toolitem action='ObjectFlipVertically' />"
        "    <separator />"
        "    <toolitem action='SelectionToBack' />"
        "    <toolitem action='SelectionLower' />"
        "    <toolitem action='SelectionRaise' />"
        "    <toolitem action='SelectionToFront' />"
        "    <separator />"
        "    <toolitem action='XAction' />"
        "    <toolitem action='YAction' />"
        "    <toolitem action='WidthAction' />"
        "    <toolitem action='LockAction' />"
        "    <toolitem action='HeightAction' />"
        "    <toolitem action='UnitsAction' />"
        "    <separator />"
        "    <toolitem action='transform_affect_label' />"
        "    <toolitem action='transform_stroke' />"
        "    <toolitem action='transform_corners' />"
        "    <toolitem action='transform_gradient' />"
        "    <toolitem action='transform_pattern' />"
        "  </toolbar>"

        "  <toolbar name='NodeToolbar'>"
        "    <toolitem action='NodeInsertAction' />"
        "    <toolitem action='NodeDeleteAction' />"
        "    <separator />"
        "    <toolitem action='NodeJoinAction' />"
        "    <toolitem action='NodeBreakAction' />"
        "    <separator />"
        "    <toolitem action='NodeJoinSegmentAction' />"
        "    <toolitem action='NodeDeleteSegmentAction' />"
        "    <separator />"
        "    <toolitem action='NodeCuspAction' />"
        "    <toolitem action='NodeSmoothAction' />"
        "    <toolitem action='NodeSymmetricAction' />"
        "    <toolitem action='NodeAutoAction' />"
        "    <separator />"
        "    <toolitem action='NodeLineAction' />"
        "    <toolitem action='NodeCurveAction' />"
        "    <separator />"
        "    <toolitem action='ObjectToPath' />"
        "    <toolitem action='StrokeToPath' />"
        "    <separator />"
        "    <toolitem action='NodeXAction' />"
        "    <toolitem action='NodeYAction' />"
        "    <toolitem action='NodeUnitsAction' />"
        "    <separator />"
        "    <toolitem action='ObjectEditClipPathAction' />"
        "    <toolitem action='ObjectEditMaskPathAction' />"
        "    <toolitem action='EditNextLPEParameterAction' />"
        "    <separator />"
        "    <toolitem action='NodesShowHandlesAction' />"
        "    <toolitem action='NodesShowHelperpath' />"
        "  </toolbar>"

        "  <toolbar name='TweakToolbar'>"
        "    <toolitem action='TweakWidthAction' />"
        "    <separator />"
        "    <toolitem action='TweakForceAction' />"
        "    <toolitem action='TweakPressureAction' />"
        "    <separator />"
        "    <toolitem action='TweakModeAction' />"
        "    <separator />"
        "    <toolitem action='TweakFidelityAction' />"
        "    <separator />"
        "    <toolitem action='TweakChannelsLabel' />"
        "    <toolitem action='TweakDoH' />"
        "    <toolitem action='TweakDoS' />"
        "    <toolitem action='TweakDoL' />"
        "    <toolitem action='TweakDoO' />"
        "  </toolbar>"

        "  <toolbar name='SprayToolbar'>"
        "    <toolitem action='SprayModeAction' />"
        "    <separator />"
        "    <separator />"
        "    <toolitem action='SprayWidthAction' />"
        "    <toolitem action='SprayPressureAction' />"
        "    <toolitem action='SprayPopulationAction' />"
        "    <separator />"
        "    <toolitem action='SprayRotationAction' />"
        "    <toolitem action='SprayScaleAction' />"
        "    <separator />"
        "    <toolitem action='SprayStandard_deviationAction' />"
        "    <toolitem action='SprayMeanAction' />"
        "  </toolbar>"

        "  <toolbar name='ZoomToolbar'>"
        "    <toolitem action='ZoomIn' />"
        "    <toolitem action='ZoomOut' />"
        "    <separator />"
        "    <toolitem action='Zoom1:0' />"
        "    <toolitem action='Zoom1:2' />"
        "    <toolitem action='Zoom2:1' />"
        "    <separator />"
        "    <toolitem action='ZoomSelection' />"
        "    <toolitem action='ZoomDrawing' />"
        "    <toolitem action='ZoomPage' />"
        "    <toolitem action='ZoomPageWidth' />"
        "    <separator />"
        "    <toolitem action='ZoomPrev' />"
        "    <toolitem action='ZoomNext' />"
        "  </toolbar>"

        "  <toolbar name='StarToolbar'>"
        "    <separator />"
        "    <toolitem action='StarStateAction' />"
        "    <separator />"
        "    <toolitem action='FlatAction' />"
        "    <separator />"
        "    <toolitem action='MagnitudeAction' />"
        "    <toolitem action='SpokeAction' />"
        "    <toolitem action='RoundednessAction' />"
        "    <toolitem action='RandomizationAction' />"
        "    <separator />"
        "    <toolitem action='StarResetAction' />"
        "  </toolbar>"

        "  <toolbar name='RectToolbar'>"
        "    <toolitem action='RectStateAction' />"
        "    <toolitem action='RectWidthAction' />"
        "    <toolitem action='RectHeightAction' />"
        "    <toolitem action='RadiusXAction' />"
        "    <toolitem action='RadiusYAction' />"
        "    <toolitem action='RectUnitsAction' />"
        "    <separator />"
        "    <toolitem action='RectResetAction' />"
        "  </toolbar>"

        "  <toolbar name='3DBoxToolbar'>"
        "    <toolitem action='3DBoxAngleXAction' />"
        "    <toolitem action='3DBoxVPXStateAction' />"
        "    <separator />"
        "    <toolitem action='3DBoxAngleYAction' />"
        "    <toolitem action='3DBoxVPYStateAction' />"
        "    <separator />"
        "    <toolitem action='3DBoxAngleZAction' />"
        "    <toolitem action='3DBoxVPZStateAction' />"
        "  </toolbar>"

        "  <toolbar name='SpiralToolbar'>"
        "    <toolitem action='SpiralStateAction' />"
        "    <toolitem action='SpiralRevolutionAction' />"
        "    <toolitem action='SpiralExpansionAction' />"
        "    <toolitem action='SpiralT0Action' />"
        "    <separator />"
        "    <toolitem action='SpiralResetAction' />"
        "  </toolbar>"

        "  <toolbar name='PenToolbar'>"
        "    <toolitem action='FreehandModeActionPen' />"
        "    <separator />"
        "    <toolitem action='SetPenShapeAction'/>"
        "  </toolbar>"

        "  <toolbar name='PencilToolbar'>"
        "    <toolitem action='FreehandModeActionPencil' />"
        "    <separator />"
        "    <toolitem action='PencilToleranceAction' />"
        "    <separator />"
        "    <toolitem action='PencilResetAction' />"
        "    <separator />"
        "    <toolitem action='SetPencilShapeAction'/>"
        "  </toolbar>"

        "  <toolbar name='CalligraphyToolbar'>"
        "    <separator />"
        "    <toolitem action='SetProfileAction'/>"
        "    <separator />"
        "    <toolitem action='CalligraphyWidthAction' />"
        "    <toolitem action='PressureAction' />"
        "    <toolitem action='TraceAction' />"
        "    <toolitem action='ThinningAction' />"
        "    <separator />"
        "    <toolitem action='AngleAction' />"
        "    <toolitem action='TiltAction' />"
        "    <toolitem action='FixationAction' />"
        "    <separator />"
        "    <toolitem action='CapRoundingAction' />"
        "    <separator />"
        "    <toolitem action='TremorAction' />"
        "    <toolitem action='WiggleAction' />"
        "    <toolitem action='MassAction' />"
        "    <separator />"
        "  </toolbar>"

        "  <toolbar name='ArcToolbar'>"
        "    <toolitem action='ArcStateAction' />"
        "    <separator />"
        "    <toolitem action='ArcStartAction' />"
        "    <toolitem action='ArcEndAction' />"
        "    <separator />"
        "    <toolitem action='ArcOpenAction' />"
        "    <separator />"
        "    <toolitem action='ArcResetAction' />"
        "    <separator />"
        "  </toolbar>"

        "  <toolbar name='PaintbucketToolbar'>"
        "    <toolitem action='ChannelsAction' />"
        "    <separator />"
        "    <toolitem action='ThresholdAction' />"
        "    <separator />"
        "    <toolitem action='OffsetAction' />"
        "    <toolitem action='PaintbucketUnitsAction' />"
        "    <separator />"
        "    <toolitem action='AutoGapAction' />"
        "    <separator />"
        "    <toolitem action='PaintbucketResetAction' />"
        "  </toolbar>"

        "  <toolbar name='EraserToolbar'>"
        "    <toolitem action='EraserWidthAction' />"
        "    <separator />"
        "    <toolitem action='EraserModeAction' />"
        "  </toolbar>"

        "  <toolbar name='LPEToolToolbar'>"
        "    <toolitem action='LPEToolModeAction' />"
        "    <separator />"
        "    <toolitem action='LPEShowBBoxAction' />"
        "    <toolitem action='LPEBBoxFromSelectionAction' />"
        "    <separator />"
        "    <toolitem action='LPELineSegmentAction' />"
        "    <separator />"
        "    <toolitem action='LPEMeasuringAction' />"
        "    <toolitem action='LPEToolUnitsAction' />"
        "    <separator />"
        "    <toolitem action='LPEOpenLPEDialogAction' />"
        "  </toolbar>"

        "  <toolbar name='DropperToolbar'>"
        "    <toolitem action='DropperOpacityAction' />"
        "    <toolitem action='DropperPickAlphaAction' />"
        "    <toolitem action='DropperSetAlphaAction' />"
        "  </toolbar>"

        "  <toolbar name='ConnectorToolbar'>"
        "    <toolitem action='ConnectorEditModeAction' />"
        "    <toolitem action='ConnectorAvoidAction' />"
        "    <toolitem action='ConnectorIgnoreAction' />"
        "    <toolitem action='ConnectorOrthogonalAction' />"
        "    <toolitem action='ConnectorCurvatureAction' />"
        "    <toolitem action='ConnectorSpacingAction' />"
        "    <toolitem action='ConnectorGraphAction' />"
        "    <toolitem action='ConnectorLengthAction' />"
        "    <toolitem action='ConnectorDirectedAction' />"
        "    <toolitem action='ConnectorOverlapAction' />"
        "    <toolitem action='ConnectorNewConnPointAction' />"
        "    <toolitem action='ConnectorRemoveConnPointAction' />"
        "  </toolbar>"

        "</ui>"
;

static Glib::RefPtr<Gtk::ActionGroup> create_or_fetch_actions( SPDesktop* desktop );

void setup_snap_toolbox (GtkWidget *toolbox, SPDesktop *desktop);

static void setup_tool_toolbox (GtkWidget *toolbox, SPDesktop *desktop);
static void update_tool_toolbox (SPDesktop *desktop, SPEventContext *eventcontext, GtkWidget *toolbox);

static void setup_aux_toolbox (GtkWidget *toolbox, SPDesktop *desktop);
static void update_aux_toolbox (SPDesktop *desktop, SPEventContext *eventcontext, GtkWidget *toolbox);

static void setup_commands_toolbox (GtkWidget *toolbox, SPDesktop *desktop);
static void update_commands_toolbox (SPDesktop *desktop, SPEventContext *eventcontext, GtkWidget *toolbox);

GtkWidget * sp_toolbox_button_new_from_verb_with_doubleclick( GtkWidget *t, Inkscape::IconSize size, SPButtonType type,
                                                              Inkscape::Verb *verb, Inkscape::Verb *doubleclick_verb,
                                                              Inkscape::UI::View::View *view, GtkTooltips *tt);

class VerbAction : public Gtk::Action {
public:
    static Glib::RefPtr<VerbAction> create(Inkscape::Verb* verb, Inkscape::Verb* verb2, Inkscape::UI::View::View *view, GtkTooltips *tooltips);

    virtual ~VerbAction();
    virtual void set_active(bool active = true);

protected:
    virtual Gtk::Widget* create_menu_item_vfunc();
    virtual Gtk::Widget* create_tool_item_vfunc();

    virtual void connect_proxy_vfunc(Gtk::Widget* proxy);
    virtual void disconnect_proxy_vfunc(Gtk::Widget* proxy);

    virtual void on_activate();

private:
    Inkscape::Verb* verb;
    Inkscape::Verb* verb2;
    Inkscape::UI::View::View *view;
    GtkTooltips *tooltips;
    bool active;

    VerbAction(Inkscape::Verb* verb, Inkscape::Verb* verb2, Inkscape::UI::View::View *view, GtkTooltips *tooltips);
};


Glib::RefPtr<VerbAction> VerbAction::create(Inkscape::Verb* verb, Inkscape::Verb* verb2, Inkscape::UI::View::View *view, GtkTooltips *tooltips)
{
    Glib::RefPtr<VerbAction> result;
    SPAction *action = verb->get_action(view);
    if ( action ) {
        //SPAction* action2 = verb2 ? verb2->get_action(view) : 0;
        result = Glib::RefPtr<VerbAction>(new VerbAction(verb, verb2, view, tooltips));
    }

    return result;
}

VerbAction::VerbAction(Inkscape::Verb* verb, Inkscape::Verb* verb2, Inkscape::UI::View::View *view, GtkTooltips *tooltips) :
    Gtk::Action(Glib::ustring(verb->get_id()), Gtk::StockID(verb->get_image()), Glib::ustring(_(verb->get_name())), Glib::ustring(_(verb->get_tip()))),
    verb(verb),
    verb2(verb2),
    view(view),
    tooltips(tooltips),
    active(false)
{
}

VerbAction::~VerbAction()
{
}

Gtk::Widget* VerbAction::create_menu_item_vfunc()
{
// First call in to get the icon rendered if present in SVG
    Gtk::Widget *widget = sp_icon_get_icon( property_stock_id().get_value().get_string(), Inkscape::ICON_SIZE_MENU );
    delete widget;
    widget = 0;

    Gtk::Widget* widg = Gtk::Action::create_menu_item_vfunc();
//     g_message("create_menu_item_vfunc() = %p  for '%s'", widg, verb->get_id());
    return widg;
}

Gtk::Widget* VerbAction::create_tool_item_vfunc()
{
//     Gtk::Widget* widg = Gtk::Action::create_tool_item_vfunc();
    Inkscape::IconSize toolboxSize = ToolboxFactory::prefToSize("/toolbox/tools/small");
    GtkWidget* toolbox = 0;
    GtkWidget *button = sp_toolbox_button_new_from_verb_with_doubleclick( toolbox, toolboxSize,
                                                                          SP_BUTTON_TYPE_TOGGLE,
                                                                          verb,
                                                                          verb2,
                                                                          view,
                                                                          tooltips );
    if ( active ) {
        sp_button_toggle_set_down( SP_BUTTON(button), active);
    }
    gtk_widget_show_all( button );
    Gtk::Widget* wrapped = Glib::wrap(button);
    Gtk::ToolItem* holder = Gtk::manage(new Gtk::ToolItem());
    holder->add(*wrapped);

//     g_message("create_tool_item_vfunc() = %p  for '%s'", holder, verb->get_id());
    return holder;
}

void VerbAction::connect_proxy_vfunc(Gtk::Widget* proxy)
{
//     g_message("connect_proxy_vfunc(%p)  for '%s'", proxy, verb->get_id());
    Gtk::Action::connect_proxy_vfunc(proxy);
}

void VerbAction::disconnect_proxy_vfunc(Gtk::Widget* proxy)
{
//     g_message("disconnect_proxy_vfunc(%p)  for '%s'", proxy, verb->get_id());
    Gtk::Action::disconnect_proxy_vfunc(proxy);
}

void VerbAction::set_active(bool active)
{
    this->active = active;
    Glib::SListHandle<Gtk::Widget*> proxies = get_proxies();
    for ( Glib::SListHandle<Gtk::Widget*>::iterator it = proxies.begin(); it != proxies.end(); ++it ) {
        Gtk::ToolItem* ti = dynamic_cast<Gtk::ToolItem*>(*it);
        if (ti) {
            // *should* have one child that is the SPButton
            Gtk::Widget* child = ti->get_child();
            if ( child && SP_IS_BUTTON(child->gobj()) ) {
                SPButton* button = SP_BUTTON(child->gobj());
                sp_button_toggle_set_down( button, active );
            }
        }
    }
}

void VerbAction::on_activate()
{
    if ( verb ) {
        SPAction *action = verb->get_action(view);
        if ( action ) {
            sp_action_perform(action, 0);
        }
    }
}

/* Global text entry widgets necessary for update */
/* GtkWidget *dropper_rgb_entry,
          *dropper_opacity_entry ; */
// should be made a private member once this is converted to class

static void delete_connection(GObject */*obj*/, sigc::connection *connection) {
    connection->disconnect();
    delete connection;
}

static void purge_repr_listener( GObject* obj, GObject* tbl )
{
    (void)obj;
    Inkscape::XML::Node* oldrepr = reinterpret_cast<Inkscape::XML::Node *>( g_object_get_data( tbl, "repr" ) );
    if (oldrepr) { // remove old listener
        sp_repr_remove_listener_by_data(oldrepr, tbl);
        Inkscape::GC::release(oldrepr);
        oldrepr = 0;
        g_object_set_data( tbl, "repr", NULL );
    }
}

GtkWidget *
sp_toolbox_button_new_from_verb_with_doubleclick(GtkWidget *t, Inkscape::IconSize size, SPButtonType type,
                                                 Inkscape::Verb *verb, Inkscape::Verb *doubleclick_verb,
                                                 Inkscape::UI::View::View *view, GtkTooltips *tt)
{
    SPAction *action = verb->get_action(view);
    if (!action) return NULL;

    SPAction *doubleclick_action;
    if (doubleclick_verb)
        doubleclick_action = doubleclick_verb->get_action(view);
    else
        doubleclick_action = NULL;

    /* fixme: Handle sensitive/unsensitive */
    /* fixme: Implement sp_button_new_from_action */
    GtkWidget *b = sp_button_new(size, type, action, doubleclick_action, tt);
    gtk_widget_show(b);


    unsigned int shortcut = sp_shortcut_get_primary(verb);
    if (shortcut) {
        gchar key[256];
        sp_ui_shortcut_string(shortcut, key);
        gchar *tip = g_strdup_printf ("%s (%s)", action->tip, key);
        if ( t ) {
            gtk_toolbar_append_widget( GTK_TOOLBAR(t), b, tip, 0 );
        }
        g_free(tip);
    } else {
        if ( t ) {
            gtk_toolbar_append_widget( GTK_TOOLBAR(t), b, action->tip, 0 );
        }
    }

    return b;
}


static void trigger_sp_action( GtkAction* /*act*/, gpointer user_data )
{
    SPAction* targetAction = SP_ACTION(user_data);
    if ( targetAction ) {
        sp_action_perform( targetAction, NULL );
    }
}

static void sp_action_action_set_sensitive (SPAction */*action*/, unsigned int sensitive, void *data)
{
    if ( data ) {
        GtkAction* act = GTK_ACTION(data);
        gtk_action_set_sensitive( act, sensitive );
    }
}

static SPActionEventVector action_event_vector = {
    {NULL},
    NULL,
    NULL,
    sp_action_action_set_sensitive,
    NULL,
    NULL
};

static GtkAction* create_action_for_verb( Inkscape::Verb* verb, Inkscape::UI::View::View* view, Inkscape::IconSize size )
{
    GtkAction* act = 0;

    SPAction* targetAction = verb->get_action(view);
    InkAction* inky = ink_action_new( verb->get_id(), _(verb->get_name()), verb->get_tip(), verb->get_image(), size  );
    act = GTK_ACTION(inky);
    gtk_action_set_sensitive( act, targetAction->sensitive );

    g_signal_connect( G_OBJECT(inky), "activate", GTK_SIGNAL_FUNC(trigger_sp_action), targetAction );

    SPAction*rebound = dynamic_cast<SPAction *>( nr_object_ref( dynamic_cast<NRObject *>(targetAction) ) );
    nr_active_object_add_listener( (NRActiveObject *)rebound, (NRObjectEventVector *)&action_event_vector, sizeof(SPActionEventVector), inky );

    return act;
}

Glib::RefPtr<Gtk::ActionGroup> create_or_fetch_actions( SPDesktop* desktop )
{
    Inkscape::UI::View::View *view = desktop;
    gint verbsToUse[] = {
        // disabled until we have icons for them:
        //find
        //SP_VERB_EDIT_TILE,
        //SP_VERB_EDIT_UNTILE,
        SP_VERB_DIALOG_ALIGN_DISTRIBUTE,
        SP_VERB_DIALOG_DISPLAY,
        SP_VERB_DIALOG_FILL_STROKE,
        SP_VERB_DIALOG_NAMEDVIEW,
        SP_VERB_DIALOG_TEXT,
        SP_VERB_DIALOG_XML_EDITOR,
        SP_VERB_DIALOG_LAYERS,
        SP_VERB_EDIT_CLONE,
        SP_VERB_EDIT_COPY,
        SP_VERB_EDIT_CUT,
        SP_VERB_EDIT_DUPLICATE,
        SP_VERB_EDIT_PASTE,
        SP_VERB_EDIT_REDO,
        SP_VERB_EDIT_UNDO,
        SP_VERB_EDIT_UNLINK_CLONE,
        SP_VERB_FILE_EXPORT,
        SP_VERB_FILE_IMPORT,
        SP_VERB_FILE_NEW,
        SP_VERB_FILE_OPEN,
        SP_VERB_FILE_PRINT,
        SP_VERB_FILE_SAVE,
        SP_VERB_OBJECT_TO_CURVE,
        SP_VERB_SELECTION_GROUP,
        SP_VERB_SELECTION_OUTLINE,
        SP_VERB_SELECTION_UNGROUP,
        SP_VERB_ZOOM_1_1,
        SP_VERB_ZOOM_1_2,
        SP_VERB_ZOOM_2_1,
        SP_VERB_ZOOM_DRAWING,
        SP_VERB_ZOOM_IN,
        SP_VERB_ZOOM_NEXT,
        SP_VERB_ZOOM_OUT,
        SP_VERB_ZOOM_PAGE,
        SP_VERB_ZOOM_PAGE_WIDTH,
        SP_VERB_ZOOM_PREV,
        SP_VERB_ZOOM_SELECTION,
    };

    Inkscape::IconSize toolboxSize = ToolboxFactory::prefToSize("/toolbox/small");

    static std::map<SPDesktop*, Glib::RefPtr<Gtk::ActionGroup> > groups;
    Glib::RefPtr<Gtk::ActionGroup> mainActions;
    if ( groups.find(desktop) != groups.end() ) {
        mainActions = groups[desktop];
    }

    if ( !mainActions ) {
        mainActions = Gtk::ActionGroup::create("main");
        groups[desktop] = mainActions;
    }

    for ( guint i = 0; i < G_N_ELEMENTS(verbsToUse); i++ ) {
        Inkscape::Verb* verb = Inkscape::Verb::get(verbsToUse[i]);
        if ( verb ) {
            if (!mainActions->get_action(verb->get_id())) {
                GtkAction* act = create_action_for_verb( verb, view, toolboxSize );
                mainActions->add(Glib::wrap(act));
            }
        }
    }

    if ( !mainActions->get_action("ToolZoom") ) {
        GtkTooltips *tt = gtk_tooltips_new();
        for ( guint i = 0; i < G_N_ELEMENTS(tools) && tools[i].type_name; i++ ) {
            Glib::RefPtr<VerbAction> va = VerbAction::create(Inkscape::Verb::get(tools[i].verb), Inkscape::Verb::get(tools[i].doubleclick_verb), view, tt);
            if ( va ) {
                mainActions->add(va);
                if ( i == 0 ) {
                    va->set_active(true);
                }
            }
        }
    }

#if ENABLE_TASK_SUPPORT
    if ( !mainActions->get_action("TaskSetAction") ) {
        GtkListStore* model = gtk_list_store_new( 2, G_TYPE_STRING, G_TYPE_STRING );

        GtkTreeIter iter;
        gtk_list_store_append( model, &iter );
        gtk_list_store_set( model, &iter,
                            0, _("Default"),
                            1, _("Default interface setup"),
                            -1 );

        gtk_list_store_append( model, &iter );
        gtk_list_store_set( model, &iter,
                            0, _("Custom"),
                            1, _("Set the custom task"),
                            -1 );

        EgeSelectOneAction* act = ege_select_one_action_new( "TaskSetAction", _("Task"), (""), NULL, GTK_TREE_MODEL(model) );
        g_object_set( act, "short_label", _("Task:"), NULL );
        mainActions->add(Glib::wrap(GTK_ACTION(act)));
        //g_object_set_data( holder, "mode_action", act );

        ege_select_one_action_set_appearance( act, "minimal" );
        ege_select_one_action_set_radio_action_type( act, INK_RADIO_ACTION_TYPE );
        //ege_select_one_action_set_icon_size( act, secondarySize );
        ege_select_one_action_set_tooltip_column( act, 1  );

        //ege_select_one_action_set_active( act, mode );
        g_signal_connect_after( G_OBJECT(act), "changed", G_CALLBACK(fireTaskChange), desktop );
    }
#endif // ENABLE_TASK_SUPPORT

    return mainActions;
}


void handlebox_detached(GtkHandleBox* /*handlebox*/, GtkWidget* widget, gpointer /*userData*/)
{
    gtk_widget_set_size_request( widget,
                                 widget->allocation.width,
                                 widget->allocation.height );
}

void handlebox_attached(GtkHandleBox* /*handlebox*/, GtkWidget* widget, gpointer /*userData*/)
{
    gtk_widget_set_size_request( widget, -1, -1 );
}

static GtkWidget* toolboxNewCommon( GtkWidget* tb, BarId id, GtkPositionType handlePos )
{
    g_object_set_data(G_OBJECT(tb), "desktop", NULL);

    gtk_widget_set_sensitive(tb, FALSE);

    GtkWidget *hb = 0;
    if ( UXManager::getInstance()->isFloatWindowProblem() ) {
        hb = gtk_event_box_new(); // A simple, neutral container.
    } else {
        hb = gtk_handle_box_new();
        gtk_handle_box_set_handle_position(GTK_HANDLE_BOX(hb), handlePos);
        gtk_handle_box_set_shadow_type(GTK_HANDLE_BOX(hb), GTK_SHADOW_OUT);
        gtk_handle_box_set_snap_edge(GTK_HANDLE_BOX(hb), GTK_POS_LEFT);
    }

    gtk_container_add(GTK_CONTAINER(hb), tb);
    gtk_widget_show(GTK_WIDGET(tb));

    sigc::connection* conn = new sigc::connection;
    g_object_set_data(G_OBJECT(hb), "event_context_connection", conn);

    if ( GTK_IS_HANDLE_BOX(hb) ) {
        g_signal_connect(G_OBJECT(hb), "child_detached", G_CALLBACK(handlebox_detached), static_cast<gpointer>(0));
        g_signal_connect(G_OBJECT(hb), "child_attached", G_CALLBACK(handlebox_attached), static_cast<gpointer>(0));
    }

    gpointer val = GINT_TO_POINTER(id);
    g_object_set_data(G_OBJECT(hb), BAR_ID_KEY, val);

    return hb;
}

GtkWidget *ToolboxFactory::createToolToolbox()
{
    GtkWidget *tb = gtk_vbox_new(FALSE, 0);

    return toolboxNewCommon( tb, BAR_TOOL, GTK_POS_TOP );
}

GtkWidget *ToolboxFactory::createAuxToolbox()
{
    GtkWidget *tb = gtk_vbox_new(FALSE, 0);

    return toolboxNewCommon( tb, BAR_AUX, GTK_POS_LEFT );
}

//####################################
//# Commands Bar
//####################################

GtkWidget *ToolboxFactory::createCommandsToolbox()
{
    GtkWidget *tb = gtk_vbox_new(FALSE, 0);

    return toolboxNewCommon( tb, BAR_COMMANDS, GTK_POS_LEFT );
}

GtkWidget *ToolboxFactory::createSnapToolbox()
{
    GtkWidget *tb = gtk_vbox_new(FALSE, 0);

    return toolboxNewCommon( tb, BAR_SNAP, GTK_POS_LEFT );
}

static EgeAdjustmentAction * create_adjustment_action( gchar const *name,
                                                       gchar const *label, gchar const *shortLabel, gchar const *tooltip,
                                                       Glib::ustring const &path, gdouble def,
                                                       GtkWidget *focusTarget,
                                                       GtkWidget *us,
                                                       GObject *dataKludge,
                                                       gboolean altx, gchar const *altx_mark,
                                                       gdouble lower, gdouble upper, gdouble step, gdouble page,
                                                       gchar const** descrLabels, gdouble const* descrValues, guint descrCount,
                                                       void (*callback)(GtkAdjustment *, GObject *),
                                                       gdouble climb = 0.1, guint digits = 3, double factor = 1.0 )
{
    Inkscape::Preferences *prefs = Inkscape::Preferences::get();
    GtkAdjustment* adj = GTK_ADJUSTMENT( gtk_adjustment_new( prefs->getDouble(path, def) * factor,
                                                             lower, upper, step, page, 0 ) );
    if (us) {
        sp_unit_selector_add_adjustment( SP_UNIT_SELECTOR(us), adj );
    }

    gtk_signal_connect( GTK_OBJECT(adj), "value-changed", GTK_SIGNAL_FUNC(callback), dataKludge );

    EgeAdjustmentAction* act = ege_adjustment_action_new( adj, name, label, tooltip, 0, climb, digits );
    if ( shortLabel ) {
        g_object_set( act, "short_label", shortLabel, NULL );
    }

    if ( (descrCount > 0) && descrLabels && descrValues ) {
        ege_adjustment_action_set_descriptions( act, descrLabels, descrValues, descrCount );
    }

    if ( focusTarget ) {
        ege_adjustment_action_set_focuswidget( act, focusTarget );
    }

    if ( altx && altx_mark ) {
        g_object_set( G_OBJECT(act), "self-id", altx_mark, NULL );
    }

    if ( dataKludge ) {
        // Rather lame, but it's the only place where we need to get the entry name
        // but we don't have an Entry
        g_object_set_data( dataKludge, prefs->getEntry(path).getEntryName().data(), adj );
    }

    // Using a cast just to make sure we pass in the right kind of function pointer
    g_object_set( G_OBJECT(act), "tool-post", static_cast<EgeWidgetFixup>(sp_set_font_size_smaller), NULL );

    return act;
}


//####################################
//# node editing callbacks
//####################################

/** Temporary hack: Returns the node tool in the active desktop.
 * Will go away during tool refactoring. */
static InkNodeTool *get_node_tool()
{
    if (!SP_ACTIVE_DESKTOP) return NULL;
    SPEventContext *ec = SP_ACTIVE_DESKTOP->event_context;
    if (!INK_IS_NODE_TOOL(ec)) return NULL;
    return static_cast<InkNodeTool*>(ec);
}


void
sp_node_path_edit_add(void)
{
    InkNodeTool *nt = get_node_tool();
    if (nt) nt->_multipath->insertNodes();
}

void
sp_node_path_edit_delete(void)
{
    InkNodeTool *nt = get_node_tool();
    if (nt) nt->_multipath->deleteNodes();
}

void
sp_node_path_edit_delete_segment(void)
{
    InkNodeTool *nt = get_node_tool();
    if (nt) nt->_multipath->deleteSegments();
}

void
sp_node_path_edit_break(void)
{
    InkNodeTool *nt = get_node_tool();
    if (nt) nt->_multipath->breakNodes();
}

void
sp_node_path_edit_join(void)
{
    InkNodeTool *nt = get_node_tool();
    if (nt) nt->_multipath->joinNodes();
}

void
sp_node_path_edit_join_segment(void)
{
    InkNodeTool *nt = get_node_tool();
    if (nt) nt->_multipath->joinSegment();
}

void
sp_node_path_edit_toline(void)
{
    InkNodeTool *nt = get_node_tool();
    if (nt) nt->_multipath->setSegmentType(Inkscape::UI::SEGMENT_STRAIGHT);
}

void
sp_node_path_edit_tocurve(void)
{
    InkNodeTool *nt = get_node_tool();
    if (nt) nt->_multipath->setSegmentType(Inkscape::UI::SEGMENT_CUBIC_BEZIER);
}

void
sp_node_path_edit_cusp(void)
{
    InkNodeTool *nt = get_node_tool();
    if (nt) nt->_multipath->setNodeType(Inkscape::UI::NODE_CUSP);
}

void
sp_node_path_edit_smooth(void)
{
    InkNodeTool *nt = get_node_tool();
    if (nt) nt->_multipath->setNodeType(Inkscape::UI::NODE_SMOOTH);
}

void
sp_node_path_edit_symmetrical(void)
{
    InkNodeTool *nt = get_node_tool();
    if (nt) nt->_multipath->setNodeType(Inkscape::UI::NODE_SYMMETRIC);
}

void
sp_node_path_edit_auto(void)
{
    InkNodeTool *nt = get_node_tool();
    if (nt) nt->_multipath->setNodeType(Inkscape::UI::NODE_AUTO);
}

static void toggle_show_handles (GtkToggleAction *act, gpointer /*data*/) {
    Inkscape::Preferences *prefs = Inkscape::Preferences::get();
    bool show = gtk_toggle_action_get_active( act );
    prefs->setBool("/tools/nodes/show_handles",  show);
}

static void toggle_show_helperpath (GtkToggleAction *act, gpointer /*data*/) {
    Inkscape::Preferences *prefs = Inkscape::Preferences::get();
    bool show = gtk_toggle_action_get_active( act );
    prefs->setBool("/tools/nodes/show_outline",  show);
}

void sp_node_path_edit_nextLPEparam (GtkAction */*act*/, gpointer data) {
    sp_selection_next_patheffect_param( reinterpret_cast<SPDesktop*>(data) );
}

void toggle_edit_clip (GtkToggleAction *act, gpointer data) {
    Inkscape::Preferences *prefs = Inkscape::Preferences::get();
    bool edit = gtk_toggle_action_get_active( act );
    prefs->setBool("/tools/nodes/edit_clipping_paths", edit);
}

void toggle_edit_mask (GtkToggleAction *act, gpointer data) {
    Inkscape::Preferences *prefs = Inkscape::Preferences::get();
    bool edit = gtk_toggle_action_get_active( act );
    prefs->setBool("/tools/nodes/edit_masks", edit);
}

/* is called when the node selection is modified */
static void
sp_node_toolbox_coord_changed(gpointer /*shape_editor*/, GObject *tbl)
{
    GtkAction* xact = GTK_ACTION( g_object_get_data( tbl, "nodes_x_action" ) );
    GtkAction* yact = GTK_ACTION( g_object_get_data( tbl, "nodes_y_action" ) );
    GtkAdjustment *xadj = ege_adjustment_action_get_adjustment(EGE_ADJUSTMENT_ACTION(xact));
    GtkAdjustment *yadj = ege_adjustment_action_get_adjustment(EGE_ADJUSTMENT_ACTION(yact));

    // quit if run by the attr_changed listener
    if (g_object_get_data( tbl, "freeze" )) {
        return;
    }

    // in turn, prevent listener from responding
    g_object_set_data( tbl, "freeze", GINT_TO_POINTER(TRUE));

    UnitTracker* tracker = reinterpret_cast<UnitTracker*>( g_object_get_data( tbl, "tracker" ) );
    SPUnit const *unit = tracker->getActiveUnit();

    InkNodeTool *nt = get_node_tool();
    if (!nt || nt->_selected_nodes->empty()) {
        // no path selected
        gtk_action_set_sensitive(xact, FALSE);
        gtk_action_set_sensitive(yact, FALSE);
    } else {
        gtk_action_set_sensitive(xact, TRUE);
        gtk_action_set_sensitive(yact, TRUE);
        Geom::Coord oldx = sp_units_get_pixels(gtk_adjustment_get_value(xadj), *unit);
        Geom::Coord oldy = sp_units_get_pixels(gtk_adjustment_get_value(xadj), *unit);
        Geom::Point mid = nt->_selected_nodes->pointwiseBounds()->midpoint();

        if (oldx != mid[Geom::X])
            gtk_adjustment_set_value(xadj, sp_pixels_get_units(mid[Geom::X], *unit));
        if (oldy != mid[Geom::Y])
            gtk_adjustment_set_value(yadj, sp_pixels_get_units(mid[Geom::Y], *unit));
    }

    g_object_set_data( tbl, "freeze", GINT_TO_POINTER(FALSE) );
}

static void
sp_node_path_value_changed(GtkAdjustment *adj, GObject *tbl, Geom::Dim2 d)
{
    SPDesktop *desktop = (SPDesktop *) g_object_get_data( tbl, "desktop" );
    Inkscape::Preferences *prefs = Inkscape::Preferences::get();

    UnitTracker* tracker = reinterpret_cast<UnitTracker*>(g_object_get_data( tbl, "tracker" ));
    SPUnit const *unit = tracker->getActiveUnit();

    if (sp_document_get_undo_sensitive(sp_desktop_document(desktop))) {
        prefs->setDouble(Glib::ustring("/tools/nodes/") + (d == Geom::X ? "x" : "y"),
            sp_units_get_pixels(adj->value, *unit));
    }

    // quit if run by the attr_changed listener
    if (g_object_get_data( tbl, "freeze" )) {
        return;
    }

    // in turn, prevent listener from responding
    g_object_set_data( tbl, "freeze", GINT_TO_POINTER(TRUE));

    InkNodeTool *nt = get_node_tool();
    if (nt && !nt->_selected_nodes->empty()) {
        double val = sp_units_get_pixels(gtk_adjustment_get_value(adj), *unit);
        double oldval = nt->_selected_nodes->pointwiseBounds()->midpoint()[d];
        Geom::Point delta(0,0);
        delta[d] = val - oldval;
        nt->_multipath->move(delta);
    }

    g_object_set_data( tbl, "freeze", GINT_TO_POINTER(FALSE) );
}

static void
sp_node_path_x_value_changed(GtkAdjustment *adj, GObject *tbl)
{
    sp_node_path_value_changed(adj, tbl, Geom::X);
}

static void
sp_node_path_y_value_changed(GtkAdjustment *adj, GObject *tbl)
{
    sp_node_path_value_changed(adj, tbl, Geom::Y);
}

void
sp_node_toolbox_sel_changed (Inkscape::Selection *selection, GObject *tbl)
{
    {
    GtkAction* w = GTK_ACTION( g_object_get_data( tbl, "nodes_lpeedit" ) );
    SPItem *item = selection->singleItem();
    if (item && SP_IS_LPE_ITEM(item)) {
       if (sp_lpe_item_has_path_effect(SP_LPE_ITEM(item))) {
           gtk_action_set_sensitive(w, TRUE);
       } else {
           gtk_action_set_sensitive(w, FALSE);
       }
    } else {
       gtk_action_set_sensitive(w, FALSE);
    }
    }
}

void
sp_node_toolbox_sel_modified (Inkscape::Selection *selection, guint /*flags*/, GObject *tbl)
{
    sp_node_toolbox_sel_changed (selection, tbl);
}



//################################
//##    Node Editing Toolbox    ##
//################################

static void sp_node_toolbox_prep(SPDesktop *desktop, GtkActionGroup* mainActions, GObject* holder)
{
    Inkscape::Preferences *prefs = Inkscape::Preferences::get();
    UnitTracker* tracker = new UnitTracker( SP_UNIT_ABSOLUTE | SP_UNIT_DEVICE );
    tracker->setActiveUnit( sp_desktop_namedview(desktop)->doc_units );
    g_object_set_data( holder, "tracker", tracker );

    Inkscape::IconSize secondarySize = ToolboxFactory::prefToSize("/toolbox/secondary", 1);

    {
        InkAction* inky = ink_action_new( "NodeInsertAction",
                                          _("Insert node"),
                                          _("Insert new nodes into selected segments"),
                                          INKSCAPE_ICON_NODE_ADD,
                                          secondarySize );
        g_object_set( inky, "short_label", _("Insert"), NULL );
        g_signal_connect_after( G_OBJECT(inky), "activate", G_CALLBACK(sp_node_path_edit_add), 0 );
        gtk_action_group_add_action( mainActions, GTK_ACTION(inky) );
    }

    {
        InkAction* inky = ink_action_new( "NodeDeleteAction",
                                          _("Delete node"),
                                          _("Delete selected nodes"),
                                          INKSCAPE_ICON_NODE_DELETE,
                                          secondarySize );
        g_object_set( inky, "short_label", _("Delete"), NULL );
        g_signal_connect_after( G_OBJECT(inky), "activate", G_CALLBACK(sp_node_path_edit_delete), 0 );
        gtk_action_group_add_action( mainActions, GTK_ACTION(inky) );
    }

    {
        InkAction* inky = ink_action_new( "NodeJoinAction",
                                          _("Join endnodes"),
                                          _("Join selected endnodes"),
                                          INKSCAPE_ICON_NODE_JOIN,
                                          secondarySize );
        g_object_set( inky, "short_label", _("Join"), NULL );
        g_signal_connect_after( G_OBJECT(inky), "activate", G_CALLBACK(sp_node_path_edit_join), 0 );
        gtk_action_group_add_action( mainActions, GTK_ACTION(inky) );
    }

    {
        InkAction* inky = ink_action_new( "NodeBreakAction",
                                          _("Break nodes"),
                                          _("Break path at selected nodes"),
                                          INKSCAPE_ICON_NODE_BREAK,
                                          secondarySize );
        g_signal_connect_after( G_OBJECT(inky), "activate", G_CALLBACK(sp_node_path_edit_break), 0 );
        gtk_action_group_add_action( mainActions, GTK_ACTION(inky) );
    }


    {
        InkAction* inky = ink_action_new( "NodeJoinSegmentAction",
                                          _("Join with segment"),
                                          _("Join selected endnodes with a new segment"),
                                          INKSCAPE_ICON_NODE_JOIN_SEGMENT,
                                          secondarySize );
        g_signal_connect_after( G_OBJECT(inky), "activate", G_CALLBACK(sp_node_path_edit_join_segment), 0 );
        gtk_action_group_add_action( mainActions, GTK_ACTION(inky) );
    }

    {
        InkAction* inky = ink_action_new( "NodeDeleteSegmentAction",
                                          _("Delete segment"),
                                          _("Delete segment between two non-endpoint nodes"),
                                          INKSCAPE_ICON_NODE_DELETE_SEGMENT,
                                          secondarySize );
        g_signal_connect_after( G_OBJECT(inky), "activate", G_CALLBACK(sp_node_path_edit_delete_segment), 0 );
        gtk_action_group_add_action( mainActions, GTK_ACTION(inky) );
    }

    {
        InkAction* inky = ink_action_new( "NodeCuspAction",
                                          _("Node Cusp"),
                                          _("Make selected nodes corner"),
                                          INKSCAPE_ICON_NODE_TYPE_CUSP,
                                          secondarySize );
        g_signal_connect_after( G_OBJECT(inky), "activate", G_CALLBACK(sp_node_path_edit_cusp), 0 );
        gtk_action_group_add_action( mainActions, GTK_ACTION(inky) );
    }

    {
        InkAction* inky = ink_action_new( "NodeSmoothAction",
                                          _("Node Smooth"),
                                          _("Make selected nodes smooth"),
                                          INKSCAPE_ICON_NODE_TYPE_SMOOTH,
                                          secondarySize );
        g_signal_connect_after( G_OBJECT(inky), "activate", G_CALLBACK(sp_node_path_edit_smooth), 0 );
        gtk_action_group_add_action( mainActions, GTK_ACTION(inky) );
    }

    {
        InkAction* inky = ink_action_new( "NodeSymmetricAction",
                                          _("Node Symmetric"),
                                          _("Make selected nodes symmetric"),
                                          INKSCAPE_ICON_NODE_TYPE_SYMMETRIC,
                                          secondarySize );
        g_signal_connect_after( G_OBJECT(inky), "activate", G_CALLBACK(sp_node_path_edit_symmetrical), 0 );
        gtk_action_group_add_action( mainActions, GTK_ACTION(inky) );
    }

    {
        InkAction* inky = ink_action_new( "NodeAutoAction",
                                          _("Node Auto"),
                                          _("Make selected nodes auto-smooth"),
                                          INKSCAPE_ICON_NODE_TYPE_AUTO_SMOOTH,
                                          secondarySize );
        g_signal_connect_after( G_OBJECT(inky), "activate", G_CALLBACK(sp_node_path_edit_auto), 0 );
        gtk_action_group_add_action( mainActions, GTK_ACTION(inky) );
    }

    {
        InkAction* inky = ink_action_new( "NodeLineAction",
                                          _("Node Line"),
                                          _("Make selected segments lines"),
                                          INKSCAPE_ICON_NODE_SEGMENT_LINE,
                                          secondarySize );
        g_signal_connect_after( G_OBJECT(inky), "activate", G_CALLBACK(sp_node_path_edit_toline), 0 );
        gtk_action_group_add_action( mainActions, GTK_ACTION(inky) );
    }

    {
        InkAction* inky = ink_action_new( "NodeCurveAction",
                                          _("Node Curve"),
                                          _("Make selected segments curves"),
                                          INKSCAPE_ICON_NODE_SEGMENT_CURVE,
                                          secondarySize );
        g_signal_connect_after( G_OBJECT(inky), "activate", G_CALLBACK(sp_node_path_edit_tocurve), 0 );
        gtk_action_group_add_action( mainActions, GTK_ACTION(inky) );
    }

    {
        InkToggleAction* act = ink_toggle_action_new( "NodesShowHandlesAction",
                                                      _("Show Handles"),
                                                      _("Show the Bezier handles of selected nodes"),
                                                      INKSCAPE_ICON_SHOW_NODE_HANDLES,
                                                      Inkscape::ICON_SIZE_DECORATION );
        gtk_action_group_add_action( mainActions, GTK_ACTION( act ) );
        g_signal_connect_after( G_OBJECT(act), "toggled", G_CALLBACK(toggle_show_handles), desktop );
        gtk_toggle_action_set_active( GTK_TOGGLE_ACTION(act), prefs->getBool("/tools/nodes/show_handles", true) );
    }

    {
        InkToggleAction* act = ink_toggle_action_new( "NodesShowHelperpath",
                                                      _("Show Outline"),
                                                      _("Show the outline of the path"),
                                                      INKSCAPE_ICON_SHOW_PATH_OUTLINE,
                                                      Inkscape::ICON_SIZE_DECORATION );
        gtk_action_group_add_action( mainActions, GTK_ACTION( act ) );
        g_signal_connect_after( G_OBJECT(act), "toggled", G_CALLBACK(toggle_show_helperpath), desktop );
        gtk_toggle_action_set_active( GTK_TOGGLE_ACTION(act), prefs->getBool("/tools/nodes/show_outline", false) );
    }

    {
        InkAction* inky = ink_action_new( "EditNextLPEParameterAction",
                                          _("Next path effect parameter"),
                                          _("Show next path effect parameter for editing"),
                                          INKSCAPE_ICON_PATH_EFFECT_PARAMETER_NEXT,
                                          Inkscape::ICON_SIZE_DECORATION );
        g_signal_connect_after( G_OBJECT(inky), "activate", G_CALLBACK(sp_node_path_edit_nextLPEparam), desktop );
        gtk_action_group_add_action( mainActions, GTK_ACTION(inky) );
        g_object_set_data( holder, "nodes_lpeedit", inky);
    }

    {
        InkToggleAction* inky = ink_toggle_action_new( "ObjectEditClipPathAction",
                                          _("Edit clipping paths"),
                                          _("Show editing controls for clipping paths of selected objects"),
                                          INKSCAPE_ICON_PATH_CLIP_EDIT,
                                          Inkscape::ICON_SIZE_DECORATION );
        gtk_action_group_add_action( mainActions, GTK_ACTION(inky) );
        g_signal_connect_after( G_OBJECT(inky), "toggled", G_CALLBACK(toggle_edit_clip), desktop );
        gtk_toggle_action_set_active( GTK_TOGGLE_ACTION(inky), prefs->getBool("/tools/nodes/edit_clipping_paths") );
    }

    {
        InkToggleAction* inky = ink_toggle_action_new( "ObjectEditMaskPathAction",
                                          _("Edit masks"),
                                          _("Show editing controls for masks of selected objects"),
                                          INKSCAPE_ICON_PATH_MASK_EDIT,
                                          Inkscape::ICON_SIZE_DECORATION );
        gtk_action_group_add_action( mainActions, GTK_ACTION(inky) );
        g_signal_connect_after( G_OBJECT(inky), "toggled", G_CALLBACK(toggle_edit_mask), desktop );
        gtk_toggle_action_set_active( GTK_TOGGLE_ACTION(inky), prefs->getBool("/tools/nodes/edit_masks") );
    }

    /* X coord of selected node(s) */
    {
        EgeAdjustmentAction* eact = 0;
        gchar const* labels[] = {0, 0, 0, 0, 0, 0, 0, 0, 0, 0};
        gdouble values[] = {1, 2, 3, 5, 10, 20, 50, 100, 200, 500};
        eact = create_adjustment_action( "NodeXAction",
                                         _("X coordinate:"), _("X:"), _("X coordinate of selected node(s)"),
                                         "/tools/nodes/Xcoord", 0,
                                         GTK_WIDGET(desktop->canvas), NULL/*us*/, holder, TRUE, "altx-nodes",
                                         -1e6, 1e6, SPIN_STEP, SPIN_PAGE_STEP,
                                         labels, values, G_N_ELEMENTS(labels),
                                         sp_node_path_x_value_changed );
        tracker->addAdjustment( ege_adjustment_action_get_adjustment(eact) );
        g_object_set_data( holder, "nodes_x_action", eact );
        gtk_action_set_sensitive( GTK_ACTION(eact), FALSE );
        gtk_action_group_add_action( mainActions, GTK_ACTION(eact) );
    }

    /* Y coord of selected node(s) */
    {
        EgeAdjustmentAction* eact = 0;
        gchar const* labels[] = {0, 0, 0, 0, 0, 0, 0, 0, 0, 0};
        gdouble values[] = {1, 2, 3, 5, 10, 20, 50, 100, 200, 500};
        eact = create_adjustment_action( "NodeYAction",
                                         _("Y coordinate:"), _("Y:"), _("Y coordinate of selected node(s)"),
                                         "/tools/nodes/Ycoord", 0,
                                         GTK_WIDGET(desktop->canvas), NULL/*us*/, holder, FALSE, NULL,
                                         -1e6, 1e6, SPIN_STEP, SPIN_PAGE_STEP,
                                         labels, values, G_N_ELEMENTS(labels),
                                         sp_node_path_y_value_changed );
        tracker->addAdjustment( ege_adjustment_action_get_adjustment(eact) );
        g_object_set_data( holder, "nodes_y_action", eact );
        gtk_action_set_sensitive( GTK_ACTION(eact), FALSE );
        gtk_action_group_add_action( mainActions, GTK_ACTION(eact) );
    }

    // add the units menu
    {
        GtkAction* act = tracker->createAction( "NodeUnitsAction", _("Units"), ("") );
        gtk_action_group_add_action( mainActions, act );
    }


    sp_node_toolbox_sel_changed(sp_desktop_selection(desktop), holder);

    //watch selection
    Inkscape::ConnectionPool* pool = Inkscape::ConnectionPool::new_connection_pool ("ISNodeToolbox");

    sigc::connection *c_selection_changed =
        new sigc::connection (sp_desktop_selection (desktop)->connectChanged
                              (sigc::bind (sigc::ptr_fun (sp_node_toolbox_sel_changed), (GObject*)holder)));
    pool->add_connection ("selection-changed", c_selection_changed);

    sigc::connection *c_selection_modified =
        new sigc::connection (sp_desktop_selection (desktop)->connectModified
                              (sigc::bind (sigc::ptr_fun (sp_node_toolbox_sel_modified), (GObject*)holder)));
    pool->add_connection ("selection-modified", c_selection_modified);

    sigc::connection *c_subselection_changed =
        new sigc::connection (desktop->connectToolSubselectionChanged
                              (sigc::bind (sigc::ptr_fun (sp_node_toolbox_coord_changed), (GObject*)holder)));
    pool->add_connection ("tool-subselection-changed", c_subselection_changed);

    Inkscape::ConnectionPool::connect_destroy (G_OBJECT (holder), pool);

    g_signal_connect( holder, "destroy", G_CALLBACK(purge_repr_listener), holder );
} // end of sp_node_toolbox_prep()


//########################
//##    Zoom Toolbox    ##
//########################

static void sp_zoom_toolbox_prep(SPDesktop */*desktop*/, GtkActionGroup* /*mainActions*/, GObject* /*holder*/)
{
    // no custom GtkAction setup needed
} // end of sp_zoom_toolbox_prep()

void ToolboxFactory::setToolboxDesktop(GtkWidget *toolbox, SPDesktop *desktop)
{
    sigc::connection *conn = static_cast<sigc::connection*>(g_object_get_data(G_OBJECT(toolbox),
                                                                              "event_context_connection"));

    BarId id = static_cast<BarId>( GPOINTER_TO_INT(g_object_get_data(G_OBJECT(toolbox), BAR_ID_KEY)) );

    SetupFunction setup_func = 0;
    UpdateFunction update_func = 0;

    switch (id) {
        case BAR_TOOL:
            setup_func = setup_tool_toolbox;
            update_func = update_tool_toolbox;
            break;

        case BAR_AUX:
            toolbox = gtk_bin_get_child(GTK_BIN(toolbox));
            setup_func = setup_aux_toolbox;
            update_func = update_aux_toolbox;
            break;

        case BAR_COMMANDS:
            setup_func = setup_commands_toolbox;
            update_func = update_commands_toolbox;
            break;

        case BAR_SNAP:
            setup_func = setup_snap_toolbox;
            update_func = updateSnapToolbox;
            break;
        default:
            g_warning("Unexpected toolbox id encountered.");
    }

    gpointer ptr = g_object_get_data(G_OBJECT(toolbox), "desktop");
    SPDesktop *old_desktop = static_cast<SPDesktop*>(ptr);

    if (old_desktop) {
        GList *children, *iter;

        children = gtk_container_get_children(GTK_CONTAINER(toolbox));
        for ( iter = children ; iter ; iter = iter->next ) {
            gtk_container_remove( GTK_CONTAINER(toolbox), GTK_WIDGET(iter->data) );
        }
        g_list_free(children);
    }

    g_object_set_data(G_OBJECT(toolbox), "desktop", (gpointer)desktop);

    if (desktop && setup_func && update_func) {
        gtk_widget_set_sensitive(toolbox, TRUE);
        setup_func(toolbox, desktop);
        update_func(desktop, desktop->event_context, toolbox);
        *conn = desktop->connectEventContextChanged(sigc::bind (sigc::ptr_fun(update_func), toolbox));
    } else {
        gtk_widget_set_sensitive(toolbox, FALSE);
    }

} // end of sp_toolbox_set_desktop()


static void setupToolboxCommon( GtkWidget *toolbox,
                                SPDesktop *desktop,
                                gchar const *descr,
                                gchar const* toolbarName,
                                gchar const* sizePref )
{
    Glib::RefPtr<Gtk::ActionGroup> mainActions = create_or_fetch_actions( desktop );
    Inkscape::Preferences *prefs = Inkscape::Preferences::get();

    GtkUIManager* mgr = gtk_ui_manager_new();
    GError* errVal = 0;

    GtkOrientation orientation = GTK_ORIENTATION_HORIZONTAL;

    gtk_ui_manager_insert_action_group( mgr, mainActions->gobj(), 0 );
    gtk_ui_manager_add_ui_from_string( mgr, descr, -1, &errVal );

    GtkWidget* toolBar = gtk_ui_manager_get_widget( mgr, toolbarName );
    if ( prefs->getBool("/toolbox/icononly", true) ) {
        gtk_toolbar_set_style( GTK_TOOLBAR(toolBar), GTK_TOOLBAR_ICONS );
    }

    Inkscape::IconSize toolboxSize = ToolboxFactory::prefToSize(sizePref);
    gtk_toolbar_set_icon_size( GTK_TOOLBAR(toolBar), static_cast<GtkIconSize>(toolboxSize) );

    if (GTK_IS_HANDLE_BOX(toolbox)) {
        // g_message("GRABBING ORIENTATION   [%s]", toolbarName);
        GtkPositionType pos = gtk_handle_box_get_handle_position(GTK_HANDLE_BOX(toolbox));
        orientation = ((pos == GTK_POS_LEFT) || (pos == GTK_POS_RIGHT)) ? GTK_ORIENTATION_HORIZONTAL : GTK_ORIENTATION_VERTICAL;
    } else {
        GtkPositionType pos = static_cast<GtkPositionType>(GPOINTER_TO_INT(g_object_get_data( G_OBJECT(toolbox), HANDLE_POS_MARK )));
        orientation = ((pos == GTK_POS_LEFT) || (pos == GTK_POS_RIGHT)) ? GTK_ORIENTATION_HORIZONTAL : GTK_ORIENTATION_VERTICAL;
    }
    gtk_toolbar_set_orientation(GTK_TOOLBAR(toolBar), orientation);
    gtk_toolbar_set_show_arrow(GTK_TOOLBAR(toolBar), TRUE);

    g_object_set_data(G_OBJECT(toolBar), "desktop", NULL);

    GtkWidget* child = gtk_bin_get_child(GTK_BIN(toolbox));
    if ( child ) {
        gtk_container_remove( GTK_CONTAINER(toolbox), child );
    }

    gtk_container_add( GTK_CONTAINER(toolbox), toolBar );
}

void ToolboxFactory::setOrientation(GtkWidget* toolbox, GtkOrientation orientation)
{
    //g_message("Set orientation for %p to be %d", toolbox, orientation);
    //GType type = GTK_WIDGET_TYPE(toolbox);
    //g_message("        [%s]", g_type_name(type));
    //g_message("             %p", g_object_get_data(G_OBJECT(toolbox), BAR_ID_KEY));

    GtkPositionType pos = (orientation == GTK_ORIENTATION_HORIZONTAL) ? GTK_POS_LEFT : GTK_POS_TOP;
    GtkHandleBox* handleBox = 0;

    if (GTK_IS_BIN(toolbox)) {
        //g_message("            is a BIN");
        GtkWidget* child = gtk_bin_get_child(GTK_BIN(toolbox));
        if (child) {
            //GType type2 = GTK_WIDGET_TYPE(child);
            //g_message("            child    [%s]", g_type_name(type2));

            if (GTK_IS_BOX(child)) {
                //g_message("                is a BOX");

                GList* children = gtk_container_get_children(GTK_CONTAINER(child));
                if (children && children->data) {
                    //GtkWidget* child2 = GTK_WIDGET(children->data);
                    //GType type3 = GTK_WIDGET_TYPE(child2);
                    //g_message("                child    [%s]", g_type_name(type3));
                    g_message("need to add dynamic switch");
                    for (GList* curr = children; curr; curr = g_list_next(curr)) {
                        GtkWidget* child2 = GTK_WIDGET(curr->data);

                        if (GTK_IS_TOOLBAR(child2)) {
                            GtkToolbar* childBar = GTK_TOOLBAR(child2);
                            gtk_toolbar_set_orientation(childBar, orientation);
                            if (GTK_IS_HANDLE_BOX(toolbox)) {
                                handleBox = GTK_HANDLE_BOX(toolbox);
                            }
                        }
                    }
                    g_list_free(children);
                } else {
                    // The call is being made before the toolbox proper has been setup.
                    if (GTK_IS_HANDLE_BOX(toolbox)) {
                        handleBox = GTK_HANDLE_BOX(toolbox);
                    } else {
                        g_object_set_data(G_OBJECT(toolbox), HANDLE_POS_MARK, GINT_TO_POINTER(pos));
                    }
                }
            } else if (GTK_IS_TOOLBAR(child)) {
                GtkToolbar* toolbar = GTK_TOOLBAR(child);
                gtk_toolbar_set_orientation( toolbar, orientation );
                if (GTK_IS_HANDLE_BOX(toolbox)) {
                    handleBox = GTK_HANDLE_BOX(toolbox);
                }
            }
        }
    }

    if (handleBox) {
        gtk_handle_box_set_handle_position(handleBox, pos);
    }
}

static void
setup_tool_toolbox(GtkWidget *toolbox, SPDesktop *desktop)
{
    gchar const * descr =
        "<ui>"
        "  <toolbar name='ToolToolbar'>"
        "    <toolitem action='ToolSelector' />"
        "    <toolitem action='ToolNode' />"
        "    <toolitem action='ToolTweak' />"
        "    <toolitem action='ToolSpray' />"
        "    <toolitem action='ToolZoom' />"
        "    <toolitem action='ToolRect' />"
        "    <toolitem action='Tool3DBox' />"
        "    <toolitem action='ToolArc' />"
        "    <toolitem action='ToolStar' />"
        "    <toolitem action='ToolSpiral' />"
        "    <toolitem action='ToolPencil' />"
        "    <toolitem action='ToolPen' />"
        "    <toolitem action='ToolCalligraphic' />"
        "    <toolitem action='ToolEraser' />"
//        "    <toolitem action='ToolLPETool' />"
        "    <toolitem action='ToolPaintBucket' />"
        "    <toolitem action='ToolText' />"
        "    <toolitem action='ToolConnector' />"
        "    <toolitem action='ToolGradient' />"
        "    <toolitem action='ToolDropper' />"
        "  </toolbar>"
        "</ui>";

    setupToolboxCommon( toolbox, desktop, descr,
                        "/ui/ToolToolbar",
                        "/toolbox/tools/small");
}

static void
update_tool_toolbox( SPDesktop *desktop, SPEventContext *eventcontext, GtkWidget */*toolbox*/ )
{
    gchar const *const tname = ( eventcontext
                                 ? gtk_type_name(GTK_OBJECT_TYPE(eventcontext))
                                 : NULL );
    Glib::RefPtr<Gtk::ActionGroup> mainActions = create_or_fetch_actions( desktop );

    for (int i = 0 ; tools[i].type_name ; i++ ) {
        Glib::RefPtr<Gtk::Action> act = mainActions->get_action( Inkscape::Verb::get(tools[i].verb)->get_id() );
        if ( act ) {
            bool setActive = tname && !strcmp(tname, tools[i].type_name);
            Glib::RefPtr<VerbAction> verbAct = Glib::RefPtr<VerbAction>::cast_dynamic(act);
            if ( verbAct ) {
                verbAct->set_active(setActive);
            }
        }
    }
}

static void
setup_aux_toolbox(GtkWidget *toolbox, SPDesktop *desktop)
{
    Inkscape::Preferences *prefs = Inkscape::Preferences::get();
    GtkSizeGroup* grouper = gtk_size_group_new( GTK_SIZE_GROUP_BOTH );
    Glib::RefPtr<Gtk::ActionGroup> mainActions = create_or_fetch_actions( desktop );
    GtkUIManager* mgr = gtk_ui_manager_new();
    GError* errVal = 0;
    gtk_ui_manager_insert_action_group( mgr, mainActions->gobj(), 0 );
    gtk_ui_manager_add_ui_from_string( mgr, ui_descr, -1, &errVal );

    std::map<std::string, GtkWidget*> dataHolders;

    for (int i = 0 ; aux_toolboxes[i].type_name ; i++ ) {
        if ( aux_toolboxes[i].prep_func ) {
            // converted to GtkActions and UIManager

            GtkWidget* kludge = gtk_toolbar_new();
            g_object_set_data( G_OBJECT(kludge), "dtw", desktop->canvas);
            g_object_set_data( G_OBJECT(kludge), "desktop", desktop);
            dataHolders[aux_toolboxes[i].type_name] = kludge;
            aux_toolboxes[i].prep_func( desktop, mainActions->gobj(), G_OBJECT(kludge) );
        } else {

            GtkWidget *sub_toolbox = 0;
            if (aux_toolboxes[i].create_func == NULL) {
                sub_toolbox = sp_empty_toolbox_new(desktop);
            } else {
                sub_toolbox = aux_toolboxes[i].create_func(desktop);
            }

            gtk_size_group_add_widget( grouper, sub_toolbox );

            gtk_container_add(GTK_CONTAINER(toolbox), sub_toolbox);
            g_object_set_data(G_OBJECT(toolbox), aux_toolboxes[i].data_name, sub_toolbox);

        }
    }

    // Second pass to create toolbars *after* all GtkActions are created
    for (int i = 0 ; aux_toolboxes[i].type_name ; i++ ) {
        if ( aux_toolboxes[i].prep_func ) {
            // converted to GtkActions and UIManager

            GtkWidget* kludge = dataHolders[aux_toolboxes[i].type_name];

            GtkWidget* holder = gtk_table_new( 1, 3, FALSE );
            gtk_table_attach( GTK_TABLE(holder), kludge, 2, 3, 0, 1, GTK_SHRINK, GTK_SHRINK, 0, 0 );

            gchar* tmp = g_strdup_printf( "/ui/%s", aux_toolboxes[i].ui_name );
            GtkWidget* toolBar = gtk_ui_manager_get_widget( mgr, tmp );
            g_free( tmp );
            tmp = 0;

            if ( prefs->getBool( "/toolbox/icononly", true) ) {
                gtk_toolbar_set_style( GTK_TOOLBAR(toolBar), GTK_TOOLBAR_ICONS );
            }

            Inkscape::IconSize toolboxSize = ToolboxFactory::prefToSize("/toolbox/small");
            gtk_toolbar_set_icon_size( GTK_TOOLBAR(toolBar), static_cast<GtkIconSize>(toolboxSize) );

            gtk_table_attach( GTK_TABLE(holder), toolBar, 0, 1, 0, 1, (GtkAttachOptions)(GTK_EXPAND | GTK_FILL), (GtkAttachOptions)(GTK_EXPAND | GTK_FILL), 0, 0 );

            if ( aux_toolboxes[i].swatch_verb_id != SP_VERB_INVALID ) {
                Inkscape::UI::Widget::StyleSwatch *swatch = new Inkscape::UI::Widget::StyleSwatch( NULL, _(aux_toolboxes[i].swatch_tip) );
                swatch->setDesktop( desktop );
                swatch->setClickVerb( aux_toolboxes[i].swatch_verb_id );
                swatch->setWatchedTool( aux_toolboxes[i].swatch_tool, true );
                GtkWidget *swatch_ = GTK_WIDGET( swatch->gobj() );
                gtk_table_attach( GTK_TABLE(holder), swatch_, 1, 2, 0, 1, (GtkAttachOptions)(GTK_SHRINK | GTK_FILL), (GtkAttachOptions)(GTK_EXPAND | GTK_FILL), AUX_BETWEEN_BUTTON_GROUPS, 0 );
            }

            gtk_widget_show_all( holder );
            sp_set_font_size_smaller( holder );

            gtk_size_group_add_widget( grouper, holder );

            gtk_container_add( GTK_CONTAINER(toolbox), holder );
            g_object_set_data( G_OBJECT(toolbox), aux_toolboxes[i].data_name, holder );
        }
    }

    g_object_unref( G_OBJECT(grouper) );
}

static void
update_aux_toolbox(SPDesktop */*desktop*/, SPEventContext *eventcontext, GtkWidget *toolbox)
{
    gchar const *tname = ( eventcontext
                           ? gtk_type_name(GTK_OBJECT_TYPE(eventcontext))
                           : NULL );
    for (int i = 0 ; aux_toolboxes[i].type_name ; i++ ) {
        GtkWidget *sub_toolbox = GTK_WIDGET(g_object_get_data(G_OBJECT(toolbox), aux_toolboxes[i].data_name));
        if (tname && !strcmp(tname, aux_toolboxes[i].type_name)) {
            gtk_widget_show_all(sub_toolbox);
            g_object_set_data(G_OBJECT(toolbox), "shows", sub_toolbox);
        } else {
            gtk_widget_hide(sub_toolbox);
        }
    }
}

static void
setup_commands_toolbox(GtkWidget *toolbox, SPDesktop *desktop)
{
    gchar const * descr =
        "<ui>"
        "  <toolbar name='CommandsToolbar'>"
        "    <toolitem action='FileNew' />"
        "    <toolitem action='FileOpen' />"
        "    <toolitem action='FileSave' />"
        "    <toolitem action='FilePrint' />"
        "    <separator />"
        "    <toolitem action='FileImport' />"
        "    <toolitem action='FileExport' />"
        "    <separator />"
        "    <toolitem action='EditUndo' />"
        "    <toolitem action='EditRedo' />"
        "    <separator />"
        "    <toolitem action='EditCopy' />"
        "    <toolitem action='EditCut' />"
        "    <toolitem action='EditPaste' />"
        "    <separator />"
        "    <toolitem action='ZoomSelection' />"
        "    <toolitem action='ZoomDrawing' />"
        "    <toolitem action='ZoomPage' />"
        "    <separator />"
        "    <toolitem action='EditDuplicate' />"
        "    <toolitem action='EditClone' />"
        "    <toolitem action='EditUnlinkClone' />"
        "    <separator />"
        "    <toolitem action='SelectionGroup' />"
        "    <toolitem action='SelectionUnGroup' />"
        "    <separator />"
        "    <toolitem action='DialogFillStroke' />"
        "    <toolitem action='DialogText' />"
        "    <toolitem action='DialogLayers' />"
        "    <toolitem action='DialogXMLEditor' />"
        "    <toolitem action='DialogAlignDistribute' />"
        "    <separator />"
        "    <toolitem action='DialogPreferences' />"
        "    <toolitem action='DialogDocumentProperties' />"
#if ENABLE_TASK_SUPPORT
        "    <separator />"
        "    <toolitem action='TaskSetAction' />"
#endif // ENABLE_TASK_SUPPORT
        "  </toolbar>"
        "</ui>";

    setupToolboxCommon( toolbox, desktop, descr,
                        "/ui/CommandsToolbar",
                        "/toolbox/small" );
}

static void
update_commands_toolbox(SPDesktop */*desktop*/, SPEventContext */*eventcontext*/, GtkWidget */*toolbox*/)
{
}

void toggle_snap_callback (GtkToggleAction *act, gpointer data) { //data points to the toolbox

    if (g_object_get_data(G_OBJECT(data), "freeze" )) {
        return;
    }

    gpointer ptr = g_object_get_data(G_OBJECT(data), "desktop");
    g_assert(ptr != NULL);

    SPDesktop *dt = reinterpret_cast<SPDesktop*>(ptr);
    SPNamedView *nv = sp_desktop_namedview(dt);
    SPDocument *doc = SP_OBJECT_DOCUMENT(nv);

    if (dt == NULL || nv == NULL) {
        g_warning("No desktop or namedview specified (in toggle_snap_callback)!");
        return;
    }

    Inkscape::XML::Node *repr = SP_OBJECT_REPR(nv);

    if (repr == NULL) {
        g_warning("This namedview doesn't have a xml representation attached!");
        return;
    }

    bool saved = sp_document_get_undo_sensitive(doc);
    sp_document_set_undo_sensitive(doc, false);

    bool v = false;
    SPAttributeEnum attr = (SPAttributeEnum) GPOINTER_TO_INT(g_object_get_data(G_OBJECT(act), "SP_ATTR_INKSCAPE"));

    switch (attr) {
        case SP_ATTR_INKSCAPE_SNAP_GLOBAL:
            dt->toggleSnapGlobal();
            break;
        case SP_ATTR_INKSCAPE_SNAP_BBOX:
            v = nv->snap_manager.snapprefs.getSnapModeBBox();
            sp_repr_set_boolean(repr, "inkscape:snap-bbox", !v);
            break;
        case SP_ATTR_INKSCAPE_BBOX_PATHS:
            v = nv->snap_manager.snapprefs.getSnapToBBoxPath();
            sp_repr_set_boolean(repr, "inkscape:bbox-paths", !v);
            break;
        case SP_ATTR_INKSCAPE_BBOX_NODES:
            v = nv->snap_manager.snapprefs.getSnapToBBoxNode();
            sp_repr_set_boolean(repr, "inkscape:bbox-nodes", !v);
            break;
        case SP_ATTR_INKSCAPE_SNAP_NODES:
            v = nv->snap_manager.snapprefs.getSnapModeNode();
            sp_repr_set_boolean(repr, "inkscape:snap-nodes", !v);
            break;
        case SP_ATTR_INKSCAPE_OBJECT_PATHS:
            v = nv->snap_manager.snapprefs.getSnapToItemPath();
            sp_repr_set_boolean(repr, "inkscape:object-paths", !v);
            break;
        case SP_ATTR_INKSCAPE_OBJECT_NODES:
            v = nv->snap_manager.snapprefs.getSnapToItemNode();
            sp_repr_set_boolean(repr, "inkscape:object-nodes", !v);
            break;
        case SP_ATTR_INKSCAPE_SNAP_SMOOTH_NODES:
            v = nv->snap_manager.snapprefs.getSnapSmoothNodes();
            sp_repr_set_boolean(repr, "inkscape:snap-smooth-nodes", !v);
            break;
        case SP_ATTR_INKSCAPE_SNAP_INTERS_PATHS:
            v = nv->snap_manager.snapprefs.getSnapIntersectionCS();
            sp_repr_set_boolean(repr, "inkscape:snap-intersection-paths", !v);
            break;
        case SP_ATTR_INKSCAPE_SNAP_CENTER:
            v = nv->snap_manager.snapprefs.getIncludeItemCenter();
            sp_repr_set_boolean(repr, "inkscape:snap-center", !v);
            break;
        case SP_ATTR_INKSCAPE_SNAP_GRIDS:
            v = nv->snap_manager.snapprefs.getSnapToGrids();
            sp_repr_set_boolean(repr, "inkscape:snap-grids", !v);
            break;
        case SP_ATTR_INKSCAPE_SNAP_TO_GUIDES:
            v = nv->snap_manager.snapprefs.getSnapToGuides();
            sp_repr_set_boolean(repr, "inkscape:snap-to-guides", !v);
            break;
        case SP_ATTR_INKSCAPE_SNAP_PAGE:
            v = nv->snap_manager.snapprefs.getSnapToPageBorder();
            sp_repr_set_boolean(repr, "inkscape:snap-page", !v);
            break;
            /*case SP_ATTR_INKSCAPE_SNAP_INTERS_GRIDGUIDE:
              v = nv->snap_manager.snapprefs.getSnapIntersectionGG();
              sp_repr_set_boolean(repr, "inkscape:snap-intersection-grid-guide", !v);
              break;*/
        case SP_ATTR_INKSCAPE_SNAP_LINE_MIDPOINTS:
            v = nv->snap_manager.snapprefs.getSnapLineMidpoints();
            sp_repr_set_boolean(repr, "inkscape:snap-midpoints", !v);
            break;
        case SP_ATTR_INKSCAPE_SNAP_OBJECT_MIDPOINTS:
            v = nv->snap_manager.snapprefs.getSnapObjectMidpoints();
            sp_repr_set_boolean(repr, "inkscape:snap-object-midpoints", !v);
            break;
        case SP_ATTR_INKSCAPE_SNAP_BBOX_EDGE_MIDPOINTS:
            v = nv->snap_manager.snapprefs.getSnapBBoxEdgeMidpoints();
            sp_repr_set_boolean(repr, "inkscape:snap-bbox-edge-midpoints", !v);
            break;
        case SP_ATTR_INKSCAPE_SNAP_BBOX_MIDPOINTS:
            v = nv->snap_manager.snapprefs.getSnapBBoxMidpoints();
            sp_repr_set_boolean(repr, "inkscape:snap-bbox-midpoints", !v);
            break;
        default:
            g_warning("toggle_snap_callback has been called with an ID for which no action has been defined");
            break;
    }

    // The snapping preferences are stored in the document, and therefore toggling makes the document dirty
    doc->setModifiedSinceSave();

    sp_document_set_undo_sensitive(doc, saved);
}

void setup_snap_toolbox(GtkWidget *toolbox, SPDesktop *desktop)
{
    Glib::RefPtr<Gtk::ActionGroup> mainActions = create_or_fetch_actions(desktop);

    gchar const * descr =
        "<ui>"
        "  <toolbar name='SnapToolbar'>"
        "    <toolitem action='ToggleSnapGlobal' />"
        "    <separator />"
        "    <toolitem action='ToggleSnapFromBBoxCorner' />"
        "    <toolitem action='ToggleSnapToBBoxPath' />"
        "    <toolitem action='ToggleSnapToBBoxNode' />"
        "    <toolitem action='ToggleSnapToFromBBoxEdgeMidpoints' />"
        "    <toolitem action='ToggleSnapToFromBBoxCenters' />"
        "    <separator />"
        "    <toolitem action='ToggleSnapFromNode' />"
        "    <toolitem action='ToggleSnapToItemPath' />"
        "    <toolitem action='ToggleSnapToPathIntersections' />"
        "    <toolitem action='ToggleSnapToItemNode' />"
        "    <toolitem action='ToggleSnapToSmoothNodes' />"
        "    <toolitem action='ToggleSnapToFromLineMidpoints' />"
        "    <toolitem action='ToggleSnapToFromObjectCenters' />"
        "    <toolitem action='ToggleSnapToFromRotationCenter' />"
        "    <separator />"
        "    <toolitem action='ToggleSnapToPageBorder' />"
        "    <toolitem action='ToggleSnapToGrids' />"
        "    <toolitem action='ToggleSnapToGuides' />"
        //"    <toolitem action='ToggleSnapToGridGuideIntersections' />"
        "  </toolbar>"
        "</ui>";

    Inkscape::IconSize secondarySize = ToolboxFactory::prefToSize("/toolbox/secondary", 1);

    {
        InkToggleAction* act = ink_toggle_action_new("ToggleSnapGlobal",
                                                     _("Snap"), _("Enable snapping"), INKSCAPE_ICON_SNAP, secondarySize,
                                                     SP_ATTR_INKSCAPE_SNAP_GLOBAL);

        gtk_action_group_add_action( mainActions->gobj(), GTK_ACTION( act ) );
        g_signal_connect_after( G_OBJECT(act), "toggled", G_CALLBACK(toggle_snap_callback), toolbox );
    }

    {
        InkToggleAction* act = ink_toggle_action_new("ToggleSnapFromBBoxCorner",
                                                     _("Bounding box"), _("Snap bounding box corners"), INKSCAPE_ICON_SNAP_BOUNDING_BOX,
                                                     secondarySize, SP_ATTR_INKSCAPE_SNAP_BBOX);

        gtk_action_group_add_action( mainActions->gobj(), GTK_ACTION( act ) );
        g_signal_connect_after( G_OBJECT(act), "toggled", G_CALLBACK(toggle_snap_callback), toolbox );
    }

    {
        InkToggleAction* act = ink_toggle_action_new("ToggleSnapToBBoxPath",
                                                     _("Bounding box edges"), _("Snap to edges of a bounding box"),
                                                     INKSCAPE_ICON_SNAP_BOUNDING_BOX_EDGES, secondarySize, SP_ATTR_INKSCAPE_BBOX_PATHS);

        gtk_action_group_add_action( mainActions->gobj(), GTK_ACTION( act ) );
        g_signal_connect_after( G_OBJECT(act), "toggled", G_CALLBACK(toggle_snap_callback), toolbox );
    }

    {
        InkToggleAction* act = ink_toggle_action_new("ToggleSnapToBBoxNode",
                                                     _("Bounding box corners"), _("Snap to bounding box corners"),
                                                     INKSCAPE_ICON_SNAP_BOUNDING_BOX_CORNERS, secondarySize, SP_ATTR_INKSCAPE_BBOX_NODES);

        gtk_action_group_add_action( mainActions->gobj(), GTK_ACTION( act ) );
        g_signal_connect_after( G_OBJECT(act), "toggled", G_CALLBACK(toggle_snap_callback), toolbox );
    }

    {
        InkToggleAction* act = ink_toggle_action_new("ToggleSnapToFromBBoxEdgeMidpoints",
                                                     _("BBox Edge Midpoints"), _("Snap from and to midpoints of bounding box edges"),
                                                     INKSCAPE_ICON_SNAP_BOUNDING_BOX_MIDPOINTS, secondarySize,
                                                     SP_ATTR_INKSCAPE_SNAP_BBOX_EDGE_MIDPOINTS);

        gtk_action_group_add_action( mainActions->gobj(), GTK_ACTION( act ) );
        g_signal_connect_after( G_OBJECT(act), "toggled", G_CALLBACK(toggle_snap_callback), toolbox );
    }

    {
        InkToggleAction* act = ink_toggle_action_new("ToggleSnapToFromBBoxCenters",
                                                     _("BBox Centers"), _("Snapping from and to centers of bounding boxes"),
                                                     INKSCAPE_ICON_SNAP_BOUNDING_BOX_CENTER, secondarySize, SP_ATTR_INKSCAPE_SNAP_BBOX_MIDPOINTS);

        gtk_action_group_add_action( mainActions->gobj(), GTK_ACTION( act ) );
        g_signal_connect_after( G_OBJECT(act), "toggled", G_CALLBACK(toggle_snap_callback), toolbox );
    }

    {
        InkToggleAction* act = ink_toggle_action_new("ToggleSnapFromNode",
                                                     _("Nodes"), _("Snap nodes or handles"), INKSCAPE_ICON_SNAP_NODES, secondarySize, SP_ATTR_INKSCAPE_SNAP_NODES);

        gtk_action_group_add_action( mainActions->gobj(), GTK_ACTION( act ) );
        g_signal_connect_after( G_OBJECT(act), "toggled", G_CALLBACK(toggle_snap_callback), toolbox );
    }

    {
        InkToggleAction* act = ink_toggle_action_new("ToggleSnapToItemPath",
                                                     _("Paths"), _("Snap to paths"), INKSCAPE_ICON_SNAP_NODES_PATH, secondarySize,
                                                     SP_ATTR_INKSCAPE_OBJECT_PATHS);

        gtk_action_group_add_action( mainActions->gobj(), GTK_ACTION( act ) );
        g_signal_connect_after( G_OBJECT(act), "toggled", G_CALLBACK(toggle_snap_callback), toolbox );
    }

    {
        InkToggleAction* act = ink_toggle_action_new("ToggleSnapToPathIntersections",
                                                     _("Path intersections"), _("Snap to path intersections"),
                                                     INKSCAPE_ICON_SNAP_NODES_INTERSECTION, secondarySize, SP_ATTR_INKSCAPE_SNAP_INTERS_PATHS);

        gtk_action_group_add_action( mainActions->gobj(), GTK_ACTION( act ) );
        g_signal_connect_after( G_OBJECT(act), "toggled", G_CALLBACK(toggle_snap_callback), toolbox );
    }

    {
        InkToggleAction* act = ink_toggle_action_new("ToggleSnapToItemNode",
                                                     _("To nodes"), _("Snap to cusp nodes"), INKSCAPE_ICON_SNAP_NODES_CUSP, secondarySize,
                                                     SP_ATTR_INKSCAPE_OBJECT_NODES);

        gtk_action_group_add_action( mainActions->gobj(), GTK_ACTION( act ) );
        g_signal_connect_after( G_OBJECT(act), "toggled", G_CALLBACK(toggle_snap_callback), toolbox );
    }

    {
        InkToggleAction* act = ink_toggle_action_new("ToggleSnapToSmoothNodes",
                                                     _("Smooth nodes"), _("Snap to smooth nodes"), INKSCAPE_ICON_SNAP_NODES_SMOOTH,
                                                     secondarySize, SP_ATTR_INKSCAPE_SNAP_SMOOTH_NODES);

        gtk_action_group_add_action( mainActions->gobj(), GTK_ACTION( act ) );
        g_signal_connect_after( G_OBJECT(act), "toggled", G_CALLBACK(toggle_snap_callback), toolbox );
    }

    {
        InkToggleAction* act = ink_toggle_action_new("ToggleSnapToFromLineMidpoints",
                                                     _("Line Midpoints"), _("Snap from and to midpoints of line segments"),
                                                     INKSCAPE_ICON_SNAP_NODES_MIDPOINT, secondarySize, SP_ATTR_INKSCAPE_SNAP_LINE_MIDPOINTS);

        gtk_action_group_add_action( mainActions->gobj(), GTK_ACTION( act ) );
        g_signal_connect_after( G_OBJECT(act), "toggled", G_CALLBACK(toggle_snap_callback), toolbox );
    }

    {
        InkToggleAction* act = ink_toggle_action_new("ToggleSnapToFromObjectCenters",
                                                     _("Object Centers"), _("Snap from and to centers of objects"),
                                                     INKSCAPE_ICON_SNAP_NODES_CENTER, secondarySize, SP_ATTR_INKSCAPE_SNAP_OBJECT_MIDPOINTS);

        gtk_action_group_add_action( mainActions->gobj(), GTK_ACTION( act ) );
        g_signal_connect_after( G_OBJECT(act), "toggled", G_CALLBACK(toggle_snap_callback), toolbox );
    }

    {
        InkToggleAction* act = ink_toggle_action_new("ToggleSnapToFromRotationCenter",
                                                     _("Rotation Centers"), _("Snap from and to an item's rotation center"),
                                                     INKSCAPE_ICON_SNAP_NODES_ROTATION_CENTER, secondarySize, SP_ATTR_INKSCAPE_SNAP_CENTER);

        gtk_action_group_add_action( mainActions->gobj(), GTK_ACTION( act ) );
        g_signal_connect_after( G_OBJECT(act), "toggled", G_CALLBACK(toggle_snap_callback), toolbox );
    }

    {
        InkToggleAction* act = ink_toggle_action_new("ToggleSnapToPageBorder",
                                                     _("Page border"), _("Snap to the page border"), INKSCAPE_ICON_SNAP_PAGE,
                                                     secondarySize, SP_ATTR_INKSCAPE_SNAP_PAGE);

        gtk_action_group_add_action( mainActions->gobj(), GTK_ACTION( act ) );
        g_signal_connect_after( G_OBJECT(act), "toggled", G_CALLBACK(toggle_snap_callback), toolbox );
    }

    {
        InkToggleAction* act = ink_toggle_action_new("ToggleSnapToGrids",
                                                     _("Grids"), _("Snap to grids"), INKSCAPE_ICON_GRID_RECTANGULAR, secondarySize,
                                                     SP_ATTR_INKSCAPE_SNAP_GRIDS);

        gtk_action_group_add_action( mainActions->gobj(), GTK_ACTION( act ) );
        g_signal_connect_after( G_OBJECT(act), "toggled", G_CALLBACK(toggle_snap_callback), toolbox );
    }

    {
        InkToggleAction* act = ink_toggle_action_new("ToggleSnapToGuides",
                                                     _("Guides"), _("Snap to guides"), INKSCAPE_ICON_GUIDES, secondarySize,
                                                     SP_ATTR_INKSCAPE_SNAP_TO_GUIDES);

        gtk_action_group_add_action( mainActions->gobj(), GTK_ACTION( act ) );
        g_signal_connect_after( G_OBJECT(act), "toggled", G_CALLBACK(toggle_snap_callback), toolbox );
    }

    /*{
      InkToggleAction* act = ink_toggle_action_new("ToggleSnapToGridGuideIntersections",
      _("Grid/guide intersections"), _("Snap to intersections of a grid with a guide"),
      INKSCAPE_ICON_SNAP_GRID_GUIDE_INTERSECTIONS, secondarySize,
      SP_ATTR_INKSCAPE_SNAP_INTERS_GRIDGUIDE);

      gtk_action_group_add_action( mainActions->gobj(), GTK_ACTION( act ) );
      g_signal_connect_after( G_OBJECT(act), "toggled", G_CALLBACK(toggle_snap_callback), toolbox );
      }*/

    setupToolboxCommon( toolbox, desktop, descr,
                        "/ui/SnapToolbar",
                        "/toolbox/secondary" );
}

Glib::ustring ToolboxFactory::getToolboxName(GtkWidget* toolbox)
{
    Glib::ustring name;
    BarId id = static_cast<BarId>( GPOINTER_TO_INT(g_object_get_data(G_OBJECT(toolbox), BAR_ID_KEY)) );
    switch(id) {
        case BAR_TOOL:
            name = "ToolToolbar";
            break;
        case BAR_AUX:
            name = "AuxToolbar";
            break;
        case BAR_COMMANDS:
            name = "CommandsToolbar";
            break;
        case BAR_SNAP:
            name = "SnapToolbar";
            break;
    }

    return name;
}

void ToolboxFactory::updateSnapToolbox(SPDesktop *desktop, SPEventContext */*eventcontext*/, GtkWidget *toolbox)
{
    g_assert(desktop != NULL);
    g_assert(toolbox != NULL);

    SPNamedView *nv = sp_desktop_namedview(desktop);
    if (nv == NULL) {
        g_warning("Namedview cannot be retrieved (in updateSnapToolbox)!");
        return;
    }

    Glib::RefPtr<Gtk::ActionGroup> mainActions = create_or_fetch_actions(desktop);

    Glib::RefPtr<Gtk::Action> act1 = mainActions->get_action("ToggleSnapGlobal");
    Glib::RefPtr<Gtk::Action> act2 = mainActions->get_action("ToggleSnapFromBBoxCorner");
    Glib::RefPtr<Gtk::Action> act3 = mainActions->get_action("ToggleSnapToBBoxPath");
    Glib::RefPtr<Gtk::Action> act4 = mainActions->get_action("ToggleSnapToBBoxNode");
    Glib::RefPtr<Gtk::Action> act4b = mainActions->get_action("ToggleSnapToFromBBoxEdgeMidpoints");
    Glib::RefPtr<Gtk::Action> act4c = mainActions->get_action("ToggleSnapToFromBBoxCenters");
    Glib::RefPtr<Gtk::Action> act5 = mainActions->get_action("ToggleSnapFromNode");
    Glib::RefPtr<Gtk::Action> act6 = mainActions->get_action("ToggleSnapToItemPath");
    Glib::RefPtr<Gtk::Action> act6b = mainActions->get_action("ToggleSnapToPathIntersections");
    Glib::RefPtr<Gtk::Action> act7 = mainActions->get_action("ToggleSnapToItemNode");
    Glib::RefPtr<Gtk::Action> act8 = mainActions->get_action("ToggleSnapToSmoothNodes");
    Glib::RefPtr<Gtk::Action> act9 = mainActions->get_action("ToggleSnapToFromLineMidpoints");
    Glib::RefPtr<Gtk::Action> act10 = mainActions->get_action("ToggleSnapToFromObjectCenters");
    Glib::RefPtr<Gtk::Action> act11 = mainActions->get_action("ToggleSnapToFromRotationCenter");
    Glib::RefPtr<Gtk::Action> act12 = mainActions->get_action("ToggleSnapToPageBorder");
    //Glib::RefPtr<Gtk::Action> act13 = mainActions->get_action("ToggleSnapToGridGuideIntersections");
    Glib::RefPtr<Gtk::Action> act14 = mainActions->get_action("ToggleSnapToGrids");
    Glib::RefPtr<Gtk::Action> act15 = mainActions->get_action("ToggleSnapToGuides");


    if (!act1) {
        return; // The snap actions haven't been defined yet (might be the case during startup)
    }

    // The ..._set_active calls below will toggle the buttons, but this shouldn't lead to
    // changes in our document because we're only updating the UI;
    // Setting the "freeze" parameter to true will block the code in toggle_snap_callback()
    g_object_set_data(G_OBJECT(toolbox), "freeze", GINT_TO_POINTER(TRUE));

    bool const c1 = nv->snap_manager.snapprefs.getSnapEnabledGlobally();
    gtk_toggle_action_set_active(GTK_TOGGLE_ACTION(act1->gobj()), c1);

    bool const c2 = nv->snap_manager.snapprefs.getSnapModeBBox();
    gtk_toggle_action_set_active(GTK_TOGGLE_ACTION(act2->gobj()), c2);
    gtk_action_set_sensitive(GTK_ACTION(act2->gobj()), c1);

    gtk_toggle_action_set_active(GTK_TOGGLE_ACTION(act3->gobj()), nv->snap_manager.snapprefs.getSnapToBBoxPath());
    gtk_action_set_sensitive(GTK_ACTION(act3->gobj()), c1 && c2);
    gtk_toggle_action_set_active(GTK_TOGGLE_ACTION(act4->gobj()), nv->snap_manager.snapprefs.getSnapToBBoxNode());
    gtk_action_set_sensitive(GTK_ACTION(act4->gobj()), c1 && c2);
    gtk_toggle_action_set_active(GTK_TOGGLE_ACTION(act4b->gobj()), nv->snap_manager.snapprefs.getSnapBBoxEdgeMidpoints());
    gtk_action_set_sensitive(GTK_ACTION(act4b->gobj()), c1 && c2);
    gtk_toggle_action_set_active(GTK_TOGGLE_ACTION(act4c->gobj()), nv->snap_manager.snapprefs.getSnapBBoxMidpoints());
    gtk_action_set_sensitive(GTK_ACTION(act4c->gobj()), c1 && c2);

    bool const c3 = nv->snap_manager.snapprefs.getSnapModeNode();
    gtk_toggle_action_set_active(GTK_TOGGLE_ACTION(act5->gobj()), c3);
    gtk_action_set_sensitive(GTK_ACTION(act5->gobj()), c1);

    bool const c4 = nv->snap_manager.snapprefs.getSnapToItemPath();
    gtk_toggle_action_set_active(GTK_TOGGLE_ACTION(act6->gobj()), c4);
    gtk_action_set_sensitive(GTK_ACTION(act6->gobj()), c1 && c3);
    gtk_toggle_action_set_active(GTK_TOGGLE_ACTION(act6b->gobj()), nv->snap_manager.snapprefs.getSnapIntersectionCS());
    gtk_action_set_sensitive(GTK_ACTION(act6b->gobj()), c1 && c3 && c4);
    gtk_toggle_action_set_active(GTK_TOGGLE_ACTION(act7->gobj()), nv->snap_manager.snapprefs.getSnapToItemNode());
    gtk_action_set_sensitive(GTK_ACTION(act7->gobj()), c1 && c3);
    gtk_toggle_action_set_active(GTK_TOGGLE_ACTION(act8->gobj()), nv->snap_manager.snapprefs.getSnapSmoothNodes());
    gtk_action_set_sensitive(GTK_ACTION(act8->gobj()), c1 && c3);
    gtk_toggle_action_set_active(GTK_TOGGLE_ACTION(act9->gobj()), nv->snap_manager.snapprefs.getSnapLineMidpoints());
    gtk_action_set_sensitive(GTK_ACTION(act9->gobj()), c1 && c3);
    gtk_toggle_action_set_active(GTK_TOGGLE_ACTION(act10->gobj()), nv->snap_manager.snapprefs.getSnapObjectMidpoints());
    gtk_action_set_sensitive(GTK_ACTION(act10->gobj()), c1 && c3);
    gtk_toggle_action_set_active(GTK_TOGGLE_ACTION(act11->gobj()), nv->snap_manager.snapprefs.getIncludeItemCenter());
    gtk_action_set_sensitive(GTK_ACTION(act11->gobj()), c1 && c3);

    gtk_toggle_action_set_active(GTK_TOGGLE_ACTION(act12->gobj()), nv->snap_manager.snapprefs.getSnapToPageBorder());
    gtk_action_set_sensitive(GTK_ACTION(act12->gobj()), c1);
    //gtk_toggle_action_set_active(GTK_TOGGLE_ACTION(act13->gobj()), nv->snap_manager.snapprefs.getSnapIntersectionGG());
    //gtk_action_set_sensitive(GTK_ACTION(act13->gobj()), c1);

    gtk_toggle_action_set_active(GTK_TOGGLE_ACTION(act14->gobj()), nv->snap_manager.snapprefs.getSnapToGrids());
    gtk_action_set_sensitive(GTK_ACTION(act14->gobj()), c1);
    gtk_toggle_action_set_active(GTK_TOGGLE_ACTION(act15->gobj()), nv->snap_manager.snapprefs.getSnapToGuides());
    gtk_action_set_sensitive(GTK_ACTION(act15->gobj()), c1);


    g_object_set_data(G_OBJECT(toolbox), "freeze", GINT_TO_POINTER(FALSE)); // unfreeze (see above)
}

void ToolboxFactory::showAuxToolbox(GtkWidget *toolbox_toplevel)
{
    gtk_widget_show(toolbox_toplevel);
    GtkWidget *toolbox = gtk_bin_get_child(GTK_BIN(toolbox_toplevel));

    GtkWidget *shown_toolbox = GTK_WIDGET(g_object_get_data(G_OBJECT(toolbox), "shows"));
    if (!shown_toolbox) {
        return;
    }
    gtk_widget_show(toolbox);

    gtk_widget_show_all(shown_toolbox);
}

static GtkWidget *sp_empty_toolbox_new(SPDesktop *desktop)
{
    GtkWidget *tbl = gtk_toolbar_new();
    gtk_object_set_data(GTK_OBJECT(tbl), "dtw", desktop->canvas);
    gtk_object_set_data(GTK_OBJECT(tbl), "desktop", desktop);

    gtk_widget_show_all(tbl);
    sp_set_font_size_smaller (tbl);

    return tbl;
}

#define MODE_LABEL_WIDTH 70

//########################
//##       Star         ##
//########################

static void sp_stb_magnitude_value_changed( GtkAdjustment *adj, GObject *dataKludge )
{
    SPDesktop *desktop = (SPDesktop *) g_object_get_data( dataKludge, "desktop" );

    if (sp_document_get_undo_sensitive(sp_desktop_document(desktop))) {
        // do not remember prefs if this call is initiated by an undo change, because undoing object
        // creation sets bogus values to its attributes before it is deleted
        Inkscape::Preferences *prefs = Inkscape::Preferences::get();
        prefs->setInt("/tools/shapes/star/magnitude", (gint)adj->value);
    }

    // quit if run by the attr_changed listener
    if (g_object_get_data( dataKludge, "freeze" )) {
        return;
    }

    // in turn, prevent listener from responding
    g_object_set_data( dataKludge, "freeze", GINT_TO_POINTER(TRUE) );

    bool modmade = false;

    Inkscape::Selection *selection = sp_desktop_selection(desktop);
    GSList const *items = selection->itemList();
    for (; items != NULL; items = items->next) {
        if (SP_IS_STAR((SPItem *) items->data)) {
            Inkscape::XML::Node *repr = SP_OBJECT_REPR((SPItem *) items->data);
            sp_repr_set_int(repr,"sodipodi:sides",(gint)adj->value);
            sp_repr_set_svg_double(repr, "sodipodi:arg2",
                                   (sp_repr_get_double_attribute(repr, "sodipodi:arg1", 0.5)
                                    + M_PI / (gint)adj->value));
            SP_OBJECT((SPItem *) items->data)->updateRepr();
            modmade = true;
        }
    }
    if (modmade)  sp_document_done(sp_desktop_document(desktop), SP_VERB_CONTEXT_STAR,
                                   _("Star: Change number of corners"));

    g_object_set_data( dataKludge, "freeze", GINT_TO_POINTER(FALSE) );
}

static void sp_stb_proportion_value_changed( GtkAdjustment *adj, GObject *dataKludge )
{
    SPDesktop *desktop = (SPDesktop *) g_object_get_data( dataKludge, "desktop" );

    if (sp_document_get_undo_sensitive(sp_desktop_document(desktop))) {
        if (!IS_NAN(adj->value)) {
            Inkscape::Preferences *prefs = Inkscape::Preferences::get();
            prefs->setDouble("/tools/shapes/star/proportion", adj->value);
        }
    }

    // quit if run by the attr_changed listener
    if (g_object_get_data( dataKludge, "freeze" )) {
        return;
    }

    // in turn, prevent listener from responding
    g_object_set_data( dataKludge, "freeze", GINT_TO_POINTER(TRUE) );

    bool modmade = false;
    Inkscape::Selection *selection = sp_desktop_selection(desktop);
    GSList const *items = selection->itemList();
    for (; items != NULL; items = items->next) {
        if (SP_IS_STAR((SPItem *) items->data)) {
            Inkscape::XML::Node *repr = SP_OBJECT_REPR((SPItem *) items->data);

            gdouble r1 = sp_repr_get_double_attribute(repr, "sodipodi:r1", 1.0);
            gdouble r2 = sp_repr_get_double_attribute(repr, "sodipodi:r2", 1.0);
            if (r2 < r1) {
                sp_repr_set_svg_double(repr, "sodipodi:r2", r1*adj->value);
            } else {
                sp_repr_set_svg_double(repr, "sodipodi:r1", r2*adj->value);
            }

            SP_OBJECT((SPItem *) items->data)->updateRepr();
            modmade = true;
        }
    }

    if (modmade) sp_document_done(sp_desktop_document(desktop), SP_VERB_CONTEXT_STAR,
                                   _("Star: Change spoke ratio"));

    g_object_set_data( dataKludge, "freeze", GINT_TO_POINTER(FALSE) );
}

static void sp_stb_sides_flat_state_changed( EgeSelectOneAction *act, GObject *dataKludge )
{
    SPDesktop *desktop = (SPDesktop *) g_object_get_data( dataKludge, "desktop" );
    bool flat = ege_select_one_action_get_active( act ) == 0;

    if (sp_document_get_undo_sensitive(sp_desktop_document(desktop))) {
        Inkscape::Preferences *prefs = Inkscape::Preferences::get();
        prefs->setBool( "/tools/shapes/star/isflatsided", flat);
    }

    // quit if run by the attr_changed listener
    if (g_object_get_data( dataKludge, "freeze" )) {
        return;
    }

    // in turn, prevent listener from responding
    g_object_set_data( dataKludge, "freeze", GINT_TO_POINTER(TRUE) );

    Inkscape::Selection *selection = sp_desktop_selection(desktop);
    GSList const *items = selection->itemList();
    GtkAction* prop_action = GTK_ACTION( g_object_get_data( dataKludge, "prop_action" ) );
    bool modmade = false;

    if ( prop_action ) {
        gtk_action_set_sensitive( prop_action, !flat );
    }

    for (; items != NULL; items = items->next) {
        if (SP_IS_STAR((SPItem *) items->data)) {
            Inkscape::XML::Node *repr = SP_OBJECT_REPR((SPItem *) items->data);
            repr->setAttribute("inkscape:flatsided", flat ? "true" : "false" );
            SP_OBJECT((SPItem *) items->data)->updateRepr();
            modmade = true;
        }
    }

    if (modmade) {
        sp_document_done(sp_desktop_document(desktop), SP_VERB_CONTEXT_STAR,
                         flat ? _("Make polygon") : _("Make star"));
    }

    g_object_set_data( dataKludge, "freeze", GINT_TO_POINTER(FALSE) );
}

static void sp_stb_rounded_value_changed( GtkAdjustment *adj, GObject *dataKludge )
{
    SPDesktop *desktop = (SPDesktop *) g_object_get_data( dataKludge, "desktop" );

    if (sp_document_get_undo_sensitive(sp_desktop_document(desktop))) {
        Inkscape::Preferences *prefs = Inkscape::Preferences::get();
        prefs->setDouble("/tools/shapes/star/rounded", (gdouble) adj->value);
    }

    // quit if run by the attr_changed listener
    if (g_object_get_data( dataKludge, "freeze" )) {
        return;
    }

    // in turn, prevent listener from responding
    g_object_set_data( dataKludge, "freeze", GINT_TO_POINTER(TRUE) );

    bool modmade = false;

    Inkscape::Selection *selection = sp_desktop_selection(desktop);
    GSList const *items = selection->itemList();
    for (; items != NULL; items = items->next) {
        if (SP_IS_STAR((SPItem *) items->data)) {
            Inkscape::XML::Node *repr = SP_OBJECT_REPR((SPItem *) items->data);
            sp_repr_set_svg_double(repr, "inkscape:rounded", (gdouble) adj->value);
            SP_OBJECT(items->data)->updateRepr();
            modmade = true;
        }
    }
    if (modmade)  sp_document_done(sp_desktop_document(desktop), SP_VERB_CONTEXT_STAR,
                                   _("Star: Change rounding"));

    g_object_set_data( dataKludge, "freeze", GINT_TO_POINTER(FALSE) );
}

static void sp_stb_randomized_value_changed( GtkAdjustment *adj, GObject *dataKludge )
{
    SPDesktop *desktop = (SPDesktop *) g_object_get_data( dataKludge, "desktop" );

    if (sp_document_get_undo_sensitive(sp_desktop_document(desktop))) {
        Inkscape::Preferences *prefs = Inkscape::Preferences::get();
        prefs->setDouble("/tools/shapes/star/randomized", (gdouble) adj->value);
    }

    // quit if run by the attr_changed listener
    if (g_object_get_data( dataKludge, "freeze" )) {
        return;
    }

    // in turn, prevent listener from responding
    g_object_set_data( dataKludge, "freeze", GINT_TO_POINTER(TRUE) );

    bool modmade = false;

    Inkscape::Selection *selection = sp_desktop_selection(desktop);
    GSList const *items = selection->itemList();
    for (; items != NULL; items = items->next) {
        if (SP_IS_STAR((SPItem *) items->data)) {
            Inkscape::XML::Node *repr = SP_OBJECT_REPR((SPItem *) items->data);
            sp_repr_set_svg_double(repr, "inkscape:randomized", (gdouble) adj->value);
            SP_OBJECT(items->data)->updateRepr();
            modmade = true;
        }
    }
    if (modmade)  sp_document_done(sp_desktop_document(desktop), SP_VERB_CONTEXT_STAR,
                                   _("Star: Change randomization"));

    g_object_set_data( dataKludge, "freeze", GINT_TO_POINTER(FALSE) );
}


static void star_tb_event_attr_changed(Inkscape::XML::Node *repr, gchar const *name,
                                       gchar const */*old_value*/, gchar const */*new_value*/,
                                       bool /*is_interactive*/, gpointer data)
{
    GtkWidget *tbl = GTK_WIDGET(data);

    // quit if run by the _changed callbacks
    if (g_object_get_data(G_OBJECT(tbl), "freeze")) {
        return;
    }

    // in turn, prevent callbacks from responding
    g_object_set_data(G_OBJECT(tbl), "freeze", GINT_TO_POINTER(TRUE));

    GtkAdjustment *adj = 0;

    Inkscape::Preferences *prefs = Inkscape::Preferences::get();
    bool isFlatSided = prefs->getBool("/tools/shapes/star/isflatsided", true);

    if (!strcmp(name, "inkscape:randomized")) {
        adj = GTK_ADJUSTMENT( gtk_object_get_data(GTK_OBJECT(tbl), "randomized") );
        gtk_adjustment_set_value(adj, sp_repr_get_double_attribute(repr, "inkscape:randomized", 0.0));
    } else if (!strcmp(name, "inkscape:rounded")) {
        adj = GTK_ADJUSTMENT( gtk_object_get_data(GTK_OBJECT(tbl), "rounded") );
        gtk_adjustment_set_value(adj, sp_repr_get_double_attribute(repr, "inkscape:rounded", 0.0));
    } else if (!strcmp(name, "inkscape:flatsided")) {
        GtkAction* prop_action = GTK_ACTION( g_object_get_data(G_OBJECT(tbl), "prop_action") );
        char const *flatsides = repr->attribute("inkscape:flatsided");
        EgeSelectOneAction* flat_action = EGE_SELECT_ONE_ACTION( g_object_get_data( G_OBJECT(tbl), "flat_action" ) );
        if ( flatsides && !strcmp(flatsides,"false") ) {
            ege_select_one_action_set_active( flat_action, 1 );
            gtk_action_set_sensitive( prop_action, TRUE );
        } else {
            ege_select_one_action_set_active( flat_action, 0 );
            gtk_action_set_sensitive( prop_action, FALSE );
        }
    } else if ((!strcmp(name, "sodipodi:r1") || !strcmp(name, "sodipodi:r2")) && (!isFlatSided) ) {
        adj = (GtkAdjustment*)gtk_object_get_data(GTK_OBJECT(tbl), "proportion");
        gdouble r1 = sp_repr_get_double_attribute(repr, "sodipodi:r1", 1.0);
        gdouble r2 = sp_repr_get_double_attribute(repr, "sodipodi:r2", 1.0);
        if (r2 < r1) {
            gtk_adjustment_set_value(adj, r2/r1);
        } else {
            gtk_adjustment_set_value(adj, r1/r2);
        }
    } else if (!strcmp(name, "sodipodi:sides")) {
        adj = (GtkAdjustment*)gtk_object_get_data(GTK_OBJECT(tbl), "magnitude");
        gtk_adjustment_set_value(adj, sp_repr_get_int_attribute(repr, "sodipodi:sides", 0));
    }

    g_object_set_data(G_OBJECT(tbl), "freeze", GINT_TO_POINTER(FALSE));
}


static Inkscape::XML::NodeEventVector star_tb_repr_events =
{
    NULL, /* child_added */
    NULL, /* child_removed */
    star_tb_event_attr_changed,
    NULL, /* content_changed */
    NULL  /* order_changed */
};


/**
 *  \param selection Should not be NULL.
 */
static void
sp_star_toolbox_selection_changed(Inkscape::Selection *selection, GObject *tbl)
{
    int n_selected = 0;
    Inkscape::XML::Node *repr = NULL;

    purge_repr_listener( tbl, tbl );

    for (GSList const *items = selection->itemList();
         items != NULL;
         items = items->next)
    {
        if (SP_IS_STAR((SPItem *) items->data)) {
            n_selected++;
            repr = SP_OBJECT_REPR((SPItem *) items->data);
        }
    }

    EgeOutputAction* act = EGE_OUTPUT_ACTION( g_object_get_data( tbl, "mode_action" ) );

    if (n_selected == 0) {
        g_object_set( G_OBJECT(act), "label", _("<b>New:</b>"), NULL );
    } else if (n_selected == 1) {
        g_object_set( G_OBJECT(act), "label", _("<b>Change:</b>"), NULL );

        if (repr) {
            g_object_set_data( tbl, "repr", repr );
            Inkscape::GC::anchor(repr);
            sp_repr_add_listener(repr, &star_tb_repr_events, tbl);
            sp_repr_synthesize_events(repr, &star_tb_repr_events, tbl);
        }
    } else {
        // FIXME: implement averaging of all parameters for multiple selected stars
        //gtk_label_set_markup(GTK_LABEL(l), _("<b>Average:</b>"));
        //gtk_label_set_markup(GTK_LABEL(l), _("<b>Change:</b>"));
    }
}


static void sp_stb_defaults( GtkWidget */*widget*/, GObject *dataKludge )
{
    // FIXME: in this and all other _default functions, set some flag telling the value_changed
    // callbacks to lump all the changes for all selected objects in one undo step

    GtkAdjustment *adj = 0;

    // fixme: make settable in prefs!
    gint mag = 5;
    gdouble prop = 0.5;
    gboolean flat = FALSE;
    gdouble randomized = 0;
    gdouble rounded = 0;

    EgeSelectOneAction* flat_action = EGE_SELECT_ONE_ACTION( g_object_get_data( dataKludge, "flat_action" ) );
    ege_select_one_action_set_active( flat_action, flat ? 0 : 1 );

    GtkAction* sb2 = GTK_ACTION( g_object_get_data( dataKludge, "prop_action" ) );
    gtk_action_set_sensitive( sb2, !flat );

    adj = GTK_ADJUSTMENT( g_object_get_data( dataKludge, "magnitude" ) );
    gtk_adjustment_set_value(adj, mag);
    gtk_adjustment_value_changed(adj);

    adj = GTK_ADJUSTMENT( g_object_get_data( dataKludge, "proportion" ) );
    gtk_adjustment_set_value(adj, prop);
    gtk_adjustment_value_changed(adj);

    adj = GTK_ADJUSTMENT( g_object_get_data( dataKludge, "rounded" ) );
    gtk_adjustment_set_value(adj, rounded);
    gtk_adjustment_value_changed(adj);

    adj = GTK_ADJUSTMENT( g_object_get_data( dataKludge, "randomized" ) );
    gtk_adjustment_set_value(adj, randomized);
    gtk_adjustment_value_changed(adj);
}


void
sp_toolbox_add_label(GtkWidget *tbl, gchar const *title, bool wide)
{
    GtkWidget *boxl = gtk_hbox_new(FALSE, 0);
    if (wide) gtk_widget_set_size_request(boxl, MODE_LABEL_WIDTH, -1);
    GtkWidget *l = gtk_label_new(NULL);
    gtk_label_set_markup(GTK_LABEL(l), title);
    gtk_box_pack_end(GTK_BOX(boxl), l, FALSE, FALSE, 0);
    if ( GTK_IS_TOOLBAR(tbl) ) {
        gtk_toolbar_append_widget( GTK_TOOLBAR(tbl), boxl, "", "" );
    } else {
        gtk_box_pack_start(GTK_BOX(tbl), boxl, FALSE, FALSE, 0);
    }
    gtk_object_set_data(GTK_OBJECT(tbl), "mode_label", l);
}


static void sp_star_toolbox_prep(SPDesktop *desktop, GtkActionGroup* mainActions, GObject* holder)
{
    Inkscape::IconSize secondarySize = ToolboxFactory::prefToSize("/toolbox/secondary", 1);

    {
        EgeOutputAction* act = ege_output_action_new( "StarStateAction", _("<b>New:</b>"), "", 0 );
        ege_output_action_set_use_markup( act, TRUE );
        gtk_action_group_add_action( mainActions, GTK_ACTION( act ) );
        g_object_set_data( holder, "mode_action", act );
    }

    {
        EgeAdjustmentAction* eact = 0;
        Inkscape::Preferences *prefs = Inkscape::Preferences::get();
        bool isFlatSided = prefs->getBool("/tools/shapes/star/isflatsided", true);

        /* Flatsided checkbox */
        {
            GtkListStore* model = gtk_list_store_new( 3, G_TYPE_STRING, G_TYPE_STRING, G_TYPE_STRING );

            GtkTreeIter iter;
            gtk_list_store_append( model, &iter );
            gtk_list_store_set( model, &iter,
                                0, _("Polygon"),
                                1, _("Regular polygon (with one handle) instead of a star"),
                                2, INKSCAPE_ICON_DRAW_POLYGON,
                                -1 );

            gtk_list_store_append( model, &iter );
            gtk_list_store_set( model, &iter,
                                0, _("Star"),
                                1, _("Star instead of a regular polygon (with one handle)"),
                                2, INKSCAPE_ICON_DRAW_STAR,
                                -1 );

            EgeSelectOneAction* act = ege_select_one_action_new( "FlatAction", (""), (""), NULL, GTK_TREE_MODEL(model) );
            gtk_action_group_add_action( mainActions, GTK_ACTION(act) );
            g_object_set_data( holder, "flat_action", act );

            ege_select_one_action_set_appearance( act, "full" );
            ege_select_one_action_set_radio_action_type( act, INK_RADIO_ACTION_TYPE );
            g_object_set( G_OBJECT(act), "icon-property", "iconId", NULL );
            ege_select_one_action_set_icon_column( act, 2 );
            ege_select_one_action_set_icon_size( act, secondarySize );
            ege_select_one_action_set_tooltip_column( act, 1  );

            ege_select_one_action_set_active( act, isFlatSided ? 0 : 1 );
            g_signal_connect_after( G_OBJECT(act), "changed", G_CALLBACK(sp_stb_sides_flat_state_changed), holder);
        }

        /* Magnitude */
        {
        gchar const* labels[] = {_("triangle/tri-star"), _("square/quad-star"), _("pentagon/five-pointed star"), _("hexagon/six-pointed star"), 0, 0, 0, 0, 0};
        gdouble values[] = {3, 4, 5, 6, 7, 8, 10, 12, 20};
        eact = create_adjustment_action( "MagnitudeAction",
                                         _("Corners"), _("Corners:"), _("Number of corners of a polygon or star"),
                                         "/tools/shapes/star/magnitude", 3,
                                         GTK_WIDGET(desktop->canvas), NULL, holder, FALSE, NULL,
                                         3, 1024, 1, 5,
                                         labels, values, G_N_ELEMENTS(labels),
                                         sp_stb_magnitude_value_changed,
                                         1.0, 0 );
        gtk_action_group_add_action( mainActions, GTK_ACTION(eact) );
        gtk_action_set_sensitive( GTK_ACTION(eact), TRUE );
        }

        /* Spoke ratio */
        {
        gchar const* labels[] = {_("thin-ray star"), 0, _("pentagram"), _("hexagram"), _("heptagram"), _("octagram"), _("regular polygon")};
        gdouble values[] = {0.01, 0.2, 0.382, 0.577, 0.692, 0.765, 1};
        eact = create_adjustment_action( "SpokeAction",
                                         _("Spoke ratio"), _("Spoke ratio:"),
                                         // TRANSLATORS: Tip radius of a star is the distance from the center to the farthest handle.
                                         // Base radius is the same for the closest handle.
                                         _("Base radius to tip radius ratio"),
                                         "/tools/shapes/star/proportion", 0.5,
                                         GTK_WIDGET(desktop->canvas), NULL, holder, FALSE, NULL,
                                         0.01, 1.0, 0.01, 0.1,
                                         labels, values, G_N_ELEMENTS(labels),
                                         sp_stb_proportion_value_changed );
        gtk_action_group_add_action( mainActions, GTK_ACTION(eact) );
        g_object_set_data( holder, "prop_action", eact );
        }

        if ( !isFlatSided ) {
            gtk_action_set_sensitive( GTK_ACTION(eact), TRUE );
        } else {
            gtk_action_set_sensitive( GTK_ACTION(eact), FALSE );
        }

        /* Roundedness */
        {
        gchar const* labels[] = {_("stretched"), _("twisted"), _("slightly pinched"), _("NOT rounded"), _("slightly rounded"), _("visibly rounded"), _("well rounded"), _("amply rounded"), 0, _("stretched"), _("blown up")};
        gdouble values[] = {-1, -0.2, -0.03, 0, 0.05, 0.1, 0.2, 0.3, 0.5, 1, 10};
        eact = create_adjustment_action( "RoundednessAction",
                                         _("Rounded"), _("Rounded:"), _("How much rounded are the corners (0 for sharp)"),
                                         "/tools/shapes/star/rounded", 0.0,
                                         GTK_WIDGET(desktop->canvas), NULL, holder, FALSE, NULL,
                                         -10.0, 10.0, 0.01, 0.1,
                                         labels, values, G_N_ELEMENTS(labels),
                                         sp_stb_rounded_value_changed );
        gtk_action_group_add_action( mainActions, GTK_ACTION(eact) );
        gtk_action_set_sensitive( GTK_ACTION(eact), TRUE );
        }

        /* Randomization */
        {
        gchar const* labels[] = {_("NOT randomized"), _("slightly irregular"), _("visibly randomized"), _("strongly randomized"), _("blown up")};
        gdouble values[] = {0, 0.01, 0.1, 0.5, 10};
        eact = create_adjustment_action( "RandomizationAction",
                                         _("Randomized"), _("Randomized:"), _("Scatter randomly the corners and angles"),
                                         "/tools/shapes/star/randomized", 0.0,
                                         GTK_WIDGET(desktop->canvas), NULL, holder, FALSE, NULL,
                                         -10.0, 10.0, 0.001, 0.01,
                                         labels, values, G_N_ELEMENTS(labels),
                                         sp_stb_randomized_value_changed, 0.1, 3 );
        gtk_action_group_add_action( mainActions, GTK_ACTION(eact) );
        gtk_action_set_sensitive( GTK_ACTION(eact), TRUE );
        }
    }

    {
        /* Reset */
        {
            GtkAction* act = gtk_action_new( "StarResetAction",
                                             _("Defaults"),
                                             _("Reset shape parameters to defaults (use Inkscape Preferences > Tools to change defaults)"),
                                             GTK_STOCK_CLEAR );
            g_signal_connect_after( G_OBJECT(act), "activate", G_CALLBACK(sp_stb_defaults), holder );
            gtk_action_group_add_action( mainActions, act );
            gtk_action_set_sensitive( act, TRUE );
        }
    }

    sigc::connection *connection = new sigc::connection(
        sp_desktop_selection(desktop)->connectChanged(sigc::bind(sigc::ptr_fun(sp_star_toolbox_selection_changed), (GObject *)holder))
        );
    g_signal_connect( holder, "destroy", G_CALLBACK(delete_connection), connection );
    g_signal_connect( holder, "destroy", G_CALLBACK(purge_repr_listener), holder );
}


//########################
//##       Rect         ##
//########################

static void sp_rtb_sensitivize( GObject *tbl )
{
    GtkAdjustment *adj1 = GTK_ADJUSTMENT( g_object_get_data(tbl, "rx") );
    GtkAdjustment *adj2 = GTK_ADJUSTMENT( g_object_get_data(tbl, "ry") );
    GtkAction* not_rounded = GTK_ACTION( g_object_get_data(tbl, "not_rounded") );

    if (adj1->value == 0 && adj2->value == 0 && g_object_get_data(tbl, "single")) { // only for a single selected rect (for now)
        gtk_action_set_sensitive( not_rounded, FALSE );
    } else {
        gtk_action_set_sensitive( not_rounded, TRUE );
    }
}


static void
sp_rtb_value_changed(GtkAdjustment *adj, GObject *tbl, gchar const *value_name,
                          void (*setter)(SPRect *, gdouble))
{
    SPDesktop *desktop = (SPDesktop *) g_object_get_data( tbl, "desktop" );

    UnitTracker* tracker = reinterpret_cast<UnitTracker*>(g_object_get_data( tbl, "tracker" ));
    SPUnit const *unit = tracker->getActiveUnit();

    if (sp_document_get_undo_sensitive(sp_desktop_document(desktop))) {
        Inkscape::Preferences *prefs = Inkscape::Preferences::get();
        prefs->setDouble(Glib::ustring("/tools/shapes/rect/") + value_name, sp_units_get_pixels(adj->value, *unit));
    }

    // quit if run by the attr_changed listener
    if (g_object_get_data( tbl, "freeze" )) {
        return;
    }

    // in turn, prevent listener from responding
    g_object_set_data( tbl, "freeze", GINT_TO_POINTER(TRUE));

    bool modmade = false;
    Inkscape::Selection *selection = sp_desktop_selection(desktop);
    for (GSList const *items = selection->itemList(); items != NULL; items = items->next) {
        if (SP_IS_RECT(items->data)) {
            if (adj->value != 0) {
                setter(SP_RECT(items->data), sp_units_get_pixels(adj->value, *unit));
            } else {
                SP_OBJECT_REPR(items->data)->setAttribute(value_name, NULL);
            }
            modmade = true;
        }
    }

    sp_rtb_sensitivize( tbl );

    if (modmade) {
        sp_document_done(sp_desktop_document(desktop), SP_VERB_CONTEXT_RECT,
                                   _("Change rectangle"));
    }

    g_object_set_data( tbl, "freeze", GINT_TO_POINTER(FALSE) );
}

static void
sp_rtb_rx_value_changed(GtkAdjustment *adj, GObject *tbl)
{
    sp_rtb_value_changed(adj, tbl, "rx", sp_rect_set_visible_rx);
}

static void
sp_rtb_ry_value_changed(GtkAdjustment *adj, GObject *tbl)
{
    sp_rtb_value_changed(adj, tbl, "ry", sp_rect_set_visible_ry);
}

static void
sp_rtb_width_value_changed(GtkAdjustment *adj, GObject *tbl)
{
    sp_rtb_value_changed(adj, tbl, "width", sp_rect_set_visible_width);
}

static void
sp_rtb_height_value_changed(GtkAdjustment *adj, GObject *tbl)
{
    sp_rtb_value_changed(adj, tbl, "height", sp_rect_set_visible_height);
}



static void
sp_rtb_defaults( GtkWidget */*widget*/, GObject *obj)
{
    GtkAdjustment *adj = 0;

    adj = GTK_ADJUSTMENT( g_object_get_data(obj, "rx") );
    gtk_adjustment_set_value(adj, 0.0);
    // this is necessary if the previous value was 0, but we still need to run the callback to change all selected objects
    gtk_adjustment_value_changed(adj);

    adj = GTK_ADJUSTMENT( g_object_get_data(obj, "ry") );
    gtk_adjustment_set_value(adj, 0.0);
    gtk_adjustment_value_changed(adj);

    sp_rtb_sensitivize( obj );
}

static void rect_tb_event_attr_changed(Inkscape::XML::Node */*repr*/, gchar const */*name*/,
                                       gchar const */*old_value*/, gchar const */*new_value*/,
                                       bool /*is_interactive*/, gpointer data)
{
    GObject *tbl = G_OBJECT(data);

    // quit if run by the _changed callbacks
    if (g_object_get_data( tbl, "freeze" )) {
        return;
    }

    // in turn, prevent callbacks from responding
    g_object_set_data( tbl, "freeze", GINT_TO_POINTER(TRUE) );

    UnitTracker* tracker = reinterpret_cast<UnitTracker*>( g_object_get_data( tbl, "tracker" ) );
    SPUnit const *unit = tracker->getActiveUnit();

    gpointer item = g_object_get_data( tbl, "item" );
    if (item && SP_IS_RECT(item)) {
        {
            GtkAdjustment *adj = GTK_ADJUSTMENT( g_object_get_data( tbl, "rx" ) );
            gdouble rx = sp_rect_get_visible_rx(SP_RECT(item));
            gtk_adjustment_set_value(adj, sp_pixels_get_units(rx, *unit));
        }

        {
            GtkAdjustment *adj = GTK_ADJUSTMENT( g_object_get_data( tbl, "ry" ) );
            gdouble ry = sp_rect_get_visible_ry(SP_RECT(item));
            gtk_adjustment_set_value(adj, sp_pixels_get_units(ry, *unit));
        }

        {
            GtkAdjustment *adj = GTK_ADJUSTMENT( g_object_get_data( tbl, "width" ) );
            gdouble width = sp_rect_get_visible_width (SP_RECT(item));
            gtk_adjustment_set_value(adj, sp_pixels_get_units(width, *unit));
        }

        {
            GtkAdjustment *adj = GTK_ADJUSTMENT( g_object_get_data( tbl, "height" ) );
            gdouble height = sp_rect_get_visible_height (SP_RECT(item));
            gtk_adjustment_set_value(adj, sp_pixels_get_units(height, *unit));
        }
    }

    sp_rtb_sensitivize( tbl );

    g_object_set_data( tbl, "freeze", GINT_TO_POINTER(FALSE) );
}


static Inkscape::XML::NodeEventVector rect_tb_repr_events = {
    NULL, /* child_added */
    NULL, /* child_removed */
    rect_tb_event_attr_changed,
    NULL, /* content_changed */
    NULL  /* order_changed */
};

/**
 *  \param selection should not be NULL.
 */
static void
sp_rect_toolbox_selection_changed(Inkscape::Selection *selection, GObject *tbl)
{
    int n_selected = 0;
    Inkscape::XML::Node *repr = NULL;
    SPItem *item = NULL;

    if ( g_object_get_data( tbl, "repr" ) ) {
        g_object_set_data( tbl, "item", NULL );
    }
    purge_repr_listener( tbl, tbl );

    for (GSList const *items = selection->itemList();
         items != NULL;
         items = items->next) {
        if (SP_IS_RECT((SPItem *) items->data)) {
            n_selected++;
            item = (SPItem *) items->data;
            repr = SP_OBJECT_REPR(item);
        }
    }

    EgeOutputAction* act = EGE_OUTPUT_ACTION( g_object_get_data( tbl, "mode_action" ) );

    g_object_set_data( tbl, "single", GINT_TO_POINTER(FALSE) );

    if (n_selected == 0) {
        g_object_set( G_OBJECT(act), "label", _("<b>New:</b>"), NULL );

        GtkAction* w = GTK_ACTION( g_object_get_data( tbl, "width_action" ) );
        gtk_action_set_sensitive(w, FALSE);
        GtkAction* h = GTK_ACTION( g_object_get_data( tbl, "height_action" ) );
        gtk_action_set_sensitive(h, FALSE);

    } else if (n_selected == 1) {
        g_object_set( G_OBJECT(act), "label", _("<b>Change:</b>"), NULL );
        g_object_set_data( tbl, "single", GINT_TO_POINTER(TRUE) );

        GtkAction* w = GTK_ACTION( g_object_get_data( tbl, "width_action" ) );
        gtk_action_set_sensitive(w, TRUE);
        GtkAction* h = GTK_ACTION( g_object_get_data( tbl, "height_action" ) );
        gtk_action_set_sensitive(h, TRUE);

        if (repr) {
            g_object_set_data( tbl, "repr", repr );
            g_object_set_data( tbl, "item", item );
            Inkscape::GC::anchor(repr);
            sp_repr_add_listener(repr, &rect_tb_repr_events, tbl);
            sp_repr_synthesize_events(repr, &rect_tb_repr_events, tbl);
        }
    } else {
        // FIXME: implement averaging of all parameters for multiple selected
        //gtk_label_set_markup(GTK_LABEL(l), _("<b>Average:</b>"));
        g_object_set( G_OBJECT(act), "label", _("<b>Change:</b>"), NULL );
        sp_rtb_sensitivize( tbl );
    }
}


static void sp_rect_toolbox_prep(SPDesktop *desktop, GtkActionGroup* mainActions, GObject* holder)
{
    EgeAdjustmentAction* eact = 0;
    Inkscape::IconSize secondarySize = ToolboxFactory::prefToSize("/toolbox/secondary", 1);

    {
        EgeOutputAction* act = ege_output_action_new( "RectStateAction", _("<b>New:</b>"), "", 0 );
        ege_output_action_set_use_markup( act, TRUE );
        gtk_action_group_add_action( mainActions, GTK_ACTION( act ) );
        g_object_set_data( holder, "mode_action", act );
    }

    // rx/ry units menu: create
    UnitTracker* tracker = new UnitTracker( SP_UNIT_ABSOLUTE | SP_UNIT_DEVICE );
    //tracker->addUnit( SP_UNIT_PERCENT, 0 );
    // fixme: add % meaning per cent of the width/height
    tracker->setActiveUnit( sp_desktop_namedview(desktop)->doc_units );
    g_object_set_data( holder, "tracker", tracker );

    /* W */
    {
        gchar const* labels[] = {0, 0, 0, 0, 0, 0, 0, 0, 0, 0};
        gdouble values[] = {1, 2, 3, 5, 10, 20, 50, 100, 200, 500};
        eact = create_adjustment_action( "RectWidthAction",
                                         _("Width"), _("W:"), _("Width of rectangle"),
                                         "/tools/shapes/rect/width", 0,
                                         GTK_WIDGET(desktop->canvas), NULL/*us*/, holder, TRUE, "altx-rect",
                                         0, 1e6, SPIN_STEP, SPIN_PAGE_STEP,
                                         labels, values, G_N_ELEMENTS(labels),
                                         sp_rtb_width_value_changed );
        tracker->addAdjustment( ege_adjustment_action_get_adjustment(eact) );
        g_object_set_data( holder, "width_action", eact );
        gtk_action_set_sensitive( GTK_ACTION(eact), FALSE );
        gtk_action_group_add_action( mainActions, GTK_ACTION(eact) );
    }

    /* H */
    {
        gchar const* labels[] = {0, 0, 0, 0, 0, 0, 0, 0, 0, 0};
        gdouble values[] = {1, 2, 3, 5, 10, 20, 50, 100, 200, 500};
        eact = create_adjustment_action( "RectHeightAction",
                                         _("Height"), _("H:"), _("Height of rectangle"),
                                         "/tools/shapes/rect/height", 0,
                                         GTK_WIDGET(desktop->canvas), NULL/*us*/, holder, FALSE, NULL,
                                         0, 1e6, SPIN_STEP, SPIN_PAGE_STEP,
                                         labels, values, G_N_ELEMENTS(labels),
                                         sp_rtb_height_value_changed );
        tracker->addAdjustment( ege_adjustment_action_get_adjustment(eact) );
        g_object_set_data( holder, "height_action", eact );
        gtk_action_set_sensitive( GTK_ACTION(eact), FALSE );
        gtk_action_group_add_action( mainActions, GTK_ACTION(eact) );
    }

    /* rx */
    {
        gchar const* labels[] = {_("not rounded"), 0, 0, 0, 0, 0, 0, 0, 0};
        gdouble values[] = {0.5, 1, 2, 3, 5, 10, 20, 50, 100};
        eact = create_adjustment_action( "RadiusXAction",
                                         _("Horizontal radius"), _("Rx:"), _("Horizontal radius of rounded corners"),
                                         "/tools/shapes/rect/rx", 0,
                                         GTK_WIDGET(desktop->canvas), NULL/*us*/, holder, FALSE, NULL,
                                         0, 1e6, SPIN_STEP, SPIN_PAGE_STEP,
                                         labels, values, G_N_ELEMENTS(labels),
                                         sp_rtb_rx_value_changed);
        tracker->addAdjustment( ege_adjustment_action_get_adjustment(eact) );
        gtk_action_group_add_action( mainActions, GTK_ACTION(eact) );
    }

    /* ry */
    {
        gchar const* labels[] = {_("not rounded"), 0, 0, 0, 0, 0, 0, 0, 0};
        gdouble values[] = {0.5, 1, 2, 3, 5, 10, 20, 50, 100};
        eact = create_adjustment_action( "RadiusYAction",
                                         _("Vertical radius"), _("Ry:"), _("Vertical radius of rounded corners"),
                                         "/tools/shapes/rect/ry", 0,
                                         GTK_WIDGET(desktop->canvas), NULL/*us*/, holder, FALSE, NULL,
                                         0, 1e6, SPIN_STEP, SPIN_PAGE_STEP,
                                         labels, values, G_N_ELEMENTS(labels),
                                         sp_rtb_ry_value_changed);
        tracker->addAdjustment( ege_adjustment_action_get_adjustment(eact) );
        gtk_action_group_add_action( mainActions, GTK_ACTION(eact) );
    }

    // add the units menu
    {
        GtkAction* act = tracker->createAction( "RectUnitsAction", _("Units"), ("") );
        gtk_action_group_add_action( mainActions, act );
    }

    /* Reset */
    {
        InkAction* inky = ink_action_new( "RectResetAction",
                                          _("Not rounded"),
                                          _("Make corners sharp"),
                                          INKSCAPE_ICON_RECTANGLE_MAKE_CORNERS_SHARP,
                                          secondarySize );
        g_signal_connect_after( G_OBJECT(inky), "activate", G_CALLBACK(sp_rtb_defaults), holder );
        gtk_action_group_add_action( mainActions, GTK_ACTION(inky) );
        gtk_action_set_sensitive( GTK_ACTION(inky), TRUE );
        g_object_set_data( holder, "not_rounded", inky );
    }

    g_object_set_data( holder, "single", GINT_TO_POINTER(TRUE) );
    sp_rtb_sensitivize( holder );

    sigc::connection *connection = new sigc::connection(
        sp_desktop_selection(desktop)->connectChanged(sigc::bind(sigc::ptr_fun(sp_rect_toolbox_selection_changed), (GObject *)holder))
        );
    g_signal_connect( holder, "destroy", G_CALLBACK(delete_connection), connection );
    g_signal_connect( holder, "destroy", G_CALLBACK(purge_repr_listener), holder );
}

//########################
//##       3D Box       ##
//########################

// normalize angle so that it lies in the interval [0,360]
static double box3d_normalize_angle (double a) {
    double angle = a + ((int) (a/360.0))*360;
    if (angle < 0) {
        angle += 360.0;
    }
    return angle;
}

static void
box3d_set_button_and_adjustment(Persp3D *persp, Proj::Axis axis,
                                GtkAdjustment *adj, GtkAction *act, GtkToggleAction *tact) {
    // TODO: Take all selected perspectives into account but don't touch the state button if not all of them
    //       have the same state (otherwise a call to box3d_vp_z_state_changed() is triggered and the states
    //       are reset).
    bool is_infinite = !persp3d_VP_is_finite(persp->perspective_impl, axis);

    if (is_infinite) {
        gtk_toggle_action_set_active(tact, TRUE);
        gtk_action_set_sensitive(act, TRUE);

        double angle = persp3d_get_infinite_angle(persp, axis);
        if (angle != NR_HUGE) { // FIXME: We should catch this error earlier (don't show the spinbutton at all)
            gtk_adjustment_set_value(adj, box3d_normalize_angle(angle));
        }
    } else {
        gtk_toggle_action_set_active(tact, FALSE);
        gtk_action_set_sensitive(act, FALSE);
    }
}

static void
box3d_resync_toolbar(Inkscape::XML::Node *persp_repr, GObject *data) {
    if (!persp_repr) {
        g_print ("No perspective given to box3d_resync_toolbar().\n");
        return;
    }

    GtkWidget *tbl = GTK_WIDGET(data);
    GtkAdjustment *adj = 0;
    GtkAction *act = 0;
    GtkToggleAction *tact = 0;
    Persp3D *persp = persp3d_get_from_repr(persp_repr);
    if (!persp) {
        // Hmm, is it an error if this happens?
        return;
    }
    {
        adj = GTK_ADJUSTMENT(gtk_object_get_data(GTK_OBJECT(tbl), "box3d_angle_x"));
        act = GTK_ACTION(g_object_get_data(G_OBJECT(tbl), "box3d_angle_x_action"));
        tact = &INK_TOGGLE_ACTION(g_object_get_data(G_OBJECT(tbl), "box3d_vp_x_state_action"))->action;

        box3d_set_button_and_adjustment(persp, Proj::X, adj, act, tact);
    }
    {
        adj = GTK_ADJUSTMENT(gtk_object_get_data(GTK_OBJECT(tbl), "box3d_angle_y"));
        act = GTK_ACTION(g_object_get_data(G_OBJECT(tbl), "box3d_angle_y_action"));
        tact = &INK_TOGGLE_ACTION(g_object_get_data(G_OBJECT(tbl), "box3d_vp_y_state_action"))->action;

        box3d_set_button_and_adjustment(persp, Proj::Y, adj, act, tact);
    }
    {
        adj = GTK_ADJUSTMENT(gtk_object_get_data(GTK_OBJECT(tbl), "box3d_angle_z"));
        act = GTK_ACTION(g_object_get_data(G_OBJECT(tbl), "box3d_angle_z_action"));
        tact = &INK_TOGGLE_ACTION(g_object_get_data(G_OBJECT(tbl), "box3d_vp_z_state_action"))->action;

        box3d_set_button_and_adjustment(persp, Proj::Z, adj, act, tact);
    }
}

static void box3d_persp_tb_event_attr_changed(Inkscape::XML::Node *repr, gchar const */*name*/,
                                                  gchar const */*old_value*/, gchar const */*new_value*/,
                                                  bool /*is_interactive*/, gpointer data)
{
    GtkWidget *tbl = GTK_WIDGET(data);

    // quit if run by the attr_changed or selection changed listener
    if (g_object_get_data(G_OBJECT(tbl), "freeze")) {
        return;
    }

    // set freeze so that it can be caught in box3d_angle_z_value_changed() (to avoid calling
    // sp_document_maybe_done() when the document is undo insensitive)
    g_object_set_data(G_OBJECT(tbl), "freeze", GINT_TO_POINTER(TRUE));

    // TODO: Only update the appropriate part of the toolbar
//    if (!strcmp(name, "inkscape:vp_z")) {
        box3d_resync_toolbar(repr, G_OBJECT(tbl));
//    }

    Persp3D *persp = persp3d_get_from_repr(repr);
    persp3d_update_box_reprs(persp);

    g_object_set_data(G_OBJECT(tbl), "freeze", GINT_TO_POINTER(FALSE));
}

static Inkscape::XML::NodeEventVector box3d_persp_tb_repr_events =
{
    NULL, /* child_added */
    NULL, /* child_removed */
    box3d_persp_tb_event_attr_changed,
    NULL, /* content_changed */
    NULL  /* order_changed */
};

/**
 *  \param selection Should not be NULL.
 */
// FIXME: This should rather be put into persp3d-reference.cpp or something similar so that it reacts upon each
//        Change of the perspective, and not of the current selection (but how to refer to the toolbar then?)
static void
box3d_toolbox_selection_changed(Inkscape::Selection *selection, GObject *tbl)
{
    // Here the following should be done: If all selected boxes have finite VPs in a certain direction,
    // disable the angle entry fields for this direction (otherwise entering a value in them should only
    // update the perspectives with infinite VPs and leave the other ones untouched).

    Inkscape::XML::Node *persp_repr = NULL;
    purge_repr_listener(tbl, tbl);

    SPItem *item = selection->singleItem();
    if (item && SP_IS_BOX3D(item)) {
        // FIXME: Also deal with multiple selected boxes
        SPBox3D *box = SP_BOX3D(item);
        Persp3D *persp = box3d_get_perspective(box);
        persp_repr = SP_OBJECT_REPR(persp);
        if (persp_repr) {
            g_object_set_data(tbl, "repr", persp_repr);
            Inkscape::GC::anchor(persp_repr);
            sp_repr_add_listener(persp_repr, &box3d_persp_tb_repr_events, tbl);
            sp_repr_synthesize_events(persp_repr, &box3d_persp_tb_repr_events, tbl);
        }

        inkscape_active_document()->setCurrentPersp3D(persp3d_get_from_repr(persp_repr));
        Inkscape::Preferences *prefs = Inkscape::Preferences::get();
        prefs->setString("/tools/shapes/3dbox/persp", persp_repr->attribute("id"));

        g_object_set_data(tbl, "freeze", GINT_TO_POINTER(TRUE));
        box3d_resync_toolbar(persp_repr, tbl);
        g_object_set_data(tbl, "freeze", GINT_TO_POINTER(FALSE));
    }
}

static void
box3d_angle_value_changed(GtkAdjustment *adj, GObject *dataKludge, Proj::Axis axis)
{
    SPDesktop *desktop = (SPDesktop *) g_object_get_data( dataKludge, "desktop" );
    SPDocument *document = sp_desktop_document(desktop);

    // quit if run by the attr_changed or selection changed listener
    if (g_object_get_data( dataKludge, "freeze" )) {
        return;
    }

    // in turn, prevent listener from responding
    g_object_set_data(dataKludge, "freeze", GINT_TO_POINTER(TRUE));

    std::list<Persp3D *> sel_persps = sp_desktop_selection(desktop)->perspList();
    if (sel_persps.empty()) {
        // this can happen when the document is created; we silently ignore it
        return;
    }
    Persp3D *persp = sel_persps.front();

    persp->perspective_impl->tmat.set_infinite_direction (axis, adj->value);
    SP_OBJECT(persp)->updateRepr();

    // TODO: use the correct axis here, too
    sp_document_maybe_done(document, "perspangle", SP_VERB_CONTEXT_3DBOX, _("3D Box: Change perspective (angle of infinite axis)"));

    g_object_set_data( dataKludge, "freeze", GINT_TO_POINTER(FALSE) );
}


static void
box3d_angle_x_value_changed(GtkAdjustment *adj, GObject *dataKludge)
{
    box3d_angle_value_changed(adj, dataKludge, Proj::X);
}

static void
box3d_angle_y_value_changed(GtkAdjustment *adj, GObject *dataKludge)
{
    box3d_angle_value_changed(adj, dataKludge, Proj::Y);
}

static void
box3d_angle_z_value_changed(GtkAdjustment *adj, GObject *dataKludge)
{
    box3d_angle_value_changed(adj, dataKludge, Proj::Z);
}


static void box3d_vp_state_changed( GtkToggleAction *act, GtkAction */*box3d_angle*/, Proj::Axis axis )
{
    // TODO: Take all selected perspectives into account
    std::list<Persp3D *> sel_persps = sp_desktop_selection(inkscape_active_desktop())->perspList();
    if (sel_persps.empty()) {
        // this can happen when the document is created; we silently ignore it
        return;
    }
    Persp3D *persp = sel_persps.front();

    bool set_infinite = gtk_toggle_action_get_active(act);
    persp3d_set_VP_state (persp, axis, set_infinite ? Proj::VP_INFINITE : Proj::VP_FINITE);
}

static void box3d_vp_x_state_changed( GtkToggleAction *act, GtkAction *box3d_angle )
{
    box3d_vp_state_changed(act, box3d_angle, Proj::X);
}

static void box3d_vp_y_state_changed( GtkToggleAction *act, GtkAction *box3d_angle )
{
    box3d_vp_state_changed(act, box3d_angle, Proj::Y);
}

static void box3d_vp_z_state_changed( GtkToggleAction *act, GtkAction *box3d_angle )
{
    box3d_vp_state_changed(act, box3d_angle, Proj::Z);
}

static void box3d_toolbox_prep(SPDesktop *desktop, GtkActionGroup* mainActions, GObject* holder)
{
    Inkscape::Preferences *prefs = Inkscape::Preferences::get();
    EgeAdjustmentAction* eact = 0;
    SPDocument *document = sp_desktop_document (desktop);
    Persp3DImpl *persp_impl = document->getCurrentPersp3DImpl();

    EgeAdjustmentAction* box3d_angle_x = 0;
    EgeAdjustmentAction* box3d_angle_y = 0;
    EgeAdjustmentAction* box3d_angle_z = 0;

    /* Angle X */
    {
        gchar const* labels[] = { 0, 0, 0, 0, 0, 0, 0 };
        gdouble values[] = {-90, -60, -30, 0, 30, 60, 90};
        eact = create_adjustment_action( "3DBoxAngleXAction",
                                         _("Angle in X direction"), _("Angle X:"),
                                         // Translators: PL is short for 'perspective line'
                                         _("Angle of PLs in X direction"),
                                         "/tools/shapes/3dbox/box3d_angle_x", 30,
                                         GTK_WIDGET(desktop->canvas), NULL, holder, TRUE, "altx-box3d",
                                         -360.0, 360.0, 1.0, 10.0,
                                         labels, values, G_N_ELEMENTS(labels),
                                         box3d_angle_x_value_changed );
        gtk_action_group_add_action( mainActions, GTK_ACTION(eact) );
        g_object_set_data( holder, "box3d_angle_x_action", eact );
        box3d_angle_x = eact;
    }

    if (!persp_impl || !persp3d_VP_is_finite(persp_impl, Proj::X)) {
        gtk_action_set_sensitive( GTK_ACTION(eact), TRUE );
    } else {
        gtk_action_set_sensitive( GTK_ACTION(eact), FALSE );
    }


    /* VP X state */
    {
        InkToggleAction* act = ink_toggle_action_new( "3DBoxVPXStateAction",
                                                      // Translators: VP is short for 'vanishing point'
                                                      _("State of VP in X direction"),
                                                      _("Toggle VP in X direction between 'finite' and 'infinite' (=parallel)"),
                                                      INKSCAPE_ICON_PERSPECTIVE_PARALLEL,
                                                      Inkscape::ICON_SIZE_DECORATION );
        gtk_action_group_add_action( mainActions, GTK_ACTION( act ) );
        g_object_set_data( holder, "box3d_vp_x_state_action", act );
        g_signal_connect_after( G_OBJECT(act), "toggled", G_CALLBACK(box3d_vp_x_state_changed), box3d_angle_x );
        gtk_action_set_sensitive( GTK_ACTION(box3d_angle_x), !prefs->getBool("/tools/shapes/3dbox/vp_x_state", true) );
        gtk_toggle_action_set_active( GTK_TOGGLE_ACTION(act), prefs->getBool("/tools/shapes/3dbox/vp_x_state", true) );
    }

    /* Angle Y */
    {
        gchar const* labels[] = { 0, 0, 0, 0, 0, 0, 0 };
        gdouble values[] = {-90, -60, -30, 0, 30, 60, 90};
        eact = create_adjustment_action( "3DBoxAngleYAction",
                                         _("Angle in Y direction"), _("Angle Y:"),
                                         // Translators: PL is short for 'perspective line'
                                         _("Angle of PLs in Y direction"),
                                         "/tools/shapes/3dbox/box3d_angle_y", 30,
                                         GTK_WIDGET(desktop->canvas), NULL, holder, FALSE, NULL,
                                         -360.0, 360.0, 1.0, 10.0,
                                         labels, values, G_N_ELEMENTS(labels),
                                         box3d_angle_y_value_changed );
        gtk_action_group_add_action( mainActions, GTK_ACTION(eact) );
        g_object_set_data( holder, "box3d_angle_y_action", eact );
        box3d_angle_y = eact;
    }

    if (!persp_impl || !persp3d_VP_is_finite(persp_impl, Proj::Y)) {
        gtk_action_set_sensitive( GTK_ACTION(eact), TRUE );
    } else {
        gtk_action_set_sensitive( GTK_ACTION(eact), FALSE );
    }

    /* VP Y state */
    {
        InkToggleAction* act = ink_toggle_action_new( "3DBoxVPYStateAction",
                                                      // Translators: VP is short for 'vanishing point'
                                                      _("State of VP in Y direction"),
                                                      _("Toggle VP in Y direction between 'finite' and 'infinite' (=parallel)"),
                                                      INKSCAPE_ICON_PERSPECTIVE_PARALLEL,
                                                      Inkscape::ICON_SIZE_DECORATION );
        gtk_action_group_add_action( mainActions, GTK_ACTION( act ) );
        g_object_set_data( holder, "box3d_vp_y_state_action", act );
        g_signal_connect_after( G_OBJECT(act), "toggled", G_CALLBACK(box3d_vp_y_state_changed), box3d_angle_y );
        gtk_action_set_sensitive( GTK_ACTION(box3d_angle_y), !prefs->getBool("/tools/shapes/3dbox/vp_y_state", true) );
        gtk_toggle_action_set_active( GTK_TOGGLE_ACTION(act), prefs->getBool("/tools/shapes/3dbox/vp_y_state", true) );
    }

    /* Angle Z */
    {
        gchar const* labels[] = { 0, 0, 0, 0, 0, 0, 0 };
        gdouble values[] = {-90, -60, -30, 0, 30, 60, 90};
        eact = create_adjustment_action( "3DBoxAngleZAction",
                                         _("Angle in Z direction"), _("Angle Z:"),
                                         // Translators: PL is short for 'perspective line'
                                         _("Angle of PLs in Z direction"),
                                         "/tools/shapes/3dbox/box3d_angle_z", 30,
                                         GTK_WIDGET(desktop->canvas), NULL, holder, FALSE, NULL,
                                         -360.0, 360.0, 1.0, 10.0,
                                         labels, values, G_N_ELEMENTS(labels),
                                         box3d_angle_z_value_changed );
        gtk_action_group_add_action( mainActions, GTK_ACTION(eact) );
        g_object_set_data( holder, "box3d_angle_z_action", eact );
        box3d_angle_z = eact;
    }

    if (!persp_impl || !persp3d_VP_is_finite(persp_impl, Proj::Z)) {
        gtk_action_set_sensitive( GTK_ACTION(eact), TRUE );
    } else {
        gtk_action_set_sensitive( GTK_ACTION(eact), FALSE );
    }

    /* VP Z state */
    {
        InkToggleAction* act = ink_toggle_action_new( "3DBoxVPZStateAction",
                                                      // Translators: VP is short for 'vanishing point'
                                                      _("State of VP in Z direction"),
                                                      _("Toggle VP in Z direction between 'finite' and 'infinite' (=parallel)"),
                                                      INKSCAPE_ICON_PERSPECTIVE_PARALLEL,
                                                      Inkscape::ICON_SIZE_DECORATION );
        gtk_action_group_add_action( mainActions, GTK_ACTION( act ) );
        g_object_set_data( holder, "box3d_vp_z_state_action", act );
        g_signal_connect_after( G_OBJECT(act), "toggled", G_CALLBACK(box3d_vp_z_state_changed), box3d_angle_z );
        gtk_action_set_sensitive( GTK_ACTION(box3d_angle_z), !prefs->getBool("/tools/shapes/3dbox/vp_z_state", true) );
        gtk_toggle_action_set_active( GTK_TOGGLE_ACTION(act), prefs->getBool("/tools/shapes/3dbox/vp_z_state", true) );
    }

    sigc::connection *connection = new sigc::connection(
        sp_desktop_selection(desktop)->connectChanged(sigc::bind(sigc::ptr_fun(box3d_toolbox_selection_changed), (GObject *)holder))
       );
    g_signal_connect(holder, "destroy", G_CALLBACK(delete_connection), connection);
    g_signal_connect(holder, "destroy", G_CALLBACK(purge_repr_listener), holder);
}

//########################
//##       Spiral       ##
//########################

static void
sp_spl_tb_value_changed(GtkAdjustment *adj, GObject *tbl, Glib::ustring const &value_name)
{
    SPDesktop *desktop = (SPDesktop *) g_object_get_data( tbl, "desktop" );

    if (sp_document_get_undo_sensitive(sp_desktop_document(desktop))) {
        Inkscape::Preferences *prefs = Inkscape::Preferences::get();
        prefs->setDouble("/tools/shapes/spiral/" + value_name, adj->value);
    }

    // quit if run by the attr_changed listener
    if (g_object_get_data( tbl, "freeze" )) {
        return;
    }

    // in turn, prevent listener from responding
    g_object_set_data( tbl, "freeze", GINT_TO_POINTER(TRUE) );

    gchar* namespaced_name = g_strconcat("sodipodi:", value_name.data(), NULL);

    bool modmade = false;
    for (GSList const *items = sp_desktop_selection(desktop)->itemList();
         items != NULL;
         items = items->next)
    {
        if (SP_IS_SPIRAL((SPItem *) items->data)) {
            Inkscape::XML::Node *repr = SP_OBJECT_REPR((SPItem *) items->data);
            sp_repr_set_svg_double( repr, namespaced_name, adj->value );
            SP_OBJECT((SPItem *) items->data)->updateRepr();
            modmade = true;
        }
    }

    g_free(namespaced_name);

    if (modmade) {
        sp_document_done(sp_desktop_document(desktop), SP_VERB_CONTEXT_SPIRAL,
                                   _("Change spiral"));
    }

    g_object_set_data( tbl, "freeze", GINT_TO_POINTER(FALSE) );
}

static void
sp_spl_tb_revolution_value_changed(GtkAdjustment *adj, GObject *tbl)
{
    sp_spl_tb_value_changed(adj, tbl, "revolution");
}

static void
sp_spl_tb_expansion_value_changed(GtkAdjustment *adj, GObject *tbl)
{
    sp_spl_tb_value_changed(adj, tbl, "expansion");
}

static void
sp_spl_tb_t0_value_changed(GtkAdjustment *adj, GObject *tbl)
{
    sp_spl_tb_value_changed(adj, tbl, "t0");
}

static void
sp_spl_tb_defaults(GtkWidget */*widget*/, GtkObject *obj)
{
    GtkWidget *tbl = GTK_WIDGET(obj);

    GtkAdjustment *adj;

    // fixme: make settable
    gdouble rev = 5;
    gdouble exp = 1.0;
    gdouble t0 = 0.0;

    adj = (GtkAdjustment*)gtk_object_get_data(obj, "revolution");
    gtk_adjustment_set_value(adj, rev);
    gtk_adjustment_value_changed(adj);

    adj = (GtkAdjustment*)gtk_object_get_data(obj, "expansion");
    gtk_adjustment_set_value(adj, exp);
    gtk_adjustment_value_changed(adj);

    adj = (GtkAdjustment*)gtk_object_get_data(obj, "t0");
    gtk_adjustment_set_value(adj, t0);
    gtk_adjustment_value_changed(adj);

    spinbutton_defocus(GTK_OBJECT(tbl));
}


static void spiral_tb_event_attr_changed(Inkscape::XML::Node *repr, gchar const */*name*/,
                                         gchar const */*old_value*/, gchar const */*new_value*/,
                                         bool /*is_interactive*/, gpointer data)
{
    GtkWidget *tbl = GTK_WIDGET(data);

    // quit if run by the _changed callbacks
    if (g_object_get_data(G_OBJECT(tbl), "freeze")) {
        return;
    }

    // in turn, prevent callbacks from responding
    g_object_set_data(G_OBJECT(tbl), "freeze", GINT_TO_POINTER(TRUE));

    GtkAdjustment *adj;
    adj = (GtkAdjustment*)gtk_object_get_data(GTK_OBJECT(tbl), "revolution");
    gtk_adjustment_set_value(adj, (sp_repr_get_double_attribute(repr, "sodipodi:revolution", 3.0)));

    adj = (GtkAdjustment*)gtk_object_get_data(GTK_OBJECT(tbl), "expansion");
    gtk_adjustment_set_value(adj, (sp_repr_get_double_attribute(repr, "sodipodi:expansion", 1.0)));

    adj = (GtkAdjustment*)gtk_object_get_data(GTK_OBJECT(tbl), "t0");
    gtk_adjustment_set_value(adj, (sp_repr_get_double_attribute(repr, "sodipodi:t0", 0.0)));

    g_object_set_data(G_OBJECT(tbl), "freeze", GINT_TO_POINTER(FALSE));
}


static Inkscape::XML::NodeEventVector spiral_tb_repr_events = {
    NULL, /* child_added */
    NULL, /* child_removed */
    spiral_tb_event_attr_changed,
    NULL, /* content_changed */
    NULL  /* order_changed */
};

static void
sp_spiral_toolbox_selection_changed(Inkscape::Selection *selection, GObject *tbl)
{
    int n_selected = 0;
    Inkscape::XML::Node *repr = NULL;

    purge_repr_listener( tbl, tbl );

    for (GSList const *items = selection->itemList();
         items != NULL;
         items = items->next)
    {
        if (SP_IS_SPIRAL((SPItem *) items->data)) {
            n_selected++;
            repr = SP_OBJECT_REPR((SPItem *) items->data);
        }
    }

    EgeOutputAction* act = EGE_OUTPUT_ACTION( g_object_get_data( tbl, "mode_action" ) );

    if (n_selected == 0) {
        g_object_set( G_OBJECT(act), "label", _("<b>New:</b>"), NULL );
    } else if (n_selected == 1) {
        g_object_set( G_OBJECT(act), "label", _("<b>Change:</b>"), NULL );

        if (repr) {
            g_object_set_data( tbl, "repr", repr );
            Inkscape::GC::anchor(repr);
            sp_repr_add_listener(repr, &spiral_tb_repr_events, tbl);
            sp_repr_synthesize_events(repr, &spiral_tb_repr_events, tbl);
        }
    } else {
        // FIXME: implement averaging of all parameters for multiple selected
        //gtk_label_set_markup(GTK_LABEL(l), _("<b>Average:</b>"));
        g_object_set( G_OBJECT(act), "label", _("<b>Change:</b>"), NULL );
    }
}


static void sp_spiral_toolbox_prep(SPDesktop *desktop, GtkActionGroup* mainActions, GObject* holder)
{
    EgeAdjustmentAction* eact = 0;
    Inkscape::IconSize secondarySize = ToolboxFactory::prefToSize("/toolbox/secondary", 1);

    {
        EgeOutputAction* act = ege_output_action_new( "SpiralStateAction", _("<b>New:</b>"), "", 0 );
        ege_output_action_set_use_markup( act, TRUE );
        gtk_action_group_add_action( mainActions, GTK_ACTION( act ) );
        g_object_set_data( holder, "mode_action", act );
    }

    /* Revolution */
    {
        gchar const* labels[] = {_("just a curve"), 0, _("one full revolution"), 0, 0, 0, 0, 0, 0};
        gdouble values[] = {0.01, 0.5, 1, 2, 3, 5, 10, 20, 50, 100};
        eact = create_adjustment_action( "SpiralRevolutionAction",
                                         _("Number of turns"), _("Turns:"), _("Number of revolutions"),
                                         "/tools/shapes/spiral/revolution", 3.0,
                                         GTK_WIDGET(desktop->canvas), NULL, holder, TRUE, "altx-spiral",
                                         0.01, 1024.0, 0.1, 1.0,
                                         labels, values, G_N_ELEMENTS(labels),
                                         sp_spl_tb_revolution_value_changed, 1, 2);
        gtk_action_group_add_action( mainActions, GTK_ACTION(eact) );
    }

    /* Expansion */
    {
        gchar const* labels[] = {_("circle"), _("edge is much denser"), _("edge is denser"), _("even"), _("center is denser"), _("center is much denser"), 0};
        gdouble values[] = {0, 0.1, 0.5, 1, 1.5, 5, 20};
        eact = create_adjustment_action( "SpiralExpansionAction",
                                         _("Divergence"), _("Divergence:"), _("How much denser/sparser are outer revolutions; 1 = uniform"),
                                         "/tools/shapes/spiral/expansion", 1.0,
                                         GTK_WIDGET(desktop->canvas), NULL, holder, FALSE, NULL,
                                         0.0, 1000.0, 0.01, 1.0,
                                         labels, values, G_N_ELEMENTS(labels),
                                         sp_spl_tb_expansion_value_changed);
        gtk_action_group_add_action( mainActions, GTK_ACTION(eact) );
    }

    /* T0 */
    {
        gchar const* labels[] = {_("starts from center"), _("starts mid-way"), _("starts near edge")};
        gdouble values[] = {0, 0.5, 0.9};
        eact = create_adjustment_action( "SpiralT0Action",
                                         _("Inner radius"), _("Inner radius:"), _("Radius of the innermost revolution (relative to the spiral size)"),
                                         "/tools/shapes/spiral/t0", 0.0,
                                         GTK_WIDGET(desktop->canvas), NULL, holder, FALSE, NULL,
                                         0.0, 0.999, 0.01, 1.0,
                                         labels, values, G_N_ELEMENTS(labels),
                                         sp_spl_tb_t0_value_changed);
        gtk_action_group_add_action( mainActions, GTK_ACTION(eact) );
    }

    /* Reset */
    {
        InkAction* inky = ink_action_new( "SpiralResetAction",
                                          _("Defaults"),
                                          _("Reset shape parameters to defaults (use Inkscape Preferences > Tools to change defaults)"),
                                          GTK_STOCK_CLEAR,
                                          secondarySize );
        g_signal_connect_after( G_OBJECT(inky), "activate", G_CALLBACK(sp_spl_tb_defaults), holder );
        gtk_action_group_add_action( mainActions, GTK_ACTION(inky) );
    }


    sigc::connection *connection = new sigc::connection(
        sp_desktop_selection(desktop)->connectChanged(sigc::bind(sigc::ptr_fun(sp_spiral_toolbox_selection_changed), (GObject *)holder))
        );
    g_signal_connect( holder, "destroy", G_CALLBACK(delete_connection), connection );
    g_signal_connect( holder, "destroy", G_CALLBACK(purge_repr_listener), holder );
}

//########################
//##     Pen/Pencil     ##
//########################

/* This is used in generic functions below to share large portions of code between pen and pencil tool */
static Glib::ustring const
freehand_tool_name(GObject *dataKludge)
{
    SPDesktop *desktop = (SPDesktop *) g_object_get_data(dataKludge, "desktop");
    return ( tools_isactive(desktop, TOOLS_FREEHAND_PEN)
             ? "/tools/freehand/pen"
             : "/tools/freehand/pencil" );
}

static void freehand_mode_changed(EgeSelectOneAction* act, GObject* tbl)
{
    gint mode = ege_select_one_action_get_active(act);

    Inkscape::Preferences *prefs = Inkscape::Preferences::get();
    prefs->setInt(freehand_tool_name(tbl) + "/freehand-mode", mode);

    SPDesktop *desktop = (SPDesktop *) g_object_get_data(tbl, "desktop");

    // in pen tool we have more options than in pencil tool; if one of them was chosen, we do any
    // preparatory work here
    if (SP_IS_PEN_CONTEXT(desktop->event_context)) {
        SPPenContext *pc = SP_PEN_CONTEXT(desktop->event_context);
        sp_pen_context_set_polyline_mode(pc);
    }
}

static void sp_add_freehand_mode_toggle(GtkActionGroup* mainActions, GObject* holder, bool tool_is_pencil)
{
    /* Freehand mode toggle buttons */
    {
        Inkscape::Preferences *prefs = Inkscape::Preferences::get();
        guint freehandMode = prefs->getInt(( tool_is_pencil ? "/tools/freehand/pencil/freehand-mode" : "/tools/freehand/pen/freehand-mode" ), 0);
        Inkscape::IconSize secondarySize = ToolboxFactory::prefToSize("/toolbox/secondary", 1);

        {
            GtkListStore* model = gtk_list_store_new( 3, G_TYPE_STRING, G_TYPE_STRING, G_TYPE_STRING );

            GtkTreeIter iter;
            gtk_list_store_append( model, &iter );
            gtk_list_store_set( model, &iter,
                                0, _("Bezier"),
                                1, _("Create regular Bezier path"),
                                2, INKSCAPE_ICON_PATH_MODE_BEZIER,
                                -1 );

            gtk_list_store_append( model, &iter );
            gtk_list_store_set( model, &iter,
                                0, _("Spiro"),
                                1, _("Create Spiro path"),
                                2, INKSCAPE_ICON_PATH_MODE_SPIRO,
                                -1 );

            if (!tool_is_pencil) {
                gtk_list_store_append( model, &iter );
                gtk_list_store_set( model, &iter,
                                    0, _("Zigzag"),
                                    1, _("Create a sequence of straight line segments"),
                                    2, INKSCAPE_ICON_PATH_MODE_POLYLINE,
                                    -1 );

                gtk_list_store_append( model, &iter );
                gtk_list_store_set( model, &iter,
                                    0, _("Paraxial"),
                                    1, _("Create a sequence of paraxial line segments"),
                                    2, INKSCAPE_ICON_PATH_MODE_POLYLINE_PARAXIAL,
                                    -1 );
            }

            EgeSelectOneAction* act = ege_select_one_action_new(tool_is_pencil ?
                                                                "FreehandModeActionPencil" :
                                                                "FreehandModeActionPen",
                                                                (_("Mode:")), (_("Mode of new lines drawn by this tool")), NULL, GTK_TREE_MODEL(model) );
            gtk_action_group_add_action( mainActions, GTK_ACTION(act) );

            ege_select_one_action_set_appearance( act, "full" );
            ege_select_one_action_set_radio_action_type( act, INK_RADIO_ACTION_TYPE );
            g_object_set( G_OBJECT(act), "icon-property", "iconId", NULL );
            ege_select_one_action_set_icon_column( act, 2 );
            ege_select_one_action_set_icon_size( act, secondarySize );
            ege_select_one_action_set_tooltip_column( act, 1  );

            ege_select_one_action_set_active( act, freehandMode);
            g_signal_connect_after( G_OBJECT(act), "changed", G_CALLBACK(freehand_mode_changed), holder);
        }
    }
}

static void freehand_change_shape(EgeSelectOneAction* act, GObject *dataKludge) {
    gint shape = ege_select_one_action_get_active( act );
    Inkscape::Preferences *prefs = Inkscape::Preferences::get();
    prefs->setInt(freehand_tool_name(dataKludge) + "/shape", shape);
}

/**
 * \brief Generate the list of freehand advanced shape option entries.
 */
GList * freehand_shape_dropdown_items_list() {
    GList *glist = NULL;

    glist = g_list_append (glist, _("None"));
    glist = g_list_append (glist, _("Triangle in"));
    glist = g_list_append (glist, _("Triangle out"));
    glist = g_list_append (glist, _("Ellipse"));
    glist = g_list_append (glist, _("From clipboard"));

    return glist;
}

static void
freehand_add_advanced_shape_options(GtkActionGroup* mainActions, GObject* holder, bool tool_is_pencil) {
    /*advanced shape options */
    {
        Inkscape::Preferences *prefs = Inkscape::Preferences::get();
        GtkListStore* model = gtk_list_store_new( 2, G_TYPE_STRING, G_TYPE_INT );

        GList* items = 0;
        gint count = 0;
        for ( items = freehand_shape_dropdown_items_list(); items ; items = g_list_next(items) )
        {
            GtkTreeIter iter;
            gtk_list_store_append( model, &iter );
            gtk_list_store_set( model, &iter, 0, reinterpret_cast<gchar*>(items->data), 1, count, -1 );
            count++;
        }
        g_list_free( items );
        items = 0;
        EgeSelectOneAction* act1 = ege_select_one_action_new(
            tool_is_pencil ? "SetPencilShapeAction" : "SetPenShapeAction",
            _("Shape:"), (_("Shape of new paths drawn by this tool")), NULL, GTK_TREE_MODEL(model));
        g_object_set( act1, "short_label", _("Shape:"), NULL );
        ege_select_one_action_set_appearance( act1, "compact" );
        ege_select_one_action_set_active( act1, prefs->getInt(( tool_is_pencil ? "/tools/freehand/pencil/shape" : "/tools/freehand/pen/shape" ), 0) );
        g_signal_connect( G_OBJECT(act1), "changed", G_CALLBACK(freehand_change_shape), holder );
        gtk_action_group_add_action( mainActions, GTK_ACTION(act1) );
        g_object_set_data( holder, "shape_action", act1 );
    }
}

static void sp_pen_toolbox_prep(SPDesktop */*desktop*/, GtkActionGroup* mainActions, GObject* holder)
{
    sp_add_freehand_mode_toggle(mainActions, holder, false);
    freehand_add_advanced_shape_options(mainActions, holder, false);
}


static void
sp_pencil_tb_defaults(GtkWidget */*widget*/, GtkObject *obj)
{
    GtkWidget *tbl = GTK_WIDGET(obj);

    GtkAdjustment *adj;

    // fixme: make settable
    gdouble tolerance = 4;

    adj = (GtkAdjustment*)gtk_object_get_data(obj, "tolerance");
    gtk_adjustment_set_value(adj, tolerance);
    gtk_adjustment_value_changed(adj);

    spinbutton_defocus(GTK_OBJECT(tbl));
}

static void
sp_pencil_tb_tolerance_value_changed(GtkAdjustment *adj, GObject *tbl)
{
    // quit if run by the attr_changed listener
    if (g_object_get_data( tbl, "freeze" )) {
        return;
    }
    // in turn, prevent listener from responding
    Inkscape::Preferences *prefs = Inkscape::Preferences::get();
    g_object_set_data( tbl, "freeze", GINT_TO_POINTER(TRUE) );
    prefs->setDouble("/tools/freehand/pencil/tolerance", adj->value);
    g_object_set_data( tbl, "freeze", GINT_TO_POINTER(FALSE) );
}

/*
class PencilToleranceObserver : public Inkscape::Preferences::Observer {
public:
    PencilToleranceObserver(Glib::ustring const &path, GObject *x) : Observer(path), _obj(x)
    {
        g_object_set_data(_obj, "prefobserver", this);
    }
    virtual ~PencilToleranceObserver() {
        if (g_object_get_data(_obj, "prefobserver") == this) {
            g_object_set_data(_obj, "prefobserver", NULL);
        }
    }
    virtual void notify(Inkscape::Preferences::Entry const &val) {
        GObject* tbl = _obj;
        if (g_object_get_data( tbl, "freeze" )) {
            return;
        }
        g_object_set_data( tbl, "freeze", GINT_TO_POINTER(TRUE) );

        GtkAdjustment * adj = (GtkAdjustment*)g_object_get_data(tbl, "tolerance");

        double v = val.getDouble(adj->value);
        gtk_adjustment_set_value(adj, v);
        g_object_set_data( tbl, "freeze", GINT_TO_POINTER(FALSE) );
    }
private:
    GObject *_obj;
};
*/

static void sp_pencil_toolbox_prep(SPDesktop *desktop, GtkActionGroup* mainActions, GObject* holder)
{
    sp_add_freehand_mode_toggle(mainActions, holder, true);

    EgeAdjustmentAction* eact = 0;

    /* Tolerance */
    {
        gchar const* labels[] = {_("(many nodes, rough)"), _("(default)"), 0, 0, 0, 0, _("(few nodes, smooth)")};
        gdouble values[] = {1, 10, 20, 30, 50, 75, 100};
        eact = create_adjustment_action( "PencilToleranceAction",
                                         _("Smoothing:"), _("Smoothing: "),
                 _("How much smoothing (simplifying) is applied to the line"),
                                         "/tools/freehand/pencil/tolerance",
                                         3.0,
                                         GTK_WIDGET(desktop->canvas), NULL,
                                         holder, TRUE, "altx-pencil",
                                         1, 100.0, 0.5, 1.0,
                                         labels, values, G_N_ELEMENTS(labels),
                                         sp_pencil_tb_tolerance_value_changed,
                                         1, 2);
        ege_adjustment_action_set_appearance( eact, TOOLBAR_SLIDER_HINT );
        gtk_action_group_add_action( mainActions, GTK_ACTION(eact) );
    }

    /* advanced shape options */
    freehand_add_advanced_shape_options(mainActions, holder, true);

    /* Reset */
    {
        InkAction* inky = ink_action_new( "PencilResetAction",
                                          _("Defaults"),
                                          _("Reset pencil parameters to defaults (use Inkscape Preferences > Tools to change defaults)"),
                                          GTK_STOCK_CLEAR,
                                          Inkscape::ICON_SIZE_SMALL_TOOLBAR );
        g_signal_connect_after( G_OBJECT(inky), "activate", G_CALLBACK(sp_pencil_tb_defaults), holder );
        gtk_action_group_add_action( mainActions, GTK_ACTION(inky) );
    }

    g_signal_connect( holder, "destroy", G_CALLBACK(purge_repr_listener), holder );

}


//########################
//##       Tweak        ##
//########################

static void sp_tweak_width_value_changed( GtkAdjustment *adj, GObject */*tbl*/ )
{
    Inkscape::Preferences *prefs = Inkscape::Preferences::get();
    prefs->setDouble( "/tools/tweak/width", adj->value * 0.01 );
}

static void sp_tweak_force_value_changed( GtkAdjustment *adj, GObject */*tbl*/ )
{
    Inkscape::Preferences *prefs = Inkscape::Preferences::get();
    prefs->setDouble( "/tools/tweak/force", adj->value * 0.01 );
}

static void sp_tweak_pressure_state_changed( GtkToggleAction *act, gpointer /*data*/ )
{
    Inkscape::Preferences *prefs = Inkscape::Preferences::get();
    prefs->setBool("/tools/tweak/usepressure", gtk_toggle_action_get_active(act));
}

static void sp_tweak_mode_changed( EgeSelectOneAction *act, GObject *tbl )
{
    int mode = ege_select_one_action_get_active( act );
    Inkscape::Preferences *prefs = Inkscape::Preferences::get();
    prefs->setInt("/tools/tweak/mode", mode);

    GtkAction *doh = GTK_ACTION(g_object_get_data( tbl, "tweak_doh"));
    GtkAction *dos = GTK_ACTION(g_object_get_data( tbl, "tweak_dos"));
    GtkAction *dol = GTK_ACTION(g_object_get_data( tbl, "tweak_dol"));
    GtkAction *doo = GTK_ACTION(g_object_get_data( tbl, "tweak_doo"));
    GtkAction *fid = GTK_ACTION(g_object_get_data( tbl, "tweak_fidelity"));
    GtkAction *dolabel = GTK_ACTION(g_object_get_data( tbl, "tweak_channels_label"));
    if (mode == TWEAK_MODE_COLORPAINT || mode == TWEAK_MODE_COLORJITTER) {
        if (doh) gtk_action_set_sensitive (doh, TRUE);
        if (dos) gtk_action_set_sensitive (dos, TRUE);
        if (dol) gtk_action_set_sensitive (dol, TRUE);
        if (doo) gtk_action_set_sensitive (doo, TRUE);
        if (dolabel) gtk_action_set_sensitive (dolabel, TRUE);
        if (fid) gtk_action_set_sensitive (fid, FALSE);
    } else {
        if (doh) gtk_action_set_sensitive (doh, FALSE);
        if (dos) gtk_action_set_sensitive (dos, FALSE);
        if (dol) gtk_action_set_sensitive (dol, FALSE);
        if (doo) gtk_action_set_sensitive (doo, FALSE);
        if (dolabel) gtk_action_set_sensitive (dolabel, FALSE);
        if (fid) gtk_action_set_sensitive (fid, TRUE);
    }
}

static void sp_tweak_fidelity_value_changed( GtkAdjustment *adj, GObject */*tbl*/ )
{
    Inkscape::Preferences *prefs = Inkscape::Preferences::get();
    prefs->setDouble( "/tools/tweak/fidelity", adj->value * 0.01 );
}

static void tweak_toggle_doh (GtkToggleAction *act, gpointer /*data*/) {
    Inkscape::Preferences *prefs = Inkscape::Preferences::get();
    prefs->setBool("/tools/tweak/doh", gtk_toggle_action_get_active(act));
}
static void tweak_toggle_dos (GtkToggleAction *act, gpointer /*data*/) {
    Inkscape::Preferences *prefs = Inkscape::Preferences::get();
    prefs->setBool("/tools/tweak/dos", gtk_toggle_action_get_active(act));
}
static void tweak_toggle_dol (GtkToggleAction *act, gpointer /*data*/) {
    Inkscape::Preferences *prefs = Inkscape::Preferences::get();
    prefs->setBool("/tools/tweak/dol", gtk_toggle_action_get_active(act));
}
static void tweak_toggle_doo (GtkToggleAction *act, gpointer /*data*/) {
    Inkscape::Preferences *prefs = Inkscape::Preferences::get();
    prefs->setBool("/tools/tweak/doo", gtk_toggle_action_get_active(act));
}

static void sp_tweak_toolbox_prep(SPDesktop *desktop, GtkActionGroup* mainActions, GObject* holder)
{
    Inkscape::IconSize secondarySize = ToolboxFactory::prefToSize("/toolbox/secondary", 1);
    Inkscape::Preferences *prefs = Inkscape::Preferences::get();

    {
        /* Width */
        gchar const* labels[] = {_("(pinch tweak)"), 0, 0, 0, _("(default)"), 0, 0, 0, 0, _("(broad tweak)")};
        gdouble values[] = {1, 3, 5, 10, 15, 20, 30, 50, 75, 100};
        EgeAdjustmentAction *eact = create_adjustment_action( "TweakWidthAction",
                                                              _("Width"), _("Width:"), _("The width of the tweak area (relative to the visible canvas area)"),
                                                              "/tools/tweak/width", 15,
                                                              GTK_WIDGET(desktop->canvas), NULL, holder, TRUE, "altx-tweak",
                                                              1, 100, 1.0, 10.0,
                                                              labels, values, G_N_ELEMENTS(labels),
                                                              sp_tweak_width_value_changed,  0.01, 0, 100 );
        ege_adjustment_action_set_appearance( eact, TOOLBAR_SLIDER_HINT );
        gtk_action_group_add_action( mainActions, GTK_ACTION(eact) );
        gtk_action_set_sensitive( GTK_ACTION(eact), TRUE );
    }


    {
        /* Force */
        gchar const* labels[] = {_("(minimum force)"), 0, 0, _("(default)"), 0, 0, 0, _("(maximum force)")};
        gdouble values[] = {1, 5, 10, 20, 30, 50, 70, 100};
        EgeAdjustmentAction *eact = create_adjustment_action( "TweakForceAction",
                                                              _("Force"), _("Force:"), _("The force of the tweak action"),
                                                              "/tools/tweak/force", 20,
                                                              GTK_WIDGET(desktop->canvas), NULL, holder, TRUE, "tweak-force",
                                                              1, 100, 1.0, 10.0,
                                                              labels, values, G_N_ELEMENTS(labels),
                                                              sp_tweak_force_value_changed,  0.01, 0, 100 );
        ege_adjustment_action_set_appearance( eact, TOOLBAR_SLIDER_HINT );
        gtk_action_group_add_action( mainActions, GTK_ACTION(eact) );
        gtk_action_set_sensitive( GTK_ACTION(eact), TRUE );
    }

    /* Mode */
    {
        GtkListStore* model = gtk_list_store_new( 3, G_TYPE_STRING, G_TYPE_STRING, G_TYPE_STRING );

        GtkTreeIter iter;
        gtk_list_store_append( model, &iter );
        gtk_list_store_set( model, &iter,
                            0, _("Move mode"),
                            1, _("Move objects in any direction"),
                            2, INKSCAPE_ICON_OBJECT_TWEAK_PUSH,
                            -1 );

        gtk_list_store_append( model, &iter );
        gtk_list_store_set( model, &iter,
                            0, _("Move in/out mode"),
                            1, _("Move objects towards cursor; with Shift from cursor"),
                            2, INKSCAPE_ICON_OBJECT_TWEAK_ATTRACT,
                            -1 );

        gtk_list_store_append( model, &iter );
        gtk_list_store_set( model, &iter,
                            0, _("Move jitter mode"),
                            1, _("Move objects in random directions"),
                            2, INKSCAPE_ICON_OBJECT_TWEAK_RANDOMIZE,
                            -1 );

        gtk_list_store_append( model, &iter );
        gtk_list_store_set( model, &iter,
                            0, _("Scale mode"),
                            1, _("Shrink objects, with Shift enlarge"),
                            2, INKSCAPE_ICON_OBJECT_TWEAK_SHRINK,
                            -1 );

        gtk_list_store_append( model, &iter );
        gtk_list_store_set( model, &iter,
                            0, _("Rotate mode"),
                            1, _("Rotate objects, with Shift counterclockwise"),
                            2, INKSCAPE_ICON_OBJECT_TWEAK_ROTATE,
                            -1 );

        gtk_list_store_append( model, &iter );
        gtk_list_store_set( model, &iter,
                            0, _("Duplicate/delete mode"),
                            1, _("Duplicate objects, with Shift delete"),
                            2, INKSCAPE_ICON_OBJECT_TWEAK_DUPLICATE,
                            -1 );

        gtk_list_store_append( model, &iter );
        gtk_list_store_set( model, &iter,
                            0, _("Push mode"),
                            1, _("Push parts of paths in any direction"),
                            2, INKSCAPE_ICON_PATH_TWEAK_PUSH,
                            -1 );

        gtk_list_store_append( model, &iter );
        gtk_list_store_set( model, &iter,
                            0, _("Shrink/grow mode"),
                            1, _("Shrink (inset) parts of paths; with Shift grow (outset)"),
                            2, INKSCAPE_ICON_PATH_TWEAK_SHRINK,
                            -1 );

        gtk_list_store_append( model, &iter );
        gtk_list_store_set( model, &iter,
                            0, _("Attract/repel mode"),
                            1, _("Attract parts of paths towards cursor; with Shift from cursor"),
                            2, INKSCAPE_ICON_PATH_TWEAK_ATTRACT,
                            -1 );

        gtk_list_store_append( model, &iter );
        gtk_list_store_set( model, &iter,
                            0, _("Roughen mode"),
                            1, _("Roughen parts of paths"),
                            2, INKSCAPE_ICON_PATH_TWEAK_ROUGHEN,
                            -1 );

        gtk_list_store_append( model, &iter );
        gtk_list_store_set( model, &iter,
                            0, _("Color paint mode"),
                            1, _("Paint the tool's color upon selected objects"),
                            2, INKSCAPE_ICON_OBJECT_TWEAK_PAINT,
                            -1 );

        gtk_list_store_append( model, &iter );
        gtk_list_store_set( model, &iter,
                            0, _("Color jitter mode"),
                            1, _("Jitter the colors of selected objects"),
                            2, INKSCAPE_ICON_OBJECT_TWEAK_JITTER_COLOR,
                            -1 );

        gtk_list_store_append( model, &iter );
        gtk_list_store_set( model, &iter,
                            0, _("Blur mode"),
                            1, _("Blur selected objects more; with Shift, blur less"),
                            2, INKSCAPE_ICON_OBJECT_TWEAK_BLUR,
                            -1 );


        EgeSelectOneAction* act = ege_select_one_action_new( "TweakModeAction", _("Mode"), (""), NULL, GTK_TREE_MODEL(model) );
        g_object_set( act, "short_label", _("Mode:"), NULL );
        gtk_action_group_add_action( mainActions, GTK_ACTION(act) );
        g_object_set_data( holder, "mode_action", act );

        ege_select_one_action_set_appearance( act, "full" );
        ege_select_one_action_set_radio_action_type( act, INK_RADIO_ACTION_TYPE );
        g_object_set( G_OBJECT(act), "icon-property", "iconId", NULL );
        ege_select_one_action_set_icon_column( act, 2 );
        ege_select_one_action_set_icon_size( act, secondarySize );
        ege_select_one_action_set_tooltip_column( act, 1  );

        gint mode = prefs->getInt("/tools/tweak/mode", 0);
        ege_select_one_action_set_active( act, mode );
        g_signal_connect_after( G_OBJECT(act), "changed", G_CALLBACK(sp_tweak_mode_changed), holder );

        g_object_set_data( G_OBJECT(holder), "tweak_tool_mode", act);
    }

    guint mode = prefs->getInt("/tools/tweak/mode", 0);

    {
        EgeOutputAction* act = ege_output_action_new( "TweakChannelsLabel", _("Channels:"), "", 0 );
        ege_output_action_set_use_markup( act, TRUE );
        gtk_action_group_add_action( mainActions, GTK_ACTION( act ) );
        if (mode != TWEAK_MODE_COLORPAINT && mode != TWEAK_MODE_COLORJITTER)
            gtk_action_set_sensitive (GTK_ACTION(act), FALSE);
        g_object_set_data( holder, "tweak_channels_label", act);
    }

    {
        InkToggleAction* act = ink_toggle_action_new( "TweakDoH",
                                                      _("Hue"),
                                                      _("In color mode, act on objects' hue"),
                                                      NULL,
                                                      Inkscape::ICON_SIZE_DECORATION );
        //TRANSLATORS:  "H" here stands for hue
        g_object_set( act, "short_label", _("H"), NULL );
        gtk_action_group_add_action( mainActions, GTK_ACTION( act ) );
        g_signal_connect_after( G_OBJECT(act), "toggled", G_CALLBACK(tweak_toggle_doh), desktop );
        gtk_toggle_action_set_active( GTK_TOGGLE_ACTION(act), prefs->getBool("/tools/tweak/doh", true) );
        if (mode != TWEAK_MODE_COLORPAINT && mode != TWEAK_MODE_COLORJITTER)
            gtk_action_set_sensitive (GTK_ACTION(act), FALSE);
        g_object_set_data( holder, "tweak_doh", act);
    }
    {
        InkToggleAction* act = ink_toggle_action_new( "TweakDoS",
                                                      _("Saturation"),
                                                      _("In color mode, act on objects' saturation"),
                                                      NULL,
                                                      Inkscape::ICON_SIZE_DECORATION );
        //TRANSLATORS: "S" here stands for Saturation
        g_object_set( act, "short_label", _("S"), NULL );
        gtk_action_group_add_action( mainActions, GTK_ACTION( act ) );
        g_signal_connect_after( G_OBJECT(act), "toggled", G_CALLBACK(tweak_toggle_dos), desktop );
        gtk_toggle_action_set_active( GTK_TOGGLE_ACTION(act), prefs->getBool("/tools/tweak/dos", true) );
        if (mode != TWEAK_MODE_COLORPAINT && mode != TWEAK_MODE_COLORJITTER)
            gtk_action_set_sensitive (GTK_ACTION(act), FALSE);
        g_object_set_data( holder, "tweak_dos", act );
    }
    {
        InkToggleAction* act = ink_toggle_action_new( "TweakDoL",
                                                      _("Lightness"),
                                                      _("In color mode, act on objects' lightness"),
                                                      NULL,
                                                      Inkscape::ICON_SIZE_DECORATION );
        //TRANSLATORS: "L" here stands for Lightness
        g_object_set( act, "short_label", _("L"), NULL );
        gtk_action_group_add_action( mainActions, GTK_ACTION( act ) );
        g_signal_connect_after( G_OBJECT(act), "toggled", G_CALLBACK(tweak_toggle_dol), desktop );
        gtk_toggle_action_set_active( GTK_TOGGLE_ACTION(act), prefs->getBool("/tools/tweak/dol", true) );
        if (mode != TWEAK_MODE_COLORPAINT && mode != TWEAK_MODE_COLORJITTER)
            gtk_action_set_sensitive (GTK_ACTION(act), FALSE);
        g_object_set_data( holder, "tweak_dol", act );
    }
    {
        InkToggleAction* act = ink_toggle_action_new( "TweakDoO",
                                                      _("Opacity"),
                                                      _("In color mode, act on objects' opacity"),
                                                      NULL,
                                                      Inkscape::ICON_SIZE_DECORATION );
        //TRANSLATORS: "O" here stands for Opacity
        g_object_set( act, "short_label", _("O"), NULL );
        gtk_action_group_add_action( mainActions, GTK_ACTION( act ) );
        g_signal_connect_after( G_OBJECT(act), "toggled", G_CALLBACK(tweak_toggle_doo), desktop );
        gtk_toggle_action_set_active( GTK_TOGGLE_ACTION(act), prefs->getBool("/tools/tweak/doo", true) );
        if (mode != TWEAK_MODE_COLORPAINT && mode != TWEAK_MODE_COLORJITTER)
            gtk_action_set_sensitive (GTK_ACTION(act), FALSE);
        g_object_set_data( holder, "tweak_doo", act );
    }

    {   /* Fidelity */
        gchar const* labels[] = {_("(rough, simplified)"), 0, 0, _("(default)"), 0, 0, _("(fine, but many nodes)")};
        gdouble values[] = {10, 25, 35, 50, 60, 80, 100};
        EgeAdjustmentAction *eact = create_adjustment_action( "TweakFidelityAction",
                                                              _("Fidelity"), _("Fidelity:"),
                                                              _("Low fidelity simplifies paths; high fidelity preserves path features but may generate a lot of new nodes"),
                                                              "/tools/tweak/fidelity", 50,
                                                              GTK_WIDGET(desktop->canvas), NULL, holder, TRUE, "tweak-fidelity",
                                                              1, 100, 1.0, 10.0,
                                                              labels, values, G_N_ELEMENTS(labels),
                                                              sp_tweak_fidelity_value_changed,  0.01, 0, 100 );
        gtk_action_group_add_action( mainActions, GTK_ACTION(eact) );
        gtk_action_set_sensitive( GTK_ACTION(eact), TRUE );
        if (mode == TWEAK_MODE_COLORPAINT || mode == TWEAK_MODE_COLORJITTER)
            gtk_action_set_sensitive (GTK_ACTION(eact), FALSE);
        g_object_set_data( holder, "tweak_fidelity", eact );
    }


    /* Use Pressure button */
    {
        InkToggleAction* act = ink_toggle_action_new( "TweakPressureAction",
                                                      _("Pressure"),
                                                      _("Use the pressure of the input device to alter the force of tweak action"),
                                                      INKSCAPE_ICON_DRAW_USE_PRESSURE,
                                                      Inkscape::ICON_SIZE_DECORATION );
        gtk_action_group_add_action( mainActions, GTK_ACTION( act ) );
        g_signal_connect_after( G_OBJECT(act), "toggled", G_CALLBACK(sp_tweak_pressure_state_changed), NULL);
        gtk_toggle_action_set_active( GTK_TOGGLE_ACTION(act), prefs->getBool("/tools/tweak/usepressure", true) );
    }

}


//########################
//##       Spray        ##
//########################

static void sp_spray_width_value_changed( GtkAdjustment *adj, GObject */*tbl*/ )
{
    Inkscape::Preferences *prefs = Inkscape::Preferences::get();
    prefs->setDouble( "/tools/spray/width", adj->value );
}

static void sp_spray_mean_value_changed( GtkAdjustment *adj, GObject */*tbl*/ )
{
    Inkscape::Preferences *prefs = Inkscape::Preferences::get();
    prefs->setDouble( "/tools/spray/mean", adj->value );
}

static void sp_spray_standard_deviation_value_changed( GtkAdjustment *adj, GObject */*tbl*/ )
{
    Inkscape::Preferences *prefs = Inkscape::Preferences::get();
    prefs->setDouble( "/tools/spray/standard_deviation", adj->value );
}

static void sp_spray_pressure_state_changed( GtkToggleAction *act, gpointer /*data*/ )
{
    Inkscape::Preferences *prefs = Inkscape::Preferences::get();
    prefs->setBool("/tools/spray/usepressure", gtk_toggle_action_get_active(act));
}

static void sp_spray_mode_changed( EgeSelectOneAction *act, GObject */*tbl*/ )
{
    int mode = ege_select_one_action_get_active( act );
    Inkscape::Preferences *prefs = Inkscape::Preferences::get();
    prefs->setInt("/tools/spray/mode", mode);
}

static void sp_spray_population_value_changed( GtkAdjustment *adj, GObject */*tbl*/ )
{
    Inkscape::Preferences *prefs = Inkscape::Preferences::get();
    prefs->setDouble( "/tools/spray/population", adj->value );
}

static void sp_spray_rotation_value_changed( GtkAdjustment *adj, GObject */*tbl*/ )
{
    Inkscape::Preferences *prefs = Inkscape::Preferences::get();
    prefs->setDouble( "/tools/spray/rotation_variation", adj->value );
}

static void sp_spray_scale_value_changed( GtkAdjustment *adj, GObject */*tbl*/ )
{
    Inkscape::Preferences *prefs = Inkscape::Preferences::get();
    prefs->setDouble( "/tools/spray/scale_variation", adj->value );
}


static void sp_spray_toolbox_prep(SPDesktop *desktop, GtkActionGroup* mainActions, GObject* holder)
{
    Inkscape::IconSize secondarySize = ToolboxFactory::prefToSize("/toolbox/secondary", 1);
    Inkscape::Preferences *prefs = Inkscape::Preferences::get();

    {
        /* Width */
        gchar const* labels[] = {_("(narrow spray)"), 0, 0, 0, _("(default)"), 0, 0, 0, 0, _("(broad spray)")};
        gdouble values[] = {1, 3, 5, 10, 15, 20, 30, 50, 75, 100};
        EgeAdjustmentAction *eact = create_adjustment_action( "SprayWidthAction",
                                                              _("Width"), _("Width:"), _("The width of the spray area (relative to the visible canvas area)"),
                                                              "/tools/spray/width", 15,
                                                              GTK_WIDGET(desktop->canvas), NULL, holder, TRUE, "altx-spray",
                                                              1, 100, 1.0, 10.0,
                                                              labels, values, G_N_ELEMENTS(labels),
                                                              sp_spray_width_value_changed,  1, 0 );
        ege_adjustment_action_set_appearance( eact, TOOLBAR_SLIDER_HINT );
        gtk_action_group_add_action( mainActions, GTK_ACTION(eact) );
        gtk_action_set_sensitive( GTK_ACTION(eact), TRUE );
    }

    {
        /* Mean */
        gchar const* labels[] = {_("(minimum mean)"), 0, 0, _("(default)"), 0, 0, 0, _("(maximum mean)")};
        gdouble values[] = {1, 5, 10, 20, 30, 50, 70, 100};
        EgeAdjustmentAction *eact = create_adjustment_action( "SprayMeanAction",
                                                              _("Focus"), _("Focus:"), _("0 to spray a spot. Increase to enlarge the ring radius."),
                                                              "/tools/spray/mean", 0,
                                                              GTK_WIDGET(desktop->canvas), NULL, holder, TRUE, "spray-mean",
                                                              0, 100, 1.0, 10.0,
                                                              labels, values, G_N_ELEMENTS(labels),
                                                              sp_spray_mean_value_changed,  1, 0 );
        ege_adjustment_action_set_appearance( eact, TOOLBAR_SLIDER_HINT );
        gtk_action_group_add_action( mainActions, GTK_ACTION(eact) );
        gtk_action_set_sensitive( GTK_ACTION(eact), TRUE );
    }

    {
        /* Standard_deviation */
        gchar const* labels[] = {_("(minimum scatter)"), 0, 0, _("(default)"), 0, 0, 0, _("(maximum scatter)")};
        gdouble values[] = {1, 5, 10, 20, 30, 50, 70, 100};
        EgeAdjustmentAction *eact = create_adjustment_action( "SprayStandard_deviationAction",
                                                              _("Scatter"), _("Scatter:"), _("Increase to scatter sprayed objects."),
                                                              "/tools/spray/standard_deviation", 70,
                                                              GTK_WIDGET(desktop->canvas), NULL, holder, TRUE, "spray-standard_deviation",
                                                              1, 100, 1.0, 10.0,
                                                              labels, values, G_N_ELEMENTS(labels),
                                                              sp_spray_standard_deviation_value_changed,  1, 0 );
        ege_adjustment_action_set_appearance( eact, TOOLBAR_SLIDER_HINT );
        gtk_action_group_add_action( mainActions, GTK_ACTION(eact) );
        gtk_action_set_sensitive( GTK_ACTION(eact), TRUE );
    }

    /* Mode */
    {
        GtkListStore* model = gtk_list_store_new( 3, G_TYPE_STRING, G_TYPE_STRING, G_TYPE_STRING );

        GtkTreeIter iter;
        gtk_list_store_append( model, &iter );
        gtk_list_store_set( model, &iter,
                            0, _("Spray with copies"),
                            1, _("Spray copies of the initial selection"),
                            2, INKSCAPE_ICON_SPRAY_COPY_MODE,
                            -1 );

        gtk_list_store_append( model, &iter );
        gtk_list_store_set( model, &iter,
                            0, _("Spray with clones"),
                            1, _("Spray clones of the initial selection"),
                            2, INKSCAPE_ICON_SPRAY_CLONE_MODE,
                            -1 );

        gtk_list_store_append( model, &iter );
        gtk_list_store_set( model, &iter,
                            0, _("Spray single path"),
                            1, _("Spray objects in a single path"),
                            2, INKSCAPE_ICON_SPRAY_UNION_MODE,
                            -1 );

        EgeSelectOneAction* act = ege_select_one_action_new( "SprayModeAction", _("Mode"), (""), NULL, GTK_TREE_MODEL(model) );
        g_object_set( act, "short_label", _("Mode:"), NULL );
        gtk_action_group_add_action( mainActions, GTK_ACTION(act) );
        g_object_set_data( holder, "mode_action", act );

        ege_select_one_action_set_appearance( act, "full" );
        ege_select_one_action_set_radio_action_type( act, INK_RADIO_ACTION_TYPE );
        g_object_set( G_OBJECT(act), "icon-property", "iconId", NULL );
        ege_select_one_action_set_icon_column( act, 2 );
        ege_select_one_action_set_icon_size( act, secondarySize );
        ege_select_one_action_set_tooltip_column( act, 1  );

        gint mode = prefs->getInt("/tools/spray/mode", 1);
        ege_select_one_action_set_active( act, mode );
        g_signal_connect_after( G_OBJECT(act), "changed", G_CALLBACK(sp_spray_mode_changed), holder );

        g_object_set_data( G_OBJECT(holder), "spray_tool_mode", act);
    }

    {   /* Population */
        gchar const* labels[] = {_("(low population)"), 0, 0, _("(default)"), 0, 0, _("(high population)")};
        gdouble values[] = {10, 25, 35, 50, 60, 80, 100};
        EgeAdjustmentAction *eact = create_adjustment_action( "SprayPopulationAction",
                                                              _("Amount"), _("Amount:"),
                                                              _("Adjusts the number of items sprayed per clic."),
                                                              "/tools/spray/population", 70,
                                                              GTK_WIDGET(desktop->canvas), NULL, holder, TRUE, "spray-population",
                                                              1, 100, 1.0, 10.0,
                                                              labels, values, G_N_ELEMENTS(labels),
                                                              sp_spray_population_value_changed,  1, 0 );
        ege_adjustment_action_set_appearance( eact, TOOLBAR_SLIDER_HINT );
        gtk_action_group_add_action( mainActions, GTK_ACTION(eact) );
        gtk_action_set_sensitive( GTK_ACTION(eact), TRUE );
        g_object_set_data( holder, "spray_population", eact );
    }

    /* Use Pressure button */
    {
        InkToggleAction* act = ink_toggle_action_new( "SprayPressureAction",
                                                      _("Pressure"),
                                                      _("Use the pressure of the input device to alter the amount of sprayed objects."),
                                                      "use_pressure",
                                                      Inkscape::ICON_SIZE_DECORATION );
        gtk_action_group_add_action( mainActions, GTK_ACTION( act ) );
        g_signal_connect_after( G_OBJECT(act), "toggled", G_CALLBACK(sp_spray_pressure_state_changed), NULL);
        gtk_toggle_action_set_active( GTK_TOGGLE_ACTION(act), prefs->getBool("/tools/spray/usepressure", true) );
    }

    {   /* Rotation */
        gchar const* labels[] = {_("(low rotation variation)"), 0, 0, _("(default)"), 0, 0, _("(high rotation variation)")};
        gdouble values[] = {10, 25, 35, 50, 60, 80, 100};
        EgeAdjustmentAction *eact = create_adjustment_action( "SprayRotationAction",
                                                              _("Rotation"), _("Rotation:"),
                                                              // xgettext:no-c-format
                                                              _("Variation of the rotation of the sprayed objects. 0% for the same rotation than the original object."),
                                                              "/tools/spray/rotation_variation", 0,
                                                              GTK_WIDGET(desktop->canvas), NULL, holder, TRUE, "spray-rotation",
                                                              0, 100, 1.0, 10.0,
                                                              labels, values, G_N_ELEMENTS(labels),
                                                              sp_spray_rotation_value_changed,  1, 0 );
        ege_adjustment_action_set_appearance( eact, TOOLBAR_SLIDER_HINT );
        gtk_action_group_add_action( mainActions, GTK_ACTION(eact) );
        gtk_action_set_sensitive( GTK_ACTION(eact), TRUE );
        g_object_set_data( holder, "spray_rotation", eact );
    }

    {   /* Scale */
        gchar const* labels[] = {_("(low scale variation)"), 0, 0, _("(default)"), 0, 0, _("(high scale variation)")};
        gdouble values[] = {10, 25, 35, 50, 60, 80, 100};
        EgeAdjustmentAction *eact = create_adjustment_action( "SprayScaleAction",
                                                              _("Scale"), _("Scale:"),
                                                              // xgettext:no-c-format
                                                              _("Variation in the scale of the sprayed objects. 0% for the same scale than the original object."),
                                                              "/tools/spray/scale_variation", 0,
                                                              GTK_WIDGET(desktop->canvas), NULL, holder, TRUE, "spray-scale",
                                                              0, 100, 1.0, 10.0,
                                                              labels, values, G_N_ELEMENTS(labels),
                                                              sp_spray_scale_value_changed,  1, 0 );
        ege_adjustment_action_set_appearance( eact, TOOLBAR_SLIDER_HINT );
        gtk_action_group_add_action( mainActions, GTK_ACTION(eact) );
        gtk_action_set_sensitive( GTK_ACTION(eact), TRUE );
        g_object_set_data( holder, "spray_scale", eact );
    }



}


//########################
//##     Calligraphy    ##
//########################
static void update_presets_list (GObject *tbl)
{
    Inkscape::Preferences *prefs = Inkscape::Preferences::get();
    if (g_object_get_data(tbl, "presets_blocked"))
        return;

    EgeSelectOneAction *sel = static_cast<EgeSelectOneAction *>(g_object_get_data(tbl, "profile_selector"));
    if (!sel) {
        // WTF!? This will cause a segfault if ever reached
        //ege_select_one_action_set_active(sel, 0);
        return;
    }

    std::vector<Glib::ustring> presets = prefs->getAllDirs("/tools/calligraphic/preset");

    int ege_index = 1;
    for (std::vector<Glib::ustring>::iterator i = presets.begin(); i != presets.end(); ++i, ++ege_index) {
        bool match = true;

        std::vector<Inkscape::Preferences::Entry> preset = prefs->getAllEntries(*i);
        for (std::vector<Inkscape::Preferences::Entry>::iterator j = preset.begin(); j != preset.end(); ++j) {
            Glib::ustring entry_name = j->getEntryName();
            if (entry_name == "id" || entry_name == "name") continue;

            void *widget = g_object_get_data(tbl, entry_name.data());
            if (widget) {
                if (GTK_IS_ADJUSTMENT(widget)) {
                    double v = j->getDouble();
                    GtkAdjustment* adj = static_cast<GtkAdjustment *>(widget);
                    //std::cout << "compared adj " << attr_name << gtk_adjustment_get_value(adj) << " to " << v << "\n";
                    if (fabs(gtk_adjustment_get_value(adj) - v) > 1e-6) {
                        match = false;
                        break;
                    }
                } else if (GTK_IS_TOGGLE_ACTION(widget)) {
                    bool v = j->getBool();
                    GtkToggleAction* toggle = static_cast<GtkToggleAction *>(widget);
                    //std::cout << "compared toggle " << attr_name << gtk_toggle_action_get_active(toggle) << " to " << v << "\n";
                    if ( static_cast<bool>(gtk_toggle_action_get_active(toggle)) != v ) {
                        match = false;
                        break;
                    }
                }
            }
        }

        if (match) {
            // newly added item is at the same index as the
            // save command, so we need to change twice for it to take effect
            ege_select_one_action_set_active(sel, 0);
            ege_select_one_action_set_active(sel, ege_index); // one-based index
            return;
        }
    }

    // no match found
    ege_select_one_action_set_active(sel, 0);
}

static void sp_ddc_mass_value_changed( GtkAdjustment *adj, GObject* tbl )
{
    Inkscape::Preferences *prefs = Inkscape::Preferences::get();
    prefs->setDouble( "/tools/calligraphic/mass", adj->value );
    update_presets_list(tbl);
}

static void sp_ddc_wiggle_value_changed( GtkAdjustment *adj, GObject* tbl )
{
    Inkscape::Preferences *prefs = Inkscape::Preferences::get();
    prefs->setDouble( "/tools/calligraphic/wiggle", adj->value );
    update_presets_list(tbl);
}

static void sp_ddc_angle_value_changed( GtkAdjustment *adj, GObject* tbl )
{
    Inkscape::Preferences *prefs = Inkscape::Preferences::get();
    prefs->setDouble( "/tools/calligraphic/angle", adj->value );
    update_presets_list(tbl);
}

static void sp_ddc_width_value_changed( GtkAdjustment *adj, GObject *tbl )
{
    Inkscape::Preferences *prefs = Inkscape::Preferences::get();
    prefs->setDouble( "/tools/calligraphic/width", adj->value );
    update_presets_list(tbl);
}

static void sp_ddc_velthin_value_changed( GtkAdjustment *adj, GObject* tbl )
{
    Inkscape::Preferences *prefs = Inkscape::Preferences::get();
    prefs->setDouble("/tools/calligraphic/thinning", adj->value );
    update_presets_list(tbl);
}

static void sp_ddc_flatness_value_changed( GtkAdjustment *adj, GObject* tbl )
{
    Inkscape::Preferences *prefs = Inkscape::Preferences::get();
    prefs->setDouble( "/tools/calligraphic/flatness", adj->value );
    update_presets_list(tbl);
}

static void sp_ddc_tremor_value_changed( GtkAdjustment *adj, GObject* tbl )
{
    Inkscape::Preferences *prefs = Inkscape::Preferences::get();
    prefs->setDouble( "/tools/calligraphic/tremor", adj->value );
    update_presets_list(tbl);
}

static void sp_ddc_cap_rounding_value_changed( GtkAdjustment *adj, GObject* tbl )
{
    Inkscape::Preferences *prefs = Inkscape::Preferences::get();
    prefs->setDouble( "/tools/calligraphic/cap_rounding", adj->value );
    update_presets_list(tbl);
}

static void sp_ddc_pressure_state_changed( GtkToggleAction *act, GObject*  tbl )
{
    Inkscape::Preferences *prefs = Inkscape::Preferences::get();
    prefs->setBool("/tools/calligraphic/usepressure", gtk_toggle_action_get_active( act ));
    update_presets_list(tbl);
}

static void sp_ddc_trace_background_changed( GtkToggleAction *act, GObject*  tbl )
{
    Inkscape::Preferences *prefs = Inkscape::Preferences::get();
    prefs->setBool("/tools/calligraphic/tracebackground", gtk_toggle_action_get_active( act ));
    update_presets_list(tbl);
}

static void sp_ddc_tilt_state_changed( GtkToggleAction *act, GObject*  tbl )
{
    Inkscape::Preferences *prefs = Inkscape::Preferences::get();
    GtkAction * calligraphy_angle = static_cast<GtkAction *> (g_object_get_data(tbl,"angle_action"));
    prefs->setBool("/tools/calligraphic/usetilt", gtk_toggle_action_get_active( act ));
    update_presets_list(tbl);
    if (calligraphy_angle )
        gtk_action_set_sensitive( calligraphy_angle, !gtk_toggle_action_get_active( act ) );
}


static gchar const *const widget_names[] = {
    "width",
    "mass",
    "wiggle",
    "angle",
    "thinning",
    "tremor",
    "flatness",
    "cap_rounding",
    "usepressure",
    "tracebackground",
    "usetilt"
};


static void sp_dcc_build_presets_list(GObject *tbl)
{
    g_object_set_data(tbl, "presets_blocked", GINT_TO_POINTER(TRUE));

    EgeSelectOneAction* selector = static_cast<EgeSelectOneAction *>(g_object_get_data(tbl, "profile_selector"));
    GtkListStore* model = GTK_LIST_STORE(ege_select_one_action_get_model(selector));
    gtk_list_store_clear (model);

    {
        GtkTreeIter iter;
        gtk_list_store_append( model, &iter );
        gtk_list_store_set( model, &iter, 0, _("No preset"), 1, 0, -1 );
    }

    // iterate over all presets to populate the list
    Inkscape::Preferences *prefs = Inkscape::Preferences::get();
    std::vector<Glib::ustring> presets = prefs->getAllDirs("/tools/calligraphic/preset");
    int ii=1;

    for (std::vector<Glib::ustring>::iterator i = presets.begin(); i != presets.end(); ++i) {
        GtkTreeIter iter;
        Glib::ustring preset_name = prefs->getString(*i + "/name");
        gtk_list_store_append( model, &iter );
        gtk_list_store_set( model, &iter, 0, _(preset_name.data()), 1, ii++, -1 );
    }

    {
        GtkTreeIter iter;
        gtk_list_store_append( model, &iter );
        gtk_list_store_set( model, &iter, 0, _("Save..."), 1, ii, -1 );
        g_object_set_data(tbl, "save_presets_index", GINT_TO_POINTER(ii));
    }

    g_object_set_data(tbl, "presets_blocked", GINT_TO_POINTER(FALSE));

    update_presets_list (tbl);
}

static void sp_dcc_save_profile (GtkWidget */*widget*/, GObject *tbl)
{
    using Inkscape::UI::Dialog::CalligraphicProfileRename;
    Inkscape::Preferences *prefs = Inkscape::Preferences::get();
    SPDesktop *desktop = (SPDesktop *) g_object_get_data(tbl, "desktop" );
    if (! desktop) return;

    if (g_object_get_data(tbl, "presets_blocked"))
        return;

    CalligraphicProfileRename::show(desktop);
    if ( !CalligraphicProfileRename::applied()) {
        // dialog cancelled
        update_presets_list (tbl);
        return;
    }
    Glib::ustring profile_name = CalligraphicProfileRename::getProfileName();

    if (profile_name.empty()) {
        // empty name entered
        update_presets_list (tbl);
        return;
    }

    g_object_set_data(tbl, "presets_blocked", GINT_TO_POINTER(TRUE));

    // If there's a preset with the given name, find it and set save_path appropriately
    std::vector<Glib::ustring> presets = prefs->getAllDirs("/tools/calligraphic/preset");
    int total_presets = presets.size();
    int new_index = -1;
    Glib::ustring save_path; // profile pref path without a trailing slash

    int temp_index = 0;
    for (std::vector<Glib::ustring>::iterator i = presets.begin(); i != presets.end(); ++i, ++temp_index) {
        Glib::ustring name = prefs->getString(*i + "/name");
        if (!name.empty() && profile_name == name) {
            new_index = temp_index;
            save_path = *i;
            break;
        }
    }

    if (new_index == -1) {
        // no preset with this name, create
        new_index = total_presets + 1;
        gchar *profile_id = g_strdup_printf("/dcc%d", new_index);
        save_path = Glib::ustring("/tools/calligraphic/preset") + profile_id;
        g_free(profile_id);
    }

    for (unsigned i = 0; i < G_N_ELEMENTS(widget_names); ++i) {
        gchar const *const widget_name = widget_names[i];
        void *widget = g_object_get_data(tbl, widget_name);
        if (widget) {
            if (GTK_IS_ADJUSTMENT(widget)) {
                GtkAdjustment* adj = static_cast<GtkAdjustment *>(widget);
                prefs->setDouble(save_path + "/" + widget_name, gtk_adjustment_get_value(adj));
                //std::cout << "wrote adj " << widget_name << ": " << v << "\n";
            } else if (GTK_IS_TOGGLE_ACTION(widget)) {
                GtkToggleAction* toggle = static_cast<GtkToggleAction *>(widget);
                prefs->setBool(save_path + "/" + widget_name, gtk_toggle_action_get_active(toggle));
                //std::cout << "wrote tog " << widget_name << ": " << v << "\n";
            } else {
                g_warning("Unknown widget type for preset: %s\n", widget_name);
            }
        } else {
            g_warning("Bad key when writing preset: %s\n", widget_name);
        }
    }
    prefs->setString(save_path + "/name", profile_name);

    g_object_set_data(tbl, "presets_blocked", GINT_TO_POINTER(FALSE));
    sp_dcc_build_presets_list (tbl);
}


static void sp_ddc_change_profile(EgeSelectOneAction* act, GObject* tbl) {

    Inkscape::Preferences *prefs = Inkscape::Preferences::get();

    gint preset_index = ege_select_one_action_get_active( act );
    // This is necessary because EgeSelectOneAction spams us with GObject "changed" signal calls
    // even when the preset is not changed. It would be good to replace it with something more
    // modern. Index 0 means "No preset", so we don't do anything.
    if (preset_index == 0) return;

    gint save_presets_index = GPOINTER_TO_INT(g_object_get_data(tbl, "save_presets_index"));

    if (preset_index == save_presets_index) {
        // this is the Save command
        sp_dcc_save_profile(NULL, tbl);
        return;
    }

    if (g_object_get_data(tbl, "presets_blocked"))
        return;

    // preset_index is one-based so we subtract 1
    std::vector<Glib::ustring> presets = prefs->getAllDirs("/tools/calligraphic/preset");
    Glib::ustring preset_path = presets.at(preset_index - 1);

    if (!preset_path.empty()) {
        g_object_set_data(tbl, "presets_blocked", GINT_TO_POINTER(TRUE)); //temporarily block the selector so no one will updadte it while we're reading it

        std::vector<Inkscape::Preferences::Entry> preset = prefs->getAllEntries(preset_path);

        // Shouldn't this be std::map?
        for (std::vector<Inkscape::Preferences::Entry>::iterator i = preset.begin(); i != preset.end(); ++i) {
            Glib::ustring entry_name = i->getEntryName();
            if (entry_name == "id" || entry_name == "name") continue;
            void *widget = g_object_get_data(tbl, entry_name.data());
            if (widget) {
                if (GTK_IS_ADJUSTMENT(widget)) {
                    GtkAdjustment* adj = static_cast<GtkAdjustment *>(widget);
                    gtk_adjustment_set_value(adj, i->getDouble());
                    //std::cout << "set adj " << attr_name << " to " << v << "\n";
                } else if (GTK_IS_TOGGLE_ACTION(widget)) {
                    GtkToggleAction* toggle = static_cast<GtkToggleAction *>(widget);
                    gtk_toggle_action_set_active(toggle, i->getBool());
                    //std::cout << "set toggle " << attr_name << " to " << v << "\n";
                } else {
                    g_warning("Unknown widget type for preset: %s\n", entry_name.data());
                }
            } else {
                g_warning("Bad key found in a preset record: %s\n", entry_name.data());
            }
        }
        g_object_set_data(tbl, "presets_blocked", GINT_TO_POINTER(FALSE));
    }
}


static void sp_calligraphy_toolbox_prep(SPDesktop *desktop, GtkActionGroup* mainActions, GObject* holder)
{
    Inkscape::Preferences *prefs = Inkscape::Preferences::get();
    {
        g_object_set_data(holder, "presets_blocked", GINT_TO_POINTER(TRUE));

        EgeAdjustmentAction* calligraphy_angle = 0;

        {
        /* Width */
        gchar const* labels[] = {_("(hairline)"), 0, 0, 0, _("(default)"), 0, 0, 0, 0, _("(broad stroke)")};
        gdouble values[] = {1, 3, 5, 10, 15, 20, 30, 50, 75, 100};
        EgeAdjustmentAction *eact = create_adjustment_action( "CalligraphyWidthAction",
                                                              _("Pen Width"), _("Width:"),
                                                              _("The width of the calligraphic pen (relative to the visible canvas area)"),
                                                              "/tools/calligraphic/width", 15,
                                                              GTK_WIDGET(desktop->canvas), NULL, holder, TRUE, "altx-calligraphy",
                                                              1, 100, 1.0, 10.0,
                                                              labels, values, G_N_ELEMENTS(labels),
                                                              sp_ddc_width_value_changed,  1, 0 );
        ege_adjustment_action_set_appearance( eact, TOOLBAR_SLIDER_HINT );
        gtk_action_group_add_action( mainActions, GTK_ACTION(eact) );
        gtk_action_set_sensitive( GTK_ACTION(eact), TRUE );
        }

        {
        /* Thinning */
            gchar const* labels[] = {_("(speed blows up stroke)"), 0, 0, _("(slight widening)"), _("(constant width)"), _("(slight thinning, default)"), 0, 0, _("(speed deflates stroke)")};
            gdouble values[] = {-100, -40, -20, -10, 0, 10, 20, 40, 100};
        EgeAdjustmentAction* eact = create_adjustment_action( "ThinningAction",
                                                              _("Stroke Thinning"), _("Thinning:"),
                                                              _("How much velocity thins the stroke (> 0 makes fast strokes thinner, < 0 makes them broader, 0 makes width independent of velocity)"),
                                                              "/tools/calligraphic/thinning", 10,
                                                              GTK_WIDGET(desktop->canvas), NULL, holder, FALSE, NULL,
                                                              -100, 100, 1, 10.0,
                                                              labels, values, G_N_ELEMENTS(labels),
                                                              sp_ddc_velthin_value_changed, 1, 0);
        gtk_action_group_add_action( mainActions, GTK_ACTION(eact) );
        gtk_action_set_sensitive( GTK_ACTION(eact), TRUE );
        }

        {
        /* Angle */
        gchar const* labels[] = {_("(left edge up)"), 0, 0, _("(horizontal)"), _("(default)"), 0, _("(right edge up)")};
        gdouble values[] = {-90, -60, -30, 0, 30, 60, 90};
        EgeAdjustmentAction* eact = create_adjustment_action( "AngleAction",
                                                              _("Pen Angle"), _("Angle:"),
                                                              _("The angle of the pen's nib (in degrees; 0 = horizontal; has no effect if fixation = 0)"),
                                                              "/tools/calligraphic/angle", 30,
                                                              GTK_WIDGET(desktop->canvas), NULL, holder, TRUE, "calligraphy-angle",
                                                              -90.0, 90.0, 1.0, 10.0,
                                                              labels, values, G_N_ELEMENTS(labels),
                                                              sp_ddc_angle_value_changed, 1, 0 );
        gtk_action_group_add_action( mainActions, GTK_ACTION(eact) );
        g_object_set_data( holder, "angle_action", eact );
        gtk_action_set_sensitive( GTK_ACTION(eact), TRUE );
        calligraphy_angle = eact;
        }

        {
        /* Fixation */
            gchar const* labels[] = {_("(perpendicular to stroke, \"brush\")"), 0, 0, 0, _("(almost fixed, default)"), _("(fixed by Angle, \"pen\")")};
        gdouble values[] = {0, 20, 40, 60, 90, 100};
        EgeAdjustmentAction* eact = create_adjustment_action( "FixationAction",
                                                              _("Fixation"), _("Fixation:"),
                                                              _("Angle behavior (0 = nib always perpendicular to stroke direction, 100 = fixed angle)"),
                                                              "/tools/calligraphic/flatness", 90,
                                                              GTK_WIDGET(desktop->canvas), NULL, holder, FALSE, NULL,
                                                              0.0, 100, 1.0, 10.0,
                                                              labels, values, G_N_ELEMENTS(labels),
                                                              sp_ddc_flatness_value_changed, 1, 0);
        gtk_action_group_add_action( mainActions, GTK_ACTION(eact) );
        gtk_action_set_sensitive( GTK_ACTION(eact), TRUE );
        }

        {
        /* Cap Rounding */
            gchar const* labels[] = {_("(blunt caps, default)"), _("(slightly bulging)"), 0, 0, _("(approximately round)"), _("(long protruding caps)")};
        gdouble values[] = {0, 0.3, 0.5, 1.0, 1.4, 5.0};
        // TRANSLATORS: "cap" means "end" (both start and finish) here
        EgeAdjustmentAction* eact = create_adjustment_action( "CapRoundingAction",
                                                              _("Cap rounding"), _("Caps:"),
                                                              _("Increase to make caps at the ends of strokes protrude more (0 = no caps, 1 = round caps)"),
                                                              "/tools/calligraphic/cap_rounding", 0.0,
                                                              GTK_WIDGET(desktop->canvas), NULL, holder, FALSE, NULL,
                                                              0.0, 5.0, 0.01, 0.1,
                                                              labels, values, G_N_ELEMENTS(labels),
                                                              sp_ddc_cap_rounding_value_changed, 0.01, 2 );
        gtk_action_group_add_action( mainActions, GTK_ACTION(eact) );
        gtk_action_set_sensitive( GTK_ACTION(eact), TRUE );
        }

        {
        /* Tremor */
            gchar const* labels[] = {_("(smooth line)"), _("(slight tremor)"), _("(noticeable tremor)"), 0, 0, _("(maximum tremor)")};
        gdouble values[] = {0, 10, 20, 40, 60, 100};
        EgeAdjustmentAction* eact = create_adjustment_action( "TremorAction",
                                                              _("Stroke Tremor"), _("Tremor:"),
                                                              _("Increase to make strokes rugged and trembling"),
                                                              "/tools/calligraphic/tremor", 0.0,
                                                              GTK_WIDGET(desktop->canvas), NULL, holder, FALSE, NULL,
                                                              0.0, 100, 1, 10.0,
                                                              labels, values, G_N_ELEMENTS(labels),
                                                              sp_ddc_tremor_value_changed, 1, 0);

        ege_adjustment_action_set_appearance( eact, TOOLBAR_SLIDER_HINT );
        gtk_action_group_add_action( mainActions, GTK_ACTION(eact) );
        gtk_action_set_sensitive( GTK_ACTION(eact), TRUE );
        }

        {
        /* Wiggle */
        gchar const* labels[] = {_("(no wiggle)"), _("(slight deviation)"), 0, 0, _("(wild waves and curls)")};
        gdouble values[] = {0, 20, 40, 60, 100};
        EgeAdjustmentAction* eact = create_adjustment_action( "WiggleAction",
                                                              _("Pen Wiggle"), _("Wiggle:"),
                                                              _("Increase to make the pen waver and wiggle"),
                                                              "/tools/calligraphic/wiggle", 0.0,
                                                              GTK_WIDGET(desktop->canvas), NULL, holder, FALSE, NULL,
                                                              0.0, 100, 1, 10.0,
                                                              labels, values, G_N_ELEMENTS(labels),
                                                              sp_ddc_wiggle_value_changed, 1, 0);
        ege_adjustment_action_set_appearance( eact, TOOLBAR_SLIDER_HINT );
        gtk_action_group_add_action( mainActions, GTK_ACTION(eact) );
        gtk_action_set_sensitive( GTK_ACTION(eact), TRUE );
        }

        {
        /* Mass */
            gchar const* labels[] = {_("(no inertia)"), _("(slight smoothing, default)"), _("(noticeable lagging)"), 0, 0, _("(maximum inertia)")};
        gdouble values[] = {0.0, 2, 10, 20, 50, 100};
        EgeAdjustmentAction* eact = create_adjustment_action( "MassAction",
                                                              _("Pen Mass"), _("Mass:"),
                                                              _("Increase to make the pen drag behind, as if slowed by inertia"),
                                                              "/tools/calligraphic/mass", 2.0,
                                                              GTK_WIDGET(desktop->canvas), NULL, holder, FALSE, NULL,
                                                              0.0, 100, 1, 10.0,
                                                              labels, values, G_N_ELEMENTS(labels),
                                                              sp_ddc_mass_value_changed, 1, 0);
        ege_adjustment_action_set_appearance( eact, TOOLBAR_SLIDER_HINT );
        gtk_action_group_add_action( mainActions, GTK_ACTION(eact) );
        gtk_action_set_sensitive( GTK_ACTION(eact), TRUE );
        }


        /* Trace Background button */
        {
            InkToggleAction* act = ink_toggle_action_new( "TraceAction",
                                                          _("Trace Background"),
                                                          _("Trace the lightness of the background by the width of the pen (white - minimum width, black - maximum width)"),
                                                          INKSCAPE_ICON_DRAW_TRACE_BACKGROUND,
                                                          Inkscape::ICON_SIZE_DECORATION );
            gtk_action_group_add_action( mainActions, GTK_ACTION( act ) );
            g_signal_connect_after( G_OBJECT(act), "toggled", G_CALLBACK(sp_ddc_trace_background_changed), holder);
            gtk_toggle_action_set_active( GTK_TOGGLE_ACTION(act), prefs->getBool("/tools/calligraphic/tracebackground", false) );
            g_object_set_data( holder, "tracebackground", act );
        }

        /* Use Pressure button */
        {
            InkToggleAction* act = ink_toggle_action_new( "PressureAction",
                                                          _("Pressure"),
                                                          _("Use the pressure of the input device to alter the width of the pen"),
                                                          INKSCAPE_ICON_DRAW_USE_PRESSURE,
                                                          Inkscape::ICON_SIZE_DECORATION );
            gtk_action_group_add_action( mainActions, GTK_ACTION( act ) );
            g_signal_connect_after( G_OBJECT(act), "toggled", G_CALLBACK(sp_ddc_pressure_state_changed), holder);
            gtk_toggle_action_set_active( GTK_TOGGLE_ACTION(act), prefs->getBool("/tools/calligraphic/usepressure", true) );
            g_object_set_data( holder, "usepressure", act );
        }

        /* Use Tilt button */
        {
            InkToggleAction* act = ink_toggle_action_new( "TiltAction",
                                                          _("Tilt"),
                                                          _("Use the tilt of the input device to alter the angle of the pen's nib"),
                                                          INKSCAPE_ICON_DRAW_USE_TILT,
                                                          Inkscape::ICON_SIZE_DECORATION );
            gtk_action_group_add_action( mainActions, GTK_ACTION( act ) );
            g_signal_connect_after( G_OBJECT(act), "toggled", G_CALLBACK(sp_ddc_tilt_state_changed), holder );
            gtk_action_set_sensitive( GTK_ACTION(calligraphy_angle), !prefs->getBool("/tools/calligraphic/usetilt", true) );
            gtk_toggle_action_set_active( GTK_TOGGLE_ACTION(act), prefs->getBool("/tools/calligraphic/usetilt", true) );
            g_object_set_data( holder, "usetilt", act );
        }

        /*calligraphic profile */
        {
            GtkListStore* model = gtk_list_store_new (2, G_TYPE_STRING, G_TYPE_INT);
            EgeSelectOneAction* act1 = ege_select_one_action_new ("SetProfileAction", "" , (_("Choose a preset")), NULL, GTK_TREE_MODEL(model));
            ege_select_one_action_set_appearance (act1, "compact");
            g_object_set_data (holder, "profile_selector", act1 );

            g_object_set_data(holder, "presets_blocked", GINT_TO_POINTER(FALSE));

            sp_dcc_build_presets_list (holder);

            g_signal_connect(G_OBJECT(act1), "changed", G_CALLBACK(sp_ddc_change_profile), holder);
            gtk_action_group_add_action(mainActions, GTK_ACTION(act1));
        }
    }
}


//########################
//##    Circle / Arc    ##
//########################

static void sp_arctb_sensitivize( GObject *tbl, double v1, double v2 )
{
    GtkAction *ocb = GTK_ACTION( g_object_get_data( tbl, "open_action" ) );
    GtkAction *make_whole = GTK_ACTION( g_object_get_data( tbl, "make_whole" ) );

    if (v1 == 0 && v2 == 0) {
        if (g_object_get_data( tbl, "single" )) { // only for a single selected ellipse (for now)
            gtk_action_set_sensitive( ocb, FALSE );
            gtk_action_set_sensitive( make_whole, FALSE );
        }
    } else {
        gtk_action_set_sensitive( ocb, TRUE );
        gtk_action_set_sensitive( make_whole, TRUE );
    }
}

static void
sp_arctb_startend_value_changed(GtkAdjustment *adj, GObject *tbl, gchar const *value_name, gchar const *other_name)
{
    SPDesktop *desktop = (SPDesktop *) g_object_get_data( tbl, "desktop" );

    if (sp_document_get_undo_sensitive(sp_desktop_document(desktop))) {
        Inkscape::Preferences *prefs = Inkscape::Preferences::get();
        prefs->setDouble(Glib::ustring("/tools/shapes/arc/") + value_name, adj->value);
    }

    // quit if run by the attr_changed listener
    if (g_object_get_data( tbl, "freeze" )) {
        return;
    }

    // in turn, prevent listener from responding
    g_object_set_data( tbl, "freeze", GINT_TO_POINTER(TRUE) );

    gchar* namespaced_name = g_strconcat("sodipodi:", value_name, NULL);

    bool modmade = false;
    for (GSList const *items = sp_desktop_selection(desktop)->itemList();
         items != NULL;
         items = items->next)
    {
        SPItem *item = SP_ITEM(items->data);

        if (SP_IS_ARC(item) && SP_IS_GENERICELLIPSE(item)) {

            SPGenericEllipse *ge = SP_GENERICELLIPSE(item);
            SPArc *arc = SP_ARC(item);

            if (!strcmp(value_name, "start"))
                ge->start = (adj->value * M_PI)/ 180;
            else
                ge->end = (adj->value * M_PI)/ 180;

            sp_genericellipse_normalize(ge);
            ((SPObject *)arc)->updateRepr();
            ((SPObject *)arc)->requestDisplayUpdate(SP_OBJECT_MODIFIED_FLAG);

            modmade = true;
        }
    }

    g_free(namespaced_name);

    GtkAdjustment *other = GTK_ADJUSTMENT( g_object_get_data( tbl, other_name ) );

    sp_arctb_sensitivize( tbl, adj->value, other->value );

    if (modmade) {
        sp_document_maybe_done(sp_desktop_document(desktop), value_name, SP_VERB_CONTEXT_ARC,
                                   _("Arc: Change start/end"));
    }

    g_object_set_data( tbl, "freeze", GINT_TO_POINTER(FALSE) );
}


static void sp_arctb_start_value_changed(GtkAdjustment *adj,  GObject *tbl)
{
    sp_arctb_startend_value_changed(adj,  tbl, "start", "end");
}

static void sp_arctb_end_value_changed(GtkAdjustment *adj, GObject *tbl)
{
    sp_arctb_startend_value_changed(adj,  tbl, "end", "start");
}


static void sp_arctb_open_state_changed( EgeSelectOneAction *act, GObject *tbl )
{
    SPDesktop *desktop = (SPDesktop *) g_object_get_data( tbl, "desktop" );
    if (sp_document_get_undo_sensitive(sp_desktop_document(desktop))) {
        Inkscape::Preferences *prefs = Inkscape::Preferences::get();
        prefs->setBool("/tools/shapes/arc/open", ege_select_one_action_get_active(act) != 0);
    }

    // quit if run by the attr_changed listener
    if (g_object_get_data( tbl, "freeze" )) {
        return;
    }

    // in turn, prevent listener from responding
    g_object_set_data( tbl, "freeze", GINT_TO_POINTER(TRUE) );

    bool modmade = false;

    if ( ege_select_one_action_get_active(act) != 0 ) {
        for (GSList const *items = sp_desktop_selection(desktop)->itemList();
             items != NULL;
             items = items->next)
        {
            if (SP_IS_ARC((SPItem *) items->data)) {
                Inkscape::XML::Node *repr = SP_OBJECT_REPR((SPItem *) items->data);
                repr->setAttribute("sodipodi:open", "true");
                SP_OBJECT((SPItem *) items->data)->updateRepr();
                modmade = true;
            }
        }
    } else {
        for (GSList const *items = sp_desktop_selection(desktop)->itemList();
             items != NULL;
             items = items->next)
        {
            if (SP_IS_ARC((SPItem *) items->data))    {
                Inkscape::XML::Node *repr = SP_OBJECT_REPR((SPItem *) items->data);
                repr->setAttribute("sodipodi:open", NULL);
                SP_OBJECT((SPItem *) items->data)->updateRepr();
                modmade = true;
            }
        }
    }

    if (modmade) {
        sp_document_done(sp_desktop_document(desktop), SP_VERB_CONTEXT_ARC,
                                   _("Arc: Change open/closed"));
    }

    g_object_set_data( tbl, "freeze", GINT_TO_POINTER(FALSE) );
}

static void sp_arctb_defaults(GtkWidget *, GObject *obj)
{
    GtkAdjustment *adj;
    adj = GTK_ADJUSTMENT( g_object_get_data(obj, "start") );
    gtk_adjustment_set_value(adj, 0.0);
    gtk_adjustment_value_changed(adj);

    adj = GTK_ADJUSTMENT( g_object_get_data(obj, "end") );
    gtk_adjustment_set_value(adj, 0.0);
    gtk_adjustment_value_changed(adj);

    spinbutton_defocus( GTK_OBJECT(obj) );
}

static void arc_tb_event_attr_changed(Inkscape::XML::Node *repr, gchar const */*name*/,
                                      gchar const */*old_value*/, gchar const */*new_value*/,
                                      bool /*is_interactive*/, gpointer data)
{
    GObject *tbl = G_OBJECT(data);

    // quit if run by the _changed callbacks
    if (g_object_get_data( tbl, "freeze" )) {
        return;
    }

    // in turn, prevent callbacks from responding
    g_object_set_data( tbl, "freeze", GINT_TO_POINTER(TRUE) );

    gdouble start = sp_repr_get_double_attribute(repr, "sodipodi:start", 0.0);
    gdouble end = sp_repr_get_double_attribute(repr, "sodipodi:end", 0.0);

    GtkAdjustment *adj1,*adj2;
    adj1 = GTK_ADJUSTMENT( g_object_get_data( tbl, "start" ) );
    gtk_adjustment_set_value(adj1, mod360((start * 180)/M_PI));
    adj2 = GTK_ADJUSTMENT( g_object_get_data( tbl, "end" ) );
    gtk_adjustment_set_value(adj2, mod360((end * 180)/M_PI));

    sp_arctb_sensitivize( tbl, adj1->value, adj2->value );

    char const *openstr = NULL;
    openstr = repr->attribute("sodipodi:open");
    EgeSelectOneAction *ocb = EGE_SELECT_ONE_ACTION( g_object_get_data( tbl, "open_action" ) );

    if (openstr) {
        ege_select_one_action_set_active( ocb, 1 );
    } else {
        ege_select_one_action_set_active( ocb, 0 );
    }

    g_object_set_data( tbl, "freeze", GINT_TO_POINTER(FALSE) );
}

static Inkscape::XML::NodeEventVector arc_tb_repr_events = {
    NULL, /* child_added */
    NULL, /* child_removed */
    arc_tb_event_attr_changed,
    NULL, /* content_changed */
    NULL  /* order_changed */
};


static void sp_arc_toolbox_selection_changed(Inkscape::Selection *selection, GObject *tbl)
{
    int n_selected = 0;
    Inkscape::XML::Node *repr = NULL;

    purge_repr_listener( tbl, tbl );

    for (GSList const *items = selection->itemList();
         items != NULL;
         items = items->next)
    {
        if (SP_IS_ARC((SPItem *) items->data)) {
            n_selected++;
            repr = SP_OBJECT_REPR((SPItem *) items->data);
        }
    }

    EgeOutputAction* act = EGE_OUTPUT_ACTION( g_object_get_data( tbl, "mode_action" ) );

    g_object_set_data( tbl, "single", GINT_TO_POINTER(FALSE) );
    if (n_selected == 0) {
        g_object_set( G_OBJECT(act), "label", _("<b>New:</b>"), NULL );
    } else if (n_selected == 1) {
        g_object_set_data( tbl, "single", GINT_TO_POINTER(TRUE) );
        g_object_set( G_OBJECT(act), "label", _("<b>Change:</b>"), NULL );

        if (repr) {
            g_object_set_data( tbl, "repr", repr );
            Inkscape::GC::anchor(repr);
            sp_repr_add_listener(repr, &arc_tb_repr_events, tbl);
            sp_repr_synthesize_events(repr, &arc_tb_repr_events, tbl);
        }
    } else {
        // FIXME: implement averaging of all parameters for multiple selected
        //gtk_label_set_markup(GTK_LABEL(l), _("<b>Average:</b>"));
        g_object_set( G_OBJECT(act), "label", _("<b>Change:</b>"), NULL );
        sp_arctb_sensitivize( tbl, 1, 0 );
    }
}


static void sp_arc_toolbox_prep(SPDesktop *desktop, GtkActionGroup* mainActions, GObject* holder)
{
    Inkscape::Preferences *prefs = Inkscape::Preferences::get();

    EgeAdjustmentAction* eact = 0;
    Inkscape::IconSize secondarySize = ToolboxFactory::prefToSize("/toolbox/secondary", 1);


    {
        EgeOutputAction* act = ege_output_action_new( "ArcStateAction", _("<b>New:</b>"), "", 0 );
        ege_output_action_set_use_markup( act, TRUE );
        gtk_action_group_add_action( mainActions, GTK_ACTION( act ) );
        g_object_set_data( holder, "mode_action", act );
    }

    /* Start */
    {
        eact = create_adjustment_action( "ArcStartAction",
                                         _("Start"), _("Start:"),
                                         _("The angle (in degrees) from the horizontal to the arc's start point"),
                                         "/tools/shapes/arc/start", 0.0,
                                         GTK_WIDGET(desktop->canvas), NULL/*us*/, holder, TRUE, "altx-arc",
                                         -360.0, 360.0, 1.0, 10.0,
                                         0, 0, 0,
                                         sp_arctb_start_value_changed);
        gtk_action_group_add_action( mainActions, GTK_ACTION(eact) );
    }

    /* End */
    {
        eact = create_adjustment_action( "ArcEndAction",
                                         _("End"), _("End:"),
                                         _("The angle (in degrees) from the horizontal to the arc's end point"),
                                         "/tools/shapes/arc/end", 0.0,
                                         GTK_WIDGET(desktop->canvas), NULL/*us*/, holder, FALSE, NULL,
                                         -360.0, 360.0, 1.0, 10.0,
                                         0, 0, 0,
                                         sp_arctb_end_value_changed);
        gtk_action_group_add_action( mainActions, GTK_ACTION(eact) );
    }

    /* Segments / Pie checkbox */
    {
        GtkListStore* model = gtk_list_store_new( 3, G_TYPE_STRING, G_TYPE_STRING, G_TYPE_STRING );

        GtkTreeIter iter;
        gtk_list_store_append( model, &iter );
        gtk_list_store_set( model, &iter,
                            0, _("Closed arc"),
                            1, _("Switch to segment (closed shape with two radii)"),
                            2, INKSCAPE_ICON_DRAW_ELLIPSE_SEGMENT,
                            -1 );

        gtk_list_store_append( model, &iter );
        gtk_list_store_set( model, &iter,
                            0, _("Open Arc"),
                            1, _("Switch to arc (unclosed shape)"),
                            2, INKSCAPE_ICON_DRAW_ELLIPSE_ARC,
                            -1 );

        EgeSelectOneAction* act = ege_select_one_action_new( "ArcOpenAction", (""), (""), NULL, GTK_TREE_MODEL(model) );
        gtk_action_group_add_action( mainActions, GTK_ACTION(act) );
        g_object_set_data( holder, "open_action", act );

        ege_select_one_action_set_appearance( act, "full" );
        ege_select_one_action_set_radio_action_type( act, INK_RADIO_ACTION_TYPE );
        g_object_set( G_OBJECT(act), "icon-property", "iconId", NULL );
        ege_select_one_action_set_icon_column( act, 2 );
        ege_select_one_action_set_icon_size( act, secondarySize );
        ege_select_one_action_set_tooltip_column( act, 1  );

        bool isClosed = !prefs->getBool("/tools/shapes/arc/open", false);
        ege_select_one_action_set_active( act, isClosed ? 0 : 1 );
        g_signal_connect_after( G_OBJECT(act), "changed", G_CALLBACK(sp_arctb_open_state_changed), holder );
    }

    /* Make Whole */
    {
        InkAction* inky = ink_action_new( "ArcResetAction",
                                          _("Make whole"),
                                          _("Make the shape a whole ellipse, not arc or segment"),
                                          INKSCAPE_ICON_DRAW_ELLIPSE_WHOLE,
                                          secondarySize );
        g_signal_connect_after( G_OBJECT(inky), "activate", G_CALLBACK(sp_arctb_defaults), holder );
        gtk_action_group_add_action( mainActions, GTK_ACTION(inky) );
        gtk_action_set_sensitive( GTK_ACTION(inky), TRUE );
        g_object_set_data( holder, "make_whole", inky );
    }

    g_object_set_data( G_OBJECT(holder), "single", GINT_TO_POINTER(TRUE) );
    // sensitivize make whole and open checkbox
    {
        GtkAdjustment *adj1 = GTK_ADJUSTMENT( g_object_get_data( holder, "start" ) );
        GtkAdjustment *adj2 = GTK_ADJUSTMENT( g_object_get_data( holder, "end" ) );
        sp_arctb_sensitivize( holder, adj1->value, adj2->value );
    }


    sigc::connection *connection = new sigc::connection(
        sp_desktop_selection(desktop)->connectChanged(sigc::bind(sigc::ptr_fun(sp_arc_toolbox_selection_changed), (GObject *)holder))
        );
    g_signal_connect( holder, "destroy", G_CALLBACK(delete_connection), connection );
    g_signal_connect( holder, "destroy", G_CALLBACK(purge_repr_listener), holder );
}




// toggle button callbacks and updaters

//########################
//##      Dropper       ##
//########################

static void toggle_dropper_pick_alpha( GtkToggleAction* act, gpointer tbl ) {
    Inkscape::Preferences *prefs = Inkscape::Preferences::get();
    prefs->setInt( "/tools/dropper/pick", gtk_toggle_action_get_active( act ) );
    GtkAction* set_action = GTK_ACTION( g_object_get_data(G_OBJECT(tbl), "set_action") );
    if ( set_action ) {
        if ( gtk_toggle_action_get_active( act ) ) {
            gtk_action_set_sensitive( set_action, TRUE );
        } else {
            gtk_action_set_sensitive( set_action, FALSE );
        }
    }

    spinbutton_defocus(GTK_OBJECT(tbl));
}

static void toggle_dropper_set_alpha( GtkToggleAction* act, gpointer tbl ) {
    Inkscape::Preferences *prefs = Inkscape::Preferences::get();
    prefs->setBool( "/tools/dropper/setalpha", gtk_toggle_action_get_active( act ) );
    spinbutton_defocus(GTK_OBJECT(tbl));
}


/**
 * Dropper auxiliary toolbar construction and setup.
 *
 * TODO: Would like to add swatch of current color.
 * TODO: Add queue of last 5 or so colors selected with new swatches so that
 *       can drag and drop places. Will provide a nice mixing palette.
 */
static void sp_dropper_toolbox_prep(SPDesktop */*desktop*/, GtkActionGroup* mainActions, GObject* holder)
{
    Inkscape::Preferences *prefs = Inkscape::Preferences::get();
    gint pickAlpha = prefs->getInt( "/tools/dropper/pick", 1 );

    {
        EgeOutputAction* act = ege_output_action_new( "DropperOpacityAction", _("Opacity:"), "", 0 );
        ege_output_action_set_use_markup( act, TRUE );
        gtk_action_group_add_action( mainActions, GTK_ACTION( act ) );
    }

    {
        InkToggleAction* act = ink_toggle_action_new( "DropperPickAlphaAction",
                                                      _("Pick opacity"),
                                                      _("Pick both the color and the alpha (transparency) under cursor; otherwise, pick only the visible color premultiplied by alpha"),
                                                      NULL,
                                                      Inkscape::ICON_SIZE_DECORATION );
        g_object_set( act, "short_label", _("Pick"), NULL );
        gtk_action_group_add_action( mainActions, GTK_ACTION( act ) );
        g_object_set_data( holder, "pick_action", act );
        gtk_toggle_action_set_active( GTK_TOGGLE_ACTION(act), pickAlpha );
        g_signal_connect_after( G_OBJECT(act), "toggled", G_CALLBACK(toggle_dropper_pick_alpha), holder );
    }

    {
        InkToggleAction* act = ink_toggle_action_new( "DropperSetAlphaAction",
                                                      _("Assign opacity"),
                                                      _("If alpha was picked, assign it to selection as fill or stroke transparency"),
                                                      NULL,
                                                      Inkscape::ICON_SIZE_DECORATION );
        g_object_set( act, "short_label", _("Assign"), NULL );
        gtk_action_group_add_action( mainActions, GTK_ACTION( act ) );
        g_object_set_data( holder, "set_action", act );
        gtk_toggle_action_set_active( GTK_TOGGLE_ACTION(act), prefs->getBool( "/tools/dropper/setalpha", true) );
        // make sure it's disabled if we're not picking alpha
        gtk_action_set_sensitive( GTK_ACTION(act), pickAlpha );
        g_signal_connect_after( G_OBJECT(act), "toggled", G_CALLBACK(toggle_dropper_set_alpha), holder );
    }
}


//########################
//##      LPETool       ##
//########################

// the subtools from which the toolbar is built automatically are listed in lpe-tool-context.h

// this is called when the mode is changed via the toolbar (i.e., one of the subtool buttons is pressed)
static void sp_lpetool_mode_changed(EgeSelectOneAction *act, GObject *tbl)
{
    using namespace Inkscape::LivePathEffect;

    SPDesktop *desktop = (SPDesktop *) g_object_get_data(tbl, "desktop");
    SPEventContext *ec = desktop->event_context;
    if (!SP_IS_LPETOOL_CONTEXT(ec)) {
        return;
    }

    // only take action if run by the attr_changed listener
    if (!g_object_get_data(tbl, "freeze")) {
        // in turn, prevent listener from responding
        g_object_set_data(tbl, "freeze", GINT_TO_POINTER(TRUE));

        gint mode = ege_select_one_action_get_active(act);
        EffectType type = lpesubtools[mode].type;

        SPLPEToolContext *lc = SP_LPETOOL_CONTEXT(desktop->event_context);
        bool success = lpetool_try_construction(lc, type);
        if (success) {
            // since the construction was already performed, we set the state back to inactive
            ege_select_one_action_set_active(act, 0);
            mode = 0;
        } else {
            // switch to the chosen subtool
            SP_LPETOOL_CONTEXT(desktop->event_context)->mode = type;
        }

        if (sp_document_get_undo_sensitive(sp_desktop_document(desktop))) {
            Inkscape::Preferences *prefs = Inkscape::Preferences::get();
            prefs->setInt( "/tools/lpetool/mode", mode );
        }

        g_object_set_data(tbl, "freeze", GINT_TO_POINTER(FALSE));
    }
}

void sp_lpetool_toolbox_sel_modified(Inkscape::Selection *selection, guint /*flags*/, GObject */*tbl*/)
{
    SPEventContext *ec = selection->desktop()->event_context;
    if (!SP_IS_LPETOOL_CONTEXT(ec))
        return;

    lpetool_update_measuring_items(SP_LPETOOL_CONTEXT(ec));
}

void
sp_lpetool_toolbox_sel_changed(Inkscape::Selection *selection, GObject *tbl)
{
    using namespace Inkscape::LivePathEffect;
    SPEventContext *ec = selection->desktop()->event_context;
    if (!SP_IS_LPETOOL_CONTEXT(ec))
        return;
    SPLPEToolContext *lc = SP_LPETOOL_CONTEXT(ec);

    lpetool_delete_measuring_items(lc);
    lpetool_create_measuring_items(lc, selection);

    // activate line segment combo box if a single item with LPELineSegment is selected
    GtkAction* w = GTK_ACTION(g_object_get_data(tbl, "lpetool_line_segment_action"));
    SPItem *item = selection->singleItem();
    if (item && SP_IS_LPE_ITEM(item) && lpetool_item_has_construction(lc, item)) {
        SPLPEItem *lpeitem = SP_LPE_ITEM(item);
        Effect* lpe = sp_lpe_item_get_current_lpe(lpeitem);
        if (lpe && lpe->effectType() == LINE_SEGMENT) {
            LPELineSegment *lpels = static_cast<LPELineSegment*>(lpe);
            g_object_set_data(tbl, "currentlpe", lpe);
            g_object_set_data(tbl, "currentlpeitem", lpeitem);
            gtk_action_set_sensitive(w, TRUE);
            ege_select_one_action_set_active(EGE_SELECT_ONE_ACTION(w), lpels->end_type.get_value());
        } else {
            g_object_set_data(tbl, "currentlpe", NULL);
            g_object_set_data(tbl, "currentlpeitem", NULL);
            gtk_action_set_sensitive(w, FALSE);
        }
    } else {
        g_object_set_data(tbl, "currentlpe", NULL);
        g_object_set_data(tbl, "currentlpeitem", NULL);
        gtk_action_set_sensitive(w, FALSE);
    }
}

static void
lpetool_toggle_show_bbox (GtkToggleAction *act, gpointer data) {
    SPDesktop *desktop = static_cast<SPDesktop *>(data);
    Inkscape::Preferences *prefs = Inkscape::Preferences::get();

    bool show = gtk_toggle_action_get_active( act );
    prefs->setBool("/tools/lpetool/show_bbox",  show);

    if (tools_isactive(desktop, TOOLS_LPETOOL)) {
        SPLPEToolContext *lc = SP_LPETOOL_CONTEXT(desktop->event_context);
        lpetool_context_reset_limiting_bbox(lc);
    }
}

static void
lpetool_toggle_show_measuring_info (GtkToggleAction *act, GObject *tbl) {
    SPDesktop *desktop = static_cast<SPDesktop *>(g_object_get_data(tbl, "desktop"));
    if (!tools_isactive(desktop, TOOLS_LPETOOL))
        return;

    GtkAction *unitact = static_cast<GtkAction*>(g_object_get_data(tbl, "lpetool_units_action"));
    SPLPEToolContext *lc = SP_LPETOOL_CONTEXT(desktop->event_context);
    if (tools_isactive(desktop, TOOLS_LPETOOL)) {
        Inkscape::Preferences *prefs = Inkscape::Preferences::get();
        bool show = gtk_toggle_action_get_active( act );
        prefs->setBool("/tools/lpetool/show_measuring_info",  show);
        lpetool_show_measuring_info(lc, show);
        gtk_action_set_sensitive(GTK_ACTION(unitact), show);
    }
}

static void lpetool_unit_changed(GtkAction* /*act*/, GObject* tbl) {
    UnitTracker* tracker = reinterpret_cast<UnitTracker*>(g_object_get_data(tbl, "tracker"));
    SPUnit const *unit = tracker->getActiveUnit();
    Inkscape::Preferences *prefs = Inkscape::Preferences::get();
    prefs->setInt("/tools/lpetool/unitid", unit->unit_id);

    SPDesktop *desktop = (SPDesktop *) g_object_get_data( tbl, "desktop" );
    if (SP_IS_LPETOOL_CONTEXT(desktop->event_context)) {
        SPLPEToolContext *lc = SP_LPETOOL_CONTEXT(desktop->event_context);
        lpetool_delete_measuring_items(lc);
        lpetool_create_measuring_items(lc);
    }
}

static void
lpetool_toggle_set_bbox (GtkToggleAction *act, gpointer data) {
    SPDesktop *desktop = static_cast<SPDesktop *>(data);
    Inkscape::Selection *selection = desktop->selection;

    Geom::OptRect bbox = selection->bounds();

    if (bbox) {
        Geom::Point A(bbox->min());
        Geom::Point B(bbox->max());

        A *= desktop->doc2dt();
        B *= desktop->doc2dt();

        // TODO: should we provide a way to store points in prefs?
        Inkscape::Preferences *prefs = Inkscape::Preferences::get();
        prefs->setDouble("/tools/lpetool/bbox_upperleftx", A[Geom::X]);
        prefs->setDouble("/tools/lpetool/bbox_upperlefty", A[Geom::Y]);
        prefs->setDouble("/tools/lpetool/bbox_lowerrightx", B[Geom::X]);
        prefs->setDouble("/tools/lpetool/bbox_lowerrighty", B[Geom::Y]);

        lpetool_context_reset_limiting_bbox(SP_LPETOOL_CONTEXT(desktop->event_context));
    }

    gtk_toggle_action_set_active(act, false);
}

static void
sp_line_segment_build_list(GObject *tbl)
{
    g_object_set_data(tbl, "line_segment_list_blocked", GINT_TO_POINTER(TRUE));

    EgeSelectOneAction* selector = static_cast<EgeSelectOneAction *>(g_object_get_data(tbl, "lpetool_line_segment_action"));
    GtkListStore* model = GTK_LIST_STORE(ege_select_one_action_get_model(selector));
    gtk_list_store_clear (model);

    // TODO: we add the entries of rht combo box manually; later this should be done automatically
    {
        GtkTreeIter iter;
        gtk_list_store_append( model, &iter );
        gtk_list_store_set( model, &iter, 0, _("Closed"), 1, 0, -1 );
        gtk_list_store_append( model, &iter );
        gtk_list_store_set( model, &iter, 0, _("Open start"), 1, 1, -1 );
        gtk_list_store_append( model, &iter );
        gtk_list_store_set( model, &iter, 0, _("Open end"), 1, 2, -1 );
        gtk_list_store_append( model, &iter );
        gtk_list_store_set( model, &iter, 0, _("Open both"), 1, 3, -1 );
    }

    g_object_set_data(tbl, "line_segment_list_blocked", GINT_TO_POINTER(FALSE));
}

static void
sp_lpetool_change_line_segment_type(EgeSelectOneAction* act, GObject* tbl) {
    using namespace Inkscape::LivePathEffect;

    // quit if run by the attr_changed listener
    if (g_object_get_data(tbl, "freeze")) {
        return;
    }

    // in turn, prevent listener from responding
    g_object_set_data(tbl, "freeze", GINT_TO_POINTER(TRUE));

    LPELineSegment *lpe = static_cast<LPELineSegment *>(g_object_get_data(tbl, "currentlpe"));
    SPLPEItem *lpeitem = static_cast<SPLPEItem *>(g_object_get_data(tbl, "currentlpeitem"));
    if (lpeitem) {
        SPLPEItem *lpeitem = static_cast<SPLPEItem *>(g_object_get_data(tbl, "currentlpeitem"));
        lpe->end_type.param_set_value(static_cast<Inkscape::LivePathEffect::EndType>(ege_select_one_action_get_active(act)));
        sp_lpe_item_update_patheffect(lpeitem, true, true);
    }

    g_object_set_data( tbl, "freeze", GINT_TO_POINTER(FALSE) );
}

static void
lpetool_open_lpe_dialog (GtkToggleAction *act, gpointer data) {
    SPDesktop *desktop = static_cast<SPDesktop *>(data);

    if (tools_isactive(desktop, TOOLS_LPETOOL)) {
        sp_action_perform(Inkscape::Verb::get(SP_VERB_DIALOG_LIVE_PATH_EFFECT)->get_action(desktop), NULL);
    }
    gtk_toggle_action_set_active(act, false);
}

static void sp_lpetool_toolbox_prep(SPDesktop *desktop, GtkActionGroup* mainActions, GObject* holder)
{
    UnitTracker* tracker = new UnitTracker(SP_UNIT_ABSOLUTE | SP_UNIT_DEVICE);
    tracker->setActiveUnit(sp_desktop_namedview(desktop)->doc_units);
    g_object_set_data(holder, "tracker", tracker);
    SPUnit const *unit = tracker->getActiveUnit();

    Inkscape::Preferences *prefs = Inkscape::Preferences::get();
    prefs->setInt("/tools/lpetool/unitid", unit->unit_id);

    /** Automatically create a list of LPEs that get added to the toolbar **/
    {
        GtkListStore* model = gtk_list_store_new( 3, G_TYPE_STRING, G_TYPE_STRING, G_TYPE_STRING );

        GtkTreeIter iter;

        // the first toggle button represents the state that no subtool is active (remove this when
        // this can be modeled by EgeSelectOneAction or some other action)
        gtk_list_store_append( model, &iter );
        gtk_list_store_set( model, &iter,
                            0, _("All inactive"),
                            1, _("No geometric tool is active"),
                            2, "draw-geometry-inactive",
                            -1 );

        Inkscape::LivePathEffect::EffectType type;
        for (int i = 1; i < num_subtools; ++i) { // we start with i = 1 because INVALID_LPE was already added
            type =  lpesubtools[i].type;
            gtk_list_store_append( model, &iter );
            gtk_list_store_set( model, &iter,
                                0, Inkscape::LivePathEffect::LPETypeConverter.get_label(type).c_str(),
                                1, Inkscape::LivePathEffect::LPETypeConverter.get_label(type).c_str(),
                                2, lpesubtools[i].icon_name,
                                -1 );
        }

        EgeSelectOneAction* act = ege_select_one_action_new( "LPEToolModeAction", (""), (""), NULL, GTK_TREE_MODEL(model) );
        gtk_action_group_add_action( mainActions, GTK_ACTION(act) );
        g_object_set_data( holder, "lpetool_mode_action", act );

        ege_select_one_action_set_appearance( act, "full" );
        ege_select_one_action_set_radio_action_type( act, INK_RADIO_ACTION_TYPE );
        g_object_set( G_OBJECT(act), "icon-property", "iconId", NULL );
        ege_select_one_action_set_icon_column( act, 2 );
        ege_select_one_action_set_tooltip_column( act, 1  );

        gint lpeToolMode = prefs->getInt("/tools/lpetool/mode", 0);
        ege_select_one_action_set_active( act, lpeToolMode );
        g_signal_connect_after( G_OBJECT(act), "changed", G_CALLBACK(sp_lpetool_mode_changed), holder );
    }

    /* Show limiting bounding box */
    {
        InkToggleAction* act = ink_toggle_action_new( "LPEShowBBoxAction",
                                                      _("Show limiting bounding box"),
                                                      _("Show bounding box (used to cut infinite lines)"),
                                                      "show-bounding-box",
                                                      Inkscape::ICON_SIZE_DECORATION );
        gtk_action_group_add_action( mainActions, GTK_ACTION( act ) );
        g_signal_connect_after( G_OBJECT(act), "toggled", G_CALLBACK(lpetool_toggle_show_bbox), desktop );
        gtk_toggle_action_set_active( GTK_TOGGLE_ACTION(act), prefs->getBool( "/tools/lpetool/show_bbox", true ) );
    }

    /* Set limiting bounding box to bbox of current selection */
    {
        InkToggleAction* act = ink_toggle_action_new( "LPEBBoxFromSelectionAction",
                                                      _("Get limiting bounding box from selection"),
                                                      _("Set limiting bounding box (used to cut infinite lines) to the bounding box of current selection"),
                                                      "draw-geometry-set-bounding-box",
                                                      Inkscape::ICON_SIZE_DECORATION );
        gtk_action_group_add_action( mainActions, GTK_ACTION( act ) );
        g_signal_connect_after( G_OBJECT(act), "toggled", G_CALLBACK(lpetool_toggle_set_bbox), desktop );
        gtk_toggle_action_set_active( GTK_TOGGLE_ACTION(act), FALSE );
    }


    /* Combo box to choose line segment type */
    {
        GtkListStore* model = gtk_list_store_new (2, G_TYPE_STRING, G_TYPE_INT);
        EgeSelectOneAction* act = ege_select_one_action_new ("LPELineSegmentAction", "" , (_("Choose a line segment type")), NULL, GTK_TREE_MODEL(model));
        ege_select_one_action_set_appearance (act, "compact");
        g_object_set_data (holder, "lpetool_line_segment_action", act );

        g_object_set_data(holder, "line_segment_list_blocked", GINT_TO_POINTER(FALSE));

        sp_line_segment_build_list (holder);

        g_signal_connect(G_OBJECT(act), "changed", G_CALLBACK(sp_lpetool_change_line_segment_type), holder);
        gtk_action_set_sensitive( GTK_ACTION(act), FALSE );
        gtk_action_group_add_action(mainActions, GTK_ACTION(act));
    }

    /* Display measuring info for selected items */
    {
        InkToggleAction* act = ink_toggle_action_new( "LPEMeasuringAction",
                                                      _("Display measuring info"),
                                                      _("Display measuring info for selected items"),
                                                      "draw-geometry-show-measuring-info",
                                                      Inkscape::ICON_SIZE_DECORATION );
        gtk_action_group_add_action( mainActions, GTK_ACTION( act ) );
        g_signal_connect_after( G_OBJECT(act), "toggled", G_CALLBACK(lpetool_toggle_show_measuring_info), holder );
        gtk_toggle_action_set_active( GTK_TOGGLE_ACTION(act), prefs->getBool( "/tools/lpetool/show_measuring_info", true ) );
    }

    // add the units menu
    {
        GtkAction* act = tracker->createAction( "LPEToolUnitsAction", _("Units"), ("") );
        gtk_action_group_add_action( mainActions, act );
        g_signal_connect_after( G_OBJECT(act), "changed", G_CALLBACK(lpetool_unit_changed), (GObject*)holder );
        g_object_set_data(holder, "lpetool_units_action", act);
        gtk_action_set_sensitive(act, prefs->getBool("/tools/lpetool/show_measuring_info", true));
    }

    /* Open LPE dialog (to adapt parameters numerically) */
    {
        InkToggleAction* act = ink_toggle_action_new( "LPEOpenLPEDialogAction",
                                                      _("Open LPE dialog"),
                                                      _("Open LPE dialog (to adapt parameters numerically)"),
                                                      "dialog-geometry",
                                                      Inkscape::ICON_SIZE_DECORATION );
        gtk_action_group_add_action( mainActions, GTK_ACTION( act ) );
        g_signal_connect_after( G_OBJECT(act), "toggled", G_CALLBACK(lpetool_open_lpe_dialog), desktop );
        gtk_toggle_action_set_active( GTK_TOGGLE_ACTION(act), FALSE );
    }

    //watch selection
    Inkscape::ConnectionPool* pool = Inkscape::ConnectionPool::new_connection_pool ("ISNodeToolbox");

    sigc::connection *c_selection_modified =
        new sigc::connection (sp_desktop_selection (desktop)->connectModified
                              (sigc::bind (sigc::ptr_fun (sp_lpetool_toolbox_sel_modified), (GObject*)holder)));
    pool->add_connection ("selection-modified", c_selection_modified);

    sigc::connection *c_selection_changed =
        new sigc::connection (sp_desktop_selection (desktop)->connectChanged
                              (sigc::bind (sigc::ptr_fun(sp_lpetool_toolbox_sel_changed), (GObject*)holder)));
    pool->add_connection ("selection-changed", c_selection_changed);
}

//########################
//##       Eraser       ##
//########################

static void sp_erc_width_value_changed( GtkAdjustment *adj, GObject *tbl )
{
    Inkscape::Preferences *prefs = Inkscape::Preferences::get();
    prefs->setDouble( "/tools/eraser/width", adj->value );
    update_presets_list(tbl);
}

static void sp_erasertb_mode_changed( EgeSelectOneAction *act, GObject *tbl )
{
    SPDesktop *desktop = (SPDesktop *) g_object_get_data( tbl, "desktop" );
    bool eraserMode = ege_select_one_action_get_active( act ) != 0;
    if (sp_document_get_undo_sensitive(sp_desktop_document(desktop))) {
        Inkscape::Preferences *prefs = Inkscape::Preferences::get();
        prefs->setBool( "/tools/eraser/mode", eraserMode );
    }

    // only take action if run by the attr_changed listener
    if (!g_object_get_data( tbl, "freeze" )) {
        // in turn, prevent listener from responding
        g_object_set_data( tbl, "freeze", GINT_TO_POINTER(TRUE) );

        if ( eraserMode != 0 ) {
        } else {
        }
        // TODO finish implementation

        g_object_set_data( tbl, "freeze", GINT_TO_POINTER(FALSE) );
    }
}

static void sp_eraser_toolbox_prep(SPDesktop *desktop, GtkActionGroup* mainActions, GObject* holder)
{
    {
        /* Width */
        gchar const* labels[] = {_("(hairline)"), 0, 0, 0, _("(default)"), 0, 0, 0, 0, _("(broad stroke)")};
        gdouble values[] = {1, 3, 5, 10, 15, 20, 30, 50, 75, 100};
        EgeAdjustmentAction *eact = create_adjustment_action( "EraserWidthAction",
                                                              _("Pen Width"), _("Width:"),
                                                              _("The width of the eraser pen (relative to the visible canvas area)"),
                                                              "/tools/eraser/width", 15,
                                                              GTK_WIDGET(desktop->canvas), NULL, holder, TRUE, "altx-eraser",
                                                              1, 100, 1.0, 10.0,
                                                              labels, values, G_N_ELEMENTS(labels),
                                                              sp_erc_width_value_changed, 1, 0);
        ege_adjustment_action_set_appearance( eact, TOOLBAR_SLIDER_HINT );
        gtk_action_group_add_action( mainActions, GTK_ACTION(eact) );
        gtk_action_set_sensitive( GTK_ACTION(eact), TRUE );
    }

    {
        GtkListStore* model = gtk_list_store_new( 3, G_TYPE_STRING, G_TYPE_STRING, G_TYPE_STRING );

        GtkTreeIter iter;
        gtk_list_store_append( model, &iter );
        gtk_list_store_set( model, &iter,
                            0, _("Delete"),
                            1, _("Delete objects touched by the eraser"),
                            2, INKSCAPE_ICON_DRAW_ERASER_DELETE_OBJECTS,
                            -1 );

        gtk_list_store_append( model, &iter );
        gtk_list_store_set( model, &iter,
                            0, _("Cut"),
                            1, _("Cut out from objects"),
                            2, INKSCAPE_ICON_PATH_DIFFERENCE,
                            -1 );

        EgeSelectOneAction* act = ege_select_one_action_new( "EraserModeAction", (""), (""), NULL, GTK_TREE_MODEL(model) );
        gtk_action_group_add_action( mainActions, GTK_ACTION(act) );
        g_object_set_data( holder, "eraser_mode_action", act );

        ege_select_one_action_set_appearance( act, "full" );
        ege_select_one_action_set_radio_action_type( act, INK_RADIO_ACTION_TYPE );
        g_object_set( G_OBJECT(act), "icon-property", "iconId", NULL );
        ege_select_one_action_set_icon_column( act, 2 );
        ege_select_one_action_set_tooltip_column( act, 1  );

        /// @todo Convert to boolean?
        Inkscape::Preferences *prefs = Inkscape::Preferences::get();
        gint eraserMode = prefs->getBool("/tools/eraser/mode") ? 1 : 0;
        ege_select_one_action_set_active( act, eraserMode );
        g_signal_connect_after( G_OBJECT(act), "changed", G_CALLBACK(sp_erasertb_mode_changed), holder );
    }

}

//########################
//##    Text Toolbox    ##
//########################
/*
static void
sp_text_letter_changed(GtkAdjustment *adj, GtkWidget *tbl)
{
    //Call back for letter sizing spinbutton
}

static void
sp_text_line_changed(GtkAdjustment *adj, GtkWidget *tbl)
{
    //Call back for line height spinbutton
}

static void
sp_text_horiz_kern_changed(GtkAdjustment *adj, GtkWidget *tbl)
{
    //Call back for horizontal kerning spinbutton
}

static void
sp_text_vert_kern_changed(GtkAdjustment *adj, GtkWidget *tbl)
{
    //Call back for vertical kerning spinbutton
}

static void
sp_text_letter_rotation_changed(GtkAdjustment *adj, GtkWidget *tbl)
{
    //Call back for letter rotation spinbutton
}*/

namespace {

void
sp_text_toolbox_selection_changed (Inkscape::Selection */*selection*/, GObject *tbl)
{
    // quit if run by the _changed callbacks
    if (g_object_get_data(G_OBJECT(tbl), "freeze")) {
        return;
    }

    g_object_set_data( tbl, "freeze", GINT_TO_POINTER(TRUE) );

    SPStyle *query =
        sp_style_new (SP_ACTIVE_DOCUMENT);

    int result_family =
        sp_desktop_query_style (SP_ACTIVE_DESKTOP, query, QUERY_STYLE_PROPERTY_FONTFAMILY);

    int result_style =
        sp_desktop_query_style (SP_ACTIVE_DESKTOP, query, QUERY_STYLE_PROPERTY_FONTSTYLE);

    int result_numbers =
        sp_desktop_query_style (SP_ACTIVE_DESKTOP, query, QUERY_STYLE_PROPERTY_FONTNUMBERS);

    gtk_widget_hide (GTK_WIDGET (g_object_get_data (G_OBJECT(tbl), "warning-image")));

    // If querying returned nothing, read the style from the text tool prefs (default style for new texts)
    if (result_family == QUERY_STYLE_NOTHING || result_style == QUERY_STYLE_NOTHING || result_numbers == QUERY_STYLE_NOTHING) {
        // there are no texts in selection, read from prefs

        sp_style_read_from_prefs(query, "/tools/text");

        if (g_object_get_data(tbl, "text_style_from_prefs")) {
            // do not reset the toolbar style from prefs if we already did it last time
            sp_style_unref(query);
            g_object_set_data( tbl, "freeze", GINT_TO_POINTER(FALSE) );
            return;
        }
        g_object_set_data(tbl, "text_style_from_prefs", GINT_TO_POINTER(TRUE));
    } else {
        g_object_set_data(tbl, "text_style_from_prefs", GINT_TO_POINTER(FALSE));
    }

    if (query->text)
    {
        if (result_family == QUERY_STYLE_MULTIPLE_DIFFERENT) {
            GtkWidget *entry = GTK_WIDGET (g_object_get_data (G_OBJECT (tbl), "family-entry"));
            gtk_entry_set_text (GTK_ENTRY (entry), "");

        } else if (query->text->font_specification.value || query->text->font_family.value) {

            Gtk::ComboBoxEntry *combo = (Gtk::ComboBoxEntry *) (g_object_get_data (G_OBJECT (tbl), "family-entry-combo"));
            GtkEntry *entry = GTK_ENTRY (g_object_get_data (G_OBJECT (tbl), "family-entry"));

            // Get the font that corresponds
            Glib::ustring familyName;

            font_instance * font = font_factory::Default()->FaceFromStyle(query);
            if (font) {
                familyName = font_factory::Default()->GetUIFamilyString(font->descr);
                font->Unref();
                font = NULL;
            }

            gtk_entry_set_text (GTK_ENTRY (entry), familyName.c_str());

            Gtk::TreeIter iter;
            try {
                Gtk::TreePath path = Inkscape::FontLister::get_instance()->get_row_for_font (familyName);
                Glib::RefPtr<Gtk::TreeModel> model = combo->get_model();
                iter = model->get_iter(path);
            } catch (...) {
                g_warning("Family name %s does not have an entry in the font lister.", familyName.c_str());
                sp_style_unref(query);
                g_object_set_data( tbl, "freeze", GINT_TO_POINTER(FALSE) );
                return;
            }

            combo->set_active (iter);
        }

        //Size
        {
            GtkWidget *cbox = GTK_WIDGET(g_object_get_data(G_OBJECT(tbl), "combo-box-size"));
            gchar *const str = g_strdup_printf("%.5g", query->font_size.computed);
            gtk_entry_set_text(GTK_ENTRY(GTK_BIN(cbox)->child), str);
            g_free(str);
        }

        //Anchor
        if (query->text_align.computed == SP_CSS_TEXT_ALIGN_JUSTIFY)
        {
            GtkWidget *button = GTK_WIDGET (g_object_get_data (G_OBJECT (tbl), "text-fill"));
            g_object_set_data (G_OBJECT (button), "block", gpointer(1));
            gtk_toggle_button_set_active (GTK_TOGGLE_BUTTON (button), TRUE);
            g_object_set_data (G_OBJECT (button), "block", gpointer(0));
        }
        else
        {
            if (query->text_anchor.computed == SP_CSS_TEXT_ANCHOR_START)
            {
                GtkWidget *button = GTK_WIDGET (g_object_get_data (G_OBJECT (tbl), "text-start"));
                g_object_set_data (G_OBJECT (button), "block", gpointer(1));
                gtk_toggle_button_set_active (GTK_TOGGLE_BUTTON (button), TRUE);
                g_object_set_data (G_OBJECT (button), "block", gpointer(0));
            }
            else if (query->text_anchor.computed == SP_CSS_TEXT_ANCHOR_MIDDLE)
            {
                GtkWidget *button = GTK_WIDGET (g_object_get_data (G_OBJECT (tbl), "text-middle"));
                g_object_set_data (G_OBJECT (button), "block", gpointer(1));
                gtk_toggle_button_set_active (GTK_TOGGLE_BUTTON (button), TRUE);
                g_object_set_data (G_OBJECT (button), "block", gpointer(0));
            }
            else if (query->text_anchor.computed == SP_CSS_TEXT_ANCHOR_END)
            {
                GtkWidget *button = GTK_WIDGET (g_object_get_data (G_OBJECT (tbl), "text-end"));
                g_object_set_data (G_OBJECT (button), "block", gpointer(1));
                gtk_toggle_button_set_active (GTK_TOGGLE_BUTTON (button), TRUE);
                g_object_set_data (G_OBJECT (button), "block", gpointer(0));
            }
        }

        //Style
        {
            GtkToggleButton *button = GTK_TOGGLE_BUTTON (g_object_get_data (G_OBJECT (tbl), "style-bold"));

            gboolean active = gtk_toggle_button_get_active (button);
            gboolean check  = ((query->font_weight.computed >= SP_CSS_FONT_WEIGHT_700) && (query->font_weight.computed != SP_CSS_FONT_WEIGHT_NORMAL) && (query->font_weight.computed != SP_CSS_FONT_WEIGHT_LIGHTER));

            if (active != check)
            {
                g_object_set_data (G_OBJECT (button), "block", gpointer(1));
                gtk_toggle_button_set_active (GTK_TOGGLE_BUTTON (button), check);
                g_object_set_data (G_OBJECT (button), "block", gpointer(0));
            }
        }

        {
            GtkToggleButton *button = GTK_TOGGLE_BUTTON (g_object_get_data (G_OBJECT (tbl), "style-italic"));

            gboolean active = gtk_toggle_button_get_active (button);
            gboolean check  = (query->font_style.computed != SP_CSS_FONT_STYLE_NORMAL);

            if (active != check)
            {
                g_object_set_data (G_OBJECT (button), "block", gpointer(1));
                gtk_toggle_button_set_active (GTK_TOGGLE_BUTTON (button), check);
                g_object_set_data (G_OBJECT (button), "block", gpointer(0));
            }
        }

        //Orientation
        //locking both buttons, changing one affect all group (both)
        GtkWidget *button = GTK_WIDGET (g_object_get_data (G_OBJECT (tbl), "orientation-horizontal"));
        g_object_set_data (G_OBJECT (button), "block", gpointer(1));

        GtkWidget *button1 = GTK_WIDGET (g_object_get_data (G_OBJECT (tbl), "orientation-vertical"));
        g_object_set_data (G_OBJECT (button1), "block", gpointer(1));

        if (query->writing_mode.computed == SP_CSS_WRITING_MODE_LR_TB)
        {
            gtk_toggle_button_set_active (GTK_TOGGLE_BUTTON (button), TRUE);
        }
        else
        {
            gtk_toggle_button_set_active (GTK_TOGGLE_BUTTON (button1), TRUE);
        }
        g_object_set_data (G_OBJECT (button), "block", gpointer(0));
        g_object_set_data (G_OBJECT (button1), "block", gpointer(0));
    }

    sp_style_unref(query);

    g_object_set_data( tbl, "freeze", GINT_TO_POINTER(FALSE) );
}

void
sp_text_toolbox_selection_modified (Inkscape::Selection *selection, guint /*flags*/, GObject *tbl)
{
    sp_text_toolbox_selection_changed (selection, tbl);
}

void
sp_text_toolbox_subselection_changed (gpointer /*tc*/, GObject *tbl)
{
    sp_text_toolbox_selection_changed (NULL, tbl);
}

void
sp_text_toolbox_family_changed (GtkComboBoxEntry    *,
                                GObject             *tbl)
{
    // quit if run by the _changed callbacks
    if (g_object_get_data(G_OBJECT(tbl), "freeze")) {
        return;
    }

    g_object_set_data( tbl, "freeze", GINT_TO_POINTER(TRUE) );

    SPDesktop    *desktop = SP_ACTIVE_DESKTOP;
    GtkWidget    *entry = GTK_WIDGET (g_object_get_data (tbl, "family-entry"));
    const gchar* family = gtk_entry_get_text (GTK_ENTRY (entry));

    //g_print ("family changed to: %s\n", family);

    SPStyle *query =
        sp_style_new (SP_ACTIVE_DOCUMENT);

    int result_fontspec =
        sp_desktop_query_style (SP_ACTIVE_DESKTOP, query, QUERY_STYLE_PROPERTY_FONT_SPECIFICATION);

    SPCSSAttr *css = sp_repr_css_attr_new ();

    // First try to get the font spec from the stored value
    Glib::ustring fontSpec = query->text->font_specification.set ?  query->text->font_specification.value : "";

    if (fontSpec.empty()) {
        // Construct a new font specification if it does not yet exist
        font_instance * fontFromStyle = font_factory::Default()->FaceFromStyle(query);
        fontSpec = font_factory::Default()->ConstructFontSpecification(fontFromStyle);
        fontFromStyle->Unref();
    }

    if (!fontSpec.empty()) {

        Glib::ustring newFontSpec = font_factory::Default()->ReplaceFontSpecificationFamily(fontSpec, family);

        if (!newFontSpec.empty()) {

            if (fontSpec != newFontSpec) {

                font_instance *font = font_factory::Default()->FaceFromFontSpecification(newFontSpec.c_str());

                if (font) {
                    sp_repr_css_set_property (css, "-inkscape-font-specification", newFontSpec.c_str());

                    // Set all the these just in case they were altered when finding the best
                    // match for the new family and old style...

                    gchar c[256];

                    font->Family(c, 256);

                    sp_repr_css_set_property (css, "font-family", c);

                    font->Attribute( "weight", c, 256);
                    sp_repr_css_set_property (css, "font-weight", c);

                    font->Attribute("style", c, 256);
                    sp_repr_css_set_property (css, "font-style", c);

                    font->Attribute("stretch", c, 256);
                    sp_repr_css_set_property (css, "font-stretch", c);

                    font->Attribute("variant", c, 256);
                    sp_repr_css_set_property (css, "font-variant", c);

                    font->Unref();
                }
            }

        } else {
            // If the old font on selection (or default) was not existing on the system,
            // ReplaceFontSpecificationFamily does not work. In that case we fall back to blindly
            // setting the family reported by the family chooser.

            //g_print ("fallback setting family: %s\n", family);
            sp_repr_css_set_property (css, "-inkscape-font-specification", family);
            sp_repr_css_set_property (css, "font-family", family);
        }
    }

    // If querying returned nothing, set the default style of the tool (for new texts)
    if (result_fontspec == QUERY_STYLE_NOTHING)
    {
        Inkscape::Preferences *prefs = Inkscape::Preferences::get();
        prefs->mergeStyle("/tools/text/style", css);
        sp_text_edit_dialog_default_set_insensitive (); //FIXME: Replace trough a verb
    }
    else
    {
        sp_desktop_set_style (desktop, css, true, true);
    }

    sp_style_unref(query);

    sp_document_done (sp_desktop_document (SP_ACTIVE_DESKTOP), SP_VERB_CONTEXT_TEXT,
                                   _("Text: Change font family"));
    sp_repr_css_attr_unref (css);

    gtk_widget_hide (GTK_WIDGET (g_object_get_data (G_OBJECT(tbl), "warning-image")));

    // unfreeze
    g_object_set_data( tbl, "freeze", GINT_TO_POINTER(FALSE) );

    // focus to canvas
    gtk_widget_grab_focus (GTK_WIDGET(desktop->canvas));
}


void
sp_text_toolbox_anchoring_toggled (GtkRadioButton   *button,
                                   gpointer          data)
{
    if (g_object_get_data (G_OBJECT (button), "block")) return;
    if (!gtk_toggle_button_get_active (GTK_TOGGLE_BUTTON (button))) return;
    int prop = GPOINTER_TO_INT(data);

    SPDesktop *desktop = SP_ACTIVE_DESKTOP;

    // move the x of all texts to preserve the same bbox
    Inkscape::Selection *selection = sp_desktop_selection(desktop);
    for (GSList const *items = selection->itemList(); items != NULL; items = items->next) {
        if (SP_IS_TEXT((SPItem *) items->data)) {
            SPItem *item = SP_ITEM(items->data);

            unsigned writing_mode = SP_OBJECT_STYLE(item)->writing_mode.value;
            // below, variable names suggest horizontal move, but we check the writing direction
            // and move in the corresponding axis
            int axis;
            if (writing_mode == SP_CSS_WRITING_MODE_LR_TB || writing_mode == SP_CSS_WRITING_MODE_RL_TB) {
                axis = NR::X;
            } else {
                axis = NR::Y;
            }

            Geom::OptRect bbox
                  = item->getBounds(Geom::identity(), SPItem::GEOMETRIC_BBOX);
            if (!bbox)
                continue;
            double width = bbox->dimensions()[axis];
            // If you want to align within some frame, other than the text's own bbox, calculate
            // the left and right (or top and bottom for tb text) slacks of the text inside that
            // frame (currently unused)
            double left_slack = 0;
            double right_slack = 0;
            unsigned old_align = SP_OBJECT_STYLE(item)->text_align.value;
            double move = 0;
            if (old_align == SP_CSS_TEXT_ALIGN_START || old_align == SP_CSS_TEXT_ALIGN_LEFT) {
                switch (prop) {
                    case 0:
                        move = -left_slack;
                        break;
                    case 1:
                        move = width/2 + (right_slack - left_slack)/2;
                        break;
                    case 2:
                        move = width + right_slack;
                        break;
                }
            } else if (old_align == SP_CSS_TEXT_ALIGN_CENTER) {
                switch (prop) {
                    case 0:
                        move = -width/2 - left_slack;
                        break;
                    case 1:
                        move = (right_slack - left_slack)/2;
                        break;
                    case 2:
                        move = width/2 + right_slack;
                        break;
                }
            } else if (old_align == SP_CSS_TEXT_ALIGN_END || old_align == SP_CSS_TEXT_ALIGN_RIGHT) {
                switch (prop) {
                    case 0:
                        move = -width - left_slack;
                        break;
                    case 1:
                        move = -width/2 + (right_slack - left_slack)/2;
                        break;
                    case 2:
                        move = right_slack;
                        break;
                }
            }
            Geom::Point XY = SP_TEXT(item)->attributes.firstXY();
            if (axis == NR::X) {
                XY = XY + Geom::Point (move, 0);
            } else {
                XY = XY + Geom::Point (0, move);
            }
            SP_TEXT(item)->attributes.setFirstXY(XY);
            SP_OBJECT(item)->updateRepr();
            SP_OBJECT(item)->requestDisplayUpdate(SP_OBJECT_MODIFIED_FLAG);
        }
    }

    SPCSSAttr *css = sp_repr_css_attr_new ();
    switch (prop)
    {
        case 0:
        {
            sp_repr_css_set_property (css, "text-anchor", "start");
            sp_repr_css_set_property (css, "text-align", "start");
            break;
        }
        case 1:
        {
            sp_repr_css_set_property (css, "text-anchor", "middle");
            sp_repr_css_set_property (css, "text-align", "center");
            break;
        }

        case 2:
        {
            sp_repr_css_set_property (css, "text-anchor", "end");
            sp_repr_css_set_property (css, "text-align", "end");
            break;
        }

        case 3:
        {
            sp_repr_css_set_property (css, "text-anchor", "start");
            sp_repr_css_set_property (css, "text-align", "justify");
            break;
        }
    }

    SPStyle *query =
        sp_style_new (SP_ACTIVE_DOCUMENT);
    int result_numbers =
        sp_desktop_query_style (SP_ACTIVE_DESKTOP, query, QUERY_STYLE_PROPERTY_FONTNUMBERS);

    // If querying returned nothing, read the style from the text tool prefs (default style for new texts)
    if (result_numbers == QUERY_STYLE_NOTHING)
    {
        Inkscape::Preferences *prefs = Inkscape::Preferences::get();
        prefs->mergeStyle("/tools/text/style", css);
    }

    sp_style_unref(query);

    sp_desktop_set_style (desktop, css, true, true);
    sp_document_done (sp_desktop_document (SP_ACTIVE_DESKTOP), SP_VERB_CONTEXT_TEXT,
                                   _("Text: Change alignment"));
    sp_repr_css_attr_unref (css);

    gtk_widget_grab_focus (GTK_WIDGET(desktop->canvas));
}

void
sp_text_toolbox_style_toggled (GtkToggleButton  *button,
                               gpointer          data)
{
    if (g_object_get_data (G_OBJECT (button), "block")) return;

    SPDesktop   *desktop    = SP_ACTIVE_DESKTOP;
    SPCSSAttr   *css        = sp_repr_css_attr_new ();
    int          prop       = GPOINTER_TO_INT(data);
    bool         active     = gtk_toggle_button_get_active (button);

    SPStyle *query =
        sp_style_new (SP_ACTIVE_DOCUMENT);

    int result_fontspec =
        sp_desktop_query_style (SP_ACTIVE_DESKTOP, query, QUERY_STYLE_PROPERTY_FONT_SPECIFICATION);

    //int result_family = sp_desktop_query_style (SP_ACTIVE_DESKTOP, query, QUERY_STYLE_PROPERTY_FONTFAMILY);
    //int result_style = sp_desktop_query_style (SP_ACTIVE_DESKTOP, query, QUERY_STYLE_PROPERTY_FONTSTYLE);
    //int result_numbers = sp_desktop_query_style (SP_ACTIVE_DESKTOP, query, QUERY_STYLE_PROPERTY_FONTNUMBERS);

    Glib::ustring fontSpec = query->text->font_specification.set ?  query->text->font_specification.value : "";
    Glib::ustring newFontSpec = "";

    if (fontSpec.empty()) {
        // Construct a new font specification if it does not yet exist
        font_instance * fontFromStyle = font_factory::Default()->FaceFromStyle(query);
        fontSpec = font_factory::Default()->ConstructFontSpecification(fontFromStyle);
        fontFromStyle->Unref();
    }

    bool nochange = true;
    switch (prop)
    {
        case 0:
        {
            if (!fontSpec.empty()) {
                newFontSpec = font_factory::Default()->FontSpecificationSetBold(fontSpec, active);
                if (!newFontSpec.empty()) {
                    // Don't even set the bold if the font didn't exist on the system
                    sp_repr_css_set_property (css, "font-weight", active ? "bold" : "normal" );
                    nochange = false;
                }
            }
            // set or reset the button according
            if(nochange) {
                gboolean check = gtk_toggle_button_get_active (button);

                if (active != check)
                {
                    g_object_set_data (G_OBJECT (button), "block", gpointer(1));
                    gtk_toggle_button_set_active (GTK_TOGGLE_BUTTON (button), active);
                    g_object_set_data (G_OBJECT (button), "block", gpointer(0));
                }
            }

            break;
        }

        case 1:
        {
            if (!fontSpec.empty()) {
                newFontSpec = font_factory::Default()->FontSpecificationSetItalic(fontSpec, active);
                if (!newFontSpec.empty()) {
                    // Don't even set the italic if the font didn't exist on the system
                    sp_repr_css_set_property (css, "font-style", active ? "italic" : "normal");
                    nochange = false;
                }
            }
            if(nochange) {
                gboolean check = gtk_toggle_button_get_active (button);

                if (active != check)
                {
                    g_object_set_data (G_OBJECT (button), "block", gpointer(1));
                    gtk_toggle_button_set_active (GTK_TOGGLE_BUTTON (button), active);
                    g_object_set_data (G_OBJECT (button), "block", gpointer(0));
                }
            }
            break;
        }
    }

    if (!newFontSpec.empty()) {
        sp_repr_css_set_property (css, "-inkscape-font-specification", newFontSpec.c_str());
    }

    // If querying returned nothing, read the style from the text tool prefs (default style for new texts)
    if (result_fontspec == QUERY_STYLE_NOTHING)
    {
        Inkscape::Preferences *prefs = Inkscape::Preferences::get();
        prefs->mergeStyle("/tools/text/style", css);
    }

    sp_style_unref(query);

    sp_desktop_set_style (desktop, css, true, true);
    sp_document_done (sp_desktop_document (SP_ACTIVE_DESKTOP), SP_VERB_CONTEXT_TEXT,
                                   _("Text: Change font style"));
    sp_repr_css_attr_unref (css);

    gtk_widget_grab_focus (GTK_WIDGET(desktop->canvas));
}

void
sp_text_toolbox_orientation_toggled (GtkRadioButton  *button,
                                     gpointer         data)
{
    if (g_object_get_data (G_OBJECT (button), "block")) {
        return;
    }

    SPDesktop   *desktop    = SP_ACTIVE_DESKTOP;
    SPCSSAttr   *css        = sp_repr_css_attr_new ();
    int          prop       = GPOINTER_TO_INT(data);

    switch (prop)
    {
        case 0:
        {
            sp_repr_css_set_property (css, "writing-mode", "lr");
            break;
        }

        case 1:
        {
            sp_repr_css_set_property (css, "writing-mode", "tb");
            break;
        }
    }

    SPStyle *query =
        sp_style_new (SP_ACTIVE_DOCUMENT);
    int result_numbers =
        sp_desktop_query_style (SP_ACTIVE_DESKTOP, query, QUERY_STYLE_PROPERTY_FONTNUMBERS);

    // If querying returned nothing, read the style from the text tool prefs (default style for new texts)
    if (result_numbers == QUERY_STYLE_NOTHING)
    {
        Inkscape::Preferences *prefs = Inkscape::Preferences::get();
        prefs->mergeStyle("/tools/text/style", css);
    }

    sp_desktop_set_style (desktop, css, true, true);
    sp_document_done (sp_desktop_document (SP_ACTIVE_DESKTOP), SP_VERB_CONTEXT_TEXT,
                                   _("Text: Change orientation"));
    sp_repr_css_attr_unref (css);

    gtk_widget_grab_focus (GTK_WIDGET(desktop->canvas));
}

gboolean
sp_text_toolbox_family_keypress (GtkWidget */*w*/, GdkEventKey *event, GObject *tbl)
{
    SPDesktop *desktop = SP_ACTIVE_DESKTOP;
    if (!desktop) return FALSE;

    switch (get_group0_keyval (event)) {
        case GDK_KP_Enter: // chosen
        case GDK_Return:
            // unfreeze and update, which will defocus
            g_object_set_data( tbl, "freeze", GINT_TO_POINTER(FALSE) );
            sp_text_toolbox_family_changed (NULL, tbl); 
            return TRUE; // I consumed the event
            break;
        case GDK_Escape: 
            // defocus
            gtk_widget_grab_focus (GTK_WIDGET(desktop->canvas));
            return TRUE; // I consumed the event
            break;
    }
    return FALSE;
}

gboolean
sp_text_toolbox_family_list_keypress (GtkWidget */*w*/, GdkEventKey *event, GObject */*tbl*/)
{
    SPDesktop *desktop = SP_ACTIVE_DESKTOP;
    if (!desktop) return FALSE;

    switch (get_group0_keyval (event)) {
        case GDK_KP_Enter:
        case GDK_Return:
        case GDK_Escape: // defocus
            gtk_widget_grab_focus (GTK_WIDGET(desktop->canvas));
            return TRUE; // I consumed the event
            break;
        case GDK_w:
        case GDK_W:
            if (event->state & GDK_CONTROL_MASK) {
                gtk_widget_grab_focus (GTK_WIDGET(desktop->canvas));
                return TRUE; // I consumed the event
            }
            break;
    }
    return FALSE;
}


void
sp_text_toolbox_size_changed  (GtkComboBox *cbox,
                               GObject     *tbl)
{
     // quit if run by the _changed callbacks
    if (g_object_get_data(G_OBJECT(tbl), "freeze")) {
        return;
    }

    g_object_set_data( tbl, "freeze", GINT_TO_POINTER(TRUE) );

   SPDesktop *desktop = SP_ACTIVE_DESKTOP;

    // If this is not from selecting a size in the list (in which case get_active will give the
    // index of the selected item, otherwise -1) and not from user pressing Enter/Return, do not
    // process this event. This fixes GTK's stupid insistence on sending an activate change every
    // time any character gets typed or deleted, which made this control nearly unusable in 0.45.
   if (gtk_combo_box_get_active (cbox) < 0 && !g_object_get_data (tbl, "enter-pressed")) {
        g_object_set_data( tbl, "freeze", GINT_TO_POINTER(FALSE) );
        return;
   }

    gdouble value = -1;
    {
        gchar *endptr;
        gchar *const text = gtk_combo_box_get_active_text(cbox);
        if (text) {
            value = g_strtod(text, &endptr);
            if (endptr == text) {  // Conversion failed, non-numeric input.
                value = -1;
            }
            g_free(text);
        }
    }
    if (value <= 0) {
        g_object_set_data( tbl, "freeze", GINT_TO_POINTER(FALSE) );
        return; // could not parse value
    }

    SPCSSAttr *css = sp_repr_css_attr_new ();
    Inkscape::CSSOStringStream osfs;
    osfs << value;
    sp_repr_css_set_property (css, "font-size", osfs.str().c_str());

    SPStyle *query =
        sp_style_new (SP_ACTIVE_DOCUMENT);
    int result_numbers =
        sp_desktop_query_style (SP_ACTIVE_DESKTOP, query, QUERY_STYLE_PROPERTY_FONTNUMBERS);

    // If querying returned nothing, read the style from the text tool prefs (default style for new texts)
    if (result_numbers == QUERY_STYLE_NOTHING)
    {
        Inkscape::Preferences *prefs = Inkscape::Preferences::get();
        prefs->mergeStyle("/tools/text/style", css);
    }

    sp_style_unref(query);

    sp_desktop_set_style (desktop, css, true, true);
    sp_document_maybe_done (sp_desktop_document (SP_ACTIVE_DESKTOP), "ttb:size", SP_VERB_NONE,
                                   _("Text: Change font size"));
    sp_repr_css_attr_unref (css);

    gtk_widget_grab_focus (GTK_WIDGET(desktop->canvas));

    g_object_set_data( tbl, "freeze", GINT_TO_POINTER(FALSE) );
}

gboolean
sp_text_toolbox_size_focusout (GtkWidget */*w*/, GdkEventFocus */*event*/, GObject *tbl)
{
    SPDesktop *desktop = SP_ACTIVE_DESKTOP;
    if (!desktop) return FALSE;

    if (!g_object_get_data (tbl, "esc-pressed")) {
        g_object_set_data (tbl, "enter-pressed", gpointer(1));
        GtkComboBox *cbox = GTK_COMBO_BOX(g_object_get_data (G_OBJECT (tbl), "combo-box-size"));
        sp_text_toolbox_size_changed (cbox, tbl);
        g_object_set_data (tbl, "enter-pressed", gpointer(0));
    }
    return FALSE; // I consumed the event
}


gboolean
sp_text_toolbox_size_keypress (GtkWidget */*w*/, GdkEventKey *event, GObject *tbl)
{
    SPDesktop *desktop = SP_ACTIVE_DESKTOP;
    if (!desktop) return FALSE;

    switch (get_group0_keyval (event)) {
        case GDK_Escape: // defocus
            g_object_set_data (tbl, "esc-pressed", gpointer(1));
            gtk_widget_grab_focus (GTK_WIDGET(desktop->canvas));
            g_object_set_data (tbl, "esc-pressed", gpointer(0));
            return TRUE; // I consumed the event
            break;
        case GDK_Return: // defocus
        case GDK_KP_Enter:
            g_object_set_data (tbl, "enter-pressed", gpointer(1));
            GtkComboBox *cbox = GTK_COMBO_BOX(g_object_get_data (G_OBJECT (tbl), "combo-box-size"));
            sp_text_toolbox_size_changed (cbox, tbl);
            gtk_widget_grab_focus (GTK_WIDGET(desktop->canvas));
            g_object_set_data (tbl, "enter-pressed", gpointer(0));
            return TRUE; // I consumed the event
            break;
    }
    return FALSE;
}

// While editing font name in the entry, disable family_changed by freezing, otherwise completion
// does not work!
gboolean
sp_text_toolbox_entry_focus_in  (GtkWidget        *entry,
                                 GdkEventFocus    */*event*/,
                                 GObject          *tbl)
{
    g_object_set_data( tbl, "freeze", GINT_TO_POINTER(TRUE) );
    gtk_entry_select_region (GTK_ENTRY (entry), 0, -1); // select all
    return FALSE;
}

gboolean
sp_text_toolbox_entry_focus_out  (GtkWidget        *entry,
                                 GdkEventFocus    */*event*/,
                                 GObject          *tbl)
{
    g_object_set_data( tbl, "freeze", GINT_TO_POINTER(FALSE) );
    gtk_entry_select_region (GTK_ENTRY (entry), 0, 0); // deselect
    return FALSE;
}

void
cell_data_func  (GtkCellLayout */*cell_layout*/,
                 GtkCellRenderer   *cell,
                 GtkTreeModel      *tree_model,
                 GtkTreeIter       *iter,
                 gpointer           /*data*/)
{
    gchar *family;
    gtk_tree_model_get(tree_model, iter, 0, &family, -1);
    gchar *const family_escaped = g_markup_escape_text(family, -1);

    Inkscape::Preferences *prefs = Inkscape::Preferences::get();
    int show_sample = prefs->getInt("/tools/text/show_sample_in_list", 1);
    if (show_sample) {

        Glib::ustring sample = prefs->getString("/tools/text/font_sample");
        gchar *const sample_escaped = g_markup_escape_text(sample.data(), -1);

    std::stringstream markup;
    markup << family_escaped << "  <span foreground='darkgray' font_family='"
           << family_escaped << "'>" << sample_escaped << "</span>";
    g_object_set (G_OBJECT (cell), "markup", markup.str().c_str(), NULL);

        g_free(sample_escaped);
    } else {
        g_object_set (G_OBJECT (cell), "markup", family_escaped, NULL);
    }

    g_free(family);
    g_free(family_escaped);
}

<<<<<<< HEAD
gboolean            text_toolbox_completion_match_selected    (GtkEntryCompletion *widget,
                                                        GtkTreeModel       *model,
                                                        GtkTreeIter        *iter,
                                                        GObject *tbl) 
=======
gboolean text_toolbox_completion_match_selected(GtkEntryCompletion */*widget*/,
                                                GtkTreeModel       *model,
                                                GtkTreeIter        *iter,
                                                GObject            *tbl)
>>>>>>> 36c2b2fe
{
    // We intercept this signal so as to fire family_changed at once (without it, you'd have to
    // press Enter again after choosing a completion)
    gchar *family = 0;
    gtk_tree_model_get(model, iter, 0, &family, -1);

    GtkEntry *entry = GTK_ENTRY (g_object_get_data (G_OBJECT (tbl), "family-entry"));
    gtk_entry_set_text (GTK_ENTRY (entry), family);

    g_object_set_data( tbl, "freeze", GINT_TO_POINTER(FALSE) );
    sp_text_toolbox_family_changed (NULL, tbl);
    return TRUE;
}


static void
cbe_add_completion (GtkComboBoxEntry *cbe, GObject *tbl){
    GtkEntry *entry;
    GtkEntryCompletion *completion;
    GtkTreeModel *model;

    entry = GTK_ENTRY(gtk_bin_get_child(GTK_BIN(cbe)));
    completion = gtk_entry_completion_new();
    model = gtk_combo_box_get_model(GTK_COMBO_BOX(cbe));
    gtk_entry_completion_set_model(completion, model);
    gtk_entry_completion_set_text_column(completion, 0);
    gtk_entry_completion_set_inline_completion(completion, FALSE);
    gtk_entry_completion_set_inline_selection(completion, FALSE);
    gtk_entry_completion_set_popup_completion(completion, TRUE);
    gtk_entry_set_completion(entry, completion);

    g_signal_connect (G_OBJECT (completion),  "match-selected", G_CALLBACK (text_toolbox_completion_match_selected), tbl);

    g_object_unref(completion);
}

void sp_text_toolbox_family_popnotify(GtkComboBox *widget,
                                      void */*property*/,
                                      GObject *tbl)
{
  // while the drop-down is open, we disable font family changing, reenabling it only when it closes

  gboolean shown;
  g_object_get (G_OBJECT(widget), "popup-shown", &shown, NULL);
  if (shown) {
         g_object_set_data( tbl, "freeze", GINT_TO_POINTER(TRUE) );
         //g_print("POP: notify: SHOWN\n");
  } else {
         g_object_set_data( tbl, "freeze", GINT_TO_POINTER(FALSE) );

         // stupid GTK doesn't let us attach to events in the drop-down window, so we peek here to
         // find out if the drop down was closed by Enter and if so, manually update (only
         // necessary on Windows, on Linux it updates itself - what a mess, but we'll manage)
         GdkEvent *ev = gtk_get_current_event();
         if (ev) {
             //g_print ("ev type: %d\n", ev->type);
             if (ev->type == GDK_KEY_PRESS) {
                 switch (get_group0_keyval ((GdkEventKey *) ev)) {
                     case GDK_KP_Enter: // chosen
                     case GDK_Return:
                     {
                         // make sure the chosen one is inserted into the entry
                         GtkComboBox  *combo = GTK_COMBO_BOX (((Gtk::ComboBox *) (g_object_get_data (tbl, "family-entry-combo")))->gobj());
                         GtkTreeModel *model = gtk_combo_box_get_model(combo);
                         GtkTreeIter iter;
                         gboolean has_active = gtk_combo_box_get_active_iter (combo, &iter);
                         if (has_active) {
                             gchar *family;
                             gtk_tree_model_get(model, &iter, 0, &family, -1);
                             GtkEntry *entry = GTK_ENTRY (g_object_get_data (G_OBJECT (tbl), "family-entry"));
                             gtk_entry_set_text (GTK_ENTRY (entry), family);
                         }

                         // update
                         sp_text_toolbox_family_changed (NULL, tbl); 
                         break;
                     }
                 } 
             }
         }

         // regardless of whether we updated, defocus the widget
         SPDesktop *desktop = SP_ACTIVE_DESKTOP;
         if (desktop)
             gtk_widget_grab_focus (GTK_WIDGET(desktop->canvas));
         //g_print("POP: notify: HIDDEN\n");
  }
}

GtkWidget *sp_text_toolbox_new (SPDesktop *desktop)
{
    GtkToolbar   *tbl = GTK_TOOLBAR(gtk_toolbar_new());
    GtkIconSize secondarySize = static_cast<GtkIconSize>(ToolboxFactory::prefToSize("/toolbox/secondary", 1));

    gtk_object_set_data(GTK_OBJECT(tbl), "dtw", desktop->canvas);
    gtk_object_set_data(GTK_OBJECT(tbl), "desktop", desktop);

    GtkTooltips *tt = gtk_tooltips_new();

    ////////////Family
    Glib::RefPtr<Gtk::ListStore> store = Inkscape::FontLister::get_instance()->get_font_list();
    Gtk::ComboBoxEntry *font_sel = Gtk::manage(new Gtk::ComboBoxEntry(store));

    gtk_rc_parse_string (
       "style \"dropdown-as-list-style\"\n"
       "{\n"
       "    GtkComboBox::appears-as-list = 1\n"
       "}\n"
       "widget \"*.toolbox-fontfamily-list\" style \"dropdown-as-list-style\"");
    gtk_widget_set_name(GTK_WIDGET (font_sel->gobj()), "toolbox-fontfamily-list");
    gtk_tooltips_set_tip (tt, GTK_WIDGET (font_sel->gobj()), _("Select font family (Alt+X to access)"), "");

    g_signal_connect (G_OBJECT (font_sel->gobj()), "key-press-event", G_CALLBACK(sp_text_toolbox_family_list_keypress), tbl);

    cbe_add_completion(font_sel->gobj(), G_OBJECT(tbl));
    
    gtk_toolbar_append_widget( tbl, (GtkWidget*) font_sel->gobj(), "", "");
    g_object_set_data (G_OBJECT (tbl), "family-entry-combo", font_sel);

    // expand the field a bit so as to view more of the previews in the drop-down
    GtkRequisition req;
    gtk_widget_size_request (GTK_WIDGET (font_sel->gobj()), &req);
    gtk_widget_set_size_request  (GTK_WIDGET (font_sel->gobj()), MIN(req.width + 50, 500), -1);

    GtkWidget* entry = (GtkWidget*) font_sel->get_entry()->gobj();
    g_signal_connect (G_OBJECT (entry), "activate", G_CALLBACK (sp_text_toolbox_family_changed), tbl);

    g_signal_connect (G_OBJECT (font_sel->gobj()), "changed", G_CALLBACK (sp_text_toolbox_family_changed), tbl);
    g_signal_connect (G_OBJECT (font_sel->gobj()), "notify::popup-shown", 
             G_CALLBACK (sp_text_toolbox_family_popnotify), tbl);
    g_signal_connect (G_OBJECT (entry), "key-press-event", G_CALLBACK(sp_text_toolbox_family_keypress), tbl);
    g_signal_connect (G_OBJECT (entry),  "focus-in-event", G_CALLBACK (sp_text_toolbox_entry_focus_in), tbl);
    g_signal_connect (G_OBJECT (entry),  "focus-out-event", G_CALLBACK (sp_text_toolbox_entry_focus_out), tbl);

    gtk_object_set_data(GTK_OBJECT(entry), "altx-text", entry);
    g_object_set_data (G_OBJECT (tbl), "family-entry", entry);

    GtkCellRenderer     *cell = gtk_cell_renderer_text_new ();
    gtk_cell_layout_clear( GTK_CELL_LAYOUT(font_sel->gobj()) );
    gtk_cell_layout_pack_start( GTK_CELL_LAYOUT(font_sel->gobj()) , cell , TRUE );
    gtk_cell_layout_set_cell_data_func (GTK_CELL_LAYOUT(font_sel->gobj()), cell, GtkCellLayoutDataFunc (cell_data_func), NULL, NULL);

    GtkWidget *image = gtk_image_new_from_stock (GTK_STOCK_DIALOG_WARNING, secondarySize);
    GtkWidget *box = gtk_event_box_new ();
    gtk_container_add (GTK_CONTAINER (box), image);
    gtk_toolbar_append_widget( tbl, box, "", "");
    g_object_set_data (G_OBJECT (tbl), "warning-image", box);
    gtk_tooltips_set_tip (tt, box, _("This font is currently not installed on your system. Inkscape will use the default font instead."), "");
    gtk_widget_hide (GTK_WIDGET (box));
    g_signal_connect_swapped (G_OBJECT (tbl), "show", G_CALLBACK (gtk_widget_hide), box);

    ////////////Size
    gchar const *const sizes[] = {
        "4", "6", "8", "9", "10", "11", "12", "13", "14",
        "16", "18", "20", "22", "24", "28",
        "32", "36", "40", "48", "56", "64", "72", "144"
    };

    GtkWidget *cbox = gtk_combo_box_entry_new_text ();
    for (unsigned int i = 0; i < G_N_ELEMENTS(sizes); ++i) {
        gtk_combo_box_append_text(GTK_COMBO_BOX(cbox), sizes[i]);
    }
    gtk_widget_set_size_request (cbox, 80, -1);
    gtk_toolbar_append_widget( tbl, cbox, "", "");
    g_object_set_data (G_OBJECT (tbl), "combo-box-size", cbox);
    g_signal_connect (G_OBJECT (cbox), "changed", G_CALLBACK (sp_text_toolbox_size_changed), tbl);
    gtk_signal_connect(GTK_OBJECT(gtk_bin_get_child(GTK_BIN(cbox))), "key-press-event", GTK_SIGNAL_FUNC(sp_text_toolbox_size_keypress), tbl);
    gtk_signal_connect(GTK_OBJECT(gtk_bin_get_child(GTK_BIN(cbox))), "focus-out-event", GTK_SIGNAL_FUNC(sp_text_toolbox_size_focusout), tbl);

    ////////////Text anchor
    GtkWidget *group   = gtk_radio_button_new (NULL);
    GtkWidget *row     = gtk_hbox_new (FALSE, 4);
    g_object_set_data (G_OBJECT (tbl), "anchor-group", group);

    // left
    GtkWidget *rbutton = group;
    gtk_button_set_relief       (GTK_BUTTON (rbutton), GTK_RELIEF_NONE);
    gtk_container_add           (GTK_CONTAINER (rbutton), gtk_image_new_from_stock (GTK_STOCK_JUSTIFY_LEFT, secondarySize));
    gtk_toggle_button_set_mode  (GTK_TOGGLE_BUTTON (rbutton), FALSE);

    gtk_box_pack_start  (GTK_BOX  (row), rbutton, FALSE, FALSE, 0);
    g_object_set_data   (G_OBJECT (tbl), "text-start", rbutton);
    g_signal_connect    (G_OBJECT (rbutton), "toggled", G_CALLBACK (sp_text_toolbox_anchoring_toggled), gpointer(0));
    gtk_tooltips_set_tip(tt, rbutton, _("Align left"), NULL);

    // center
    rbutton = gtk_radio_button_new (gtk_radio_button_group (GTK_RADIO_BUTTON (group)));
    gtk_button_set_relief       (GTK_BUTTON (rbutton), GTK_RELIEF_NONE);
    gtk_container_add           (GTK_CONTAINER (rbutton), gtk_image_new_from_stock (GTK_STOCK_JUSTIFY_CENTER, secondarySize));
    gtk_toggle_button_set_mode  (GTK_TOGGLE_BUTTON (rbutton), FALSE);

    gtk_box_pack_start  (GTK_BOX  (row), rbutton, FALSE, FALSE, 0);
    g_object_set_data   (G_OBJECT (tbl), "text-middle", rbutton);
    g_signal_connect    (G_OBJECT (rbutton), "toggled", G_CALLBACK (sp_text_toolbox_anchoring_toggled), gpointer (1));
    gtk_tooltips_set_tip(tt, rbutton, _("Center"), NULL);

    // right
    rbutton = gtk_radio_button_new (gtk_radio_button_group (GTK_RADIO_BUTTON (group)));
    gtk_button_set_relief       (GTK_BUTTON (rbutton), GTK_RELIEF_NONE);
    gtk_container_add           (GTK_CONTAINER (rbutton), gtk_image_new_from_stock (GTK_STOCK_JUSTIFY_RIGHT, secondarySize));
    gtk_toggle_button_set_mode  (GTK_TOGGLE_BUTTON (rbutton), FALSE);

    gtk_box_pack_start  (GTK_BOX  (row), rbutton, FALSE, FALSE, 0);
    g_object_set_data   (G_OBJECT (tbl), "text-end", rbutton);
    g_signal_connect    (G_OBJECT (rbutton), "toggled", G_CALLBACK (sp_text_toolbox_anchoring_toggled), gpointer(2));
    gtk_tooltips_set_tip(tt, rbutton, _("Align right"), NULL);

    // fill
    rbutton = gtk_radio_button_new (gtk_radio_button_group (GTK_RADIO_BUTTON (group)));
    gtk_button_set_relief       (GTK_BUTTON (rbutton), GTK_RELIEF_NONE);
    gtk_container_add           (GTK_CONTAINER (rbutton), gtk_image_new_from_stock (GTK_STOCK_JUSTIFY_FILL, secondarySize));
    gtk_toggle_button_set_mode  (GTK_TOGGLE_BUTTON (rbutton), FALSE);

    gtk_box_pack_start  (GTK_BOX  (row), rbutton, FALSE, FALSE, 0);
    g_object_set_data   (G_OBJECT (tbl), "text-fill", rbutton);
    g_signal_connect    (G_OBJECT (rbutton), "toggled", G_CALLBACK (sp_text_toolbox_anchoring_toggled), gpointer(3));
    gtk_tooltips_set_tip(tt, rbutton, _("Justify"), NULL);

    gtk_toolbar_append_widget( tbl, row, "", "");

    //spacer
    gtk_toolbar_append_widget( tbl, gtk_vseparator_new(), "", "" );

    ////////////Text style
    row = gtk_hbox_new (FALSE, 4);

    // bold
    rbutton = gtk_toggle_button_new ();
    gtk_button_set_relief       (GTK_BUTTON (rbutton), GTK_RELIEF_NONE);
    gtk_container_add           (GTK_CONTAINER (rbutton), gtk_image_new_from_stock (GTK_STOCK_BOLD, secondarySize));
    gtk_toggle_button_set_mode  (GTK_TOGGLE_BUTTON (rbutton), FALSE);
    gtk_tooltips_set_tip(tt, rbutton, _("Bold"), NULL);

    gtk_box_pack_start  (GTK_BOX  (row), rbutton, FALSE, FALSE, 0);
    g_object_set_data   (G_OBJECT (tbl), "style-bold", rbutton);
    g_signal_connect    (G_OBJECT (rbutton), "toggled", G_CALLBACK (sp_text_toolbox_style_toggled), gpointer(0));

    // italic
    rbutton = gtk_toggle_button_new ();
    gtk_button_set_relief       (GTK_BUTTON (rbutton), GTK_RELIEF_NONE);
    gtk_container_add           (GTK_CONTAINER (rbutton), gtk_image_new_from_stock (GTK_STOCK_ITALIC, secondarySize));
    gtk_toggle_button_set_mode  (GTK_TOGGLE_BUTTON (rbutton), FALSE);
    gtk_tooltips_set_tip(tt, rbutton, _("Italic"), NULL);

    gtk_box_pack_start  (GTK_BOX  (row), rbutton, FALSE, FALSE, 0);
    g_object_set_data   (G_OBJECT (tbl), "style-italic", rbutton);
    g_signal_connect    (G_OBJECT (rbutton), "toggled", G_CALLBACK (sp_text_toolbox_style_toggled), gpointer (1));

    gtk_toolbar_append_widget( tbl, row, "", "");

    //spacer
    gtk_toolbar_append_widget( tbl, gtk_vseparator_new(), "", "" );

    // Text orientation
    group   = gtk_radio_button_new (NULL);
    row     = gtk_hbox_new (FALSE, 4);
    g_object_set_data (G_OBJECT (tbl), "orientation-group", group);

    // horizontal
    rbutton = group;
    gtk_button_set_relief       (GTK_BUTTON (rbutton), GTK_RELIEF_NONE);
    gtk_container_add           (GTK_CONTAINER (rbutton),
                                 sp_icon_new (static_cast<Inkscape::IconSize>(secondarySize), INKSCAPE_ICON_FORMAT_TEXT_DIRECTION_HORIZONTAL));
    gtk_toggle_button_set_mode  (GTK_TOGGLE_BUTTON (rbutton), FALSE);
    gtk_tooltips_set_tip(tt, rbutton, _("Horizontal text"), NULL);

    gtk_box_pack_start  (GTK_BOX  (row), rbutton, FALSE, FALSE, 0);
    g_object_set_data   (G_OBJECT (tbl), "orientation-horizontal", rbutton);
    g_signal_connect    (G_OBJECT (rbutton), "toggled", G_CALLBACK (sp_text_toolbox_orientation_toggled), gpointer(0));

    // vertical
    rbutton = gtk_radio_button_new (gtk_radio_button_group (GTK_RADIO_BUTTON (group)));
    gtk_button_set_relief       (GTK_BUTTON (rbutton), GTK_RELIEF_NONE);
    gtk_container_add           (GTK_CONTAINER (rbutton),
                                 sp_icon_new (static_cast<Inkscape::IconSize>(secondarySize), INKSCAPE_ICON_FORMAT_TEXT_DIRECTION_VERTICAL));
    gtk_toggle_button_set_mode  (GTK_TOGGLE_BUTTON (rbutton), FALSE);
    gtk_tooltips_set_tip(tt, rbutton, _("Vertical text"), NULL);

    gtk_box_pack_start  (GTK_BOX  (row), rbutton, FALSE, FALSE, 0);
    g_object_set_data   (G_OBJECT (tbl), "orientation-vertical", rbutton);
    g_signal_connect    (G_OBJECT (rbutton), "toggled", G_CALLBACK (sp_text_toolbox_orientation_toggled), gpointer (1));
    gtk_toolbar_append_widget( tbl, row, "", "" );


    //watch selection
    Inkscape::ConnectionPool* pool = Inkscape::ConnectionPool::new_connection_pool ("ISTextToolbox");

    sigc::connection *c_selection_changed =
        new sigc::connection (sp_desktop_selection (desktop)->connectChanged
                              (sigc::bind (sigc::ptr_fun (sp_text_toolbox_selection_changed), (GObject*)tbl)));
    pool->add_connection ("selection-changed", c_selection_changed);

    sigc::connection *c_selection_modified =
        new sigc::connection (sp_desktop_selection (desktop)->connectModified
                              (sigc::bind (sigc::ptr_fun (sp_text_toolbox_selection_modified), (GObject*)tbl)));
    pool->add_connection ("selection-modified", c_selection_modified);

    sigc::connection *c_subselection_changed =
        new sigc::connection (desktop->connectToolSubselectionChanged
                              (sigc::bind (sigc::ptr_fun (sp_text_toolbox_subselection_changed), (GObject*)tbl)));
    pool->add_connection ("tool-subselection-changed", c_subselection_changed);

    Inkscape::ConnectionPool::connect_destroy (G_OBJECT (tbl), pool);


    gtk_widget_show_all( GTK_WIDGET(tbl) );

    return GTK_WIDGET(tbl);
} // end of sp_text_toolbox_new()

}//<unnamed> namespace


//#########################
//##      Connector      ##
//#########################

static void sp_connector_mode_toggled( GtkToggleAction* act, GtkObject */*tbl*/ )
{
    Inkscape::Preferences *prefs = Inkscape::Preferences::get();
    prefs->setBool("/tools/connector/mode",
                gtk_toggle_action_get_active( act ));
}

static void sp_connector_path_set_avoid(void)
{
    cc_selection_set_avoid(true);
}


static void sp_connector_path_set_ignore(void)
{
    cc_selection_set_avoid(false);
}

static void sp_connector_orthogonal_toggled( GtkToggleAction* act, GObject *tbl )
{
    SPDesktop *desktop = (SPDesktop *) g_object_get_data( tbl, "desktop" );
    Inkscape::Selection * selection = sp_desktop_selection(desktop);
    SPDocument *doc = sp_desktop_document(desktop);

    if (!sp_document_get_undo_sensitive(doc))
    {
        return;
    }


    // quit if run by the _changed callbacks
    if (g_object_get_data( tbl, "freeze" )) {
        return;
    }

    // in turn, prevent callbacks from responding
    g_object_set_data( tbl, "freeze", GINT_TO_POINTER(TRUE) );

    bool is_orthog = gtk_toggle_action_get_active( act );
    gchar orthog_str[] = "orthogonal";
    gchar polyline_str[] = "polyline";
    gchar *value = is_orthog ? orthog_str : polyline_str ;

    bool modmade = false;
    GSList *l = (GSList *) selection->itemList();
    while (l) {
        SPItem *item = (SPItem *) l->data;

        if (cc_item_is_connector(item)) {
            sp_object_setAttribute(item, "inkscape:connector-type",
                    value, false);
            item->avoidRef->handleSettingChange();
            modmade = true;
        }
        l = l->next;
    }

    if (!modmade)
    {
        Inkscape::Preferences *prefs = Inkscape::Preferences::get();
        prefs->setBool("/tools/connector/orthogonal", is_orthog);
    }

    sp_document_done(doc, SP_VERB_CONTEXT_CONNECTOR,
            is_orthog ? _("Set connector type: orthogonal"): _("Set connector type: polyline"));

    g_object_set_data( tbl, "freeze", GINT_TO_POINTER(FALSE) );
}

static void connector_curvature_changed(GtkAdjustment *adj, GObject* tbl)
{
    SPDesktop *desktop = (SPDesktop *) g_object_get_data( tbl, "desktop" );
    Inkscape::Selection * selection = sp_desktop_selection(desktop);
    SPDocument *doc = sp_desktop_document(desktop);

    if (!sp_document_get_undo_sensitive(doc))
    {
        return;
    }


    // quit if run by the _changed callbacks
    if (g_object_get_data( tbl, "freeze" )) {
        return;
    }

    // in turn, prevent callbacks from responding
    g_object_set_data( tbl, "freeze", GINT_TO_POINTER(TRUE) );

    gdouble newValue = gtk_adjustment_get_value(adj);
    gchar value[G_ASCII_DTOSTR_BUF_SIZE];
    g_ascii_dtostr(value, G_ASCII_DTOSTR_BUF_SIZE, newValue);

    bool modmade = false;
    GSList *l = (GSList *) selection->itemList();
    while (l) {
        SPItem *item = (SPItem *) l->data;

        if (cc_item_is_connector(item)) {
            sp_object_setAttribute(item, "inkscape:connector-curvature",
                    value, false);
            item->avoidRef->handleSettingChange();
            modmade = true;
        }
        l = l->next;
    }

    if (!modmade)
    {
        Inkscape::Preferences *prefs = Inkscape::Preferences::get();
        prefs->setDouble(Glib::ustring("/tools/connector/curvature"), newValue);
    }

    sp_document_done(doc, SP_VERB_CONTEXT_CONNECTOR,
            _("Change connector curvature"));

    g_object_set_data( tbl, "freeze", GINT_TO_POINTER(FALSE) );
}


static void connector_spacing_changed(GtkAdjustment *adj, GObject* tbl)
{
    SPDesktop *desktop = (SPDesktop *) g_object_get_data( tbl, "desktop" );
    SPDocument *doc = sp_desktop_document(desktop);

    if (!sp_document_get_undo_sensitive(doc))
    {
        return;
    }

    Inkscape::XML::Node *repr = SP_OBJECT_REPR(desktop->namedview);

    if ( !repr->attribute("inkscape:connector-spacing") &&
            ( adj->value == defaultConnSpacing )) {
        // Don't need to update the repr if the attribute doesn't 
        // exist and it is being set to the default value -- as will
        // happen at startup.
        return;
    }

    // quit if run by the attr_changed listener
    if (g_object_get_data( tbl, "freeze" )) {
        return;
    }

    // in turn, prevent listener from responding
    g_object_set_data( tbl, "freeze", GINT_TO_POINTER(TRUE));

    sp_repr_set_css_double(repr, "inkscape:connector-spacing", adj->value);
    SP_OBJECT(desktop->namedview)->updateRepr();

    GSList *items = get_avoided_items(NULL, desktop->currentRoot(), desktop);
    for ( GSList const *iter = items ; iter != NULL ; iter = iter->next ) {
        SPItem *item = reinterpret_cast<SPItem *>(iter->data);
        Geom::Matrix m = Geom::identity();
        avoid_item_move(&m, item);
    }

    if (items) {
        g_slist_free(items);
    }

    sp_document_done(doc, SP_VERB_CONTEXT_CONNECTOR,
            _("Change connector spacing"));

    g_object_set_data( tbl, "freeze", GINT_TO_POINTER(FALSE) );
}

static void sp_connector_graph_layout(void)
{
    if (!SP_ACTIVE_DESKTOP) return;
    Inkscape::Preferences *prefs = Inkscape::Preferences::get();

    // hack for clones, see comment in align-and-distribute.cpp
    int saved_compensation = prefs->getInt("/options/clonecompensation/value", SP_CLONE_COMPENSATION_UNMOVED);
    prefs->setInt("/options/clonecompensation/value", SP_CLONE_COMPENSATION_UNMOVED);

    graphlayout(sp_desktop_selection(SP_ACTIVE_DESKTOP)->itemList());

    prefs->setInt("/options/clonecompensation/value", saved_compensation);

    sp_document_done(sp_desktop_document(SP_ACTIVE_DESKTOP), SP_VERB_DIALOG_ALIGN_DISTRIBUTE, _("Arrange connector network"));
}

static void sp_directed_graph_layout_toggled( GtkToggleAction* act, GtkObject */*tbl*/ )
{
    Inkscape::Preferences *prefs = Inkscape::Preferences::get();
    prefs->setBool("/tools/connector/directedlayout",
                gtk_toggle_action_get_active( act ));
}

static void sp_nooverlaps_graph_layout_toggled( GtkToggleAction* act, GtkObject */*tbl*/ )
{
    Inkscape::Preferences *prefs = Inkscape::Preferences::get();
    prefs->setBool("/tools/connector/avoidoverlaplayout",
                gtk_toggle_action_get_active( act ));
}


static void connector_length_changed(GtkAdjustment *adj, GObject* /*tbl*/)
{
    Inkscape::Preferences *prefs = Inkscape::Preferences::get();
    prefs->setDouble("/tools/connector/length", adj->value);
}

static void connector_tb_event_attr_changed(Inkscape::XML::Node *repr,
                                            gchar const *name, gchar const */*old_value*/, gchar const */*new_value*/,
                                            bool /*is_interactive*/, gpointer data)
{
    GtkWidget *tbl = GTK_WIDGET(data);

    if (g_object_get_data(G_OBJECT(tbl), "freeze")) {
        return;
    }
    if (strcmp(name, "inkscape:connector-spacing") == 0)
    {
        GtkAdjustment *adj = (GtkAdjustment*)
                gtk_object_get_data(GTK_OBJECT(tbl), "spacing");
        gdouble spacing = defaultConnSpacing;
        sp_repr_get_double(repr, "inkscape:connector-spacing", &spacing);

        gtk_adjustment_set_value(adj, spacing);
        gtk_adjustment_value_changed(adj);
    }

    spinbutton_defocus(GTK_OBJECT(tbl));
}

<<<<<<< HEAD
    gtk_adjustment_set_value(adj, spacing);
    gtk_adjustment_value_changed(adj);
    
    spinbutton_defocus(GTK_OBJECT(tbl));
=======
static void sp_connector_new_connection_point(GtkWidget *, GObject *tbl)
{
    SPDesktop *desktop = (SPDesktop *) g_object_get_data( tbl, "desktop" );
    SPConnectorContext* cc = SP_CONNECTOR_CONTEXT(desktop->event_context);

    if (cc->mode == SP_CONNECTOR_CONTEXT_EDITING_MODE)
        cc_create_connection_point(cc);
>>>>>>> 36c2b2fe
}

static void sp_connector_remove_connection_point(GtkWidget *, GObject *tbl)
{
    SPDesktop *desktop = (SPDesktop *) g_object_get_data( tbl, "desktop" );
    SPConnectorContext* cc = SP_CONNECTOR_CONTEXT(desktop->event_context);

    if (cc->mode == SP_CONNECTOR_CONTEXT_EDITING_MODE)
        cc_remove_connection_point(cc);
}

static Inkscape::XML::NodeEventVector connector_tb_repr_events = {
    NULL, /* child_added */
    NULL, /* child_removed */
    connector_tb_event_attr_changed,
    NULL, /* content_changed */
    NULL  /* order_changed */
};

static void sp_connector_toolbox_selection_changed(Inkscape::Selection *selection, GObject *tbl)
{
    GtkAdjustment *adj = GTK_ADJUSTMENT( g_object_get_data( tbl, "curvature" ) );
    GtkToggleAction *act = GTK_TOGGLE_ACTION( g_object_get_data( tbl, "orthogonal" ) );
    SPItem *item = selection->singleItem();
    if (SP_IS_PATH(item))
    {
        gdouble curvature = SP_PATH(item)->connEndPair.getCurvature();
        bool is_orthog = SP_PATH(item)->connEndPair.isOrthogonal();
        gtk_toggle_action_set_active(act, is_orthog);
        gtk_adjustment_set_value(adj, curvature);
    }

}

static void sp_connector_toolbox_prep( SPDesktop *desktop, GtkActionGroup* mainActions, GObject* holder )
{
    Inkscape::Preferences *prefs = Inkscape::Preferences::get();
    Inkscape::IconSize secondarySize = ToolboxFactory::prefToSize("/toolbox/secondary", 1);

    // Editing mode toggle button
    {
        InkToggleAction* act = ink_toggle_action_new( "ConnectorEditModeAction",
                                                      _("EditMode"),
                                                      _("Switch between connection point editing and connector drawing mode"),
                                                      INKSCAPE_ICON_CONNECTOR_EDIT,
                                                      Inkscape::ICON_SIZE_DECORATION );
        gtk_action_group_add_action( mainActions, GTK_ACTION( act ) );

        bool tbuttonstate = prefs->getBool("/tools/connector/mode");
        gtk_toggle_action_set_active(GTK_TOGGLE_ACTION(act), ( tbuttonstate ? TRUE : FALSE ));
        g_object_set_data( holder, "mode", act );
        g_signal_connect_after( G_OBJECT(act), "toggled", G_CALLBACK(sp_connector_mode_toggled), holder );
    }


    {
        InkAction* inky = ink_action_new( "ConnectorAvoidAction",
                                          _("Avoid"),
                                          _("Make connectors avoid selected objects"),
                                          INKSCAPE_ICON_CONNECTOR_AVOID,
                                          secondarySize );
        g_signal_connect_after( G_OBJECT(inky), "activate", G_CALLBACK(sp_connector_path_set_avoid), holder );
        gtk_action_group_add_action( mainActions, GTK_ACTION(inky) );
    }

    {
        InkAction* inky = ink_action_new( "ConnectorIgnoreAction",
                                          _("Ignore"),
                                          _("Make connectors ignore selected objects"),
                                          INKSCAPE_ICON_CONNECTOR_IGNORE,
                                          secondarySize );
        g_signal_connect_after( G_OBJECT(inky), "activate", G_CALLBACK(sp_connector_path_set_ignore), holder );
        gtk_action_group_add_action( mainActions, GTK_ACTION(inky) );
    }

    // Orthogonal connectors toggle button
    {
        InkToggleAction* act = ink_toggle_action_new( "ConnectorOrthogonalAction",
                                                      _("Orthogonal"),
                                                      _("Make connector orthogonal or polyline"),
                                                      INKSCAPE_ICON_CONNECTOR_ORTHOGONAL,
                                                      Inkscape::ICON_SIZE_DECORATION );
        gtk_action_group_add_action( mainActions, GTK_ACTION( act ) );

        bool tbuttonstate = prefs->getBool("/tools/connector/orthogonal");
        gtk_toggle_action_set_active(GTK_TOGGLE_ACTION(act), ( tbuttonstate ? TRUE : FALSE ));
        g_object_set_data( holder, "orthogonal", act );
        g_signal_connect_after( G_OBJECT(act), "toggled", G_CALLBACK(sp_connector_orthogonal_toggled), holder );
    }

    EgeAdjustmentAction* eact = 0;
    // Curvature spinbox
    eact = create_adjustment_action( "ConnectorCurvatureAction",
                                    _("Connector Curvature"), _("Curvature:"),
                                    _("The amount of connectors curvature"),
                                    "/tools/connector/curvature", defaultConnCurvature,
                                    GTK_WIDGET(desktop->canvas), NULL, holder, TRUE, "inkscape:connector-curvature",
                                    0, 100, 1.0, 10.0,
                                    0, 0, 0,
                                    connector_curvature_changed, 1, 0 );
    gtk_action_group_add_action( mainActions, GTK_ACTION(eact) );

    // Spacing spinbox
    eact = create_adjustment_action( "ConnectorSpacingAction",
                                    _("Connector Spacing"), _("Spacing:"),
                                    _("The amount of space left around objects by auto-routing connectors"),
                                    "/tools/connector/spacing", defaultConnSpacing,
                                    GTK_WIDGET(desktop->canvas), NULL, holder, TRUE, "inkscape:connector-spacing",
                                    0, 100, 1.0, 10.0,
                                    0, 0, 0,
                                    connector_spacing_changed, 1, 0 );
    gtk_action_group_add_action( mainActions, GTK_ACTION(eact) );

    // Graph (connector network) layout
    {
        InkAction* inky = ink_action_new( "ConnectorGraphAction",
                                          _("Graph"),
                                          _("Nicely arrange selected connector network"),
                                          INKSCAPE_ICON_DISTRIBUTE_GRAPH,
                                          secondarySize );
        g_signal_connect_after( G_OBJECT(inky), "activate", G_CALLBACK(sp_connector_graph_layout), holder );
        gtk_action_group_add_action( mainActions, GTK_ACTION(inky) );
    }

    // Default connector length spinbox
    eact = create_adjustment_action( "ConnectorLengthAction",
                                     _("Connector Length"), _("Length:"),
                                     _("Ideal length for connectors when layout is applied"),
                                     "/tools/connector/length", 100,
                                     GTK_WIDGET(desktop->canvas), NULL, holder, TRUE, "inkscape:connector-length",
                                     10, 1000, 10.0, 100.0,
                                     0, 0, 0,
                                     connector_length_changed, 1, 0 );
    gtk_action_group_add_action( mainActions, GTK_ACTION(eact) );


    // Directed edges toggle button
    {
        InkToggleAction* act = ink_toggle_action_new( "ConnectorDirectedAction",
                                                      _("Downwards"),
                                                      _("Make connectors with end-markers (arrows) point downwards"),
                                                      INKSCAPE_ICON_DISTRIBUTE_GRAPH_DIRECTED,
                                                      Inkscape::ICON_SIZE_DECORATION );
        gtk_action_group_add_action( mainActions, GTK_ACTION( act ) );

        bool tbuttonstate = prefs->getBool("/tools/connector/directedlayout");
        gtk_toggle_action_set_active(GTK_TOGGLE_ACTION(act), ( tbuttonstate ? TRUE : FALSE ));

        g_signal_connect_after( G_OBJECT(act), "toggled", G_CALLBACK(sp_directed_graph_layout_toggled), holder );
        sigc::connection *connection = new sigc::connection(sp_desktop_selection(desktop)->connectChanged(sigc::bind(sigc::ptr_fun(sp_connector_toolbox_selection_changed), (GObject *)holder))
        );
    }

    // Avoid overlaps toggle button
    {
        InkToggleAction* act = ink_toggle_action_new( "ConnectorOverlapAction",
                                                      _("Remove overlaps"),
                                                      _("Do not allow overlapping shapes"),
                                                      INKSCAPE_ICON_DISTRIBUTE_REMOVE_OVERLAPS,
                                                      Inkscape::ICON_SIZE_DECORATION );
        gtk_action_group_add_action( mainActions, GTK_ACTION( act ) );

        bool tbuttonstate = prefs->getBool("/tools/connector/avoidoverlaplayout");
        gtk_toggle_action_set_active(GTK_TOGGLE_ACTION(act), (tbuttonstate ? TRUE : FALSE ));

        g_signal_connect_after( G_OBJECT(act), "toggled", G_CALLBACK(sp_nooverlaps_graph_layout_toggled), holder );
    }


    // New connection point button
    {
        InkAction* inky = ink_action_new( "ConnectorNewConnPointAction",
                                          _("New connection point"),
                                          _("Add a new connection point to the currently selected item"),
                                          INKSCAPE_ICON_CONNECTOR_NEW_CONNPOINT,
                                          secondarySize );
        g_signal_connect_after( G_OBJECT(inky), "activate", G_CALLBACK(sp_connector_new_connection_point), holder );
        gtk_action_group_add_action( mainActions, GTK_ACTION(inky) );
    }

    // Remove selected connection point button

    {
        InkAction* inky = ink_action_new( "ConnectorRemoveConnPointAction",
                                          _("Remove connection point"),
                                          _("Remove the currently selected connection point"),
                                          INKSCAPE_ICON_CONNECTOR_REMOVE_CONNPOINT,
                                          secondarySize );
        g_signal_connect_after( G_OBJECT(inky), "activate", G_CALLBACK(sp_connector_remove_connection_point), holder );
        gtk_action_group_add_action( mainActions, GTK_ACTION(inky) );
    }


    // Code to watch for changes to the connector-spacing attribute in
    // the XML.
    Inkscape::XML::Node *repr = SP_OBJECT_REPR(desktop->namedview);
    g_assert(repr != NULL);

    purge_repr_listener( holder, holder );

    if (repr) {
        g_object_set_data( holder, "repr", repr );
        Inkscape::GC::anchor(repr);
        sp_repr_add_listener( repr, &connector_tb_repr_events, holder );
        sp_repr_synthesize_events( repr, &connector_tb_repr_events, holder );
    }
} // end of sp_connector_toolbox_prep()


//#########################
//##     Paintbucket     ##
//#########################

static void paintbucket_channels_changed(EgeSelectOneAction* act, GObject* /*tbl*/)
{
    gint channels = ege_select_one_action_get_active( act );
    flood_channels_set_channels( channels );
}

static void paintbucket_threshold_changed(GtkAdjustment *adj, GObject */*tbl*/)
{
    Inkscape::Preferences *prefs = Inkscape::Preferences::get();
    prefs->setInt("/tools/paintbucket/threshold", (gint)adj->value);
}

static void paintbucket_autogap_changed(EgeSelectOneAction* act, GObject */*tbl*/)
{
    Inkscape::Preferences *prefs = Inkscape::Preferences::get();
    prefs->setBool("/tools/paintbucket/autogap", ege_select_one_action_get_active( act ));
}

static void paintbucket_offset_changed(GtkAdjustment *adj, GObject *tbl)
{
    UnitTracker* tracker = static_cast<UnitTracker*>(g_object_get_data( tbl, "tracker" ));
    SPUnit const *unit = tracker->getActiveUnit();
    Inkscape::Preferences *prefs = Inkscape::Preferences::get();

    prefs->setDouble("/tools/paintbucket/offset", (gdouble)sp_units_get_pixels(adj->value, *unit));
    prefs->setString("/tools/paintbucket/offsetunits", sp_unit_get_abbreviation(unit));
}

static void paintbucket_defaults (GtkWidget *, GObject *tbl)
{
    // FIXME: make defaults settable via Inkscape Options
    struct KeyValue {
        char const *key;
        double value;
    } const key_values[] = {
        {"threshold", 15},
        {"offset", 0.0}
    };

    for (unsigned i = 0; i < G_N_ELEMENTS(key_values); ++i) {
        KeyValue const &kv = key_values[i];
        GtkAdjustment* adj = static_cast<GtkAdjustment *>(g_object_get_data(tbl, kv.key));
        if ( adj ) {
            gtk_adjustment_set_value(adj, kv.value);
        }
    }

    EgeSelectOneAction* channels_action = EGE_SELECT_ONE_ACTION( g_object_get_data (tbl, "channels_action" ) );
    ege_select_one_action_set_active( channels_action, FLOOD_CHANNELS_RGB );
    EgeSelectOneAction* autogap_action = EGE_SELECT_ONE_ACTION( g_object_get_data (tbl, "autogap_action" ) );
    ege_select_one_action_set_active( autogap_action, 0 );
}

static void sp_paintbucket_toolbox_prep(SPDesktop *desktop, GtkActionGroup* mainActions, GObject* holder)
{
    EgeAdjustmentAction* eact = 0;
    Inkscape::Preferences *prefs = Inkscape::Preferences::get();

    {
        GtkListStore* model = gtk_list_store_new( 2, G_TYPE_STRING, G_TYPE_INT );

        GList* items = 0;
        gint count = 0;
        for ( items = flood_channels_dropdown_items_list(); items ; items = g_list_next(items) )
        {
            GtkTreeIter iter;
            gtk_list_store_append( model, &iter );
            gtk_list_store_set( model, &iter, 0, reinterpret_cast<gchar*>(items->data), 1, count, -1 );
            count++;
        }
        g_list_free( items );
        items = 0;
        EgeSelectOneAction* act1 = ege_select_one_action_new( "ChannelsAction", _("Fill by"), (""), NULL, GTK_TREE_MODEL(model) );
        g_object_set( act1, "short_label", _("Fill by:"), NULL );
        ege_select_one_action_set_appearance( act1, "compact" );
        ege_select_one_action_set_active( act1, prefs->getInt("/tools/paintbucket/channels", 0) );
        g_signal_connect( G_OBJECT(act1), "changed", G_CALLBACK(paintbucket_channels_changed), holder );
        gtk_action_group_add_action( mainActions, GTK_ACTION(act1) );
        g_object_set_data( holder, "channels_action", act1 );
    }

    // Spacing spinbox
    {
        eact = create_adjustment_action(
            "ThresholdAction",
            _("Fill Threshold"), _("Threshold:"),
            _("The maximum allowed difference between the clicked pixel and the neighboring pixels to be counted in the fill"),
            "/tools/paintbucket/threshold", 5, GTK_WIDGET(desktop->canvas), NULL, holder, TRUE,
            "inkscape:paintbucket-threshold", 0, 100.0, 1.0, 10.0,
            0, 0, 0,
            paintbucket_threshold_changed, 1, 0 );

        ege_adjustment_action_set_appearance( eact, TOOLBAR_SLIDER_HINT );
        gtk_action_group_add_action( mainActions, GTK_ACTION(eact) );
    }

    // Create the units menu.
    UnitTracker* tracker = new UnitTracker( SP_UNIT_ABSOLUTE | SP_UNIT_DEVICE );
    Glib::ustring stored_unit = prefs->getString("/tools/paintbucket/offsetunits");
    if (!stored_unit.empty())
        tracker->setActiveUnit(sp_unit_get_by_abbreviation(stored_unit.data()));
    g_object_set_data( holder, "tracker", tracker );
    {
        GtkAction* act = tracker->createAction( "PaintbucketUnitsAction", _("Units"), ("") );
        gtk_action_group_add_action( mainActions, act );
    }

    // Offset spinbox
    {
        eact = create_adjustment_action(
            "OffsetAction",
            _("Grow/shrink by"), _("Grow/shrink by:"),
            _("The amount to grow (positive) or shrink (negative) the created fill path"),
            "/tools/paintbucket/offset", 0, GTK_WIDGET(desktop->canvas), NULL/*us*/, holder, TRUE,
            "inkscape:paintbucket-offset", -1e6, 1e6, 0.1, 0.5,
            0, 0, 0,
            paintbucket_offset_changed, 1, 2);
        tracker->addAdjustment( ege_adjustment_action_get_adjustment(eact) );

        gtk_action_group_add_action( mainActions, GTK_ACTION(eact) );
    }

    /* Auto Gap */
    {
        GtkListStore* model = gtk_list_store_new( 2, G_TYPE_STRING, G_TYPE_INT );

        GList* items = 0;
        gint count = 0;
        for ( items = flood_autogap_dropdown_items_list(); items ; items = g_list_next(items) )
        {
            GtkTreeIter iter;
            gtk_list_store_append( model, &iter );
            gtk_list_store_set( model, &iter, 0, reinterpret_cast<gchar*>(items->data), 1, count, -1 );
            count++;
        }
        g_list_free( items );
        items = 0;
        EgeSelectOneAction* act2 = ege_select_one_action_new( "AutoGapAction", _("Close gaps"), (""), NULL, GTK_TREE_MODEL(model) );
        g_object_set( act2, "short_label", _("Close gaps:"), NULL );
        ege_select_one_action_set_appearance( act2, "compact" );
        ege_select_one_action_set_active( act2, prefs->getBool("/tools/paintbucket/autogap") );
        g_signal_connect( G_OBJECT(act2), "changed", G_CALLBACK(paintbucket_autogap_changed), holder );
        gtk_action_group_add_action( mainActions, GTK_ACTION(act2) );
        g_object_set_data( holder, "autogap_action", act2 );
    }

    /* Reset */
    {
        GtkAction* act = gtk_action_new( "PaintbucketResetAction",
                                          _("Defaults"),
                                          _("Reset paint bucket parameters to defaults (use Inkscape Preferences > Tools to change defaults)"),
                                          GTK_STOCK_CLEAR );
        g_signal_connect_after( G_OBJECT(act), "activate", G_CALLBACK(paintbucket_defaults), holder );
        gtk_action_group_add_action( mainActions, act );
        gtk_action_set_sensitive( act, TRUE );
    }

}

/*
  Local Variables:
  mode:c++
  c-file-style:"stroustrup"
  c-file-offsets:((innamespace . 0)(inline-open . 0)(case-label . +))
  indent-tabs-mode:nil
  fill-column:99
  End:
*/
// vim: filetype=cpp:expandtab:shiftwidth=4:tabstop=8:softtabstop=4:encoding=utf-8:textwidth=99 :<|MERGE_RESOLUTION|>--- conflicted
+++ resolved
@@ -1284,8 +1284,8 @@
 
     {
         InkAction* inky = ink_action_new( "NodeJoinAction",
-                                          _("Join endnodes"),
-                                          _("Join selected endnodes"),
+                                          _("Join nodes"),
+                                          _("Join selected nodes"),
                                           INKSCAPE_ICON_NODE_JOIN,
                                           secondarySize );
         g_object_set( inky, "short_label", _("Join"), NULL );
@@ -6861,17 +6861,10 @@
     g_free(family_escaped);
 }
 
-<<<<<<< HEAD
-gboolean            text_toolbox_completion_match_selected    (GtkEntryCompletion *widget,
-                                                        GtkTreeModel       *model,
-                                                        GtkTreeIter        *iter,
-                                                        GObject *tbl) 
-=======
 gboolean text_toolbox_completion_match_selected(GtkEntryCompletion */*widget*/,
                                                 GtkTreeModel       *model,
                                                 GtkTreeIter        *iter,
                                                 GObject            *tbl)
->>>>>>> 36c2b2fe
 {
     // We intercept this signal so as to fire family_changed at once (without it, you'd have to
     // press Enter again after choosing a completion)
@@ -7417,12 +7410,6 @@
     spinbutton_defocus(GTK_OBJECT(tbl));
 }
 
-<<<<<<< HEAD
-    gtk_adjustment_set_value(adj, spacing);
-    gtk_adjustment_value_changed(adj);
-    
-    spinbutton_defocus(GTK_OBJECT(tbl));
-=======
 static void sp_connector_new_connection_point(GtkWidget *, GObject *tbl)
 {
     SPDesktop *desktop = (SPDesktop *) g_object_get_data( tbl, "desktop" );
@@ -7430,7 +7417,6 @@
 
     if (cc->mode == SP_CONNECTOR_CONTEXT_EDITING_MODE)
         cc_create_connection_point(cc);
->>>>>>> 36c2b2fe
 }
 
 static void sp_connector_remove_connection_point(GtkWidget *, GObject *tbl)
