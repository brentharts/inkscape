--- conflicted
+++ resolved
@@ -1247,13 +1247,8 @@
 void
 SPDesktopWidget::requestCanvasUpdate() {
     // ^^ also this->desktop != 0
-<<<<<<< HEAD
-    g_return_if_fail (this->desktop != NULL);
-    g_return_if_fail (this->desktop->main != NULL);
-=======
     g_return_if_fail(this->desktop != NULL);
     g_return_if_fail(this->desktop->main != NULL);
->>>>>>> 6694df39
     gtk_widget_queue_draw (GTK_WIDGET (SP_CANVAS_ITEM (this->desktop->main)->canvas));
 }
 
