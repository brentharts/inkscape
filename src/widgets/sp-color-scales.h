#ifndef SEEN_SP_COLOR_SCALES_H
#define SEEN_SP_COLOR_SCALES_H

#ifdef HAVE_CONFIG_H
# include <config.h>
#endif

#if GLIBMM_DISABLE_DEPRECATED && HAVE_GLIBMM_THREADS_H
#include <glibmm/threads.h>
#endif

#include <glib.h>

<<<<<<< HEAD
=======
#include <color.h>
>>>>>>> 0744a31c
#include <widgets/sp-color-selector.h>

struct SPColorScales;
struct SPColorScalesClass;
struct SPColorSlider;

namespace Inkscape {
namespace UI {
namespace Widget {

class ColorSlider;

}
}
}

typedef enum {
    SP_COLOR_SCALES_MODE_NONE = 0,
    SP_COLOR_SCALES_MODE_RGB = 1,
    SP_COLOR_SCALES_MODE_HSV = 2,
    SP_COLOR_SCALES_MODE_CMYK = 3
} SPColorScalesMode;



class ColorScales: public ColorSelector
{
public:
    static gfloat getScaled( const GtkAdjustment *a );
    static void setScaled( GtkAdjustment *a, gfloat v);

    ColorScales(SPColorSelector *csel);
    virtual ~ColorScales();

    virtual void init();

    virtual void setSubmode(guint submode);
    virtual guint getSubmode() const;

    void setMode(SPColorScalesMode mode);
    SPColorScalesMode getMode() const;


protected:
    virtual void _colorChanged();

    static void _adjustmentAnyChanged(GtkAdjustment *adjustment, SPColorScales *cs);
    void _sliderAnyGrabbed();
    void _sliderAnyReleased();
    void _sliderAnyChanged();
    static void _adjustmentChanged(SPColorScales *cs, guint channel);

    void _getRgbaFloatv(gfloat *rgba);
    void _getCmykaFloatv(gfloat *cmyka);
    guint32 _getRgba32();
    void _updateSliders(guint channels);
    void _recalcColor(gboolean changing);

    void _setRangeLimit( gdouble upper );

    SPColorScalesMode _mode;
    gdouble _rangeLimit;
    gboolean _updating : 1;
    gboolean _dragging : 1;
    GtkAdjustment *_a[5]; /* Channel adjustments */
    Inkscape::UI::Widget::ColorSlider *_s[5]; /* Channel sliders */
    GtkWidget *_b[5]; /* Spinbuttons */
    GtkWidget *_l[5]; /* Labels */

private:
    // By default, disallow copy constructor and assignment operator
    ColorScales(ColorScales const &obj);
    ColorScales &operator=(ColorScales const &obj );
};



#define SP_TYPE_COLOR_SCALES (sp_color_scales_get_type())
#define SP_COLOR_SCALES(o) (G_TYPE_CHECK_INSTANCE_CAST((o), SP_TYPE_COLOR_SCALES, SPColorScales))
#define SP_COLOR_SCALES_CLASS(k) (G_TYPE_CHECK_CLASS_CAST((k), SP_TYPE_COLOR_SCALES, SPColorScalesClass))
#define SP_IS_COLOR_SCALES(o) (G_TYPE_CHECK_INSTANCE_TYPE((o), SP_TYPE_COLOR_SCALES))
#define SP_IS_COLOR_SCALES_CLASS(k) (G_TYPE_CHECK_CLASS_TYPE((k), SP_TYPE_COLOR_SCALES))

struct SPColorScales {
    SPColorSelector parent;
};

struct SPColorScalesClass {
    SPColorSelectorClass parent_class;
};

GType sp_color_scales_get_type();

GtkWidget *sp_color_scales_new();

#endif /* !SEEN_SP_COLOR_SCALES_H */

/*
  Local Variables:
  mode:c++
  c-file-style:"stroustrup"
  c-file-offsets:((innamespace . 0)(inline-open . 0)(case-label . +))
  indent-tabs-mode:nil
  fill-column:99
  End:
*/
// vim: filetype=cpp:expandtab:shiftwidth=4:tabstop=8:softtabstop=4 :<|MERGE_RESOLUTION|>--- conflicted
+++ resolved
@@ -1,25 +1,12 @@
 #ifndef SEEN_SP_COLOR_SCALES_H
 #define SEEN_SP_COLOR_SCALES_H
 
-#ifdef HAVE_CONFIG_H
-# include <config.h>
-#endif
-
-#if GLIBMM_DISABLE_DEPRECATED && HAVE_GLIBMM_THREADS_H
-#include <glibmm/threads.h>
-#endif
-
 #include <glib.h>
 
-<<<<<<< HEAD
-=======
-#include <color.h>
->>>>>>> 0744a31c
 #include <widgets/sp-color-selector.h>
 
 struct SPColorScales;
 struct SPColorScalesClass;
-struct SPColorSlider;
 
 namespace Inkscape {
 namespace UI {
