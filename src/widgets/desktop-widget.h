// SPDX-License-Identifier: GPL-2.0-or-later
#ifndef SEEN_SP_DESKTOP_WIDGET_H
#define SEEN_SP_DESKTOP_WIDGET_H

/** \file
 * SPDesktopWidget: handling Gtk events on a desktop.
 *
 * Authors:
 *      Jon A. Cruz <jon@joncruz.org> (c) 2010
 *      John Bintz <jcoswell@coswellproductions.org> (c) 2006
 *      Ralf Stephan <ralf@ark.in-berlin.de> (c) 2005
 *      Abhishek Sharma
 *      ? -2004
 *
 * Released under GNU GPL v2+, read the file 'COPYING' for more information.
 */

#include <gtkmm/label.h>
#include <gtkmm/overlay.h>
#include "ui/dialog/command-palette.h"
#ifdef HAVE_CONFIG_H
#include "config.h" // only include where actually required!
#endif

#include <2geom/point.h>
#include <cstddef>
#include <gtkmm.h>
#include <sigc++/connection.h>

#include "message.h"
#include "ui/view/view-widget.h"

// forward declaration
typedef struct _EgeColorProfTracker EgeColorProfTracker;
struct SPCanvas;
struct SPCanvasItem;
class SPDocument;
class SPDesktop;
struct SPDesktopWidget;
class SPObject;

namespace Inkscape {
namespace UI {
namespace Dialog {
class SwatchesPanel;
} // namespace Dialog

namespace Widget {
class Button;
class CanvasGrid;
class LayerSelector;
class SelectedStyle;
class SpinButton;
class Ruler;
class Dock;
} // namespace Widget
} // namespace UI
} // namespace Inkscape

#define SP_DESKTOP_WIDGET(o) dynamic_cast<SPDesktopWidget *>(o)
#define SP_IS_DESKTOP_WIDGET(o) bool(dynamic_cast<SPDesktopWidget const *>(o))

void sp_desktop_widget_show_decorations(SPDesktopWidget *dtw, gboolean show);
void sp_desktop_widget_update_hruler(SPDesktopWidget *dtw);
void sp_desktop_widget_update_vruler(SPDesktopWidget *dtw);

/* Show/hide rulers & scrollbars */
void sp_desktop_widget_update_scrollbars(SPDesktopWidget *dtw, double scale);

void sp_dtw_desktop_activate(SPDesktopWidget *dtw);
void sp_dtw_desktop_deactivate(SPDesktopWidget *dtw);

/// A GtkEventBox on an SPDesktop.
class SPDesktopWidget : public SPViewWidget
{
    using parent_type = SPViewWidget;

    SPDesktopWidget();

public:
    SPDesktopWidget(SPDocument *document);
    ~SPDesktopWidget() override;

    Inkscape::UI::Widget::CanvasGrid *GetCanvasGrid() { return _canvas_grid; } // Temp, I hope!

    void on_size_allocate(Gtk::Allocation &) override;
    void on_realize() override;
    void on_unrealize() override;

    sigc::connection modified_connection;

    SPDesktop *desktop = nullptr;

    Gtk::Window *window = nullptr;

private:
    // Flags for ruler event handling
    bool _ruler_clicked = false; ///< True if the ruler has been clicked
    bool _ruler_dragged = false; ///< True if a drag on the ruler is occurring

    bool update = false;

    SPCanvasItem *_active_guide = nullptr; ///< The guide currently being handled during a ruler event
    Geom::Point _normal;                   ///< Normal to the guide currently being handled during ruler event
    int _xp = 0;                           ///< x coordinate for start of drag
    int _yp = 0;                           ///< y coordinate for start of drag

    // The root vbox of the window layout.
    Gtk::Box *_vbox;

    Gtk::Box *_hbox;

    Gtk::MenuBar *_menubar; // TEMP
    Gtk::Box *_statusbar;

    Inkscape::UI::Dialog::SwatchesPanel *_panels;

    Glib::RefPtr<Gtk::Adjustment> _hadj;
    Glib::RefPtr<Gtk::Adjustment> _vadj;

    Gtk::Grid *_coord_status;

    Gtk::Label *_coord_status_x;
    Gtk::Label *_coord_status_y;
    Inkscape::UI::Widget::SpinButton *_zoom_status;
    sigc::connection _zoom_status_input_connection;
    sigc::connection _zoom_status_output_connection;
    sigc::connection _zoom_status_value_changed_connection;
    sigc::connection _zoom_status_populate_popup_connection;
    Gtk::Label *_select_status;
    Inkscape::UI::Widget::SpinButton *_rotation_status = nullptr;

    sigc::connection _rotation_status_input_connection;
    sigc::connection _rotation_status_output_connection;
    sigc::connection _rotation_status_value_changed_connection;
    sigc::connection _rotation_status_populate_popup_connection;

    Inkscape::UI::Widget::Dock *_dock = nullptr;

    Inkscape::UI::Widget::SelectedStyle *_selected_style;

    /** A grid for display the canvas, rulers, and scrollbars. */
    Inkscape::UI::Widget::CanvasGrid *_canvas_grid;

    unsigned int _interaction_disabled_counter = 0;

public:
    Geom::Point _ruler_origin;
    double _dt2r;

<<<<<<< HEAD
private:
=======
    /** To help in putting thing above canvas */
    Gtk::Overlay _canvas_overlay;
    /** Temporary widget to test overlay */
    Gtk::Label _temp_overlay_label;
    
    /** Command Palette */
    Inkscape::UI::Dialog::CommandPalette _command_palette;

>>>>>>> 359d6e8e
    SPCanvas *_canvas;

    std::vector<sigc::connection> _connections;

public:
    Inkscape::UI::Widget::LayerSelector *layer_selector;

    EgeColorProfTracker *_tracker;

    void setMessage(Inkscape::MessageType type, gchar const *message);
    Geom::Point window_get_pointer();
    bool shutdown();
    void viewSetPosition(Geom::Point p);
    void letZoomGrabFocus();
    void getWindowGeometry(gint &x, gint &y, gint &w, gint &h);
    void setWindowPosition(Geom::Point p);
    void setWindowSize(gint w, gint h);
    void setWindowTransient(void *p, int transient_policy);
    void presentWindow();
    bool showInfoDialog(Glib::ustring const &message);
    bool warnDialog(Glib::ustring const &text);
    Gtk::Toolbar *get_toolbar_by_name(const Glib::ustring &name);
    void setToolboxFocusTo(gchar const *);
    void setToolboxAdjustmentValue(gchar const *id, double value);
    bool isToolboxButtonActive(gchar const *id);
    void setToolboxPosition(Glib::ustring const &id, GtkPositionType pos);
    void setCoordinateStatus(Geom::Point p);
    void storeDesktopPosition();
    void requestCanvasUpdate();
    void requestCanvasUpdateAndWait();
    void enableInteraction();
    void disableInteraction();
    void updateTitle(gchar const *uri);
    bool onFocusInEvent(GdkEventFocus *);

    Gtk::MenuBar *menubar() { return _menubar; }

    Inkscape::UI::Widget::Dock *getDock();

    void updateNamedview();
    void update_guides_lock();

    void cms_adjust_set_sensitive(bool enabled);
    bool get_color_prof_adj_enabled() const;
    void toggle_color_prof_adj();
    bool get_sticky_zoom_active() const;
    void update_zoom();
    void update_rotation();
    void update_rulers();
    double get_hruler_thickness() const;
    double get_vruler_thickness() const;
    GtkAllocation get_canvas_allocation() const;
    void iconify();
    void maximize();
    void fullscreen();
    static gint ruler_event(GtkWidget *widget, GdkEvent *event, SPDesktopWidget *dtw, bool horiz);

    void layoutWidgets();
    void toggle_scrollbars();
    void update_scrollbars(double scale);
    void toggle_rulers();
    void sticky_zoom_toggled();

private:
    GtkWidget *tool_toolbox;
    GtkWidget *aux_toolbox;
    GtkWidget *commands_toolbox;
    GtkWidget *snap_toolbox;

    void namedviewModified(SPObject *obj, guint flags);
    int zoom_input(double *new_val);
    bool zoom_output();
    void zoom_value_changed();
    void zoom_menu_handler(double factor);
    void zoom_populate_popup(Gtk::Menu *menu);
    int rotation_input(double *new_val);
    bool rotation_output();
    void rotation_value_changed();
    void rotation_populate_popup(Gtk::Menu *menu);
    // void canvas_tbl_size_allocate(Gtk::Allocation &allocation);

#if defined(HAVE_LIBLCMS2)
public:
    void cms_adjust_toggled();

private:
    static void color_profile_event(EgeColorProfTracker *tracker, SPDesktopWidget *dtw);
#endif
    static void ruler_snap_new_guide(SPDesktop *desktop, SPCanvasItem *guide, Geom::Point &event_dt,
                                     Geom::Point &normal);
    static gint event(GtkWidget *widget, GdkEvent *event, SPDesktopWidget *dtw);

public: // Move to CanvasGrid
    bool on_ruler_box_button_press_event(GdkEventButton *event, Gtk::Widget *widget, bool horiz);
    bool on_ruler_box_button_release_event(GdkEventButton *event, Gtk::Widget *widget, bool horiz);
    bool on_ruler_box_motion_notify_event(GdkEventMotion *event, Gtk::Widget *widget, bool horiz);
    void on_adjustment_value_changed();
};

#endif /* !SEEN_SP_DESKTOP_WIDGET_H */

/*
   Local Variables:
mode:c++
c-file-style:"stroustrup"
c-file-offsets:((innamespace . 0)(inline-open . 0)(case-label . +))
indent-tabs-mode:nil
fill-column:99
End:
*/
// vim: filetype=cpp:expandtab:shiftwidth=4:tabstop=8:softtabstop=4 :<|MERGE_RESOLUTION|>--- conflicted
+++ resolved
@@ -17,6 +17,7 @@
 
 #include <gtkmm/label.h>
 #include <gtkmm/overlay.h>
+
 #include "ui/dialog/command-palette.h"
 #ifdef HAVE_CONFIG_H
 #include "config.h" // only include where actually required!
@@ -148,18 +149,7 @@
     Geom::Point _ruler_origin;
     double _dt2r;
 
-<<<<<<< HEAD
-private:
-=======
-    /** To help in putting thing above canvas */
-    Gtk::Overlay _canvas_overlay;
-    /** Temporary widget to test overlay */
-    Gtk::Label _temp_overlay_label;
-    
-    /** Command Palette */
-    Inkscape::UI::Dialog::CommandPalette _command_palette;
-
->>>>>>> 359d6e8e
+private:
     SPCanvas *_canvas;
 
     std::vector<sigc::connection> _connections;
