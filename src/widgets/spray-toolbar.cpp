/**
 * @file
 * Spray aux toolbar
 */
/* Authors:
 *   MenTaLguY <mental@rydia.net>
 *   Lauris Kaplinski <lauris@kaplinski.com>
 *   bulia byak <buliabyak@users.sf.net>
 *   Frank Felfe <innerspace@iname.com>
 *   John Cliff <simarilius@yahoo.com>
 *   David Turner <novalis@gnu.org>
 *   Josh Andler <scislac@scislac.com>
 *   Jon A. Cruz <jon@joncruz.org>
 *   Maximilian Albert <maximilian.albert@gmail.com>
 *   Tavmjong Bah <tavmjong@free.fr>
 *   Abhishek Sharma
 *   Kris De Gussem <Kris.DeGussem@gmail.com>
 *
 * Copyright (C) 2004 David Turner
 * Copyright (C) 2003 MenTaLguY
 * Copyright (C) 1999-2011 authors
 * Copyright (C) 2001-2002 Ximian, Inc.
 *
 * Released under GNU GPL, read the file 'COPYING' for more information
 */

#ifdef HAVE_CONFIG_H
# include "config.h"
#endif

#include <gtkmm.h>

#include "spray-toolbar.h"
#include "desktop.h"
#include "inkscape.h"
#include "document-undo.h"
#include "widgets/ege-adjustment-action.h"
#include "widgets/ege-select-one-action.h"
#include "widgets/ink-action.h"
#include "preferences.h"
#include "toolbox.h"
#include "ui/dialog/clonetiler.h"
#include "ui/dialog/dialog-manager.h"
#include "ui/dialog/panel-dialog.h"
#include "ui/icon-names.h"

#include <glibmm/i18n.h>

using Inkscape::DocumentUndo;
using Inkscape::UI::ToolboxFactory;
using Inkscape::UI::PrefPusher;

// Disabled in 0.91 because of Bug #1274831 (crash, spraying an object 
// with the mode: spray object in single path)
// Please enable again when working on 1.0
#define ENABLE_SPRAY_MODE_SINGLE_PATH

//########################
//##       Spray        ##
//########################

static void sp_stb_sensitivize( GObject *tbl )
{
    GtkAction* offset = GTK_ACTION( g_object_get_data(tbl, "offset") );
    GtkAction* spray_scale = GTK_ACTION( g_object_get_data(tbl, "spray_scale") );
    GtkAdjustment *adj_offset = ege_adjustment_action_get_adjustment( EGE_ADJUSTMENT_ACTION(offset) );
    GtkAdjustment *adj_scale = ege_adjustment_action_get_adjustment( EGE_ADJUSTMENT_ACTION(spray_scale) );
    GtkToggleAction *nooverlap = GTK_TOGGLE_ACTION( g_object_get_data(tbl, "nooverlap") );
    GtkToggleAction *picker = GTK_TOGGLE_ACTION( g_object_get_data(tbl, "picker") );
    GtkToggleAction *usepressurescale = GTK_TOGGLE_ACTION( g_object_get_data(tbl, "usepressurescale") );
    GtkAction *pickfill = GTK_ACTION( g_object_get_data(tbl, "pickfill") );
    GtkAction *pickstroke = GTK_ACTION( g_object_get_data(tbl, "pickstroke") );
    GtkAction *pickinversevalue = GTK_ACTION( g_object_get_data(tbl, "pickinversevalue") );
    gtk_adjustment_set_value( adj_offset, 100.0 );
    if (gtk_toggle_action_get_active(nooverlap)) {
        gtk_action_set_sensitive( offset, TRUE );
    } else {
        gtk_action_set_sensitive( offset, FALSE );
    }
    if (gtk_toggle_action_get_active(usepressurescale)) {
        gtk_adjustment_set_value( adj_scale, 0.0 );
        gtk_action_set_sensitive( spray_scale, FALSE );
    } else {
        gtk_action_set_sensitive( spray_scale, TRUE );
    }
    if(gtk_toggle_action_get_active(picker)){
        gtk_action_set_sensitive( pickfill, TRUE );
        gtk_action_set_sensitive( pickstroke, TRUE );
        gtk_action_set_sensitive( pickinversevalue, TRUE );
    } else {
        gtk_action_set_sensitive( pickfill, FALSE );
        gtk_action_set_sensitive( pickstroke, FALSE );
        gtk_action_set_sensitive( pickinversevalue, FALSE );
    }
}

Inkscape::UI::Dialog::CloneTiler *get_clone_tiler_panel(SPDesktop *desktop)
{
    if (Inkscape::UI::Dialog::PanelDialogBase *panel_dialog =
        dynamic_cast<Inkscape::UI::Dialog::PanelDialogBase *>(desktop->_dlg_mgr->getDialog("CloneTiler"))) {
        try {
            Inkscape::UI::Dialog::CloneTiler &clone_tiler =
                dynamic_cast<Inkscape::UI::Dialog::CloneTiler &>(panel_dialog->getPanel());
            return &clone_tiler;
        } catch (std::exception &e) { }
    }

    return 0;
}

static void sp_spray_width_value_changed( GtkAdjustment *adj, GObject * /*tbl*/ )
{
    Inkscape::Preferences *prefs = Inkscape::Preferences::get();
    prefs->setDouble( "/tools/spray/width",
            gtk_adjustment_get_value(adj));
}

static void sp_spray_mean_value_changed( GtkAdjustment *adj, GObject * /*tbl*/ )
{
    Inkscape::Preferences *prefs = Inkscape::Preferences::get();
    prefs->setDouble( "/tools/spray/mean",
            gtk_adjustment_get_value(adj));
}

static void sp_spray_standard_deviation_value_changed( GtkAdjustment *adj, GObject * /*tbl*/ )
{
    Inkscape::Preferences *prefs = Inkscape::Preferences::get();
    prefs->setDouble( "/tools/spray/standard_deviation",
            gtk_adjustment_get_value(adj));
}

static void sp_spray_mode_changed( EgeSelectOneAction *act, GObject * /*tbl*/ )
{
    int mode = ege_select_one_action_get_active( act );
    Inkscape::Preferences *prefs = Inkscape::Preferences::get();
    prefs->setInt("/tools/spray/mode", mode);
}

static void sp_spray_population_value_changed( GtkAdjustment *adj, GObject * /*tbl*/ )
{
    Inkscape::Preferences *prefs = Inkscape::Preferences::get();
    prefs->setDouble( "/tools/spray/population",
            gtk_adjustment_get_value(adj));
}

static void sp_spray_rotation_value_changed( GtkAdjustment *adj, GObject * /*tbl*/ )
{
    Inkscape::Preferences *prefs = Inkscape::Preferences::get();
    prefs->setDouble( "/tools/spray/rotation_variation",
            gtk_adjustment_get_value(adj));
}

static void sp_spray_scale_value_changed( GtkAdjustment *adj, GObject * /*tbl*/ )
{
    Inkscape::Preferences *prefs = Inkscape::Preferences::get();
    prefs->setDouble( "/tools/spray/scale_variation",
            gtk_adjustment_get_value(adj));
}

<<<<<<< HEAD
=======
static void sp_spray_offset_value_changed( GtkAdjustment *adj, GObject * /*tbl*/ )
{
    Inkscape::Preferences *prefs = Inkscape::Preferences::get();
    prefs->setDouble( "/tools/spray/offset",
            gtk_adjustment_get_value(adj));
}

static void sp_toggle_nooverlap( GtkToggleAction* act, gpointer data)
{
    Inkscape::Preferences *prefs = Inkscape::Preferences::get();
    gboolean active = gtk_toggle_action_get_active(act);
    prefs->setBool("/tools/spray/nooverlap", active);
    GObject *tbl = G_OBJECT(data);
    sp_stb_sensitivize(tbl);
}

static void sp_toggle_pressure_scale( GtkToggleAction* act, gpointer data)
{
    Inkscape::Preferences *prefs = Inkscape::Preferences::get();
    gboolean active = gtk_toggle_action_get_active(act);
    prefs->setBool("/tools/spray/usepressurescale", active);
    if(active == true){
        prefs->setDouble("/tools/spray/scale_variation", 0);
    }
    GObject *tbl = G_OBJECT(data);
    sp_stb_sensitivize( tbl );
}

static void sp_toggle_visible( GtkToggleAction* act, gpointer data)
{
    Inkscape::Preferences *prefs = Inkscape::Preferences::get();
    gboolean active = gtk_toggle_action_get_active(act);
    prefs->setBool("/tools/spray/visible", active);
}

static void sp_toggle_picker( GtkToggleAction* act, gpointer data )
{
    Inkscape::Preferences *prefs = Inkscape::Preferences::get();
    gboolean active = gtk_toggle_action_get_active(act);
    prefs->setBool("/tools/spray/picker", active);
    if(active == true){
        prefs->setBool("/dialogs/clonetiler/dotrace", true);
        SPDesktop *dt = SP_ACTIVE_DESKTOP;
        if (Inkscape::UI::Dialog::CloneTiler *ct = get_clone_tiler_panel(dt)){
            dt->_dlg_mgr->showDialog("CloneTiler");
            ct->show_page_trace();
        }
    }
    GObject *tbl = G_OBJECT(data);
    sp_stb_sensitivize(tbl);
}

static void sp_toggle_pick_fill( GtkToggleAction* act, gpointer data )
{
    Inkscape::Preferences *prefs = Inkscape::Preferences::get();
    gboolean active = gtk_toggle_action_get_active(act);
    prefs->setBool("/tools/spray/pickfill", active);
}

static void sp_toggle_pick_inverse_value( GtkToggleAction* act, gpointer data )
{
    Inkscape::Preferences *prefs = Inkscape::Preferences::get();
    gboolean active = gtk_toggle_action_get_active(act);
    prefs->setBool("/tools/spray/pickinversevalue", active);
}

static void sp_toggle_pick_stroke( GtkToggleAction* act, gpointer data )
{
    Inkscape::Preferences *prefs = Inkscape::Preferences::get();
    gboolean active = gtk_toggle_action_get_active(act);
    prefs->setBool("/tools/spray/pickstroke", active);
}
>>>>>>> c3d0ff86

void sp_spray_toolbox_prep(SPDesktop *desktop, GtkActionGroup* mainActions, GObject* holder)
{
    Inkscape::IconSize secondarySize = ToolboxFactory::prefToSize("/toolbox/secondary", 1);
    Inkscape::Preferences *prefs = Inkscape::Preferences::get();
    {
        /* Width */
        gchar const* labels[] = {_("(narrow spray)"), 0, 0, 0, _("(default)"), 0, 0, 0, 0, _("(broad spray)")};
        gdouble values[] = {1, 3, 5, 10, 15, 20, 30, 50, 75, 100};
        EgeAdjustmentAction *eact = create_adjustment_action( "SprayWidthAction",
                                                              _("Width"), _("Width:"), _("The width of the spray area (relative to the visible canvas area)"),
                                                              "/tools/spray/width", 15,
                                                              GTK_WIDGET(desktop->canvas), holder, TRUE, "altx-spray",
                                                              1, 100, 1.0, 10.0,
                                                              labels, values, G_N_ELEMENTS(labels),
                                                              sp_spray_width_value_changed, NULL /*unit tracker*/, 1, 0 );
        ege_adjustment_action_set_appearance( eact, TOOLBAR_SLIDER_HINT );
        gtk_action_group_add_action( mainActions, GTK_ACTION(eact) );
        gtk_action_set_sensitive( GTK_ACTION(eact), TRUE );
    }
    
    /* Use Pressure Width button */
    {
        InkToggleAction* act = ink_toggle_action_new( "SprayPressureWidthAction",
                                                      _("Pressure"),
                                                      _("Use the pressure of the input device to alter the width of spray area"),
                                                      INKSCAPE_ICON("draw-use-pressure"),
                                                      Inkscape::ICON_SIZE_DECORATION );
        gtk_action_group_add_action( mainActions, GTK_ACTION(act) );
        PrefPusher *pusher = new PrefPusher(GTK_TOGGLE_ACTION(act), "/tools/spray/usepressurewidth");
        g_signal_connect(holder, "destroy", G_CALLBACK(delete_prefspusher), pusher);

    }
    
    {
        /* Mean */
        gchar const* labels[] = {_("(default)"), 0, 0, 0, 0, 0, 0, _("(maximum mean)")};
        gdouble values[] = {0, 5, 10, 20, 30, 50, 70, 100};
        EgeAdjustmentAction *eact = create_adjustment_action( "SprayMeanAction",
                                                              _("Focus"), _("Focus:"), _("0 to spray a spot; increase to enlarge the ring radius"),
                                                              "/tools/spray/mean", 0,
                                                              GTK_WIDGET(desktop->canvas), holder, TRUE, "spray-mean",
                                                              0, 100, 1.0, 10.0,
                                                              labels, values, G_N_ELEMENTS(labels),
                                                              sp_spray_mean_value_changed, NULL /*unit tracker*/, 1, 0 );
        ege_adjustment_action_set_appearance( eact, TOOLBAR_SLIDER_HINT );
        gtk_action_group_add_action( mainActions, GTK_ACTION(eact) );
        gtk_action_set_sensitive( GTK_ACTION(eact), TRUE );
    }

    {
        /* Standard_deviation */
        gchar const* labels[] = {_("(minimum scatter)"), 0, 0, 0, 0, 0, _("(default)"), _("(maximum scatter)")};
        gdouble values[] = {1, 5, 10, 20, 30, 50, 70, 100};
        EgeAdjustmentAction *eact = create_adjustment_action( "SprayStandard_deviationAction",
                                                              C_("Spray tool", "Scatter"), C_("Spray tool", "Scatter:"), _("Increase to scatter sprayed objects"),
                                                              "/tools/spray/standard_deviation", 70,
                                                              GTK_WIDGET(desktop->canvas), holder, TRUE, "spray-standard_deviation",
                                                              1, 100, 1.0, 10.0,
                                                              labels, values, G_N_ELEMENTS(labels),
                                                              sp_spray_standard_deviation_value_changed, NULL /*unit tracker*/, 1, 0 );
        ege_adjustment_action_set_appearance( eact, TOOLBAR_SLIDER_HINT );
        gtk_action_group_add_action( mainActions, GTK_ACTION(eact) );
        gtk_action_set_sensitive( GTK_ACTION(eact), TRUE );
    }

    /* Mode */
    {
        GtkListStore* model = gtk_list_store_new( 3, G_TYPE_STRING, G_TYPE_STRING, G_TYPE_STRING );

        GtkTreeIter iter;
        gtk_list_store_append( model, &iter );
        gtk_list_store_set( model, &iter,
                            0, _("Spray with copies"),
                            1, _("Spray copies of the initial selection"),
                            2, INKSCAPE_ICON("spray-mode-copy"),
                            -1 );

        gtk_list_store_append( model, &iter );
        gtk_list_store_set( model, &iter,
                            0, _("Spray with clones"),
                            1, _("Spray clones of the initial selection"),
                            2, INKSCAPE_ICON("spray-mode-clone"),
                            -1 );
#ifdef ENABLE_SPRAY_MODE_SINGLE_PATH
        gtk_list_store_append( model, &iter );
        gtk_list_store_set( model, &iter,
                            0, _("Spray single path"),
                            1, _("Spray objects in a single path"),
                            2, INKSCAPE_ICON("spray-mode-union"),
                            -1 );
#endif
        EgeSelectOneAction* act = ege_select_one_action_new( "SprayModeAction", _("Mode"), (""), NULL, GTK_TREE_MODEL(model) );
        g_object_set( act, "short_label", _("Mode:"), NULL );
        gtk_action_group_add_action( mainActions, GTK_ACTION(act) );
        g_object_set_data( holder, "mode_action", act );

        ege_select_one_action_set_appearance( act, "full" );
        ege_select_one_action_set_radio_action_type( act, INK_RADIO_ACTION_TYPE );
        g_object_set( G_OBJECT(act), "icon-property", "iconId", NULL );
        ege_select_one_action_set_icon_column( act, 2 );
        ege_select_one_action_set_icon_size( act, secondarySize );
        ege_select_one_action_set_tooltip_column( act, 1  );

        gint mode = prefs->getInt("/tools/spray/mode", 1);
        ege_select_one_action_set_active( act, mode );
        g_signal_connect_after( G_OBJECT(act), "changed", G_CALLBACK(sp_spray_mode_changed), holder );

        g_object_set_data( G_OBJECT(holder), "spray_tool_mode", act);
    }

    {   /* Population */
        gchar const* labels[] = {_("(low population)"), 0, 0, 0, _("(default)"), 0, _("(high population)")};
        gdouble values[] = {5, 20, 35, 50, 70, 85, 100};
        EgeAdjustmentAction *eact = create_adjustment_action( "SprayPopulationAction",
                                                              _("Amount"), _("Amount:"),
                                                              _("Adjusts the number of items sprayed per click"),
                                                              "/tools/spray/population", 70,
                                                              GTK_WIDGET(desktop->canvas), holder, TRUE, "spray-population",
                                                              1, 100, 1.0, 10.0,
                                                              labels, values, G_N_ELEMENTS(labels),
                                                              sp_spray_population_value_changed, NULL /*unit tracker*/, 1, 0 );
        ege_adjustment_action_set_appearance( eact, TOOLBAR_SLIDER_HINT );
        gtk_action_group_add_action( mainActions, GTK_ACTION(eact) );
        gtk_action_set_sensitive( GTK_ACTION(eact), TRUE );
        g_object_set_data( holder, "spray_population", eact );
    }

    /* Use Pressure Population button */
    {
        InkToggleAction* act = ink_toggle_action_new( "SprayPressurePopulationAction",
                                                      _("Pressure"),
                                                      _("Use the pressure of the input device to alter the amount of sprayed objects"),
                                                      INKSCAPE_ICON("draw-use-pressure"),
                                                      Inkscape::ICON_SIZE_DECORATION );
        gtk_action_group_add_action( mainActions, GTK_ACTION(act) );
        PrefPusher *pusher = new PrefPusher(GTK_TOGGLE_ACTION(act), "/tools/spray/usepressurepopulation");
        g_signal_connect(holder, "destroy", G_CALLBACK(delete_prefspusher), pusher);

    }

    {   /* Rotation */
        gchar const* labels[] = {_("(default)"), 0, 0, 0, 0, 0, 0, _("(high rotation variation)")};
        gdouble values[] = {0, 10, 25, 35, 50, 60, 80, 100};
        EgeAdjustmentAction *eact = create_adjustment_action( "SprayRotationAction",
                                                              _("Rotation"), _("Rotation:"),
                                                              // xgettext:no-c-format
                                                              _("Variation of the rotation of the sprayed objects; 0% for the same rotation than the original object"),
                                                              "/tools/spray/rotation_variation", 0,
                                                              GTK_WIDGET(desktop->canvas), holder, TRUE, "spray-rotation",
                                                              0, 100, 1.0, 10.0,
                                                              labels, values, G_N_ELEMENTS(labels),
                                                              sp_spray_rotation_value_changed, NULL /*unit tracker*/, 1, 0 );
        ege_adjustment_action_set_appearance( eact, TOOLBAR_SLIDER_HINT );
        gtk_action_group_add_action( mainActions, GTK_ACTION(eact) );
        gtk_action_set_sensitive( GTK_ACTION(eact), TRUE );
        g_object_set_data( holder, "spray_rotation", eact );
    }

    {   /* Scale */
        gchar const* labels[] = {_("(default)"), 0, 0, 0, 0, 0, 0, _("(high scale variation)")};
        gdouble values[] = {0, 10, 25, 35, 50, 60, 80, 100};
        EgeAdjustmentAction *eact = create_adjustment_action( "SprayScaleAction",
                                                              C_("Spray tool", "Scale"), C_("Spray tool", "Scale:"),
                                                              // xgettext:no-c-format
                                                              _("Variation in the scale of the sprayed objects; 0% for the same scale than the original object"),
                                                              "/tools/spray/scale_variation", 0,
                                                              GTK_WIDGET(desktop->canvas), holder, TRUE, "spray-scale",
                                                              0, 100, 1.0, 10.0,
                                                              labels, values, G_N_ELEMENTS(labels),
                                                              sp_spray_scale_value_changed, NULL /*unit tracker*/, 1, 0 );
        ege_adjustment_action_set_appearance( eact, TOOLBAR_SLIDER_HINT );
        gtk_action_group_add_action( mainActions, GTK_ACTION(eact) );
        gtk_action_set_sensitive( GTK_ACTION(eact), TRUE );
        g_object_set_data( holder, "spray_scale", eact );
    }

<<<<<<< HEAD


=======
    /* Use Pressure Scale button */
    {
        InkToggleAction* act = ink_toggle_action_new( "SprayPressureScaleAction",
                                                      _("Pressure"),
                                                      _("Use the pressure of the input device to alter the scale of new items"),
                                                      INKSCAPE_ICON("draw-use-pressure"),
                                                      Inkscape::ICON_SIZE_DECORATION);
        gtk_toggle_action_set_active( GTK_TOGGLE_ACTION(act), prefs->getBool("/tools/spray/usepressurescale", false) );
        g_object_set_data( holder, "usepressurescale", act );
        g_signal_connect_after( G_OBJECT(act), "toggled", G_CALLBACK(sp_toggle_pressure_scale), holder) ;
        gtk_action_group_add_action( mainActions, GTK_ACTION(act) );
    }


    /* Picker */
    {
        InkToggleAction* act = ink_toggle_action_new( "SprayPickColorAction",
                                                      _("Pick color from the drawing. You can use clonetiler trace dialog for avanced effects. In clone mode original fill or stroke colors must be unset."),
                                                      _("Pick color from the drawing. You can use clonetiler trace dialog for avanced effects. In clone mode original fill or stroke colors must be unset."),
                                                      INKSCAPE_ICON("color-picker"),
                                                      secondarySize );
        gtk_toggle_action_set_active( GTK_TOGGLE_ACTION(act), prefs->getBool("/tools/spray/picker", false) );
        g_object_set_data( holder, "picker", act );
        g_signal_connect_after( G_OBJECT(act), "toggled", G_CALLBACK(sp_toggle_picker), holder) ;
        gtk_action_group_add_action( mainActions, GTK_ACTION(act) );
    }

    /* Inverse Value Size */
    {
        InkToggleAction* act = ink_toggle_action_new( "SprayOverPickInverseValueAction",
                                                      _("Inversed pick value retaining color"),
                                                      _("Inversed pick value retaining color"),
                                                      INKSCAPE_ICON("object-tweak-shrink"),
                                                      secondarySize );
        gtk_toggle_action_set_active( GTK_TOGGLE_ACTION(act), prefs->getBool("/tools/spray/pickinversevalue", false) );
        g_object_set_data( holder, "pickinversevalue", act );
        g_signal_connect_after( G_OBJECT(act), "toggled", G_CALLBACK(sp_toggle_pick_inverse_value), holder) ;
        gtk_action_group_add_action( mainActions, GTK_ACTION(act) );
    }

    /* Pick Fill */
    {
        InkToggleAction* act = ink_toggle_action_new( "SprayOverPickFillAction",
                                                      _("Apply picked color to fill"),
                                                      _("Apply picked color to fill"),
                                                      INKSCAPE_ICON("paint-solid"),
                                                      secondarySize );
        gtk_toggle_action_set_active( GTK_TOGGLE_ACTION(act), prefs->getBool("/tools/spray/pickfill", false) );
        g_object_set_data( holder, "pickfill", act );
        g_signal_connect_after( G_OBJECT(act), "toggled", G_CALLBACK(sp_toggle_pick_fill), holder) ;
        gtk_action_group_add_action( mainActions, GTK_ACTION(act) );
    }

    /* Pick Stroke */
    {
        InkToggleAction* act = ink_toggle_action_new( "SprayOverPickStrokeAction",
                                                      _("Apply picked color to stroke"),
                                                      _("Apply picked color to stroke"),
                                                      INKSCAPE_ICON("no-marker"),
                                                      secondarySize );
        gtk_toggle_action_set_active( GTK_TOGGLE_ACTION(act), prefs->getBool("/tools/spray/pickstroke", false) );
        g_object_set_data( holder, "pickstroke", act );
        g_signal_connect_after( G_OBJECT(act), "toggled", G_CALLBACK(sp_toggle_pick_stroke), holder) ;
        gtk_action_group_add_action( mainActions, GTK_ACTION(act) );
    }
    
    /* Visible */
    {
        InkToggleAction* act = ink_toggle_action_new( "SprayOverVisibleAction",
                                                      _("Apply only over non transparent areas"),
                                                      _("Apply only over non transparent areas"),
                                                      INKSCAPE_ICON("object-visible"),
                                                      secondarySize );
        gtk_toggle_action_set_active( GTK_TOGGLE_ACTION(act), prefs->getBool("/tools/spray/visible", false) );
        g_object_set_data( holder, "visible", act );
        g_signal_connect_after( G_OBJECT(act), "toggled", G_CALLBACK(sp_toggle_visible), holder) ;
        gtk_action_group_add_action( mainActions, GTK_ACTION(act) );
    }

    /* Overlap */
    {
        InkToggleAction* act = ink_toggle_action_new( "SprayNoOverlapAction",
                                                      _("Prevent overlapping objects"),
                                                      _("Prevent overlapping objects"),
                                                      INKSCAPE_ICON("distribute-randomize"),
                                                      secondarySize );
        gtk_toggle_action_set_active( GTK_TOGGLE_ACTION(act), prefs->getBool("/tools/spray/nooverlap", false) );
        g_object_set_data( holder, "nooverlap", act );
        g_signal_connect_after( G_OBJECT(act), "toggled", G_CALLBACK(sp_toggle_nooverlap), holder) ;
        gtk_action_group_add_action( mainActions, GTK_ACTION(act) );
    }
    
    /* Offset */
    {
        EgeAdjustmentAction *eact = create_adjustment_action( "SprayToolOffsetAction",
                                         _("Offset %"), _("Offset %:"),
                                         _("Increase to segregate objects more (value in percent)"),
                                         "/tools/spray/offset", 100,
                                         GTK_WIDGET(desktop->canvas), holder, FALSE, NULL,
                                         0, 10000, 1, 4,
                                         0, 0, 0,
                                         sp_spray_offset_value_changed, NULL, 0 , 0);
        g_object_set_data( holder, "offset", eact );
        gtk_action_group_add_action( mainActions, GTK_ACTION(eact) );
    }
    sp_stb_sensitivize(holder);
>>>>>>> c3d0ff86
}



/*
  Local Variables:
  mode:c++
  c-file-style:"stroustrup"
  c-file-offsets:((innamespace . 0)(inline-open . 0)(case-label . +))
  indent-tabs-mode:nil
  fill-column:99
  End:
*/
// vim: filetype=cpp:expandtab:shiftwidth=4:tabstop=8:softtabstop=4:fileencoding=utf-8:textwidth=99 :<|MERGE_RESOLUTION|>--- conflicted
+++ resolved
@@ -15,10 +15,11 @@
  *   Tavmjong Bah <tavmjong@free.fr>
  *   Abhishek Sharma
  *   Kris De Gussem <Kris.DeGussem@gmail.com>
+ *   Jabiertxo Arraiza <jabier.arraiza@marker.es>
  *
  * Copyright (C) 2004 David Turner
  * Copyright (C) 2003 MenTaLguY
- * Copyright (C) 1999-2011 authors
+ * Copyright (C) 1999-2015 authors
  * Copyright (C) 2001-2002 Ximian, Inc.
  *
  * Released under GNU GPL, read the file 'COPYING' for more information
@@ -157,8 +158,6 @@
             gtk_adjustment_get_value(adj));
 }
 
-<<<<<<< HEAD
-=======
 static void sp_spray_offset_value_changed( GtkAdjustment *adj, GObject * /*tbl*/ )
 {
     Inkscape::Preferences *prefs = Inkscape::Preferences::get();
@@ -231,7 +230,6 @@
     gboolean active = gtk_toggle_action_get_active(act);
     prefs->setBool("/tools/spray/pickstroke", active);
 }
->>>>>>> c3d0ff86
 
 void sp_spray_toolbox_prep(SPDesktop *desktop, GtkActionGroup* mainActions, GObject* holder)
 {
@@ -409,10 +407,6 @@
         g_object_set_data( holder, "spray_scale", eact );
     }
 
-<<<<<<< HEAD
-
-
-=======
     /* Use Pressure Scale button */
     {
         InkToggleAction* act = ink_toggle_action_new( "SprayPressureScaleAction",
@@ -519,7 +513,6 @@
         gtk_action_group_add_action( mainActions, GTK_ACTION(eact) );
     }
     sp_stb_sensitivize(holder);
->>>>>>> c3d0ff86
 }
 
 
