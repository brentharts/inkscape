#ifndef SEEN_SP_COLOR_NOTEBOOK_H
#define SEEN_SP_COLOR_NOTEBOOK_H

/*
 * A notebook with RGB, CMYK, CMS, HSL, and Wheel pages
 *
 * Author:
 *   Lauris Kaplinski <lauris@kaplinski.com>
 *
 * Copyright (C) 2001-2002 Lauris Kaplinski
 *
 * This code is in public domain
 */

<<<<<<< HEAD
#include "sp-color-selector.h"
=======
#ifdef HAVE_CONFIG_H
# include <config.h>
#endif
>>>>>>> b0e9181b

#if GLIBMM_DISABLE_DEPRECATED && HAVE_GLIBMM_THREADS_H
#include <glibmm/threads.h>
#endif

#include <boost/ptr_container/ptr_vector.hpp>
#include <gtk/gtk.h>
#include <glib.h>

<<<<<<< HEAD
=======
#include "../color.h"
#include "sp-color-selector.h"
#include "ui/selected-color.h"


>>>>>>> b0e9181b
struct SPColorNotebook;

class ColorNotebook: public ColorSelector
{
public:
    ColorNotebook( SPColorSelector* csel );
    virtual ~ColorNotebook();

    virtual void init();

    SPColorSelector* getCurrentSelector();
    void switchPage( GtkNotebook *notebook, GtkWidget *page, guint page_num );

protected:
    struct Page {
        Page(Inkscape::UI::ColorSelectorFactory *selector_factory, bool enabled_full);

        Inkscape::UI::ColorSelectorFactory *selector_factory;
        bool enabled_full;
    };

    static void _entryGrabbed( SPColorSelector *csel, SPColorNotebook *colorbook );
    static void _entryDragged( SPColorSelector *csel, SPColorNotebook *colorbook );
    static void _entryReleased( SPColorSelector *csel, SPColorNotebook *colorbook );
    static void _entryChanged( SPColorSelector *csel, SPColorNotebook *colorbook );
    static void _entryModified( SPColorSelector *csel, SPColorNotebook *colorbook );
    static void _buttonClicked(GtkWidget *widget,  SPColorNotebook *colorbook);
    static void _picker_clicked(GtkWidget *widget,  SPColorNotebook *colorbook);

    virtual void _colorChanged();

    virtual void _onSelectedColorChanged();

    void _updateRgbaEntry( const SPColor& color, gfloat alpha );
    void _setCurrentPage(int i);

    GtkWidget* _addPage(Page& page);

    Inkscape::UI::SelectedColor _selected_color;
    gboolean _updating : 1;
    gboolean _updatingrgba : 1;
    gboolean _dragging : 1;
    gulong _switchId;
    gulong _entryId;
    GtkWidget *_book;
    GtkWidget *_buttonbox;
    GtkWidget **_buttons;
    GtkWidget *_rgbal; /* RGBA entry */
#if defined(HAVE_LIBLCMS1) || defined(HAVE_LIBLCMS2)
    GtkWidget *_box_outofgamut, *_box_colormanaged, *_box_toomuchink;
#endif //defined(HAVE_LIBLCMS1) || defined(HAVE_LIBLCMS2)
    GtkWidget *_btn_picker;
    GtkWidget *_p; /* Color preview */
    boost::ptr_vector<Page> _available_pages;

private:
    // By default, disallow copy constructor and assignment operator
    ColorNotebook( const ColorNotebook& obj );
    ColorNotebook& operator=( const ColorNotebook& obj );

    /* Following methods support the pop-up menu to choose
     * active color selectors (notebook tabs). This function
     * is not used in Inkscape. If you want to re-enable it you have to
     *  * port the code to c++
     *  * fix it so it remembers its settings in prefs
     *  * fix it so it does not take that much space (entire vertical column!)
     * Current class design supports dynamic addtion and removal of color selectors
     *
    GtkWidget* addPage( GType page_type, guint submode );
    void removePage( GType page_type, guint submode );
    GtkWidget* getPage( GType page_type, guint submode );
    gint menuHandler( GdkEvent* event );

    */
};





#define SP_TYPE_COLOR_NOTEBOOK (sp_color_notebook_get_type ())
#define SP_COLOR_NOTEBOOK(o) (G_TYPE_CHECK_INSTANCE_CAST ((o), SP_TYPE_COLOR_NOTEBOOK, SPColorNotebook))
#define SP_COLOR_NOTEBOOK_CLASS(k) (G_TYPE_CHECK_CLASS_CAST ((k), SP_TYPE_COLOR_NOTEBOOK, SPColorNotebookClass))
#define SP_IS_COLOR_NOTEBOOK(o) (G_TYPE_CHECK_INSTANCE_TYPE ((o), SP_TYPE_COLOR_NOTEBOOK))
#define SP_IS_COLOR_NOTEBOOK_CLASS(k) (G_TYPE_CHECK_CLASS_TYPE ((k), SP_TYPE_COLOR_NOTEBOOK))

struct SPColorNotebook {
    SPColorSelector parent;    /* Parent */
};

struct SPColorNotebookClass {
    SPColorSelectorClass parent_class;

    void (* grabbed) (SPColorNotebook *rgbsel);
    void (* dragged) (SPColorNotebook *rgbsel);
    void (* released) (SPColorNotebook *rgbsel);
    void (* changed) (SPColorNotebook *rgbsel);
};

GType sp_color_notebook_get_type(void);

GtkWidget *sp_color_notebook_new (void);

/* void sp_color_notebook_set_mode (SPColorNotebook *csel, SPColorNotebookMode mode); */
/* SPColorNotebookMode sp_color_notebook_get_mode (SPColorNotebook *csel); */



#endif // SEEN_SP_COLOR_NOTEBOOK_H

/*
  Local Variables:
  mode:c++
  c-file-style:"stroustrup"
  c-file-offsets:((innamespace . 0)(inline-open . 0)(case-label . +))
  indent-tabs-mode:nil
  fill-column:99
  End:
*/
// vim: filetype=cpp:expandtab:shiftwidth=4:tabstop=8:softtabstop=4:fileencoding=utf-8:textwidth=99 :
<|MERGE_RESOLUTION|>--- conflicted
+++ resolved
@@ -12,13 +12,9 @@
  * This code is in public domain
  */
 
-<<<<<<< HEAD
-#include "sp-color-selector.h"
-=======
 #ifdef HAVE_CONFIG_H
 # include <config.h>
 #endif
->>>>>>> b0e9181b
 
 #if GLIBMM_DISABLE_DEPRECATED && HAVE_GLIBMM_THREADS_H
 #include <glibmm/threads.h>
@@ -28,14 +24,11 @@
 #include <gtk/gtk.h>
 #include <glib.h>
 
-<<<<<<< HEAD
-=======
 #include "../color.h"
 #include "sp-color-selector.h"
 #include "ui/selected-color.h"
 
 
->>>>>>> b0e9181b
 struct SPColorNotebook;
 
 class ColorNotebook: public ColorSelector
@@ -57,6 +50,8 @@
         bool enabled_full;
     };
 
+protected:
+    static void _rgbaEntryChangedHook( GtkEntry* entry, SPColorNotebook *colorbook );
     static void _entryGrabbed( SPColorSelector *csel, SPColorNotebook *colorbook );
     static void _entryDragged( SPColorSelector *csel, SPColorNotebook *colorbook );
     static void _entryReleased( SPColorSelector *csel, SPColorNotebook *colorbook );
