#ifndef __SP_GRADIENT_IMAGE_H__
#define __SP_GRADIENT_IMAGE_H__

/*
 * A simple gradient preview
 *
 * Author:
 *   Lauris Kaplinski <lauris@kaplinski.com>
 *
 * Copyright (C) 2001-2002 Lauris Kaplinski
 * Copyright (C) 2001 Ximian, Inc.
 *
 * Released under GNU GPL, read the file 'COPYING' for more information
 */

<<<<<<< HEAD
#include <gtk/gtkwidget.h>
=======
#include <gtk/gtk.h>
#include "../libnr/nr-matrix.h"
>>>>>>> 8e814a1a
class SPGradient;

#include <glib.h>

#include <stddef.h>
#include <sigc++/connection.h>

#define SP_TYPE_GRADIENT_IMAGE (sp_gradient_image_get_type ())
#define SP_GRADIENT_IMAGE(o) (G_TYPE_CHECK_INSTANCE_CAST ((o), SP_TYPE_GRADIENT_IMAGE, SPGradientImage))
#define SP_GRADIENT_IMAGE_CLASS(k) (G_TYPE_CHECK_CLASS_CAST ((k), SP_TYPE_GRADIENT_IMAGE, SPGradientImageClass))
#define SP_IS_GRADIENT_IMAGE(o) (G_TYPE_CHECK_INSTANCE_TYPE ((o), SP_TYPE_GRADIENT_IMAGE))
#define SP_IS_GRADIENT_IMAGE_CLASS(k) (G_TYPE_CHECK_CLASS_TYPE ((k), SP_TYPE_GRADIENT_IMAGE))

struct SPGradientImage {
	GtkWidget widget;
	SPGradient *gradient;

	sigc::connection release_connection;
	sigc::connection modified_connection;
};

struct SPGradientImageClass {
	GtkWidgetClass parent_class;
};

GtkType sp_gradient_image_get_type (void);

GtkWidget *sp_gradient_image_new (SPGradient *gradient);
void sp_gradient_image_set_gradient (SPGradientImage *gi, SPGradient *gr);



#endif<|MERGE_RESOLUTION|>--- conflicted
+++ resolved
@@ -13,12 +13,8 @@
  * Released under GNU GPL, read the file 'COPYING' for more information
  */
 
-<<<<<<< HEAD
-#include <gtk/gtkwidget.h>
-=======
 #include <gtk/gtk.h>
-#include "../libnr/nr-matrix.h"
->>>>>>> 8e814a1a
+
 class SPGradient;
 
 #include <glib.h>
@@ -49,6 +45,4 @@
 GtkWidget *sp_gradient_image_new (SPGradient *gradient);
 void sp_gradient_image_set_gradient (SPGradientImage *gi, SPGradient *gr);
 
-
-
 #endif