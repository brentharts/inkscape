--- conflicted
+++ resolved
@@ -15,7 +15,6 @@
  * Released under GNU GPL, read the file 'COPYING' for more information
  */
 
-#include <glib.h>
 #include <gtk/gtk.h>
 #include "inkscape.h"
 
@@ -36,21 +35,15 @@
 struct SPWidget {
     friend class Inkscape::SPWidgetImpl;
 
-<<<<<<< HEAD
     static GType getType();
 
-=======
->>>>>>> f7dc1487
     GtkBin bin;
 
-<<<<<<< HEAD
+    Inkscape::SPWidgetImpl *_impl;
+private:
     sigc::connection selModified;
     sigc::connection selChanged;
     sigc::connection selSet;
-private:
-=======
->>>>>>> f7dc1487
-    Inkscape::SPWidgetImpl *_impl;
 };
 
 struct SPWidgetClass {
