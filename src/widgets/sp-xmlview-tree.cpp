--- conflicted
+++ resolved
@@ -572,7 +572,6 @@
         if (sp_xmlview_tree_node_get_repr (GTK_TREE_MODEL(tree->store), &iter)->type() != Inkscape::XML::ELEMENT_NODE) {
             action = 0;
         }
-<<<<<<< HEAD
         if (!gtk_tree_path_up(path)) {
             action = 0;
         }
@@ -581,15 +580,6 @@
         }
         if (!path) {
             action = 0;
-=======
-        else 
-        {
-            if (!path) {
-                action = 0;
-            } else if (!gtk_tree_path_up(path)) {
-                action = 0;
-            }
->>>>>>> 0ae826f2
         }
     }
 
