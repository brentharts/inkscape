/** \file
 * SPIcon: Generic icon widget
 */
/*
 * Author:
 *   Lauris Kaplinski <lauris@kaplinski.com>
 *   Jon A. Cruz <jon@joncruz.org>
 *   Abhishek Sharma
 *
 * Copyright (C) 2002 Lauris Kaplinski
 *
 * Released under GNU GPL, read the file 'COPYING' for more information
 */

#ifdef HAVE_CONFIG_H
# include "config.h"
#endif

#include <cstring>
#include <glib/gmem.h>
#include <glib/gstdio.h>
#include <gtk/gtk.h>
#include <gtkmm.h>
#include <gdkmm/pixbuf.h>
#include <glibmm/fileutils.h>

#include "path-prefix.h"
#include "preferences.h"
#include "inkscape.h"
#include "document.h"
#include "sp-item.h"
#include "display/cairo-utils.h"
#include "display/nr-arena.h"
#include "display/nr-arena-item.h"
#include "io/sys.h"

#include "icon.h"

// Bring in work-around for Glib versions missing GStatBuf
#if !GLIB_CHECK_VERSION(2,25,0)
#if defined (_MSC_VER) && !defined(_WIN64)
typedef struct _stat32 GStatBuf;
#else //defined (_MSC_VER) && !defined(_WIN64)
typedef struct stat GStatBuf;
#endif //defined (_MSC_VER) && !defined(_WIN64)
#endif //!GLIB_CHECK_VERSION(2,25,0)

struct IconImpl {
    static void classInit(SPIconClass *klass);
    static void init(SPIcon *icon);

    static GtkWidget *newFull( Inkscape::IconSize lsize, gchar const *name );

    static void dispose(GObject *object);

    static void reset(SPIcon *icon);
    static void clear(SPIcon *icon);

    static void sizeRequest(GtkWidget *widget, GtkRequisition *requisition);
    static void sizeAllocate(GtkWidget *widget, GtkAllocation *allocation);
    static int expose(GtkWidget *widget, GdkEventExpose *event);

    static void paint(SPIcon *icon, GdkRectangle const *area);

    static void screenChanged( GtkWidget *widget, GdkScreen *previous_screen );
    static void styleSet( GtkWidget *widget, GtkStyle *previous_style );
    static void themeChanged( SPIcon *icon );

    static int getPhysSize(int size);
    static void fetchPixbuf( SPIcon *icon );

    static gboolean prerenderTask(gpointer data);
    static void addPreRender( GtkIconSize lsize, gchar const *name );
    static GdkPixbuf* renderup( gchar const* name, Inkscape::IconSize lsize, unsigned psize );


    static GdkPixbuf *loadPixmap(gchar const *name, unsigned lsize, unsigned psize);
    static GdkPixbuf *loadSvg(std::list<Glib::ustring> const &names, GtkIconSize lsize, unsigned psize);

    static void overlayPixels( guchar *px, int width, int height, int stride,
                               unsigned r, unsigned g, unsigned b );

    static void injectCustomSize();

    static void imageMapCB(GtkWidget* widget, gpointer user_data);
    static void imageMapNamedCB(GtkWidget* widget, gpointer user_data);
    static bool prerenderIcon(gchar const *name, GtkIconSize lsize, unsigned psize);


    static std::list<gchar*> &icons_svg_paths();
    static guchar *load_svg_pixels(std::list<Glib::ustring> const &names,
                                   unsigned lsize, unsigned psize);

    static std::string fileEscape( std::string const & str );
 
    static void validateCache();
    static void setupLegacyNaming();

private:
    static const std::string magicNumber;
    static GtkWidgetClass *parent_class;
    static std::map<Glib::ustring, Glib::ustring> legacyNames;
};

const std::string IconImpl::magicNumber = "1.0";
GtkWidgetClass *IconImpl::parent_class = 0;
std::map<Glib::ustring, Glib::ustring> IconImpl::legacyNames;


static bool sizeDirty = true;

static bool sizeMapDone = false;
static GtkIconSize iconSizeLookup[] = {
    GTK_ICON_SIZE_INVALID,
    GTK_ICON_SIZE_MENU,
    GTK_ICON_SIZE_SMALL_TOOLBAR,
    GTK_ICON_SIZE_LARGE_TOOLBAR,
    GTK_ICON_SIZE_BUTTON,
    GTK_ICON_SIZE_DND,
    GTK_ICON_SIZE_DIALOG,
    GTK_ICON_SIZE_MENU, // for Inkscape::ICON_SIZE_DECORATION
};

class IconCacheItem
{
public:
    IconCacheItem( GtkIconSize lsize, GdkPixbuf* pb ) :
        _lsize( lsize ),
        _pb( pb )
    {}
    GtkIconSize _lsize;
    GdkPixbuf* _pb;
};

static std::map<Glib::ustring, std::vector<IconCacheItem> > iconSetCache;
static std::set<Glib::ustring> internalNames;

GType SPIcon::getType()
{
    static GType type = 0;
    if (!type) {
        GTypeInfo info = {
            sizeof(SPIconClass),
            NULL,
            NULL,
            reinterpret_cast<GClassInitFunc>(IconImpl::classInit),
            NULL,
            NULL,
            sizeof(SPIcon),
            0,
            reinterpret_cast<GInstanceInitFunc>(IconImpl::init),
            NULL
        };
        type = g_type_register_static(GTK_TYPE_WIDGET, "SPIcon", &info, (GTypeFlags)0);
    }
    return type;
}

void IconImpl::classInit(SPIconClass *klass)
{
    GObjectClass *object_class;
    GtkWidgetClass *widget_class;

    object_class = (GObjectClass *) klass;
    widget_class = (GtkWidgetClass *) klass;

    parent_class = (GtkWidgetClass*)g_type_class_peek_parent(klass);

    object_class->dispose = IconImpl::dispose;

    widget_class->size_request = IconImpl::sizeRequest;
    widget_class->size_allocate = IconImpl::sizeAllocate;
    widget_class->expose_event = IconImpl::expose;
    widget_class->screen_changed = IconImpl::screenChanged;
    widget_class->style_set = IconImpl::styleSet;
}

void IconImpl::init(SPIcon *icon)
{
    GTK_WIDGET_FLAGS(icon) |= GTK_NO_WINDOW;
    icon->lsize = Inkscape::ICON_SIZE_BUTTON;
    icon->psize = 0;
    icon->name = 0;
    icon->pb = 0;
}

void IconImpl::dispose(GObject *object)
{
    SPIcon *icon = SP_ICON(object);
    clear(icon);
    if ( icon->name ) {
        g_free( icon->name );
        icon->name = 0;
    }

    ((GObjectClass *) (parent_class))->dispose(object);
}

void IconImpl::reset( SPIcon *icon )
{
    icon->psize = 0;
    clear(icon);
}

void IconImpl::clear( SPIcon *icon )
{
    if (icon->pb) {
        g_object_unref(G_OBJECT(icon->pb));
        icon->pb = NULL;
    }
}

void IconImpl::sizeRequest(GtkWidget *widget, GtkRequisition *requisition)
{
    SPIcon const *icon = SP_ICON(widget);

    int const size = ( icon->psize
                       ? icon->psize
                       : getPhysSize(icon->lsize) );
    requisition->width = size;
    requisition->height = size;
}

void IconImpl::sizeAllocate(GtkWidget *widget, GtkAllocation *allocation)
{
    widget->allocation = *allocation;

    if (GTK_WIDGET_DRAWABLE(widget)) {
        gtk_widget_queue_draw(widget);
    }
}

int IconImpl::expose(GtkWidget *widget, GdkEventExpose *event)
{
    if ( GTK_WIDGET_DRAWABLE(widget) ) {
        SPIcon *icon = SP_ICON(widget);
        if ( !icon->pb ) {
            fetchPixbuf( icon );
        }

        paint(icon, &event->area);
    }

    return TRUE;
}

// PUBLIC CALL:
void sp_icon_fetch_pixbuf( SPIcon *icon )
{
    return IconImpl::fetchPixbuf(icon);
}

void IconImpl::fetchPixbuf( SPIcon *icon )
{
    if ( icon ) {
        if ( !icon->pb ) {
            icon->psize = getPhysSize(icon->lsize);
            icon->pb = renderup(icon->name, icon->lsize, icon->psize);
        }
    }
}

GdkPixbuf* IconImpl::renderup( gchar const* name, Inkscape::IconSize lsize, unsigned psize ) {
    GtkIconTheme *theme = gtk_icon_theme_get_default();

    GdkPixbuf *pb = 0;
    if (gtk_icon_theme_has_icon(theme, name)) {
        pb = gtk_icon_theme_load_icon(theme, name, psize, (GtkIconLookupFlags) 0, NULL);
    }
    if (!pb) {
        std::list<Glib::ustring> names;
        names.push_back(name);
        if ( legacyNames.find(name) != legacyNames.end() ) {
            if ( Inkscape::Preferences::get()->getBool("/debug/icons/dumpSvg") ) {
                g_message("Checking fallback [%s]->[%s]", name, legacyNames[name].c_str());
            }
            names.push_back(legacyNames[name]);
        }

        pb = loadSvg( names, Inkscape::getRegisteredIconSize(lsize), psize );

        // if this was loaded from SVG, add it as a builtin icon
        if (pb) {
            gtk_icon_theme_add_builtin_icon(name, psize, pb);
        }
    }
    if (!pb) {
        pb = loadPixmap( name, lsize, psize );
    }
    if ( !pb ) {
        // TODO: We should do something more useful if we can't load the image.
        g_warning ("failed to load icon '%s'", name);
    }
    return pb;
}

void IconImpl::screenChanged( GtkWidget *widget, GdkScreen *previous_screen )
{
    if ( GTK_WIDGET_CLASS( parent_class )->screen_changed ) {
        GTK_WIDGET_CLASS( parent_class )->screen_changed( widget, previous_screen );
    }
    SPIcon *icon = SP_ICON(widget);
    themeChanged(icon);
}

void IconImpl::styleSet( GtkWidget *widget, GtkStyle *previous_style )
{
    if ( GTK_WIDGET_CLASS( parent_class )->style_set ) {
        GTK_WIDGET_CLASS( parent_class )->style_set( widget, previous_style );
    }
    SPIcon *icon = SP_ICON(widget);
    themeChanged(icon);
}

void IconImpl::themeChanged( SPIcon *icon )
{
    bool const dump = Inkscape::Preferences::get()->getBool("/debug/icons/dumpSvg");
    if ( dump ) {
        g_message("Got a change bump for this icon");
    }
    sizeDirty = true;
    reset(icon);
    gtk_widget_queue_draw( GTK_WIDGET(icon) );
}

std::string IconImpl::fileEscape( std::string const & str )
{
    std::string result;
    result.reserve(str.size());
    for ( size_t i = 0; i < str.size(); ++i ) {
        char ch = str[i];
        if ( (0x20 <= ch) && !(0x80 & ch) ) {
            result += ch;
        } else {
            result += "\\x";
            gchar *tmp = g_strdup_printf("%02X", (0x0ff & ch));
            result += tmp;
            g_free(tmp);
        }
    }
    return result;
}

static bool isSizedSubdir( std::string const &name )
{
    bool isSized = false;
    if ( (name.size() > 2) && (name.size() & 1) ) { // needs to be an odd length 3 or more
        size_t mid = (name.size() - 1) / 2;
        if ( (name[mid] == 'x') && (name.substr(0, mid) == name.substr(mid + 1)) ) {
            isSized = true;
            for ( size_t i = 0; (i < mid) && isSized; ++i ) {
                isSized &= g_ascii_isdigit(name[i]);
            }
        }
    }
    return isSized;
}

void IconImpl::validateCache()
{
    std::list<gchar *> &sources = icons_svg_paths();
    std::string iconCacheDir = Glib::build_filename(Glib::build_filename(Glib::get_user_cache_dir(), "inkscape"), "icons");
    std::string iconCacheFile = Glib::build_filename( iconCacheDir, "cache.info" );

    std::vector<std::string> filesFound;

    for (std::list<gchar*>::iterator i = sources.begin(); i != sources.end(); ++i) {
        gchar const* potentialFile = *i;
        if ( Glib::file_test(potentialFile, Glib::FILE_TEST_EXISTS) && Glib::file_test(potentialFile, Glib::FILE_TEST_IS_REGULAR) ) {
            filesFound.push_back(*i);
        }
    }

    unsigned long lastSeen = 0;
    std::ostringstream out;
    out << "Inkscape cache v" << std::hex << magicNumber << std::dec << std::endl;
    out << "Sourcefiles: " << filesFound.size() << std::endl; 
    for ( std::vector<std::string>::iterator it = filesFound.begin(); it != filesFound.end(); ++it ) {
        GStatBuf st;
        memset(&st, 0, sizeof(st));
        if ( !g_stat(it->c_str(), &st) ) {
            unsigned long when = st.st_mtime;
            lastSeen = std::max(lastSeen, when);
            out << std::hex << when << std::dec << " " << fileEscape(*it) << std::endl;
        } else {
            out << "0 " << fileEscape(*it) << std::endl;
        }
    }
    std::string wanted = out.str();

    std::string present;
    {
        gchar *contents = 0;
        if ( g_file_get_contents(iconCacheFile.c_str(), &contents, 0, 0) ) {
            if ( contents ) {
                present = contents;
            }
            g_free(contents);
            contents = 0;
        }
    }
    bool cacheValid = (present == wanted);

    if ( cacheValid ) {
        // Check if any cached rasters are out of date
        Glib::Dir dir(iconCacheDir);
        for ( Glib::DirIterator it = dir.begin(); cacheValid && (it != dir.end()); ++it ) {
            if ( isSizedSubdir(*it) ) {
                std::string subdirName = Glib::build_filename( iconCacheDir, *it );
                if ( Glib::file_test(subdirName, Glib::FILE_TEST_IS_DIR) ) {
                    Glib::Dir subdir(subdirName);
                    for ( Glib::DirIterator subit = subdir.begin(); cacheValid && (subit != subdir.end()); ++subit ) {
                        std::string fullpath = Glib::build_filename( subdirName, *subit );
                        if ( Glib::file_test(fullpath, Glib::FILE_TEST_EXISTS) && !Glib::file_test(fullpath, Glib::FILE_TEST_IS_DIR) ) {
                            GStatBuf st;
                            memset(&st, 0, sizeof(st));
                            if ( !g_stat(fullpath.c_str(), &st) ) {
                                unsigned long when = st.st_mtime;
                                if ( when < lastSeen ) {
                                    cacheValid = false;
                                }
                            }
                        }
                    }
                }
            }
        }
    }

    if ( !cacheValid ) {
        if ( Glib::file_test(iconCacheDir, Glib::FILE_TEST_EXISTS) ) {
            // Purge existing icons, but not possible future sub-directories.
            if ( Glib::file_test(iconCacheDir, Glib::FILE_TEST_IS_DIR) ) {
                Glib::Dir dir(iconCacheDir);
                for ( Glib::DirIterator it = dir.begin(); it != dir.end(); ++it ) {
                    if ( isSizedSubdir(*it) ) {
                        std::string subdirName = Glib::build_filename( iconCacheDir, *it );
                        if ( Glib::file_test(subdirName, Glib::FILE_TEST_IS_DIR) ) {
                            Glib::Dir subdir(subdirName);
                            for ( Glib::DirIterator subit = subdir.begin(); subit != subdir.end(); ++subit ) {
                                std::string fullpath = Glib::build_filename( subdirName, *subit );
                                if ( Glib::file_test(fullpath, Glib::FILE_TEST_EXISTS) && !Glib::file_test(fullpath, Glib::FILE_TEST_IS_DIR) ) {
                                    g_remove(fullpath.c_str());
                                }
                            }
                            g_rmdir( subdirName.c_str() );
                        }
                    }
                }
            }
        } else {
            g_mkdir_with_parents( iconCacheDir.c_str(), 0x1ED );
        }

        if ( g_file_set_contents(iconCacheFile.c_str(), wanted.c_str(), wanted.size(), 0) ) {
            // Caching may proceed
        } else {
            g_warning("Unable to write cache info file.");
        }
    }
}

static Glib::ustring icon_cache_key(Glib::ustring const &name, unsigned psize);
static GdkPixbuf *get_cached_pixbuf(Glib::ustring const &key);

void IconImpl::setupLegacyNaming() {
    legacyNames["document-import"] ="file_import";
    legacyNames["document-export"] ="file_export";
    legacyNames["document-import-ocal"] ="ocal_import";
    legacyNames["document-export-ocal"] ="ocal_export";
    legacyNames["document-metadata"] ="document_metadata";
    legacyNames["dialog-input-devices"] ="input_devices";
    legacyNames["edit-duplicate"] ="edit_duplicate";
    legacyNames["edit-clone"] ="edit_clone";
    legacyNames["edit-clone-unlink"] ="edit_unlink_clone";
    legacyNames["edit-select-original"] ="edit_select_original";
    legacyNames["edit-undo-history"] ="edit_undo_history";
    legacyNames["edit-paste-in-place"] ="selection_paste_in_place";
    legacyNames["edit-paste-style"] ="selection_paste_style";
    legacyNames["selection-make-bitmap-copy"] ="selection_bitmap";
    legacyNames["edit-select-all"] ="selection_select_all";
    legacyNames["edit-select-all-layers"] ="selection_select_all_in_all_layers";
    legacyNames["edit-select-invert"] ="selection_invert";
    legacyNames["edit-select-none"] ="selection_deselect";
    legacyNames["dialog-xml-editor"] ="xml_editor";
    legacyNames["zoom-original"] ="zoom_1_to_1";
    legacyNames["zoom-half-size"] ="zoom_1_to_2";
    legacyNames["zoom-double-size"] ="zoom_2_to_1";
    legacyNames["zoom-fit-selection"] ="zoom_select";
    legacyNames["zoom-fit-drawing"] ="zoom_draw";
    legacyNames["zoom-fit-page"] ="zoom_page";
    legacyNames["zoom-fit-width"] ="zoom_pagewidth";
    legacyNames["zoom-previous"] ="zoom_previous";
    legacyNames["zoom-next"] ="zoom_next";
    legacyNames["zoom-in"] ="zoom_in";
    legacyNames["zoom-out"] ="zoom_out";
    legacyNames["show-grid"] ="grid";
    legacyNames["show-guides"] ="guides";
    legacyNames["color-management"] ="color_management";
    legacyNames["show-dialogs"] ="dialog_toggle";
    legacyNames["dialog-messages"] ="messages";
    legacyNames["dialog-scripts"] ="scripts";
    legacyNames["window-previous"] ="window_previous";
    legacyNames["window-next"] ="window_next";
    legacyNames["dialog-icon-preview"] ="view_icon_preview";
    legacyNames["window-new"] ="view_new";
    legacyNames["view-fullscreen"] ="fullscreen";
    legacyNames["layer-new"] ="new_layer";
    legacyNames["layer-rename"] ="rename_layer";
    legacyNames["layer-previous"] ="switch_to_layer_above";
    legacyNames["layer-next"] ="switch_to_layer_below";
    legacyNames["selection-move-to-layer-above"] ="move_selection_above";
    legacyNames["selection-move-to-layer-below"] ="move_selection_below";
    legacyNames["layer-raise"] ="raise_layer";
    legacyNames["layer-lower"] ="lower_layer";
    legacyNames["layer-top"] ="layer_to_top";
    legacyNames["layer-bottom"] ="layer_to_bottom";
    legacyNames["layer-delete"] ="delete_layer";
    legacyNames["dialog-layers"] ="layers";
    legacyNames["dialog-fill-and-stroke"] ="fill_and_stroke";
    legacyNames["dialog-object-properties"] ="dialog_item_properties";
    legacyNames["object-group"] ="selection_group";
    legacyNames["object-ungroup"] ="selection_ungroup";
    legacyNames["selection-raise"] ="selection_up";
    legacyNames["selection-lower"] ="selection_down";
    legacyNames["selection-top"] ="selection_top";
    legacyNames["selection-bottom"] ="selection_bot";
    legacyNames["object-rotate-left"] ="object_rotate_90_CCW";
    legacyNames["object-rotate-right"] ="object_rotate_90_CW";
    legacyNames["object-flip-horizontal"] ="object_flip_hor";
    legacyNames["object-flip-vertical"] ="object_flip_ver";
    legacyNames["dialog-transform"] ="object_trans";
    legacyNames["dialog-align-and-distribute"] ="object_align";
    legacyNames["dialog-rows-and-columns"] ="grid_arrange";
    legacyNames["object-to-path"] ="object_tocurve";
    legacyNames["stroke-to-path"] ="stroke_tocurve";
    legacyNames["bitmap-trace"] ="selection_trace";
    legacyNames["path-union"] ="union";
    legacyNames["path-difference"] ="difference";
    legacyNames["path-intersection"] ="intersection";
    legacyNames["path-exclusion"] ="exclusion";
    legacyNames["path-division"] ="division";
    legacyNames["path-cut"] ="cut_path";
    legacyNames["path-combine"] ="selection_combine";
    legacyNames["path-break-apart"] ="selection_break";
    legacyNames["path-outset"] ="outset_path";
    legacyNames["path-inset"] ="inset_path";
    legacyNames["path-offset-dynamic"] ="dynamic_offset";
    legacyNames["path-offset-linked"] ="linked_offset";
    legacyNames["path-simplify"] ="simplify";
    legacyNames["path-reverse"] ="selection_reverse";
    legacyNames["dialog-text-and-font"] ="object_font";
    legacyNames["text-put-on-path"] ="put_on_path";
    legacyNames["text-remove-from-path"] ="remove_from_path";
    legacyNames["text-flow-into-frame"] ="flow_into_frame";
    legacyNames["text-unflow"] ="unflow";
    legacyNames["text-convert-to-regular"] ="convert_to_text";
    legacyNames["text-unkern"] ="remove_manual_kerns";
    legacyNames["help-keyboard-shortcuts"] ="help_keys";
    legacyNames["help-contents"] ="help_tutorials";
    legacyNames["inkscape-logo"] ="inkscape_options";
    legacyNames["dialog-memory"] ="about_memory";
    legacyNames["tool-pointer"] ="draw_select";
    legacyNames["tool-node-editor"] ="draw_node";
    legacyNames["tool-tweak"] ="draw_tweak";
    legacyNames["zoom"] ="draw_zoom";
    legacyNames["draw-rectangle"] ="draw_rect";
    legacyNames["draw-cuboid"] ="draw_3dbox";
    legacyNames["draw-ellipse"] ="draw_arc";
    legacyNames["draw-polygon-star"] ="draw_star";
    legacyNames["draw-spiral"] ="draw_spiral";
    legacyNames["draw-freehand"] ="draw_freehand";
    legacyNames["draw-path"] ="draw_pen";
    legacyNames["draw-calligraphic"] ="draw_calligraphic";
    legacyNames["draw-eraser"] ="draw_erase";
    legacyNames["color-fill"] ="draw_paintbucket";
    legacyNames["draw-text"] ="draw_text";
    legacyNames["draw-connector"] ="draw_connector";
    legacyNames["color-gradient"] ="draw_gradient";
    legacyNames["color-picker"] ="draw_dropper";
    legacyNames["transform-affect-stroke"] ="transform_stroke";
    legacyNames["transform-affect-rounded-corners"] ="transform_corners";
    legacyNames["transform-affect-gradient"] ="transform_gradient";
    legacyNames["transform-affect-pattern"] ="transform_pattern";
    legacyNames["node-add"] ="node_insert";
    legacyNames["node-delete"] ="node_delete";
    legacyNames["node-join"] ="node_join";
    legacyNames["node-break"] ="node_break";
    legacyNames["node-join-segment"] ="node_join_segment";
    legacyNames["node-delete-segment"] ="node_delete_segment";
    legacyNames["node-type-cusp"] ="node_cusp";
    legacyNames["node-type-smooth"] ="node_smooth";
    legacyNames["node-type-symmetric"] ="node_symmetric";
    legacyNames["node-type-auto-smooth"] ="node_auto";
    legacyNames["node-segment-curve"] ="node_curve";
    legacyNames["node-segment-line"] ="node_line";
    legacyNames["show-node-handles"] ="nodes_show_handles";
    legacyNames["path-effect-parameter-next"] ="edit_next_parameter";
    legacyNames["show-path-outline"] ="nodes_show_helperpath";
    legacyNames["path-clip-edit"] ="nodeedit-clippath";
    legacyNames["path-mask-edit"] ="nodeedit-mask";
    legacyNames["node-type-cusp"] ="node_cusp";
    legacyNames["object-tweak-push"] ="tweak_move_mode";
    legacyNames["object-tweak-attract"] ="tweak_move_mode_inout";
    legacyNames["object-tweak-randomize"] ="tweak_move_mode_jitter";
    legacyNames["object-tweak-shrink"] ="tweak_scale_mode";
    legacyNames["object-tweak-rotate"] ="tweak_rotate_mode";
    legacyNames["object-tweak-duplicate"] ="tweak_moreless_mode";
    legacyNames["object-tweak-push"] ="tweak_move_mode";
    legacyNames["path-tweak-push"] ="tweak_push_mode";
    legacyNames["path-tweak-shrink"] ="tweak_shrink_mode";
    legacyNames["path-tweak-attract"] ="tweak_attract_mode";
    legacyNames["path-tweak-roughen"] ="tweak_roughen_mode";
    legacyNames["object-tweak-paint"] ="tweak_colorpaint_mode";
    legacyNames["object-tweak-jitter-color"] ="tweak_colorjitter_mode";
    legacyNames["object-tweak-blur"] ="tweak_blur_mode";
    legacyNames["rectangle-make-corners-sharp"] ="squared_corner";
    legacyNames["perspective-parallel"] ="toggle_vp_x";
    legacyNames["draw-ellipse-whole"] ="reset_circle";
    legacyNames["draw-ellipse-segment"] ="circle_closed_arc";
    legacyNames["draw-ellipse-arc"] ="circle_open_arc";
    legacyNames["draw-polygon"] ="star_flat";
    legacyNames["draw-star"] ="star_angled";
    legacyNames["path-mode-bezier"] ="bezier_mode";
    legacyNames["path-mode-spiro"] ="spiro_splines_mode";
    legacyNames["path-mode-polyline"] ="polylines_mode";
    legacyNames["path-mode-polyline-paraxial"] ="paraxial_lines_mode";
    legacyNames["draw-use-tilt"] ="guse_tilt";
    legacyNames["draw-use-pressure"] ="guse_pressure";
    legacyNames["draw-trace-background"] ="trace_background";
    legacyNames["draw-eraser-delete-objects"] ="delete_object";
    legacyNames["format-text-direction-vertical"] ="writing_mode_tb";
    legacyNames["format-text-direction-horizontal"] ="writing_mode_lr";
    legacyNames["connector-avoid"] ="connector_avoid";
    legacyNames["connector-ignore"] ="connector_ignore";
    legacyNames["object-fill"] ="controls_fill";
    legacyNames["object-stroke"] ="controls_stroke";
    legacyNames["snap"] ="toggle_snap_global";
    legacyNames["snap-bounding-box"] ="toggle_snap_bbox";
    legacyNames["snap-bounding-box-edges"] ="toggle_snap_to_bbox_path";
    legacyNames["snap-bounding-box-corners"] ="toggle_snap_to_bbox_node";
    legacyNames["snap-bounding-box-midpoints"] ="toggle_snap_to_bbox_edge_midpoints";
    legacyNames["snap-bounding-box-center"] ="toggle_snap_to_bbox_midpoints";
    legacyNames["snap-nodes"] ="toggle_snap_nodes";
    legacyNames["snap-nodes-path"] ="toggle_snap_to_paths";
    legacyNames["snap-nodes-cusp"] ="toggle_snap_to_nodes";
    legacyNames["snap-nodes-smooth"] ="toggle_snap_to_smooth_nodes";
    legacyNames["snap-nodes-midpoint"] ="toggle_snap_to_midpoints";
    legacyNames["snap-nodes-intersection"] ="toggle_snap_to_path_intersections";
    legacyNames["snap-nodes-center"] ="toggle_snap_to_bbox_midpoints-3";
    legacyNames["snap-nodes-rotation-center"] ="toggle_snap_center";
    legacyNames["snap-page"] ="toggle_snap_page_border";
    legacyNames["snap-grid-guide-intersections"] ="toggle_snap_grid_guide_intersections";
    legacyNames["align-horizontal-right-to-anchor"] ="al_left_out";
    legacyNames["align-horizontal-left"] ="al_left_in";
    legacyNames["align-horizontal-center"] ="al_center_hor";
    legacyNames["align-horizontal-right"] ="al_right_in";
    legacyNames["align-horizontal-left-to-anchor"] ="al_right_out";
    legacyNames["align-horizontal-baseline"] ="al_baselines_vert";
    legacyNames["align-vertical-bottom-to-anchor"] ="al_top_out";
    legacyNames["align-vertical-top"] ="al_top_in";
    legacyNames["align-vertical-center"] ="al_center_ver";
    legacyNames["align-vertical-bottom"] ="al_bottom_in";
    legacyNames["align-vertical-top-to-anchor"] ="al_bottom_out";
    legacyNames["align-vertical-baseline"] ="al_baselines_hor";
    legacyNames["distribute-horizontal-left"] ="distribute_left";
    legacyNames["distribute-horizontal-center"] ="distribute_hcentre";
    legacyNames["distribute-horizontal-right"] ="distribute_right";
    legacyNames["distribute-horizontal-baseline"] ="distribute_baselines_hor";
    legacyNames["distribute-vertical-bottom"] ="distribute_bottom";
    legacyNames["distribute-vertical-center"] ="distribute_vcentre";
    legacyNames["distribute-vertical-top"] ="distribute_top";
    legacyNames["distribute-vertical-baseline"] ="distribute_baselines_vert";
    legacyNames["distribute-randomize"] ="distribute_randomize";
    legacyNames["distribute-unclump"] ="unclump";
    legacyNames["distribute-graph"] ="graph_layout";
    legacyNames["distribute-graph-directed"] ="directed_graph";
    legacyNames["distribute-remove-overlaps"] ="remove_overlaps";
    legacyNames["align-horizontal-node"] ="node_valign";
    legacyNames["align-vertical-node"] ="node_halign";
    legacyNames["distribute-vertical-node"] ="node_vdistribute";
    legacyNames["distribute-horizontal-node"] ="node_hdistribute";
    legacyNames["xml-element-new"] ="add_xml_element_node";
    legacyNames["xml-text-new"] ="add_xml_text_node";
    legacyNames["xml-node-delete"] ="delete_xml_node";
    legacyNames["xml-node-duplicate"] ="duplicate_xml_node";
    legacyNames["xml-attribute-delete"] ="delete_xml_attribute";
    legacyNames["transform-move-horizontal"] ="arrows_hor";
    legacyNames["transform-move-vertical"] ="arrows_ver";
    legacyNames["transform-scale-horizontal"] ="transform_scale_hor";
    legacyNames["transform-scale-vertical"] ="transform_scale_ver";
    legacyNames["transform-skew-horizontal"] ="transform_scew_hor";
    legacyNames["transform-skew-vertical"] ="transform_scew_ver";
    legacyNames["object-fill"] ="properties_fill";
    legacyNames["object-stroke"] ="properties_stroke_paint";
    legacyNames["object-stroke-style"] ="properties_stroke";
    legacyNames["paint-none"] ="fill_none";
    legacyNames["paint-solid"] ="fill_solid";
    legacyNames["paint-gradient-linear"] ="fill_gradient";
    legacyNames["paint-gradient-radial"] ="fill_radial";
    legacyNames["paint-pattern"] ="fill_pattern";
    legacyNames["paint-unknown"] ="fill_unset";
    legacyNames["fill-rule-even-odd"] ="fillrule_evenodd";
    legacyNames["fill-rule-nonzero"] ="fillrule_nonzero";
    legacyNames["stroke-join-miter"] ="join_miter";
    legacyNames["stroke-join-bevel"] ="join_bevel";
    legacyNames["stroke-join-round"] ="join_round";
    legacyNames["stroke-cap-butt"] ="cap_butt";
    legacyNames["stroke-cap-square"] ="cap_square";
    legacyNames["stroke-cap-round"] ="cap_round";
    legacyNames["guides"] ="guide";
    legacyNames["grid-rectangular"] ="grid_xy";
    legacyNames["grid-axonometric"] ="grid_axonom";
    legacyNames["object-visible"] ="visible";
    legacyNames["object-hidden"] ="hidden";
    legacyNames["object-unlocked"] ="lock_unlocked";
    legacyNames["object-locked"] ="width_height_lock";
    legacyNames["zoom"] ="sticky_zoom";
}

GtkWidget *IconImpl::newFull( Inkscape::IconSize lsize, gchar const *name )
{
    static bool dump = Inkscape::Preferences::get()->getBool("/debug/icons/dumpGtk");

    GtkWidget *widget = 0;
    gint trySize = CLAMP( static_cast<gint>(lsize), 0, static_cast<gint>(G_N_ELEMENTS(iconSizeLookup) - 1) );
    if ( !sizeMapDone ) {
        injectCustomSize();
    }
    GtkIconSize mappedSize = iconSizeLookup[trySize];

    GtkStockItem stock;
    gboolean stockFound = gtk_stock_lookup( name, &stock );

    GtkWidget *img = 0;
    if ( legacyNames.empty() ) {
        setupLegacyNaming();
    }

    if ( stockFound ) {
        img = gtk_image_new_from_stock( name, mappedSize );
    } else {
        img = gtk_image_new_from_icon_name( name, mappedSize );
        if ( dump ) {
            g_message("gtk_image_new_from_icon_name( '%s', %d ) = %p", name, mappedSize, img);
            GtkImageType thing = gtk_image_get_storage_type(GTK_IMAGE(img));
            g_message("      Type is %d  %s", (int)thing, (thing == GTK_IMAGE_EMPTY ? "Empty" : "ok"));
        }
    }

    if ( img ) {
        GtkImageType type = gtk_image_get_storage_type( GTK_IMAGE(img) );
        if ( type == GTK_IMAGE_STOCK ) {
            if ( !stockFound ) {
                // It's not showing as a stock ID, so assume it will be present internally
                addPreRender( mappedSize, name );

                // Add a hook to render if set visible before prerender is done.
                g_signal_connect( G_OBJECT(img), "map", G_CALLBACK(imageMapCB), GINT_TO_POINTER(static_cast<int>(mappedSize)) );
                if ( dump ) {
                    g_message("      connecting %p for imageMapCB for [%s] %d", img, name, (int)mappedSize);
                }
            }
            widget = GTK_WIDGET(img);
            img = 0;
            if ( dump ) {
                g_message( "loaded gtk  '%s' %d  (GTK_IMAGE_STOCK) %s  on %p", name, mappedSize, (stockFound ? "STOCK" : "local"), widget );
            }
        } else if ( type == GTK_IMAGE_ICON_NAME ) {
            widget = GTK_WIDGET(img);
            img = 0;

            // Add a hook to render if set visible before prerender is done.
            g_signal_connect( G_OBJECT(widget), "map", G_CALLBACK(imageMapNamedCB), GINT_TO_POINTER(0) );

            if ( Inkscape::Preferences::get()->getBool("/options/iconrender/named_nodelay") ) {
                int psize = getPhysSize(lsize);
                prerenderIcon(name, mappedSize, psize);
            } else {
                addPreRender( mappedSize, name );
            }
        } else {
            if ( dump ) {
                g_message( "skipped gtk '%s' %d  (not GTK_IMAGE_STOCK)", name, lsize );
            }
            //g_object_unref( (GObject *)img );
            img = 0;
        }
    }

    if ( !widget ) {
        //g_message("Creating an SPIcon instance for %s:%d", name, (int)lsize);
        SPIcon *icon = (SPIcon *)g_object_new(SP_TYPE_ICON, NULL);
        icon->lsize = lsize;
        icon->name = g_strdup(name);
        icon->psize = getPhysSize(lsize);

        widget = GTK_WIDGET(icon);
    }

    return widget;
}

// PUBLIC CALL:
GtkWidget *sp_icon_new( Inkscape::IconSize lsize, gchar const *name )
{
    return IconImpl::newFull( lsize, name );
}

// PUBLIC CALL:
Gtk::Widget *sp_icon_get_icon( Glib::ustring const &oid, Inkscape::IconSize size )
{
    Gtk::Widget *result = 0;
    GtkWidget *widget = IconImpl::newFull( static_cast<Inkscape::IconSize>(Inkscape::getRegisteredIconSize(size)), oid.c_str() );

    if ( widget ) {
        if ( GTK_IS_IMAGE(widget) ) {
            GtkImage *img = GTK_IMAGE(widget);
            result = Glib::wrap( img );
        } else {
            result = Glib::wrap( widget );
        }
    }

    return result;
}

void IconImpl::injectCustomSize()
{
    // TODO - still need to handle the case of theme changes and resize, especially as we can't re-register a string.
    if ( !sizeMapDone )
    {
        bool dump = Inkscape::Preferences::get()->getBool("/debug/icons/dumpDefault");
        gint width = 0;
        gint height = 0;
        if ( gtk_icon_size_lookup(GTK_ICON_SIZE_MENU, &width, &height ) ) {
            gint newWidth = ((width * 3) / 4);
            gint newHeight = ((height * 3) / 4);
            GtkIconSize newSizeEnum = gtk_icon_size_register( "inkscape-decoration", newWidth, newHeight );
            if ( newSizeEnum ) {
                if ( dump ) {
                    g_message("Registered (%d, %d) <= (%d, %d) as index %d", newWidth, newHeight, width, height, newSizeEnum);
                }
                guint index = static_cast<guint>(Inkscape::ICON_SIZE_DECORATION);
                if ( index < G_N_ELEMENTS(iconSizeLookup) ) {
                    iconSizeLookup[index] = newSizeEnum;
                } else if ( dump ) {
                    g_message("size lookup array too small to store entry");
                }
            }
        }
        sizeMapDone = true;
    }
}

GtkIconSize Inkscape::getRegisteredIconSize( Inkscape::IconSize size )
{
    GtkIconSize other = GTK_ICON_SIZE_MENU;
    IconImpl::injectCustomSize();
    size = CLAMP( size, Inkscape::ICON_SIZE_MENU, Inkscape::ICON_SIZE_DECORATION );
    if ( size == Inkscape::ICON_SIZE_DECORATION ) {
        other = gtk_icon_size_from_name("inkscape-decoration");
    } else {
        other = static_cast<GtkIconSize>(size);
    }

    return other;
}


// PUBLIC CALL:
int sp_icon_get_phys_size(int size)
{
    return IconImpl::getPhysSize(size);
}

int IconImpl::getPhysSize(int size)
{
    static bool init = false;
    static int lastSys[Inkscape::ICON_SIZE_DECORATION + 1];
    static int vals[Inkscape::ICON_SIZE_DECORATION + 1];

    size = CLAMP( size, static_cast<int>(GTK_ICON_SIZE_MENU), static_cast<int>(Inkscape::ICON_SIZE_DECORATION) );

    if ( !sizeMapDone ) {
        injectCustomSize();
    }

    if ( sizeDirty && init ) {
        GtkIconSize const gtkSizes[] = {
            GTK_ICON_SIZE_MENU,
            GTK_ICON_SIZE_SMALL_TOOLBAR,
            GTK_ICON_SIZE_LARGE_TOOLBAR,
            GTK_ICON_SIZE_BUTTON,
            GTK_ICON_SIZE_DND,
            GTK_ICON_SIZE_DIALOG,
            static_cast<guint>(Inkscape::ICON_SIZE_DECORATION) < G_N_ELEMENTS(iconSizeLookup) ?
                iconSizeLookup[static_cast<int>(Inkscape::ICON_SIZE_DECORATION)] :
                GTK_ICON_SIZE_MENU
        };
        for (unsigned i = 0; i < G_N_ELEMENTS(gtkSizes) && init; ++i) {
            guint const val_ix = (gtkSizes[i] <= GTK_ICON_SIZE_DIALOG) ? (guint)gtkSizes[i] : (guint)Inkscape::ICON_SIZE_DECORATION;

            g_assert( val_ix < G_N_ELEMENTS(vals) );

            gint width = 0;
            gint height = 0;
            if ( gtk_icon_size_lookup(gtkSizes[i], &width, &height ) ) {
                init &= (lastSys[val_ix] == std::max(width, height));
            }
        }
    }

    if ( !init ) {
        sizeDirty = false;
        bool dump = Inkscape::Preferences::get()->getBool("/debug/icons/dumpDefault");
        if ( dump ) {
            g_message( "Default icon sizes:" );
        }
        memset( vals, 0, sizeof(vals) );
        memset( lastSys, 0, sizeof(lastSys) );
        GtkIconSize const gtkSizes[] = {
            GTK_ICON_SIZE_MENU,
            GTK_ICON_SIZE_SMALL_TOOLBAR,
            GTK_ICON_SIZE_LARGE_TOOLBAR,
            GTK_ICON_SIZE_BUTTON,
            GTK_ICON_SIZE_DND,
            GTK_ICON_SIZE_DIALOG,
            static_cast<guint>(Inkscape::ICON_SIZE_DECORATION) < G_N_ELEMENTS(iconSizeLookup) ?
                iconSizeLookup[static_cast<int>(Inkscape::ICON_SIZE_DECORATION)] :
                GTK_ICON_SIZE_MENU
        };
        gchar const *const names[] = {
            "GTK_ICON_SIZE_MENU",
            "GTK_ICON_SIZE_SMALL_TOOLBAR",
            "GTK_ICON_SIZE_LARGE_TOOLBAR",
            "GTK_ICON_SIZE_BUTTON",
            "GTK_ICON_SIZE_DND",
            "GTK_ICON_SIZE_DIALOG",
            "inkscape-decoration"
        };

        GtkWidget *icon = (GtkWidget *)g_object_new(SP_TYPE_ICON, NULL);

        for (unsigned i = 0; i < G_N_ELEMENTS(gtkSizes); ++i) {
            guint const val_ix = (gtkSizes[i] <= GTK_ICON_SIZE_DIALOG) ? (guint)gtkSizes[i] : (guint)Inkscape::ICON_SIZE_DECORATION;

            g_assert( val_ix < G_N_ELEMENTS(vals) );

            gint width = 0;
            gint height = 0;
            bool used = false;
            if ( gtk_icon_size_lookup(gtkSizes[i], &width, &height ) ) {
                vals[val_ix] = std::max(width, height);
                lastSys[val_ix] = vals[val_ix];
                used = true;
            }
            if (dump) {
                g_message(" =--  %u  size:%d  %c(%d, %d)   '%s'",
                          i, gtkSizes[i],
                          ( used ? ' ' : 'X' ), width, height, names[i]);
            }

            // The following is needed due to this documented behavior of gtk_icon_size_lookup:
            //   "The rendered pixbuf may not even correspond to the width/height returned by
            //   gtk_icon_size_lookup(), because themes are free to render the pixbuf however
            //   they like, including changing the usual size."
            gchar const *id = GTK_STOCK_OPEN;
            GdkPixbuf *pb = gtk_widget_render_icon( icon, id, gtkSizes[i], NULL);
            if (pb) {
                width = gdk_pixbuf_get_width(pb);
                height = gdk_pixbuf_get_height(pb);
                int newSize = std::max( width, height );
                // TODO perhaps check a few more stock icons to get a range on sizes.
                if ( newSize > 0 ) {
                    vals[val_ix] = newSize;
                }
                if (dump) {
                    g_message("      %u  size:%d   (%d, %d)", i, gtkSizes[i], width, height);
                }

                g_object_unref(G_OBJECT(pb));
            }
        }
        //g_object_unref(icon);
        init = true;
    }

    return vals[size];
}

void IconImpl::paint(SPIcon *icon, GdkRectangle const */*area*/)
{
    GtkWidget &widget = *GTK_WIDGET(icon);
    GdkPixbuf *image = icon->pb;
    bool unref_image = false;

    /* copied from the expose function of GtkImage */
    if (GTK_WIDGET_STATE (icon) != GTK_STATE_NORMAL && image) {
        GtkIconSource *source = gtk_icon_source_new();
        gtk_icon_source_set_pixbuf(source, icon->pb);
        gtk_icon_source_set_size(source, GTK_ICON_SIZE_SMALL_TOOLBAR); // note: this is boilerplate and not used
        gtk_icon_source_set_size_wildcarded(source, FALSE);
        image = gtk_style_render_icon (widget.style, source, gtk_widget_get_direction(&widget),
            (GtkStateType) GTK_WIDGET_STATE(&widget), (GtkIconSize)-1, &widget, "gtk-image");
        gtk_icon_source_free(source);
        unref_image = true;
    }

    if (image) {
        int x = floor(widget.allocation.x + ((widget.allocation.width - widget.requisition.width) * 0.5));
        int y = floor(widget.allocation.y + ((widget.allocation.height - widget.requisition.height) * 0.5));
        int width = gdk_pixbuf_get_width(image);
        int height = gdk_pixbuf_get_height(image);
        // Limit drawing to when we actually have something. Avoids some crashes.
        if ( (width > 0) && (height > 0) ) {
            gdk_draw_pixbuf(GDK_DRAWABLE(widget.window), widget.style->black_gc, image,
                            0, 0, x, y, width, height,
                            GDK_RGB_DITHER_NORMAL, x, y);
        }
    }

    if (unref_image) {
        g_object_unref(G_OBJECT(image));
    }
}

GdkPixbuf *IconImpl::loadPixmap(gchar const *name, unsigned /*lsize*/, unsigned psize)
{
    gchar *path = (gchar *) g_strdup_printf("%s/%s.png", INKSCAPE_PIXMAPDIR, name);
    // TODO: bulia, please look over
    gsize bytesRead = 0;
    gsize bytesWritten = 0;
    GError *error = NULL;
    gchar *localFilename = g_filename_from_utf8( path,
                                                 -1,
                                                 &bytesRead,
                                                 &bytesWritten,
                                                 &error);
    GdkPixbuf *pb = gdk_pixbuf_new_from_file(localFilename, NULL);
    g_free(localFilename);
    g_free(path);
    if (!pb) {
        path = (gchar *) g_strdup_printf("%s/%s.xpm", INKSCAPE_PIXMAPDIR, name);
        // TODO: bulia, please look over
        gsize bytesRead = 0;
        gsize bytesWritten = 0;
        GError *error = NULL;
        gchar *localFilename = g_filename_from_utf8( path,
                                                     -1,
                                                     &bytesRead,
                                                     &bytesWritten,
                                                     &error);
        pb = gdk_pixbuf_new_from_file(localFilename, NULL);
        g_free(localFilename);
        g_free(path);
    }

    if (pb) {
        if (!gdk_pixbuf_get_has_alpha(pb)) {
            gdk_pixbuf_add_alpha(pb, FALSE, 0, 0, 0);
        }

        if ( ( static_cast<unsigned>(gdk_pixbuf_get_width(pb)) != psize )
             || ( static_cast<unsigned>(gdk_pixbuf_get_height(pb)) != psize ) ) {
            GdkPixbuf *spb = gdk_pixbuf_scale_simple(pb, psize, psize, GDK_INTERP_HYPER);
            g_object_unref(G_OBJECT(pb));
            pb = spb;
        }
    }

    return pb;
}

// takes doc, root, icon, and icon name to produce pixels
<<<<<<< HEAD
extern "C" guchar *
sp_icon_doc_icon( SPDocument *doc, NRArenaItem *root,
                  gchar const *name, unsigned psize,
                  unsigned &stride)
=======
extern "C" guchar *sp_icon_doc_icon( SPDocument *doc, NRArenaItem *root,
                                     gchar const *name, unsigned psize )
>>>>>>> 9e724f14
{
    bool const dump = Inkscape::Preferences::get()->getBool("/debug/icons/dumpSvg");
    guchar *px = NULL;

    if (doc) {
        SPObject *object = doc->getObjectById(name);
        if (object && SP_IS_ITEM(object)) {
            /* Find bbox in document */
            Geom::Affine const i2doc(SP_ITEM(object)->i2doc_affine());
            Geom::OptRect dbox = SP_ITEM(object)->getBounds(i2doc);

            if ( object->parent == NULL )
            {
                dbox = Geom::Rect(Geom::Point(0, 0),
                                Geom::Point(doc->getWidth(), doc->getHeight()));
            }

            /* This is in document coordinates, i.e. pixels */
            if ( dbox ) {
                NRGC gc(NULL);
                /* Update to renderable state */
                double sf = 1.0;
                nr_arena_item_set_transform(root, (Geom::Affine)Geom::Scale(sf, sf));
                gc.transform.setIdentity();
                nr_arena_item_invoke_update( root, NULL, &gc,
                                             NR_ARENA_ITEM_STATE_ALL,
                                             NR_ARENA_ITEM_STATE_NONE );
                /* Item integer bbox in points */
                NRRectL ibox;
                ibox.x0 = (int) floor(sf * dbox->min()[Geom::X] + 0.5);
                ibox.y0 = (int) floor(sf * dbox->min()[Geom::Y] + 0.5);
                ibox.x1 = (int) floor(sf * dbox->max()[Geom::X] + 0.5);
                ibox.y1 = (int) floor(sf * dbox->max()[Geom::Y] + 0.5);

                if ( dump ) {
                    g_message( "   box    --'%s'  (%f,%f)-(%f,%f)", name, (double)ibox.x0, (double)ibox.y0, (double)ibox.x1, (double)ibox.y1 );
                }

                /* Find button visible area */
                int width = ibox.x1 - ibox.x0;
                int height = ibox.y1 - ibox.y0;

                if ( dump ) {
                    g_message( "   vis    --'%s'  (%d,%d)", name, width, height );
                }

                {
                    int block = std::max(width, height);
                    if (block != static_cast<int>(psize) ) {
                        if ( dump ) {
                            g_message("      resizing" );
                        }
                        sf = (double)psize / (double)block;

                        nr_arena_item_set_transform(root, (Geom::Affine)Geom::Scale(sf, sf));
                        gc.transform.setIdentity();
                        nr_arena_item_invoke_update( root, NULL, &gc,
                                                     NR_ARENA_ITEM_STATE_ALL,
                                                     NR_ARENA_ITEM_STATE_NONE );
                        /* Item integer bbox in points */
                        ibox.x0 = (int) floor(sf * dbox->min()[Geom::X] + 0.5);
                        ibox.y0 = (int) floor(sf * dbox->min()[Geom::Y] + 0.5);
                        ibox.x1 = (int) floor(sf * dbox->max()[Geom::X] + 0.5);
                        ibox.y1 = (int) floor(sf * dbox->max()[Geom::Y] + 0.5);

                        if ( dump ) {
                            g_message( "   box2   --'%s'  (%f,%f)-(%f,%f)", name, (double)ibox.x0, (double)ibox.y0, (double)ibox.x1, (double)ibox.y1 );
                        }

                        /* Find button visible area */
                        width = ibox.x1 - ibox.x0;
                        height = ibox.y1 - ibox.y0;
                        if ( dump ) {
                            g_message( "   vis2   --'%s'  (%d,%d)", name, width, height );
                        }
                    }
                }

                int dx, dy;
                //dx = (psize - width) / 2;
                //dy = (psize - height) / 2;
                dx=dy=psize;
                dx=(dx-width)/2; // watch out for psize, since 'unsigned'-'signed' can cause problems if the result is negative
                dy=(dy-height)/2;
                NRRectL area;
                area.x0 = ibox.x0 - dx;
                area.y0 = ibox.y0 - dy;
                area.x1 = area.x0 + psize;
                area.y1 = area.y0 + psize;
                /* Actual renderable area */
                NRRectL ua;
                ua.x0 = MAX(ibox.x0, area.x0);
                ua.y0 = MAX(ibox.y0, area.y0);
                ua.x1 = MIN(ibox.x1, area.x1);
                ua.y1 = MIN(ibox.y1, area.y1);

                if ( dump ) {
                    g_message( "   area   --'%s'  (%f,%f)-(%f,%f)", name, (double)area.x0, (double)area.y0, (double)area.x1, (double)area.y1 );
                    g_message( "   ua     --'%s'  (%f,%f)-(%f,%f)", name, (double)ua.x0, (double)ua.y0, (double)ua.x1, (double)ua.y1 );
                }

                stride = cairo_format_stride_for_width(CAIRO_FORMAT_ARGB32, psize);

                /* Set up pixblock */
                px = g_new(guchar, stride * psize);
                memset(px, 0x00, stride * psize);

                /* Render */
                cairo_surface_t *s = cairo_image_surface_create_for_data(px,
                    CAIRO_FORMAT_ARGB32, psize, psize, stride);
                cairo_t *ct = cairo_create(s);
                cairo_translate(ct, -ua.x0, -ua.y0);

                nr_arena_item_invoke_render(ct, root, &ua, NULL,
                                             NR_ARENA_ITEM_RENDER_NO_CACHE );
                cairo_destroy(ct);
                cairo_surface_destroy(s);

                // convert to GdkPixbuf format
                convert_pixels_argb32_to_pixbuf(px, psize, psize, stride);

                if ( Inkscape::Preferences::get()->getBool("/debug/icons/overlaySvg") ) {
<<<<<<< HEAD
                    sp_icon_overlay_pixels( px, psize, psize, stride, 0x00, 0x00, 0xff );
=======
                    IconImpl::overlayPixels( px, psize, psize, 4 * psize, 0x00, 0x00, 0xff );
>>>>>>> 9e724f14
                }
            }
        }
    }

    return px;
} // end of sp_icon_doc_icon()



class SVGDocCache
{
public:
    SVGDocCache( SPDocument *doc, NRArenaItem *root ) : doc(doc), root(root) {}
    SPDocument *doc;
    NRArenaItem *root;
};

static std::map<Glib::ustring, SVGDocCache *> doc_cache;
static std::map<Glib::ustring, GdkPixbuf *> pb_cache;

Glib::ustring icon_cache_key(Glib::ustring const & name, unsigned psize)
{
    Glib::ustring key = name;
    key += ":";
    key += psize;
    return key;
}

GdkPixbuf *get_cached_pixbuf(Glib::ustring const &key) {
    GdkPixbuf* pb = 0;
    std::map<Glib::ustring, GdkPixbuf *>::iterator found = pb_cache.find(key);
    if ( found != pb_cache.end() ) {
        pb = found->second;
    }
    return pb;
}

std::list<gchar*> &IconImpl::icons_svg_paths()
{
    static std::list<gchar *> sources;
    static bool initialized = false;
    if (!initialized) {
        // Fall back from user prefs dir into system locations.
        gchar *userdir = profile_path("icons");
        sources.push_back(g_build_filename(userdir,"icons.svg", NULL));
        sources.push_back(g_build_filename(INKSCAPE_PIXMAPDIR, "icons.svg", NULL));
        g_free(userdir);
        initialized = true;
    }
    return sources;
}

// this function renders icons from icons.svg and returns the pixels.
<<<<<<< HEAD
static guchar *load_svg_pixels(gchar const *name, unsigned psize, unsigned &stride)
=======
guchar *IconImpl::load_svg_pixels(std::list<Glib::ustring> const &names,
                                  unsigned /*lsize*/, unsigned psize)
>>>>>>> 9e724f14
{
    bool const dump = Inkscape::Preferences::get()->getBool("/debug/icons/dumpSvg");
    std::list<gchar *> &sources = icons_svg_paths();

    // Try each document in turn until we successfully load the icon from one
    guchar *px = NULL;
    for (std::list<gchar*>::iterator i = sources.begin(); (i != sources.end()) && !px; ++i) {
        gchar *doc_filename = *i;
        SVGDocCache *info = 0;

        // Did we already load this doc?
        Glib::ustring key(doc_filename);
        {
            std::map<Glib::ustring, SVGDocCache *>::iterator i = doc_cache.find(key);
            if ( i != doc_cache.end() ) {
                info = i->second;
            }
        }

        // Try to load from document.
        if (!info && Inkscape::IO::file_test( doc_filename, G_FILE_TEST_IS_REGULAR ) ) {
            SPDocument *doc = SPDocument::createNewDoc( doc_filename, FALSE );
            if ( doc ) {
                if ( dump ) {
                    g_message("Loaded icon file %s", doc_filename);
                }
                // prep the document
                doc->ensureUpToDate();

                // Create new arena
                NRArena *arena = NRArena::create();

                // Create ArenaItem and set transform
                unsigned visionkey = SPItem::display_key_new(1);
                // fixme: Memory manage root if needed (Lauris)
                // This needs to be fixed indeed; this leads to a memory leak of a few megabytes these days
                // because shapes are being rendered which are not being freed
                NRArenaItem *root = SP_ITEM(doc->getRoot())->invoke_show( arena, visionkey, SP_ITEM_SHOW_DISPLAY );

                // store into the cache
                info = new SVGDocCache(doc, root);
                doc_cache[key] = info;
            }
        }
        if (info) {
            for (std::list<Glib::ustring>::const_iterator it = names.begin(); !px && (it != names.end()); ++it ) {
                px = sp_icon_doc_icon( info->doc, info->root, it->c_str(), psize );
            }
        }
<<<<<<< HEAD

        px = sp_icon_doc_icon( doc, root, name, psize, stride);
//         if (px) {
//             g_message("Found icon %s in %s", name, doc_filename);
//         }
=======
>>>>>>> 9e724f14
    }

    return px;
}

static void addToIconSet(GdkPixbuf* pb, gchar const* name, GtkIconSize lsize, unsigned psize) {
    static bool dump = Inkscape::Preferences::get()->getBool("/debug/icons/dumpGtk");
    GtkStockItem stock;
    gboolean stockFound = gtk_stock_lookup( name, &stock );
   if ( !stockFound ) {
        Gtk::IconTheme::add_builtin_icon( name, psize, Glib::wrap(pb) );
        if (dump) {
            g_message("    set in a builtin for %s:%d:%d", name, lsize, psize);
        }
    }
}

void Inkscape::queueIconPrerender( Glib::ustring const &name, Inkscape::IconSize lsize )
{
    GtkStockItem stock;
    gboolean stockFound = gtk_stock_lookup( name.c_str(), &stock );
    gboolean themedFound = gtk_icon_theme_has_icon(gtk_icon_theme_get_default(), name.c_str());
    if (!stockFound && !themedFound ) {
        gint trySize = CLAMP( static_cast<gint>(lsize), 0, static_cast<gint>(G_N_ELEMENTS(iconSizeLookup) - 1) );
        if ( !sizeMapDone ) {
            IconImpl::injectCustomSize();
        }
        GtkIconSize mappedSize = iconSizeLookup[trySize];

        int psize = IconImpl::getPhysSize(lsize);
        // TODO place in a queue that is triggered by other map events
        IconImpl::prerenderIcon(name.c_str(), mappedSize, psize);
    }
}

static std::map<unsigned, Glib::ustring> sizePaths;

static std::string getDestDir( unsigned psize )
{
    if ( sizePaths.find(psize) == sizePaths.end() ) {
        gchar *tmp = g_strdup_printf("%dx%d", psize, psize);
        sizePaths[psize] = tmp;
        g_free(tmp);
    }

    return sizePaths[psize];
}

// returns true if icon needed preloading, false if nothing was done
bool IconImpl::prerenderIcon(gchar const *name, GtkIconSize lsize, unsigned psize)
{
    bool loadNeeded = false;
    static bool dump = Inkscape::Preferences::get()->getBool("/debug/icons/dumpGtk");
    static bool useCache = Inkscape::Preferences::get()->getBool("/debug/icons/useCache", true);
    static bool cacheValidated = false;
    if (!cacheValidated) {
        cacheValidated = true;
        if ( useCache ) {
            validateCache();
        }
    }

    Glib::ustring key = icon_cache_key(name, psize);
    if ( !get_cached_pixbuf(key) ) {
        if ((internalNames.find(name) != internalNames.end())
            || (!gtk_icon_theme_has_icon(gtk_icon_theme_get_default(), name))) {
            if (dump) {
                g_message("prerenderIcon  [%s] %d:%d", name, lsize, psize);
            }
<<<<<<< HEAD
            unsigned stride;
            guchar* px = load_svg_pixels(name, psize, stride);
            if ( !px ) {
                // check for a fallback name
=======

            std::string potentialFile;
            bool dataLoaded = false;
            if ( useCache ) {
                // In file encoding:
                std::string iconCacheDir = Glib::build_filename(Glib::build_filename(Glib::get_user_cache_dir(), "inkscape"), "icons");
                std::string subpart = getDestDir(psize);
                std::string subdir = Glib::build_filename( iconCacheDir, subpart );
                if ( !Glib::file_test(subdir, Glib::FILE_TEST_EXISTS) ) {
                    g_mkdir_with_parents( subdir.c_str(), 0x1ED );
                }
                potentialFile = Glib::build_filename( subdir, name );
                potentialFile += ".png";

                if ( Glib::file_test(potentialFile, Glib::FILE_TEST_EXISTS) && Glib::file_test(potentialFile, Glib::FILE_TEST_IS_REGULAR) ) {
                    bool badFile = false;
                    try {
                        Glib::RefPtr<Gdk::Pixbuf> pb = Gdk::Pixbuf::create_from_file(potentialFile);
                        if (pb) {
                            dataLoaded = true;
                            GdkPixbuf *obj = pb->gobj();
                            g_object_ref(obj);
                            pb_cache[key] = obj;
                            addToIconSet(obj, name, lsize, psize);
                            loadNeeded = true;
                            if (internalNames.find(name) == internalNames.end()) {
                                internalNames.insert(name);
                            }
                        }
                    } catch ( Glib::FileError &ex ) {
                        //g_warning("FileError    [%s]", ex.what().c_str());
                        badFile = true;
                    } catch ( Gdk::PixbufError &ex ) {
                        //g_warning("PixbufError  [%s]", ex.what().c_str());
                        // Invalid contents. Remove cached item
                        badFile = true;
                    }
                    if ( badFile ) {
                        g_remove(potentialFile.c_str());
                    }
                }
            }

            if (!dataLoaded) {
                std::list<Glib::ustring> names;
                names.push_back(name);
>>>>>>> 9e724f14
                if ( legacyNames.find(name) != legacyNames.end() ) {
                    names.push_back(legacyNames[name]);
                    if ( dump ) {
                        g_message("load_svg_pixels([%s] = %s, %d, %d)", name, legacyNames[name].c_str(), lsize, psize);
                    }
<<<<<<< HEAD
                    px = load_svg_pixels(legacyNames[name].c_str(), psize, stride);
                }
            }
            if (px) {
                GdkPixbuf* pb = gdk_pixbuf_new_from_data( px, GDK_COLORSPACE_RGB, TRUE, 8,
                                                          psize, psize, stride,
                                                          reinterpret_cast<GdkPixbufDestroyNotify>(g_free), NULL );
                pb_cache[key] = pb;
                addToIconSet(pb, name, lsize, psize);
                loadNeeded = true;
                if (internalNames.find(name) == internalNames.end()) {
                    internalNames.insert(name);
=======
                }
                guchar* px = load_svg_pixels(names, lsize, psize);
                if (px) {
                    GdkPixbuf* pb = gdk_pixbuf_new_from_data( px, GDK_COLORSPACE_RGB, TRUE, 8,
                                                              psize, psize, psize * 4,
                                                              reinterpret_cast<GdkPixbufDestroyNotify>(g_free), NULL );
                    pb_cache[key] = pb;
                    addToIconSet(pb, name, lsize, psize);
                    loadNeeded = true;
                    if (internalNames.find(name) == internalNames.end()) {
                        internalNames.insert(name);
                    }
                    if (useCache) {
                        g_object_ref(pb);
                        Glib::RefPtr<Gdk::Pixbuf> ppp = Glib::wrap(pb);
                        try {
                            ppp->save( potentialFile, "png" );
                        } catch ( Glib::FileError &ex ) {
                            //g_warning("FileError    [%s]", ex.what().c_str());
                        } catch ( Gdk::PixbufError &ex ) {
                            //g_warning("PixbufError  [%s]", ex.what().c_str());
                        }
                    }
                } else if (dump) {
                    g_message("XXXXXXXXXXXXXXXXXXXXXXXXXXXXX  error!!! pixels not found for '%s'", name);
>>>>>>> 9e724f14
                }
            }
        }
        else if (dump) {
            g_message("prerenderIcon  [%s] %d NOT!!!!!!", name, psize);
        }
    }
    return loadNeeded;
}

GdkPixbuf *IconImpl::loadSvg(std::list<Glib::ustring> const &names, GtkIconSize lsize, unsigned psize)
{
    Glib::ustring key = icon_cache_key(*names.begin(), psize);

    // did we already load this icon at this scale/size?
    GdkPixbuf* pb = get_cached_pixbuf(key);
    if (!pb) {
<<<<<<< HEAD
        unsigned stride;
        guchar *px = load_svg_pixels(name, psize, stride);
=======
        guchar *px = load_svg_pixels(names, lsize, psize);
>>>>>>> 9e724f14
        if (px) {
            pb = gdk_pixbuf_new_from_data(px, GDK_COLORSPACE_RGB, TRUE, 8,
                                          psize, psize, stride,
                                          (GdkPixbufDestroyNotify)g_free, NULL);
            pb_cache[key] = pb;
            addToIconSet(pb, names.begin()->c_str(), lsize, psize);
        }
    }

    if ( pb ) {
        // increase refcount since we're handing out ownership
        g_object_ref(G_OBJECT(pb));
    }
    return pb;
}

void IconImpl::overlayPixels(guchar *px, int width, int height, int stride,
                            unsigned r, unsigned g, unsigned b)
{
    int bytesPerPixel = 4;
    int spacing = 4;
    for ( int y = 0; y < height; y += spacing ) {
        guchar *ptr = px + y * stride;
        for ( int x = 0; x < width; x += spacing ) {
            *(ptr++) = r;
            *(ptr++) = g;
            *(ptr++) = b;
            *(ptr++) = 0xff;

            ptr += bytesPerPixel * (spacing - 1);
        }
    }

    if ( width > 1 && height > 1 ) {
        // point at the last pixel
        guchar *ptr = px + ((height-1) * stride) + ((width - 1) * bytesPerPixel);

        if ( width > 2 ) {
            px[4] = r;
            px[5] = g;
            px[6] = b;
            px[7] = 0xff;

            ptr[-12] = r;
            ptr[-11] = g;
            ptr[-10] = b;
            ptr[-9] = 0xff;
        }

        ptr[-4] = r;
        ptr[-3] = g;
        ptr[-2] = b;
        ptr[-1] = 0xff;

        px[0 + stride] = r;
        px[1 + stride] = g;
        px[2 + stride] = b;
        px[3 + stride] = 0xff;

        ptr[0 - stride] = r;
        ptr[1 - stride] = g;
        ptr[2 - stride] = b;
        ptr[3 - stride] = 0xff;

        if ( height > 2 ) {
            ptr[0 - stride * 3] = r;
            ptr[1 - stride * 3] = g;
            ptr[2 - stride * 3] = b;
            ptr[3 - stride * 3] = 0xff;
        }
    }
}

class preRenderItem
{
public:
    preRenderItem( GtkIconSize lsize, gchar const *name ) :
        _lsize( lsize ),
        _name( name )
    {}
    GtkIconSize _lsize;
    Glib::ustring _name;
};


static std::vector<preRenderItem> pendingRenders;
static bool callbackHooked = false;

void IconImpl::addPreRender( GtkIconSize lsize, gchar const *name )
{
    if ( !callbackHooked )
    {
        callbackHooked = true;
        g_idle_add_full( G_PRIORITY_LOW, &prerenderTask, NULL, NULL );
    }

    pendingRenders.push_back(preRenderItem(lsize, name));
}

gboolean IconImpl::prerenderTask(gpointer /*data*/) {
    if ( inkscapeIsCrashing() ) {
        // stop
    } else if (!pendingRenders.empty()) {
        bool workDone = false;
        do {
            preRenderItem single = pendingRenders.front();
            pendingRenders.erase(pendingRenders.begin());
            int psize = getPhysSize(single._lsize);
            workDone = prerenderIcon(single._name.c_str(), single._lsize, psize);
        } while (!pendingRenders.empty() && !workDone);
    }

    if (!inkscapeIsCrashing() && !pendingRenders.empty()) {
        return TRUE;
    } else {
        callbackHooked = false;
        return FALSE;
    }
}


void IconImpl::imageMapCB(GtkWidget* widget, gpointer user_data)
{
    gchar* id = 0;
    GtkIconSize size = GTK_ICON_SIZE_INVALID;
    gtk_image_get_stock(GTK_IMAGE(widget), &id, &size);
    GtkIconSize lsize = static_cast<GtkIconSize>(GPOINTER_TO_INT(user_data));
    if ( id ) {
        int psize = getPhysSize(lsize);
        g_message("imageMapCB(%p) for [%s]:%d:%d", widget, id, lsize, psize);
        for ( std::vector<preRenderItem>::iterator it = pendingRenders.begin(); it != pendingRenders.end(); ++it ) {
            if ( (it->_name == id) && (it->_lsize == lsize) ) {
                prerenderIcon(id, lsize, psize);
                pendingRenders.erase(it);
                g_message("    prerender for %s:%d:%d", id, lsize, psize);
                if (lsize != size) {
                    int psize = getPhysSize(size);
                    prerenderIcon(id, size, psize);
                }
                break;
            }
        }
    }

    g_signal_handlers_disconnect_by_func(widget, (gpointer)imageMapCB, user_data);
}

void IconImpl::imageMapNamedCB(GtkWidget* widget, gpointer user_data)
{
    GtkImage* img = GTK_IMAGE(widget);
    gchar const* iconName = 0;
    GtkIconSize size = GTK_ICON_SIZE_INVALID;
    gtk_image_get_icon_name(img, &iconName, &size);
    if ( iconName ) {
        GtkImageType type = gtk_image_get_storage_type( GTK_IMAGE(img) );
        if ( type == GTK_IMAGE_ICON_NAME ) {

            gint iconSize = 0;
            gchar* iconName = 0;
            {
                g_object_get(G_OBJECT(widget),
                             "icon-name", &iconName,
                             "icon-size", &iconSize,
                             NULL);
            }

            for ( std::vector<preRenderItem>::iterator it = pendingRenders.begin(); it != pendingRenders.end(); ++it ) {
                if ( (it->_name == iconName) && (it->_lsize == size) ) {
                    int psize = getPhysSize(size);
                    prerenderIcon(iconName, size, psize);
                    pendingRenders.erase(it);
                    break;
                }
            }

            gtk_image_set_from_icon_name(img, "", (GtkIconSize)iconSize);
            gtk_image_set_from_icon_name(img, iconName, (GtkIconSize)iconSize);
        } else {
            g_warning("UNEXPECTED TYPE of %d", (int)type);
        }
    }

    g_signal_handlers_disconnect_by_func(widget, (gpointer)imageMapNamedCB, user_data);
}


/*
  Local Variables:
  mode:c++
  c-file-style:"stroustrup"
  c-file-offsets:((innamespace . 0)(inline-open . 0)(case-label . +))
  indent-tabs-mode:nil
  fill-column:99
  End:
*/
// vim: filetype=cpp:expandtab:shiftwidth=4:tabstop=8:softtabstop=4:fileencoding=utf-8:textwidth=99 :<|MERGE_RESOLUTION|>--- conflicted
+++ resolved
@@ -89,7 +89,7 @@
 
     static std::list<gchar*> &icons_svg_paths();
     static guchar *load_svg_pixels(std::list<Glib::ustring> const &names,
-                                   unsigned lsize, unsigned psize);
+                                   unsigned psize, unsigned &stride);
 
     static std::string fileEscape( std::string const & str );
  
@@ -1073,15 +1073,10 @@
 }
 
 // takes doc, root, icon, and icon name to produce pixels
-<<<<<<< HEAD
 extern "C" guchar *
 sp_icon_doc_icon( SPDocument *doc, NRArenaItem *root,
                   gchar const *name, unsigned psize,
                   unsigned &stride)
-=======
-extern "C" guchar *sp_icon_doc_icon( SPDocument *doc, NRArenaItem *root,
-                                     gchar const *name, unsigned psize )
->>>>>>> 9e724f14
 {
     bool const dump = Inkscape::Preferences::get()->getBool("/debug/icons/dumpSvg");
     guchar *px = NULL;
@@ -1204,11 +1199,7 @@
                 convert_pixels_argb32_to_pixbuf(px, psize, psize, stride);
 
                 if ( Inkscape::Preferences::get()->getBool("/debug/icons/overlaySvg") ) {
-<<<<<<< HEAD
-                    sp_icon_overlay_pixels( px, psize, psize, stride, 0x00, 0x00, 0xff );
-=======
-                    IconImpl::overlayPixels( px, psize, psize, 4 * psize, 0x00, 0x00, 0xff );
->>>>>>> 9e724f14
+                    IconImpl::overlayPixels( px, psize, psize, stride, 0x00, 0x00, 0xff );
                 }
             }
         }
@@ -1263,12 +1254,8 @@
 }
 
 // this function renders icons from icons.svg and returns the pixels.
-<<<<<<< HEAD
-static guchar *load_svg_pixels(gchar const *name, unsigned psize, unsigned &stride)
-=======
 guchar *IconImpl::load_svg_pixels(std::list<Glib::ustring> const &names,
-                                  unsigned /*lsize*/, unsigned psize)
->>>>>>> 9e724f14
+                                  unsigned psize, unsigned &stride)
 {
     bool const dump = Inkscape::Preferences::get()->getBool("/debug/icons/dumpSvg");
     std::list<gchar *> &sources = icons_svg_paths();
@@ -1315,17 +1302,9 @@
         }
         if (info) {
             for (std::list<Glib::ustring>::const_iterator it = names.begin(); !px && (it != names.end()); ++it ) {
-                px = sp_icon_doc_icon( info->doc, info->root, it->c_str(), psize );
-            }
-        }
-<<<<<<< HEAD
-
-        px = sp_icon_doc_icon( doc, root, name, psize, stride);
-//         if (px) {
-//             g_message("Found icon %s in %s", name, doc_filename);
-//         }
-=======
->>>>>>> 9e724f14
+                px = sp_icon_doc_icon( info->doc, info->root, it->c_str(), psize, stride );
+            }
+        }
     }
 
     return px;
@@ -1395,12 +1374,6 @@
             if (dump) {
                 g_message("prerenderIcon  [%s] %d:%d", name, lsize, psize);
             }
-<<<<<<< HEAD
-            unsigned stride;
-            guchar* px = load_svg_pixels(name, psize, stride);
-            if ( !px ) {
-                // check for a fallback name
-=======
 
             std::string potentialFile;
             bool dataLoaded = false;
@@ -1447,31 +1420,17 @@
             if (!dataLoaded) {
                 std::list<Glib::ustring> names;
                 names.push_back(name);
->>>>>>> 9e724f14
                 if ( legacyNames.find(name) != legacyNames.end() ) {
                     names.push_back(legacyNames[name]);
                     if ( dump ) {
                         g_message("load_svg_pixels([%s] = %s, %d, %d)", name, legacyNames[name].c_str(), lsize, psize);
                     }
-<<<<<<< HEAD
-                    px = load_svg_pixels(legacyNames[name].c_str(), psize, stride);
-                }
-            }
-            if (px) {
-                GdkPixbuf* pb = gdk_pixbuf_new_from_data( px, GDK_COLORSPACE_RGB, TRUE, 8,
-                                                          psize, psize, stride,
-                                                          reinterpret_cast<GdkPixbufDestroyNotify>(g_free), NULL );
-                pb_cache[key] = pb;
-                addToIconSet(pb, name, lsize, psize);
-                loadNeeded = true;
-                if (internalNames.find(name) == internalNames.end()) {
-                    internalNames.insert(name);
-=======
-                }
-                guchar* px = load_svg_pixels(names, lsize, psize);
+                }
+                unsigned stride;
+                guchar* px = load_svg_pixels(names, psize, stride);
                 if (px) {
                     GdkPixbuf* pb = gdk_pixbuf_new_from_data( px, GDK_COLORSPACE_RGB, TRUE, 8,
-                                                              psize, psize, psize * 4,
+                                                              psize, psize, stride,
                                                               reinterpret_cast<GdkPixbufDestroyNotify>(g_free), NULL );
                     pb_cache[key] = pb;
                     addToIconSet(pb, name, lsize, psize);
@@ -1492,7 +1451,6 @@
                     }
                 } else if (dump) {
                     g_message("XXXXXXXXXXXXXXXXXXXXXXXXXXXXX  error!!! pixels not found for '%s'", name);
->>>>>>> 9e724f14
                 }
             }
         }
@@ -1510,12 +1468,8 @@
     // did we already load this icon at this scale/size?
     GdkPixbuf* pb = get_cached_pixbuf(key);
     if (!pb) {
-<<<<<<< HEAD
         unsigned stride;
-        guchar *px = load_svg_pixels(name, psize, stride);
-=======
-        guchar *px = load_svg_pixels(names, lsize, psize);
->>>>>>> 9e724f14
+        guchar *px = load_svg_pixels(names, psize, stride);
         if (px) {
             pb = gdk_pixbuf_new_from_data(px, GDK_COLORSPACE_RGB, TRUE, 8,
                                           psize, psize, stride,
