/**
 * Font selection widgets
 *
 * Authors:
 *   Chris Lahey <clahey@ximian.com>
 *   Lauris Kaplinski <lauris@kaplinski.com>
 *   bulia byak <buliabyak@users.sf.net>
 *   Johan Engelen <j.b.c.engelen@ewi.utwente.nl>
 *   Tavmjong Bah <tavmjong@free.fr>
 *
 * Copyright (C) 1999-2001 Ximian, Inc.
 * Copyright (C) 2002 Lauris Kaplinski
 * Copyright (C) -2013 Authors
 *
 * Released under GNU GPL, read the file 'COPYING' for more information
 */

#ifdef HAVE_CONFIG_H
#include <config.h>
#endif

<<<<<<< HEAD
#include <2geom/transforms.h>

#include <gtk/gtk.h>
=======
#include <libnrtype/font-lister.h>
#include <libnrtype/font-instance.h>
>>>>>>> a681dc0d

#include <glibmm/i18n.h>

#include "desktop.h"
#include "widgets/font-selector.h"

/* SPFontSelector */

<<<<<<< HEAD
=======
struct SPFontSelector
{
    GtkBox hbox;
>>>>>>> a681dc0d



struct SPFontSelectorClass
{
    GtkBoxClass parent_class;

    void (* font_set) (SPFontSelector *fsel, gchar *fontspec);
};

enum {
    FONT_SET,
    LAST_SIGNAL
};

static void sp_font_selector_dispose            (GObject              *object);

static void sp_font_selector_family_select_row  (GtkTreeSelection       *selection,
                                                 SPFontSelector         *fsel);

static void sp_font_selector_style_select_row   (GtkTreeSelection       *selection,
                                                 SPFontSelector         *fsel);

static void sp_font_selector_size_changed       (GtkComboBox            *combobox,
                                                 SPFontSelector         *fsel);

static void sp_font_selector_emit_set           (SPFontSelector         *fsel);
static void sp_font_selector_set_sizes( SPFontSelector *fsel );

static guint fs_signals[LAST_SIGNAL] = { 0 };

G_DEFINE_TYPE(SPFontSelector, sp_font_selector, GTK_TYPE_BOX);

static void sp_font_selector_class_init(SPFontSelectorClass *c)
{
    GObjectClass *object_class = G_OBJECT_CLASS(c);

    fs_signals[FONT_SET] = g_signal_new ("font_set",
                                           G_TYPE_FROM_CLASS(object_class),
                                           (GSignalFlags)G_SIGNAL_RUN_FIRST,
                                           G_STRUCT_OFFSET(SPFontSelectorClass, font_set),
					   NULL, NULL,
                                           g_cclosure_marshal_VOID__POINTER,
                                           G_TYPE_NONE,
                                           1, G_TYPE_POINTER);

    object_class->dispose = sp_font_selector_dispose;
}

static void sp_font_selector_set_size_tooltip(SPFontSelector *fsel)
{
    Inkscape::Preferences *prefs = Inkscape::Preferences::get();
    int unit = prefs->getInt("/options/font/unitType", SP_CSS_UNIT_PT);
    Glib::ustring tooltip = Glib::ustring::format(_("Font size"), " (", sp_style_get_css_unit_string(unit), ")");
    gtk_widget_set_tooltip_text (fsel->size, _(tooltip.c_str()));
}


/*
 * Create a widget with children for selecting font-family, font-style, and font-size.
 */
static void sp_font_selector_init(SPFontSelector *fsel)
{
    //gtk_box_set_homogeneous(GTK_BOX(fsel), TRUE);
    //gtk_box_set_spacing(GTK_BOX(fsel), 4);

        /* Family frame */
        GtkWidget *f = gtk_frame_new(_("Font family"));
        gtk_widget_show (f);
        gtk_box_pack_start (GTK_BOX(fsel), f, TRUE, TRUE, 0);

        GtkWidget *sw = gtk_scrolled_window_new(NULL, NULL);
        gtk_widget_show(sw);
        gtk_container_set_border_width(GTK_CONTAINER (sw), 4);
        gtk_scrolled_window_set_policy(GTK_SCROLLED_WINDOW(sw), GTK_POLICY_NEVER, GTK_POLICY_AUTOMATIC);
        gtk_scrolled_window_set_shadow_type (GTK_SCROLLED_WINDOW (sw), GTK_SHADOW_IN);
        gtk_container_add(GTK_CONTAINER(f), sw);

        fsel->family_treeview = gtk_tree_view_new ();
        gtk_tree_view_set_row_separator_func( GTK_TREE_VIEW(fsel->family_treeview),
                                              GtkTreeViewRowSeparatorFunc ((gpointer)font_lister_separator_func),
                                              NULL, NULL );
        gtk_widget_show_all(GTK_WIDGET (fsel->family_treeview));
        GtkTreeViewColumn *column = gtk_tree_view_column_new ();
        GtkCellRenderer *cell = gtk_cell_renderer_text_new ();
        gtk_tree_view_column_pack_start (column, cell, FALSE);
        gtk_tree_view_column_set_fixed_width (column, 200);
        gtk_tree_view_column_set_attributes (column, cell, "text", 0, NULL);
        gtk_tree_view_column_set_cell_data_func (column, cell,
                                                 GtkTreeCellDataFunc (font_lister_cell_data_func),
                                                 NULL, NULL );
        gtk_tree_view_append_column (GTK_TREE_VIEW(fsel->family_treeview), column);
        gtk_tree_view_set_headers_visible (GTK_TREE_VIEW(fsel->family_treeview), FALSE);

        /* Muck with style, see text-toolbar.cpp */
        gtk_widget_set_name( GTK_WIDGET(fsel->family_treeview), "font_selector_family" );

        auto css_provider = gtk_css_provider_new();
        gtk_css_provider_load_from_data(css_provider,
                                        "#font_selector_family {\n"
                                        "  -GtkWidget-wide-separators:  true;\n"
                                        "  -GtkWidget-separator-height: 6;\n"
                                        "}\n",
                                        -1, NULL);

        auto screen = gdk_screen_get_default();
        gtk_style_context_add_provider_for_screen(screen,
                                                  GTK_STYLE_PROVIDER(css_provider),
                                                  GTK_STYLE_PROVIDER_PRIORITY_USER);

        Inkscape::FontLister* fontlister = Inkscape::FontLister::get_instance();
        Glib::RefPtr<Gtk::ListStore> store = fontlister->get_font_list();
        gtk_tree_view_set_model (GTK_TREE_VIEW(fsel->family_treeview), GTK_TREE_MODEL (Glib::unwrap (store)));
        //gtk_tree_view_set_tooltip_column(GTK_TREE_VIEW(fsel->family_treeview),2);
        gtk_container_add(GTK_CONTAINER(sw), fsel->family_treeview);
        gtk_widget_show_all (sw);

        GtkTreeSelection *selection = gtk_tree_view_get_selection (GTK_TREE_VIEW(fsel->family_treeview));
        g_signal_connect (G_OBJECT(selection), "changed", G_CALLBACK (sp_font_selector_family_select_row), fsel);
        g_object_set_data (G_OBJECT(fsel), "family-treeview", fsel->family_treeview);


        /* Style frame */
        f = gtk_frame_new(C_("Font selector", "Style"));
        gtk_widget_show(f);
        gtk_box_pack_start(GTK_BOX (fsel), f, FALSE, TRUE, 0);

        auto vb = gtk_box_new(GTK_ORIENTATION_VERTICAL, 4);
        gtk_box_set_homogeneous(GTK_BOX(vb), FALSE);
        gtk_widget_show(vb);
        gtk_container_set_border_width(GTK_CONTAINER (vb), 4);
        gtk_container_add(GTK_CONTAINER(f), vb);

        sw = gtk_scrolled_window_new(NULL, NULL);
        gtk_widget_show(sw);
        gtk_container_set_border_width(GTK_CONTAINER (sw), 4);
        gtk_scrolled_window_set_policy(GTK_SCROLLED_WINDOW (sw), GTK_POLICY_NEVER, GTK_POLICY_AUTOMATIC);
        gtk_scrolled_window_set_shadow_type (GTK_SCROLLED_WINDOW (sw), GTK_SHADOW_IN);
        gtk_box_pack_start(GTK_BOX (vb), sw, TRUE, TRUE, 0);

        fsel->style_treeview = gtk_tree_view_new ();

        // CSS Style name
        cell = gtk_cell_renderer_text_new ();
        column = gtk_tree_view_column_new_with_attributes ("CSS", cell, "text", 0, NULL );
        //gtk_tree_view_column_pack_start (column, cell, FALSE);
        gtk_tree_view_column_set_resizable (column, TRUE);
        gtk_tree_view_append_column (GTK_TREE_VIEW(fsel->style_treeview), column);

        // Display Style name
        cell = gtk_cell_renderer_text_new ();
        column = gtk_tree_view_column_new_with_attributes (_("Face"), cell, "text", 1, NULL );
        //gtk_tree_view_column_pack_start (column, cell, FALSE);
        gtk_tree_view_append_column (GTK_TREE_VIEW(fsel->style_treeview), column);

        //gtk_tree_view_set_tooltip_column(GTK_TREE_VIEW(fsel->style_treeview), 1);
        gtk_tree_view_set_headers_visible (GTK_TREE_VIEW(fsel->style_treeview), TRUE);
        gtk_container_add(GTK_CONTAINER(sw), fsel->style_treeview);
        gtk_widget_show_all (sw);

        selection = gtk_tree_view_get_selection (GTK_TREE_VIEW(fsel->style_treeview));
        g_signal_connect (G_OBJECT(selection), "changed", G_CALLBACK (sp_font_selector_style_select_row), fsel);

	auto hb = gtk_box_new(GTK_ORIENTATION_HORIZONTAL, 4);
	gtk_box_set_homogeneous(GTK_BOX(hb), FALSE);
        gtk_widget_show(hb);
        gtk_box_pack_start(GTK_BOX(vb), hb, FALSE, FALSE, 0);

        // Font-size
        fsel->size = gtk_combo_box_text_new_with_entry ();

        sp_font_selector_set_size_tooltip(fsel);
        gtk_widget_set_size_request(fsel->size, 90, -1);
        g_signal_connect (G_OBJECT(fsel->size), "changed", G_CALLBACK (sp_font_selector_size_changed), fsel);
        gtk_box_pack_end (GTK_BOX(hb), fsel->size, FALSE, FALSE, 0);

        GtkWidget *l = gtk_label_new(_("Font size:"));
        gtk_widget_show_all (l);
        gtk_box_pack_end(GTK_BOX (hb), l, TRUE, TRUE, 0);

        sp_font_selector_set_sizes(fsel);

        gtk_widget_show_all (fsel->size);

        // Set default size... next two lines must match
        gtk_entry_set_text(GTK_ENTRY(gtk_bin_get_child(GTK_BIN(fsel->size))), "18.0");
        fsel->fontsize = 18.0;
        fsel->fontsize_dirty = false;

        fsel->fontspec = new Glib::ustring;
}

static void sp_font_selector_dispose(GObject *object)
{
    SPFontSelector *fsel = SP_FONT_SELECTOR (object);

    if (fsel->fontspec) {
        delete fsel->fontspec;
        fsel->fontspec = 0;
    }

    if (fsel->families.length > 0) {
        nr_name_list_release(&fsel->families);
        fsel->families.length = 0;
    }

    if (fsel->styles.length > 0) {
        nr_style_list_release(&fsel->styles);
        fsel->styles.length = 0;
    }

    if (G_OBJECT_CLASS(sp_font_selector_parent_class)->dispose) {
        G_OBJECT_CLASS(sp_font_selector_parent_class)->dispose(object);
    }
}

// Callback when family changed, updates style list for new family.
static void sp_font_selector_family_select_row(GtkTreeSelection *selection,
                                               SPFontSelector *fsel)
{

    // We need our own copy of the style list store since the font-family
    // may not be the same in the font-selector as stored in the font-lister
    // TODO: use font-lister class for this by modifying new_font_family to accept an optional style list
    // TODO: add store to SPFontSelector struct and reuse.

    // Start by getting iterator to selected font
    GtkTreeModel *model;
    GtkTreeIter   iter;
    if (!gtk_tree_selection_get_selected (selection, &model, &iter)) return;
    
    Inkscape::FontLister *fontlister = Inkscape::FontLister::get_instance();
    fontlister->ensureRowStyles(model, &iter);

    // Next get family name with its style list
    gchar        *family;
    GList        *list=NULL;
    gtk_tree_model_get (model, &iter, 0, &family, 1, &list, -1);

    // Find best style match for selected family with current style (e.g. of selected text).
    Glib::ustring style = fontlister->get_font_style();
    Glib::ustring best  = fontlister->get_best_style_match (family, style);    

    // Create our own store of styles for selected font-family and find index of best style match
    int path_index = 0;
    int index = 0;
    GtkListStore *store = gtk_list_store_new (2, G_TYPE_STRING, G_TYPE_STRING); // Where is this deleted?
    for ( ; list ; list = list->next )
    {
        gtk_list_store_append (store, &iter);
        gtk_list_store_set (store, &iter,
                            0, ((StyleNames*)list->data)->CssName.c_str(),
                            1, ((StyleNames*)list->data)->DisplayName.c_str(),
                            -1);
        if( best.compare( ((StyleNames*)list->data)->CssName ) == 0 ) {
            path_index = index;
        }
        ++index;
    }

    // Attach store to tree view. Can trigger style changed signal (but not FONT_SET):
    gtk_tree_view_set_model (GTK_TREE_VIEW (fsel->style_treeview), GTK_TREE_MODEL (store));
    //gtk_tree_view_set_tooltip_column(GTK_TREE_VIEW(fsel->style_treeview),1);

    // Get path to best style
    GtkTreePath *path = gtk_tree_path_new ();
    gtk_tree_path_append_index (path, path_index);

    // Highlight best style. Triggers style changed signal:
    gtk_tree_selection_select_path (gtk_tree_view_get_selection (GTK_TREE_VIEW (fsel->style_treeview)), path);
    gtk_tree_path_free (path);
}

// Callback when row changed
static void sp_font_selector_style_select_row (GtkTreeSelection * /*selection*/,
                                               SPFontSelector   *fsel)
{
    if (!fsel->block_emit)
    {
        sp_font_selector_emit_set (fsel);
    }
}


/*
 * Set the default list of font sizes, scaled to the users preferred unit
 * TODO: This routine occurs both here and in text-toolbar. Move to font-lister?
 */
static void sp_font_selector_set_sizes( SPFontSelector *fsel )
{
    GtkListStore *store = GTK_LIST_STORE(gtk_combo_box_get_model (GTK_COMBO_BOX(fsel->size)));
    gtk_list_store_clear(store);

    Inkscape::Preferences *prefs = Inkscape::Preferences::get();
    int unit = prefs->getInt("/options/font/unitType", SP_CSS_UNIT_PT);

    int sizes[] = {
        4, 6, 8, 9, 10, 11, 12, 13, 14, 16, 18, 20, 22, 24, 28,
        32, 36, 40, 48, 56, 64, 72, 144
    };

    // Array must be same length as SPCSSUnit in style.h
    float ratios[] = {1, 1, 1, 10, 4, 40, 100, 16, 8, 0.16};

    for (unsigned int n = 0; n < G_N_ELEMENTS(sizes); ++n)
    {
        double size = sizes[n] / ratios[unit];

        gtk_combo_box_text_append_text (GTK_COMBO_BOX_TEXT(fsel->size), Glib::ustring::format(size).c_str());
    }

}

// Callback when size changed
static void sp_font_selector_size_changed( GtkComboBox */*cbox*/, SPFontSelector *fsel )
{
    char *text = NULL;
    text = gtk_combo_box_text_get_active_text (GTK_COMBO_BOX_TEXT (fsel->size));
    gfloat old_size = fsel->fontsize;

    gchar *endptr;
    gdouble value = -1;
    if (text) {
        value = g_strtod (text, &endptr);
        if (endptr == text) // conversion failed, non-numeric input
            value = -1;
        free (text);
    }

    Inkscape::Preferences *prefs = Inkscape::Preferences::get();
    int max_size = prefs->getInt("/dialogs/textandfont/maxFontSize", 10000); // somewhat arbitrary, but text&font preview freezes with too huge fontsizes

    if (value <= 0) {
        return; // could not parse value 
    }
    if (value > max_size)
        value = max_size;

    fsel->fontsize = value;
    if ( fabs(fsel->fontsize-old_size) > 0.001)
    {
        fsel->fontsize_dirty = true;
    }

    sp_font_selector_emit_set (fsel);
}


// Called from sp_font_selector_style_select_row
// Called from sp_font_selector_size_changed
// Called indirectly for sp_font_selector_family_select_row (since style changes).
// Emits FONT_SET signal (handled by TextEdit::onFontChange, GlyphsPanel::fontChangeCB). 
static void sp_font_selector_emit_set (SPFontSelector *fsel)
{

    GtkTreeSelection *selection_family;
    GtkTreeSelection *selection_style;
    GtkTreeModel     *model_family;
    GtkTreeModel     *model_style;
    GtkTreeIter       iter_family;
    GtkTreeIter       iter_style;
    char             *family=NULL, *style=NULL;

    //We need to check this here since most GtkTreeModel operations are not atomic
    //See GtkListStore documenation, Chapter "Atomic Operations" --mderezynski

    model_family = gtk_tree_view_get_model (GTK_TREE_VIEW (fsel->family_treeview));
    if (!model_family) return;
    model_style  = gtk_tree_view_get_model (GTK_TREE_VIEW (fsel->style_treeview));
    if (!model_style ) return;

    selection_family = gtk_tree_view_get_selection (GTK_TREE_VIEW (fsel->family_treeview));
    selection_style  = gtk_tree_view_get_selection (GTK_TREE_VIEW (fsel->style_treeview ));

    if (!gtk_tree_selection_get_selected (selection_family, NULL, &iter_family)) return;
    if (!gtk_tree_selection_get_selected (selection_style,  NULL, &iter_style )) return;

    gtk_tree_model_get (model_family, &iter_family, 0, &family, -1);
    gtk_tree_model_get (model_style,  &iter_style,  0, &style,  -1);

    if ((!family) || (!style)) return;

    Glib::ustring fontspec = family;
    fontspec += ", ";
    fontspec += style;

    *(fsel->fontspec) = fontspec;

    g_signal_emit(fsel, fs_signals[FONT_SET], 0, fontspec.c_str());
}

GtkWidget *sp_font_selector_new()
{
    SPFontSelector *fsel = SP_FONT_SELECTOR(g_object_new(SP_TYPE_FONT_SELECTOR, NULL));

    return GTK_WIDGET(fsel);
}


/*
 * Sets the values displayed in the font-selector from a fontspec.
 * It is only called from TextEdit with a new selection and from GlyphsPanel
 */
void sp_font_selector_set_fontspec (SPFontSelector *fsel, Glib::ustring fontspec, double size)
{
    if (!fontspec.empty())
    {

        Inkscape::FontLister *font_lister = Inkscape::FontLister::get_instance();
        std::pair<Glib::ustring, Glib::ustring> ui = font_lister->ui_from_fontspec( fontspec );
        Glib::ustring family = ui.first;
        Glib::ustring style = ui.second;

        Gtk::TreePath path;
        try {
            path = font_lister->get_row_for_font (family);
        } catch (...) {
            g_warning( "Couldn't find row for font-family: %s", family.c_str() );
            return;
        }

        // High light selected family and scroll so it is in view.
        fsel->block_emit = TRUE;
        gtk_tree_selection_select_path (gtk_tree_view_get_selection (GTK_TREE_VIEW (fsel->family_treeview)), path.gobj());
        gtk_tree_view_scroll_to_cell (GTK_TREE_VIEW (fsel->family_treeview), path.gobj(), NULL, TRUE, 0.5, 0.5);
        fsel->block_emit = FALSE;   // TODO: Should this be moved to the end?


        // We don't need to get best style since this is only called on a new
        // selection where we already know the "best" style.
        // Glib::ustring bestStyle = font_lister->get_best_style_match (family, style);
        // std::cout << "Best: " << bestStyle << std::endl;

        // The "trial" style list and the regular list are the same in this case.
            Gtk::TreePath path_c;
        try {
            path_c = font_lister->get_row_for_style( style );
        } catch (...) {
            g_warning( "Couldn't find row for style: %s (%s)", style.c_str(), family.c_str() );
            return;
        }

        gtk_tree_selection_select_path (gtk_tree_view_get_selection (GTK_TREE_VIEW (fsel->style_treeview)), path_c.gobj());
        gtk_tree_view_scroll_to_cell (GTK_TREE_VIEW (fsel->style_treeview), path_c.gobj(), NULL, TRUE, 0.5, 0.5);

        if (size != fsel->fontsize)
        {
            gchar s[8];
            g_snprintf (s, 8, "%.5g", size); // UI, so printf is ok
            gtk_entry_set_text(GTK_ENTRY(gtk_bin_get_child(GTK_BIN(fsel->size))), s);
            fsel->fontsize = size;
            sp_font_selector_set_size_tooltip(fsel);
            sp_font_selector_set_sizes(fsel);
        }
    }
    
}

Glib::ustring sp_font_selector_get_fontspec(SPFontSelector *fsel)
{
    return *(fsel->fontspec);
}

/*
 * Return the font size in pixels
 */
double sp_font_selector_get_size(SPFontSelector *fsel)
{
    return fsel->fontsize;
}

/*
  Local Variables:
  mode:c++
  c-file-style:"stroustrup"
  c-file-offsets:((innamespace . 0)(inline-open . 0)(case-label . +))
  indent-tabs-mode:nil
  fill-column:99
  End:
*/
// vim: filetype=cpp:expandtab:shiftwidth=4:tabstop=8:softtabstop=4:fileencoding=utf-8 :<|MERGE_RESOLUTION|>--- conflicted
+++ resolved
@@ -19,14 +19,12 @@
 #include <config.h>
 #endif
 
-<<<<<<< HEAD
 #include <2geom/transforms.h>
 
 #include <gtk/gtk.h>
-=======
+
 #include <libnrtype/font-lister.h>
 #include <libnrtype/font-instance.h>
->>>>>>> a681dc0d
 
 #include <glibmm/i18n.h>
 
@@ -35,12 +33,26 @@
 
 /* SPFontSelector */
 
-<<<<<<< HEAD
-=======
+
 struct SPFontSelector
 {
     GtkBox hbox;
->>>>>>> a681dc0d
+
+    unsigned int block_emit : 1;
+
+    GtkWidget *family;
+    GtkWidget *style;
+    GtkWidget *size;
+
+    GtkWidget *family_treeview;
+    GtkWidget *style_treeview;
+
+    NRNameList families;
+    NRStyleList styles;
+    gfloat fontsize;
+    bool fontsize_dirty;
+    Glib::ustring *fontspec;
+};
 
 
 
