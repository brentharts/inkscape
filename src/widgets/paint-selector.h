--- conflicted
+++ resolved
@@ -12,8 +12,6 @@
  *
  */
 
-<<<<<<< HEAD
-=======
 #ifdef HAVE_CONFIG_H
 # include <config.h>
 #endif
@@ -23,7 +21,6 @@
 #endif
 
 #include <glib.h>
->>>>>>> 761b8956
 #include <gtk/gtk.h>
 
 #include "color.h"
