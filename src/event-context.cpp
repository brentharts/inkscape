/*
 * Main event handling, and related helper functions.
 *
 * Authors:
 *   Lauris Kaplinski <lauris@kaplinski.com>
 *   Frank Felfe <innerspace@iname.com>
 *   bulia byak <buliabyak@users.sf.net>
 *   Jon A. Cruz <jon@joncruz.org>
 *   Kris De Gussem <Kris.DeGussem@gmail.com>
 *
 * Copyright (C) 1999-2012 authors
 * Copyright (C) 2001-2002 Ximian, Inc.
 *
 * Released under GNU GPL, read the file 'COPYING' for more information
 */

#ifdef HAVE_CONFIG_H
# include "config.h"
#endif

#if GLIBMM_DISABLE_DEPRECATED && HAVE_GLIBMM_THREADS_H
#include <glibmm/threads.h>
#endif

#include "shortcuts.h"
#include "file.h"
#include "event-context.h"

#include <string.h>
#include <gdk/gdkkeysyms.h>
#include <gtk/gtk.h>
#include <glibmm/i18n.h>
#include <cstring>
#include <string>

#include "display/sp-canvas.h"
#include "xml/node-event-vector.h"
#include "sp-cursor.h"
#include "desktop.h"
#include "desktop-handles.h"
#include "desktop-events.h"
#include "desktop-style.h"
#include "widgets/desktop-widget.h"
#include "sp-namedview.h"
#include "selection.h"
#include "interface.h"
#include "macros.h"
#include "tools-switch.h"
#include "preferences.h"
#include "message-context.h"
#include "gradient-drag.h"
#include "attributes.h"
#include "rubberband.h"
#include "selcue.h"
#include "lpe-tool-context.h"
#include "ui/tool/control-point.h"
#include "shape-editor.h"
#include "sp-guide.h"
#include "color.h"

static void set_event_location(SPDesktop * desktop, GdkEvent * event);

// globals for temporary switching to selector by space
static bool selector_toggled = FALSE;
static int switch_selector_to = 0;

// globals for temporary switching to dropper by 'D'
static bool dropper_toggled = FALSE;
static int switch_dropper_to = 0;

//static gint xp = 0, yp = 0; // where drag started
//static gint tolerance = 0;
//static bool within_tolerance = false;

// globals for keeping track of keyboard scroll events in order to accelerate
static guint32 scroll_event_time = 0;
static gdouble scroll_multiply = 1;
static guint scroll_keyval = 0;

void SPEventContext::set(const Inkscape::Preferences::Entry& val) {
}

void SPEventContext::activate() {
}

void SPEventContext::deactivate() {
}

void SPEventContext::finish() {
	this->enableSelectionCue(false);
}

SPEventContext::SPEventContext() {
	this->hot_y = 0;
	this->xp = 0;
	this->cursor_shape = 0;
	this->pref_observer = 0;
	this->hot_x = 0;
	this->yp = 0;
	this->within_tolerance = false;
	this->tolerance = 0;
	//this->key = 0;
	this->item_to_select = 0;

    this->desktop = NULL;
    this->cursor = NULL;
    this->_message_context = NULL;
    this->_selcue = NULL;
    this->_grdrag = NULL;
    this->space_panning = false;
    this->shape_editor = NULL;
    this->_delayed_snap_event = NULL;
    this->_dse_callback_in_process = false;
    //this->tool_url = NULL;
}

SPEventContext::~SPEventContext() {
    if (this->_message_context) {
        delete this->_message_context;
    }

    if (this->cursor != NULL) {
#if GTK_CHECK_VERSION(3,0,0)
        g_object_unref(this->cursor);
#else
        gdk_cursor_unref(this->cursor);
#endif
        this->cursor = NULL;
    }

    if (this->desktop) {
        this->desktop = NULL;
    }

    if (this->pref_observer) {
        delete this->pref_observer;
    }

    if (this->_delayed_snap_event) {
        delete this->_delayed_snap_event;
    }
}


/**
 * Set the cursor to a standard GDK cursor
 */
static void sp_event_context_set_cursor(SPEventContext *event_context, GdkCursorType cursor_type) {

    GtkWidget *w = GTK_WIDGET(sp_desktop_canvas(event_context->desktop));
    GdkDisplay *display = gdk_display_get_default();
    GdkCursor *cursor = gdk_cursor_new_for_display(display, cursor_type);

#if WITH_GTKMM_3_0
    if (cursor) {
          gdk_window_set_cursor (gtk_widget_get_window (w), cursor);
          g_object_unref (cursor);
    }
#else
    gdk_window_set_cursor (gtk_widget_get_window (w), cursor);
    gdk_cursor_unref (cursor);
#endif

}

/**
 * Recreates and draws cursor on desktop related to SPEventContext.
 */
void sp_event_context_update_cursor(SPEventContext *ec) {
    GtkWidget *w = GTK_WIDGET(sp_desktop_canvas(ec->desktop));
    if (gtk_widget_get_window (w)) {
    
        GtkStyle *style = gtk_widget_get_style(w);

        /* fixme: */
        if (ec->cursor_shape) {
            GdkDisplay *display = gdk_display_get_default();
            if (gdk_display_supports_cursor_alpha(display) && gdk_display_supports_cursor_color(display)) {
                bool fillHasColor=false, strokeHasColor=false;
                guint32 fillColor = sp_desktop_get_color_tool(ec->desktop, ec->getPrefsPath(), true, &fillHasColor);
                guint32 strokeColor = sp_desktop_get_color_tool(ec->desktop, ec->getPrefsPath(), false, &strokeHasColor);
                double fillOpacity = fillHasColor ? sp_desktop_get_opacity_tool(ec->desktop, ec->getPrefsPath(), true) : 0;
                double strokeOpacity = strokeHasColor ? sp_desktop_get_opacity_tool(ec->desktop, ec->getPrefsPath(), false) : 0;

                GdkPixbuf *pixbuf = sp_cursor_pixbuf_from_xpm(
                    ec->cursor_shape,
                    style->black, style->white,
                    SP_RGBA32_U_COMPOSE(SP_RGBA32_R_U(fillColor),SP_RGBA32_G_U(fillColor),SP_RGBA32_B_U(fillColor),SP_COLOR_F_TO_U(fillOpacity)),
                    SP_RGBA32_U_COMPOSE(SP_RGBA32_R_U(strokeColor),SP_RGBA32_G_U(strokeColor),SP_RGBA32_B_U(strokeColor),SP_COLOR_F_TO_U(strokeOpacity))
                    );
                if (pixbuf != NULL) {
                    if (ec->cursor) {
#if GTK_CHECK_VERSION(3,0,0)
                        g_object_unref(ec->cursor);
#else
                        gdk_cursor_unref(ec->cursor);
#endif
                    }
                    ec->cursor = gdk_cursor_new_from_pixbuf(display, pixbuf, ec->hot_x, ec->hot_y);
                    g_object_unref(pixbuf);
                }
            } else {
            	GdkPixbuf *pixbuf = gdk_pixbuf_new_from_xpm_data((const gchar **)ec->cursor_shape);

                if (pixbuf) {
                    if (ec->cursor) {
#if GTK_CHECK_VERSION(3,0,0)
                        g_object_unref(ec->cursor);
#else
                        gdk_cursor_unref(ec->cursor);
#endif
                    }
                    ec->cursor = gdk_cursor_new_from_pixbuf(display,
                    pixbuf, ec->hot_x, ec->hot_y);
                    g_object_unref(pixbuf);
                }
            }
        }
        gdk_window_set_cursor(gtk_widget_get_window (w), ec->cursor);
        gdk_flush();
    }
    ec->desktop->waiting_cursor = false;
}

/**
 * Callback that gets called on initialization of SPEventContext object.
 * Redraws mouse cursor, at the moment.
 */

/**
 * When you override it, call this method first.
 */
void SPEventContext::setup() {
    this->pref_observer = new ToolPrefObserver(this->getPrefsPath(), this);
    Inkscape::Preferences::get()->addObserver(*(this->pref_observer));

	sp_event_context_update_cursor(this);
}

/**
 * Gobbles next key events on the queue with the same keyval and mask. Returns the number of events consumed.
 */
gint gobble_key_events(guint keyval, gint mask) {
    GdkEvent *event_next;
    gint i = 0;

    event_next = gdk_event_get();
    // while the next event is also a key notify with the same keyval and mask,
    while (event_next && (event_next->type == GDK_KEY_PRESS || event_next->type
            == GDK_KEY_RELEASE) && event_next->key.keyval == keyval && (!mask
            || (event_next->key.state & mask))) {
        if (event_next->type == GDK_KEY_PRESS)
            i++;
        // kill it
        gdk_event_free(event_next);
        // get next
        event_next = gdk_event_get();
    }
    // otherwise, put it back onto the queue
    if (event_next)
        gdk_event_put(event_next);

    return i;
}

/**
 * Gobbles next motion notify events on the queue with the same mask. Returns the number of events consumed.
 */
gint gobble_motion_events(gint mask) {
    GdkEvent *event_next;
    gint i = 0;

    event_next = gdk_event_get();
    // while the next event is also a key notify with the same keyval and mask,
    while (event_next && event_next->type == GDK_MOTION_NOTIFY
            && (event_next->motion.state & mask)) {
        // kill it
        gdk_event_free(event_next);
        // get next
        event_next = gdk_event_get();
        i++;
    }
    // otherwise, put it back onto the queue
    if (event_next)
        gdk_event_put(event_next);

    return i;
}

/**
 * Toggles current tool between active tool and selector tool.
 * Subroutine of sp_event_context_private_root_handler().
 */
static void sp_toggle_selector(SPDesktop *dt) {
    if (!dt->event_context)
        return;

    if (tools_isactive(dt, TOOLS_SELECT)) {
        if (selector_toggled) {
            if (switch_selector_to)
                tools_switch(dt, switch_selector_to);
            selector_toggled = FALSE;
        } else
            return;
    } else {
        selector_toggled = TRUE;
        switch_selector_to = tools_active(dt);
        tools_switch(dt, TOOLS_SELECT);
    }
}

/**
 * Toggles current tool between active tool and dropper tool.
 * Subroutine of sp_event_context_private_root_handler().
 */
void sp_toggle_dropper(SPDesktop *dt) {
    if (!dt->event_context)
        return;

    if (tools_isactive(dt, TOOLS_DROPPER)) {
        if (dropper_toggled) {
            if (switch_dropper_to)
                tools_switch(dt, switch_dropper_to);
            dropper_toggled = FALSE;
        } else
            return;
    } else {
        dropper_toggled = TRUE;
        switch_dropper_to = tools_active(dt);
        tools_switch(dt, TOOLS_DROPPER);
    }
}

/**
 * Calculates and keeps track of scroll acceleration.
 * Subroutine of sp_event_context_private_root_handler().
 */
static gdouble accelerate_scroll(GdkEvent *event, gdouble acceleration,
        SPCanvas */*canvas*/) {
    guint32 time_diff = ((GdkEventKey *) event)->time - scroll_event_time;

    /* key pressed within 500ms ? (1/2 second) */
    if (time_diff > 500 || event->key.keyval != scroll_keyval) {
        scroll_multiply = 1; // abort acceleration
    } else {
        scroll_multiply += acceleration; // continue acceleration
    }

    scroll_event_time = ((GdkEventKey *) event)->time;
    scroll_keyval = event->key.keyval;

    return scroll_multiply;
}

/**
 * Main event dispatch, gets called from Gdk.
 */
//static gint sp_event_context_private_root_handler(
//        SPEventContext *event_context, GdkEvent *event) {
//
//	return event_context->ceventcontext->root_handler(event);
//}

gint SPEventContext::root_handler(GdkEvent* event) {
    static Geom::Point button_w;
    static unsigned int panning = 0;
    static unsigned int panning_cursor = 0;
    static unsigned int zoom_rb = 0;

    Inkscape::Preferences *prefs = Inkscape::Preferences::get();

    /// @todo REmove redundant /value in preference keys
    tolerance = prefs->getIntLimited("/options/dragtolerance/value", 0, 0, 100);

    gint ret = FALSE;

    switch (event->type) {
    case GDK_2BUTTON_PRESS:
        if (panning) {
            panning = 0;
            sp_canvas_item_ungrab(SP_CANVAS_ITEM(desktop->acetate), event->button.time);
            ret = TRUE;
        } else {
            /* sp_desktop_dialog(); */
        }
        break;

    case GDK_BUTTON_PRESS:
        // save drag origin
        xp = (gint) event->button.x;
        yp = (gint) event->button.y;
        within_tolerance = true;

        button_w = Geom::Point(event->button.x, event->button.y);

        switch (event->button.button) {
        case 1:
            if (this->space_panning) {
                // When starting panning, make sure there are no snap events pending because these might disable the panning again
                sp_event_context_discard_delayed_snap_event(this);
                panning = 1;

                sp_canvas_item_grab(SP_CANVAS_ITEM(desktop->acetate),
                        GDK_KEY_RELEASE_MASK | GDK_BUTTON_RELEASE_MASK
                                | GDK_POINTER_MOTION_MASK
                                | GDK_POINTER_MOTION_HINT_MASK, NULL,
                        event->button.time - 1);

                ret = TRUE;
            }
            break;

        case 2:
            if (event->button.state & GDK_SHIFT_MASK) {
                zoom_rb = 2;
            } else {
                // When starting panning, make sure there are no snap events pending because these might disable the panning again
                sp_event_context_discard_delayed_snap_event(this);
                panning = 2;

                sp_canvas_item_grab(SP_CANVAS_ITEM(desktop->acetate),
                        GDK_BUTTON_RELEASE_MASK | GDK_POINTER_MOTION_MASK
                                | GDK_POINTER_MOTION_HINT_MASK, NULL,
                        event->button.time - 1);

            }

            ret = TRUE;
            break;

        case 3:
            if ((event->button.state & GDK_SHIFT_MASK) || (event->button.state & GDK_CONTROL_MASK)) {
                // When starting panning, make sure there are no snap events pending because these might disable the panning again
                sp_event_context_discard_delayed_snap_event(this);
                panning = 3;

                sp_canvas_item_grab(SP_CANVAS_ITEM(desktop->acetate),
                        GDK_BUTTON_RELEASE_MASK | GDK_POINTER_MOTION_MASK
                                | GDK_POINTER_MOTION_HINT_MASK, NULL,
                        event->button.time);

                ret = TRUE;
            } else {
                sp_event_root_menu_popup(desktop, NULL, event);
            }
            break;

        default:
            break;
        }
        break;

    case GDK_MOTION_NOTIFY:
        if (panning) {
            if (panning == 4 && !xp && !yp ) {
                // <Space> + mouse panning started, save location and grab canvas
                xp = event->motion.x;
                yp = event->motion.y;
                button_w = Geom::Point(event->motion.x, event->motion.y);

                sp_canvas_item_grab(SP_CANVAS_ITEM(desktop->acetate),
                        GDK_KEY_RELEASE_MASK | GDK_BUTTON_RELEASE_MASK
                                | GDK_POINTER_MOTION_MASK
                                | GDK_POINTER_MOTION_HINT_MASK, NULL,
                        event->motion.time - 1);
            }

            if ((panning == 2 && !(event->motion.state & GDK_BUTTON2_MASK))
                    || (panning == 1 && !(event->motion.state & GDK_BUTTON1_MASK))
                    || (panning == 3 && !(event->motion.state & GDK_BUTTON3_MASK))) {
                /* Gdk seems to lose button release for us sometimes :-( */
                panning = 0;
                sp_canvas_item_ungrab(SP_CANVAS_ITEM(desktop->acetate), event->button.time);
                ret = TRUE;
            } else {
                if (within_tolerance && (abs((gint) event->motion.x - xp)
                        < tolerance) && (abs((gint) event->motion.y - yp)
                        < tolerance)) {
                    // do not drag if we're within tolerance from origin
                    break;
                }

                // Once the user has moved farther than tolerance from
                // the original location (indicating they intend to move
                // the object, not click), then always process the motion
                // notify coordinates as given (no snapping back to origin)
                within_tolerance = false;

                // gobble subsequent motion events to prevent "sticking"
                // when scrolling is slow
                gobble_motion_events(panning == 2 ? GDK_BUTTON2_MASK : (panning
                        == 1 ? GDK_BUTTON1_MASK : GDK_BUTTON3_MASK));

                if (panning_cursor == 0) {
                    panning_cursor = 1;
                    sp_event_context_set_cursor(this, GDK_FLEUR);
                }

                Geom::Point const motion_w(event->motion.x, event->motion.y);
                Geom::Point const moved_w(motion_w - button_w);
                this->desktop->scroll_world(moved_w, true); // we're still scrolling, do not redraw
                ret = TRUE;
            }
        } else if (zoom_rb) {
            Geom::Point const motion_w(event->motion.x, event->motion.y);
            Geom::Point const motion_dt(desktop->w2d(motion_w));

            if (within_tolerance && (abs((gint) event->motion.x - xp)
                    < tolerance) && (abs((gint) event->motion.y - yp)
                    < tolerance)) {
                break; // do not drag if we're within tolerance from origin
            }

            // Once the user has moved farther than tolerance from the original location
            // (indicating they intend to move the object, not click), then always process the
            // motion notify coordinates as given (no snapping back to origin)
            within_tolerance = false;

            if (Inkscape::Rubberband::get(desktop)->is_started()) {
                Inkscape::Rubberband::get(desktop)->move(motion_dt);
            } else {
                Inkscape::Rubberband::get(desktop)->start(desktop, motion_dt);
            }

            if (zoom_rb == 2) {
                gobble_motion_events(GDK_BUTTON2_MASK);
            }
        }
        break;

    case GDK_BUTTON_RELEASE:
        xp = yp = 0;

        if (panning_cursor == 1) {
            panning_cursor = 0;
            GtkWidget *w = GTK_WIDGET(sp_desktop_canvas(this->desktop));
            gdk_window_set_cursor(gtk_widget_get_window (w), this->cursor);
        }

        if (within_tolerance && (panning || zoom_rb)) {
            zoom_rb = 0;

            if (panning) {
                panning = 0;
                sp_canvas_item_ungrab(SP_CANVAS_ITEM(desktop->acetate),
                        event->button.time);
            }

            Geom::Point const event_w(event->button.x, event->button.y);
            Geom::Point const event_dt(desktop->w2d(event_w));

            double const zoom_inc = prefs->getDoubleLimited(
                    "/options/zoomincrement/value", M_SQRT2, 1.01, 10);

            desktop->zoom_relative_keep_point(event_dt, (event->button.state
                    & GDK_SHIFT_MASK) ? 1 / zoom_inc : zoom_inc);

            desktop->updateNow();
            ret = TRUE;
        } else if (panning == event->button.button) {
            panning = 0;
            sp_canvas_item_ungrab(SP_CANVAS_ITEM(desktop->acetate),
                    event->button.time);

            // in slow complex drawings, some of the motion events are lost;
            // to make up for this, we scroll it once again to the button-up event coordinates
            // (i.e. canvas will always get scrolled all the way to the mouse release point,
            // even if few intermediate steps were visible)
            Geom::Point const motion_w(event->button.x, event->button.y);
            Geom::Point const moved_w(motion_w - button_w);

            this->desktop->scroll_world(moved_w);
            desktop->updateNow();
            ret = TRUE;
        } else if (zoom_rb == event->button.button) {
            zoom_rb = 0;

            Geom::OptRect const b = Inkscape::Rubberband::get(desktop)->getRectangle();
            Inkscape::Rubberband::get(desktop)->stop();

            if (b && !within_tolerance) {
                desktop->set_display_area(*b, 10);
            }

            ret = TRUE;
        }
        break;

    case GDK_KEY_PRESS: {
        double const acceleration = prefs->getDoubleLimited(
                "/options/scrollingacceleration/value", 0, 0, 6);

        int const key_scroll = prefs->getIntLimited("/options/keyscroll/value",
                10, 0, 1000);

        switch (get_group0_keyval(&event->key)) {
        // GDK insists on stealing these keys (F1 for no idea what, tab for cycling widgets
        // in the editing window). So we resteal them back and run our regular shortcut
        // invoker on them.
        unsigned int shortcut;
        case GDK_KEY_Tab:
        case GDK_KEY_ISO_Left_Tab:
        case GDK_KEY_F1:
            shortcut = get_group0_keyval(&event->key);

            if (event->key.state & GDK_SHIFT_MASK) {
                shortcut |= SP_SHORTCUT_SHIFT_MASK;
            }

            if (event->key.state & GDK_CONTROL_MASK) {
                shortcut |= SP_SHORTCUT_CONTROL_MASK;
            }

            if (event->key.state & GDK_MOD1_MASK) {
                shortcut |= SP_SHORTCUT_ALT_MASK;
            }

            ret = sp_shortcut_invoke(shortcut, desktop);
            break;

<<<<<<< HEAD
        case GDK_KEY_D:
        case GDK_KEY_d:
            if (!MOD__SHIFT && !MOD__CTRL && !MOD__ALT) {
                sp_toggle_dropper(desktop);
                ret = TRUE;
            }
            break;

=======
>>>>>>> 8f989e27
        case GDK_KEY_Q:
        case GDK_KEY_q:
            if (desktop->quick_zoomed()) {
                ret = TRUE;
            }
<<<<<<< HEAD

            if (!MOD__SHIFT && !MOD__CTRL && !MOD__ALT) {
=======
            if (!MOD__SHIFT(event) && !MOD__CTRL(event) && !MOD__ALT(event)) {
>>>>>>> 8f989e27
                desktop->zoom_quick(true);
                ret = TRUE;
            }
            break;

        case GDK_KEY_W:
        case GDK_KEY_w:
        case GDK_KEY_F4:
            /* Close view */
            if (MOD__CTRL_ONLY(event)) {
                sp_ui_close_view(NULL);
                ret = TRUE;
            }
            break;

        case GDK_KEY_Left: // Ctrl Left
        case GDK_KEY_KP_Left:
        case GDK_KEY_KP_4:
            if (MOD__CTRL_ONLY(event)) {
                int i = (int) floor(key_scroll * accelerate_scroll(event,
                        acceleration, sp_desktop_canvas(desktop)));

                gobble_key_events(get_group0_keyval(&event->key), GDK_CONTROL_MASK);
                this->desktop->scroll_world(i, 0);
                ret = TRUE;
            }
            break;

        case GDK_KEY_Up: // Ctrl Up
        case GDK_KEY_KP_Up:
        case GDK_KEY_KP_8:
            if (MOD__CTRL_ONLY(event)) {
                int i = (int) floor(key_scroll * accelerate_scroll(event,
                        acceleration, sp_desktop_canvas(desktop)));

                gobble_key_events(get_group0_keyval(&event->key), GDK_CONTROL_MASK);
                this->desktop->scroll_world(0, i);
                ret = TRUE;
            }
            break;

        case GDK_KEY_Right: // Ctrl Right
        case GDK_KEY_KP_Right:
        case GDK_KEY_KP_6:
            if (MOD__CTRL_ONLY(event)) {
                int i = (int) floor(key_scroll * accelerate_scroll(event,
                        acceleration, sp_desktop_canvas(desktop)));

                gobble_key_events(get_group0_keyval(&event->key), GDK_CONTROL_MASK);
                this->desktop->scroll_world(-i, 0);
                ret = TRUE;
            }
            break;

        case GDK_KEY_Down: // Ctrl Down
        case GDK_KEY_KP_Down:
        case GDK_KEY_KP_2:
            if (MOD__CTRL_ONLY(event)) {
                int i = (int) floor(key_scroll * accelerate_scroll(event,
                        acceleration, sp_desktop_canvas(desktop)));

                gobble_key_events(get_group0_keyval(&event->key), GDK_CONTROL_MASK);
                this->desktop->scroll_world(0, -i);
                ret = TRUE;
            }
            break;

        case GDK_KEY_F10:
            if (MOD__SHIFT_ONLY(event)) {
                sp_event_root_menu_popup(desktop, NULL, event);
                ret = TRUE;
            }
            break;

        case GDK_KEY_space:
            xp = yp = 0;
            within_tolerance = true;
            panning = 4;

            this->space_panning = true;
            this->_message_context->set(Inkscape::INFORMATION_MESSAGE,
                    _("<b>Space+mouse move</b> to pan canvas"));

            ret = TRUE;
            break;

        case GDK_KEY_z:
        case GDK_KEY_Z:
            if (MOD__ALT_ONLY(event)) {
                desktop->zoom_grab_focus();
                ret = TRUE;
            }
            break;

        default:
            break;
            }
        }
        break;

    case GDK_KEY_RELEASE:
        // Stop panning on any key release
        if (this->space_panning) {
            this->space_panning = false;
            this->_message_context->clear();
        }

        if (panning) {
            panning = 0;
            xp = yp = 0;

            sp_canvas_item_ungrab(SP_CANVAS_ITEM(desktop->acetate),
                    event->key.time);

            desktop->updateNow();
        }

        if (panning_cursor == 1) {
            panning_cursor = 0;
            GtkWidget *w = GTK_WIDGET(sp_desktop_canvas(this->desktop));
            gdk_window_set_cursor(gtk_widget_get_window (w), this->cursor);
        }

        switch (get_group0_keyval(&event->key)) {
        case GDK_KEY_space:
            if (within_tolerance == true) {
                // Space was pressed, but not panned
                sp_toggle_selector(desktop);
                ret = TRUE;
            }

            within_tolerance = false;
            break;

        case GDK_KEY_Q:
        case GDK_KEY_q:
            if (desktop->quick_zoomed()) {
                desktop->zoom_quick(false);
                ret = TRUE;
            }
            break;

        default:
            break;
        }
        break;

    case GDK_SCROLL: {
        bool ctrl = (event->scroll.state & GDK_CONTROL_MASK);
        bool wheelzooms = prefs->getBool("/options/wheelzooms/value");

        int const wheel_scroll = prefs->getIntLimited(
                "/options/wheelscroll/value", 40, 0, 1000);

#if GTK_CHECK_VERSION(3,0,0)
        // Size of smooth-scrolls (only used in GTK+ 3)
        gdouble delta_x = 0;
        gdouble delta_y = 0;
#endif

        /* shift + wheel, pan left--right */
        if (event->scroll.state & GDK_SHIFT_MASK) {
            switch (event->scroll.direction) {
            case GDK_SCROLL_UP:
                desktop->scroll_world(wheel_scroll, 0);
                break;

            case GDK_SCROLL_DOWN:
                desktop->scroll_world(-wheel_scroll, 0);
                break;

            default:
                break;
            }

            /* ctrl + wheel, zoom in--out */
        } else if ((ctrl && !wheelzooms) || (!ctrl && wheelzooms)) {
            double rel_zoom;
            double const zoom_inc = prefs->getDoubleLimited(
                    "/options/zoomincrement/value", M_SQRT2, 1.01, 10);

            switch (event->scroll.direction) {
            case GDK_SCROLL_UP:
                rel_zoom = zoom_inc;
                break;

            case GDK_SCROLL_DOWN:
                rel_zoom = 1 / zoom_inc;
                break;

            default:
                rel_zoom = 0.0;
                break;
            }

            if (rel_zoom != 0.0) {
                Geom::Point const scroll_dt = desktop->point();
                desktop->zoom_relative_keep_point(scroll_dt, rel_zoom);
            }

            /* no modifier, pan up--down (left--right on multiwheel mice?) */
        } else {
            switch (event->scroll.direction) {
            case GDK_SCROLL_UP:
                desktop->scroll_world(0, wheel_scroll);
                break;

            case GDK_SCROLL_DOWN:
                desktop->scroll_world(0, -wheel_scroll);
                break;

            case GDK_SCROLL_LEFT:
                desktop->scroll_world(wheel_scroll, 0);
                break;

            case GDK_SCROLL_RIGHT:
                desktop->scroll_world(-wheel_scroll, 0);
                break;

#if GTK_CHECK_VERSION(3,0,0)
            case GDK_SCROLL_SMOOTH:
                gdk_event_get_scroll_deltas(event, &delta_x, &delta_y);
                desktop->scroll_world(delta_x, delta_y);
                break;
#endif
            }
        }
        break;
    }
    default:
        break;
    }

    return ret;
}

/**
 * Handles item specific events. Gets called from Gdk.
 *
 * Only reacts to right mouse button at the moment.
 * \todo Fixme: do context sensitive popup menu on items.
 */
//gint sp_event_context_private_item_handler(SPEventContext *ec, SPItem *item,
//        GdkEvent *event) {
//
//	return ec->ceventcontext->item_handler(item, event);
//}

gint SPEventContext::item_handler(SPItem* item, GdkEvent* event) {
    int ret = FALSE;

    switch (event->type) {
    case GDK_BUTTON_PRESS:
        if ((event->button.button == 3) && !((event->button.state & GDK_SHIFT_MASK) || (event->button.state & GDK_CONTROL_MASK))) {
            sp_event_root_menu_popup(this->desktop, item, event);
            ret = TRUE;
        }
        break;

    default:
        break;
    }

    return ret;
}

/**
 * Returns true if we're hovering above a knot (needed because we don't want to pre-snap in that case).
 */
bool sp_event_context_knot_mouseover(SPEventContext *ec)
{
    if (ec->shape_editor) {
        return ec->shape_editor->knot_mouseover();
    }

    return false;
}

/**
 * Creates new SPEventContext object and calls its virtual setup() function.
 * @todo This is bogus. pref_path should be a private property of the inheriting objects.
 */
//SPEventContext *
//sp_event_context_new(GType type, SPDesktop *desktop, gchar const *pref_path,
//        unsigned int key) {
//    g_return_val_if_fail(g_type_is_a(type, SP_TYPE_EVENT_CONTEXT), NULL);
//    g_return_val_if_fail(desktop != NULL, NULL);
//
//    SPEventContext * const ec = static_cast<SPEventContext*>(g_object_new(type, NULL));
//
//    ec->desktop = desktop;
//    ec->_message_context
//            = new Inkscape::MessageContext(desktop->messageStack());
//    ec->key = key;
//    ec->pref_observer = NULL;
//
//    if (pref_path) {
//        ec->pref_observer = new ToolPrefObserver(pref_path, ec);
//
//        Inkscape::Preferences *prefs = Inkscape::Preferences::get();
//        prefs->addObserver(*(ec->pref_observer));
//    }
//
////    if ((SP_EVENT_CONTEXT_CLASS(G_OBJECT_GET_CLASS(ec)))->setup)
////        (SP_EVENT_CONTEXT_CLASS(G_OBJECT_GET_CLASS(ec)))->setup(ec);
//    ec->ceventcontext->setup();
//
//    return ec;
//}

/**
 * Finishes SPEventContext.
 */
//void sp_event_context_finish(SPEventContext *ec) {
//    g_return_if_fail(ec != NULL);
//    g_return_if_fail(SP_IS_EVENT_CONTEXT(ec));
//
//    ec->enableSelectionCue(false);
//
////    if (ec->next) {
////        g_warning("Finishing event context with active link\n");
////    }
//
////    if ((SP_EVENT_CONTEXT_CLASS(G_OBJECT_GET_CLASS(ec)))->finish)
////        (SP_EVENT_CONTEXT_CLASS(G_OBJECT_GET_CLASS(ec)))->finish(ec);
//    ec->finish();
//}

//-------------------------------member functions

/**
 * Enables/disables the SPEventContext's SelCue.
 */
void SPEventContext::enableSelectionCue(bool enable) {
    if (enable) {
        if (!_selcue) {
            _selcue = new Inkscape::SelCue(desktop);
        }
    } else {
        delete _selcue;
        _selcue = NULL;
    }
}

/**
 * Enables/disables the SPEventContext's GrDrag.
 */
void SPEventContext::enableGrDrag(bool enable) {
    if (enable) {
        if (!_grdrag) {
            _grdrag = new GrDrag(desktop);
        }
    } else {
        if (_grdrag) {
            delete _grdrag;
            _grdrag = NULL;
        }
    }
}

/**
 * Delete a selected GrDrag point
 */
bool SPEventContext::deleteSelectedDrag(bool just_one) {

    if (_grdrag && _grdrag->selected) {
        _grdrag->deleteSelected(just_one);
        return TRUE;
    }

    return FALSE;
}

/**
 * Calls virtual set() function of SPEventContext.
 */
void sp_event_context_read(SPEventContext *ec, gchar const *key) {
    g_return_if_fail(ec != NULL);
    g_return_if_fail(SP_IS_EVENT_CONTEXT(ec));
    g_return_if_fail(key != NULL);

//    if ((SP_EVENT_CONTEXT_CLASS(G_OBJECT_GET_CLASS(ec)))->set) {
//        Inkscape::Preferences *prefs = Inkscape::Preferences::get();
//        Inkscape::Preferences::Entry val = prefs->getEntry(
//                ec->pref_observer->observed_path + '/' + key);
//        (SP_EVENT_CONTEXT_CLASS(G_OBJECT_GET_CLASS(ec)))->set(ec, &val);
//    }

    Inkscape::Preferences *prefs = Inkscape::Preferences::get();
    Inkscape::Preferences::Entry val = prefs->getEntry(ec->pref_observer->observed_path + '/' + key);
    ec->set(val);
}

/**
 * Calls virtual activate() function of SPEventContext.
 */
void sp_event_context_activate(SPEventContext *ec) {
    g_return_if_fail(ec != NULL);
    g_return_if_fail(SP_IS_EVENT_CONTEXT(ec));

    // Make sure no delayed snapping events are carried over after switching contexts
    // (this is only an additional safety measure against sloppy coding, because each
    // context should take care of this by itself.
    sp_event_context_discard_delayed_snap_event(ec);

//    if ((SP_EVENT_CONTEXT_CLASS(G_OBJECT_GET_CLASS(ec)))->activate)
//        (SP_EVENT_CONTEXT_CLASS(G_OBJECT_GET_CLASS(ec)))->activate(ec);
    ec->activate();
}

/**
 * Calls virtual deactivate() function of SPEventContext.
 */
//void sp_event_context_deactivate(SPEventContext *ec) {
//    g_return_if_fail(ec != NULL);
//    g_return_if_fail(SP_IS_EVENT_CONTEXT(ec));
//
////    if ((SP_EVENT_CONTEXT_CLASS(G_OBJECT_GET_CLASS(ec)))->deactivate)
////        (SP_EVENT_CONTEXT_CLASS(G_OBJECT_GET_CLASS(ec)))->deactivate(ec);
//    ec->deactivate();
//}

/**
 * Calls virtual root_handler(), the main event handling function.
 */
gint sp_event_context_root_handler(SPEventContext * event_context,
        GdkEvent * event)
{
    switch (event->type) {
    case GDK_MOTION_NOTIFY:
        sp_event_context_snap_delay_handler(event_context, NULL, NULL,
                (GdkEventMotion *) event,
                DelayedSnapEvent::EVENTCONTEXT_ROOT_HANDLER);
        break;
    case GDK_BUTTON_RELEASE:
        if (event_context && event_context->_delayed_snap_event) {
            // If we have any pending snapping action, then invoke it now
            sp_event_context_snap_watchdog_callback(
                    event_context->_delayed_snap_event);
        }
        break;
    case GDK_BUTTON_PRESS:
    case GDK_2BUTTON_PRESS:
    case GDK_3BUTTON_PRESS:
        // Snapping will be on hold if we're moving the mouse at high speeds. When starting
        // drawing a new shape we really should snap though.
        event_context->desktop->namedview->snap_manager.snapprefs.setSnapPostponedGlobally(
                false);
        break;
    default:
        break;
    }

    return sp_event_context_virtual_root_handler(event_context, event);
}

gint sp_event_context_virtual_root_handler(SPEventContext * event_context, GdkEvent * event) {
    gint ret = false;
    if (event_context) {    // If no event-context is available then do nothing, otherwise Inkscape would crash
                            // (see the comment in SPDesktop::set_event_context, and bug LP #622350)
        //ret = (SP_EVENT_CONTEXT_CLASS(G_OBJECT_GET_CLASS(event_context)))->root_handler(event_context, event);
    	ret = event_context->root_handler(event);

        set_event_location(event_context->desktop, event);
    }
    return ret;
}

/**
 * Calls virtual item_handler(), the item event handling function.
 */
gint sp_event_context_item_handler(SPEventContext * event_context,
        SPItem * item, GdkEvent * event) {
    switch (event->type) {
    case GDK_MOTION_NOTIFY:
        sp_event_context_snap_delay_handler(event_context, (gpointer) item, NULL, (GdkEventMotion *) event, DelayedSnapEvent::EVENTCONTEXT_ITEM_HANDLER);
        break;
    case GDK_BUTTON_RELEASE:
        if (event_context && event_context->_delayed_snap_event) {
            // If we have any pending snapping action, then invoke it now
            sp_event_context_snap_watchdog_callback(event_context->_delayed_snap_event);
        }
        break;
    case GDK_BUTTON_PRESS:
    case GDK_2BUTTON_PRESS:
    case GDK_3BUTTON_PRESS:
        // Snapping will be on hold if we're moving the mouse at high speeds. When starting
        // drawing a new shape we really should snap though.
        event_context->desktop->namedview->snap_manager.snapprefs.setSnapPostponedGlobally(false);
        break;
    default:
        break;
    }

    return sp_event_context_virtual_item_handler(event_context, item, event);
}

gint sp_event_context_virtual_item_handler(SPEventContext * event_context, SPItem * item, GdkEvent * event) {
    gint ret = false;
    if (event_context) {    // If no event-context is available then do nothing, otherwise Inkscape would crash
                            // (see the comment in SPDesktop::set_event_context, and bug LP #622350)
        //ret = (SP_EVENT_CONTEXT_CLASS(G_OBJECT_GET_CLASS(event_context)))->item_handler(event_context, item, event);
    	ret = event_context->item_handler(item, event);

        if (!ret) {
            ret = sp_event_context_virtual_root_handler(event_context, event);
        } else {
            set_event_location(event_context->desktop, event);
        }
    }

    return ret;
}

/**
 * Shows coordinates on status bar.
 */
static void set_event_location(SPDesktop *desktop, GdkEvent *event) {
    if (event->type != GDK_MOTION_NOTIFY) {
        return;
    }

    Geom::Point const button_w(event->button.x, event->button.y);
    Geom::Point const button_dt(desktop->w2d(button_w));
    desktop->set_coordinate_status(button_dt);
}

//-------------------------------------------------------------------
/**
 * Create popup menu and tell Gtk to show it.
 */
void sp_event_root_menu_popup(SPDesktop *desktop, SPItem *item, GdkEvent *event) {

    // It seems the param item is the SPItem at the bottom of the z-order
    // Using the same function call used on left click in sp_select_context_item_handler() to get top of z-order
    // fixme: sp_canvas_arena should set the top z-order object as arena->active
    item = sp_event_context_find_item (desktop,
                              Geom::Point(event->button.x, event->button.y), FALSE, FALSE);

    /* fixme: This is not what I want but works for now (Lauris) */
    if (event->type == GDK_KEY_PRESS) {
        item = sp_desktop_selection(desktop)->singleItem();
    }

    ContextMenu* CM = new ContextMenu(desktop, item);
    CM->show();

    switch (event->type) {
    case GDK_BUTTON_PRESS:
        CM->popup(event->button.button, event->button.time);
        break;
    case GDK_KEY_PRESS:
        CM->popup(0, event->key.time);
        break;
    default:
        break;
    }
}

/**
 * Show tool context specific modifier tip.
 */
void sp_event_show_modifier_tip(Inkscape::MessageContext *message_context,
        GdkEvent *event, gchar const *ctrl_tip, gchar const *shift_tip,
        gchar const *alt_tip) {
    guint keyval = get_group0_keyval(&event->key);

    bool ctrl = ctrl_tip && (MOD__CTRL(event) || (keyval == GDK_KEY_Control_L) || (keyval
            == GDK_KEY_Control_R));
    bool shift = shift_tip && (MOD__SHIFT(event) || (keyval == GDK_KEY_Shift_L) || (keyval
            == GDK_KEY_Shift_R));
    bool alt = alt_tip && (MOD__ALT(event) || (keyval == GDK_KEY_Alt_L) || (keyval
            == GDK_KEY_Alt_R) || (keyval == GDK_KEY_Meta_L) || (keyval == GDK_KEY_Meta_R));

    gchar *tip = g_strdup_printf("%s%s%s%s%s", (ctrl ? ctrl_tip : ""), (ctrl
            && (shift || alt) ? "; " : ""), (shift ? shift_tip : ""), ((ctrl
            || shift) && alt ? "; " : ""), (alt ? alt_tip : ""));

    if (strlen(tip) > 0) {
        message_context->flash(Inkscape::INFORMATION_MESSAGE, tip);
    }

    g_free(tip);
}

/**
 * Return the keyval corresponding to the key event in group 0, i.e.,
 * in the main (English) layout.
 *
 * Use this instead of simply event->keyval, so that your keyboard shortcuts
 * work regardless of layouts (e.g., in Cyrillic).
 */
guint get_group0_keyval(GdkEventKey *event) {
    guint keyval = 0;

    gdk_keymap_translate_keyboard_state(gdk_keymap_get_for_display(
            gdk_display_get_default()), event->hardware_keycode,
            (GdkModifierType) event->state, 0 /*event->key.group*/, &keyval,
            NULL, NULL, NULL);

    return keyval;
}

/**
 * Returns item at point p in desktop.
 *
 * If state includes alt key mask, cyclically selects under; honors
 * into_groups.
 */
SPItem *sp_event_context_find_item(SPDesktop *desktop, Geom::Point const &p,
                                   bool select_under, bool into_groups)
{
    SPItem *item = 0;

    if (select_under) {
        SPItem *selected_at_point = desktop->getItemFromListAtPointBottom(
                desktop->selection->itemList(), p);
        item = desktop->getItemAtPoint(p, into_groups, selected_at_point);
        if (item == NULL) { // we may have reached bottom, flip over to the top
            item = desktop->getItemAtPoint(p, into_groups, NULL);
        }
    } else {
        item = desktop->getItemAtPoint(p, into_groups, NULL);
    }

    return item;
}

/**
 * Returns item if it is under point p in desktop, at any depth; otherwise returns NULL.
 *
 * Honors into_groups.
 */
SPItem *
sp_event_context_over_item(SPDesktop *desktop, SPItem *item,
        Geom::Point const &p) {
    GSList *temp = NULL;
    temp = g_slist_prepend(temp, item);
    SPItem *item_at_point = desktop->getItemFromListAtPointBottom(temp, p);
    g_slist_free(temp);

    return item_at_point;
}

ShapeEditor *
sp_event_context_get_shape_editor(SPEventContext *ec) {
    return ec->shape_editor;
}

void event_context_print_event_info(GdkEvent *event, bool print_return) {
    switch (event->type) {
    case GDK_BUTTON_PRESS:
        g_print("GDK_BUTTON_PRESS");
        break;
    case GDK_2BUTTON_PRESS:
        g_print("GDK_2BUTTON_PRESS");
        break;
    case GDK_3BUTTON_PRESS:
        g_print("GDK_3BUTTON_PRESS");
        break;

    case GDK_MOTION_NOTIFY:
        g_print("GDK_MOTION_NOTIFY");
        break;
    case GDK_ENTER_NOTIFY:
        g_print("GDK_ENTER_NOTIFY");
        break;

    case GDK_LEAVE_NOTIFY:
        g_print("GDK_LEAVE_NOTIFY");
        break;
    case GDK_BUTTON_RELEASE:
        g_print("GDK_BUTTON_RELEASE");
        break;

    case GDK_KEY_PRESS:
        g_print("GDK_KEY_PRESS: %d", get_group0_keyval(&event->key));
        break;
    case GDK_KEY_RELEASE:
        g_print("GDK_KEY_RELEASE: %d", get_group0_keyval(&event->key));
        break;
    default:
        //g_print ("even type not recognized");
        break;
    }

    if (print_return) {
        g_print("\n");
    }
}

/**
 * Analyses the current event, calculates the mouse speed, turns snapping off (temporarily) if the
 * mouse speed is above a threshold, and stores the current event such that it can be re-triggered when needed
 * (re-triggering is controlled by a watchdog timer).
 *
 * @param ec Pointer to the event context.
 * @param dse_item Pointer that store a reference to a canvas or to an item.
 * @param dse_item2 Another pointer, storing a reference to a knot or controlpoint.
 * @param event Pointer to the motion event.
 * @param origin Identifier (enum) specifying where the delay (and the call to this method) were initiated.
 */
void sp_event_context_snap_delay_handler(SPEventContext *ec,
        gpointer const dse_item, gpointer const dse_item2, GdkEventMotion *event,
        DelayedSnapEvent::DelayedSnapEventOrigin origin)
{
    static guint32 prev_time;
    static boost::optional<Geom::Point> prev_pos;

    if (ec->_dse_callback_in_process) {
        return;
    }

    // Snapping occurs when dragging with the left mouse button down, or when hovering e.g. in the pen tool with left mouse button up
    bool const c1 = event->state & GDK_BUTTON2_MASK; // We shouldn't hold back any events when other mouse buttons have been
    bool const c2 = event->state & GDK_BUTTON3_MASK; // pressed, e.g. when scrolling with the middle mouse button; if we do then
    // Inkscape will get stuck in an unresponsive state
    bool const c3 = tools_isactive(ec->desktop, TOOLS_CALLIGRAPHIC);
    // The snap delay will repeat the last motion event, which will lead to
    // erroneous points in the calligraphy context. And because we don't snap
    // in this context, we might just as well disable the snap delay all together

    if (c1 || c2 || c3) {
        // Make sure that we don't send any pending snap events to a context if we know in advance
        // that we're not going to snap any way (e.g. while scrolling with middle mouse button)
        // Any motion event might affect the state of the context, leading to unexpected behavior
        sp_event_context_discard_delayed_snap_event(ec);
    } else if (ec->desktop
            && ec->desktop->namedview->snap_manager.snapprefs.getSnapEnabledGlobally()) {
        // Snap when speed drops below e.g. 0.02 px/msec, or when no motion events have occurred for some period.
        // i.e. snap when we're at stand still. A speed threshold enforces snapping for tablets, which might never
        // be fully at stand still and might keep spitting out motion events.
        ec->desktop->namedview->snap_manager.snapprefs.setSnapPostponedGlobally(true); // put snapping on hold

        Geom::Point event_pos(event->x, event->y);
        guint32 event_t = gdk_event_get_time((GdkEvent *) event);

        if (prev_pos) {
            Geom::Coord dist = Geom::L2(event_pos - *prev_pos);
            guint32 delta_t = event_t - prev_time;
            gdouble speed = delta_t > 0 ? dist / delta_t : 1000;
            //std::cout << "Mouse speed = " << speed << " px/msec " << std::endl;
            if (speed > 0.02) { // Jitter threshold, might be needed for tablets
                // We're moving fast, so postpone any snapping until the next GDK_MOTION_NOTIFY event. We
                // will keep on postponing the snapping as long as the speed is high.
                // We must snap at some point in time though, so set a watchdog timer at some time from
                // now, just in case there's no future motion event that drops under the speed limit (when
                // stopping abruptly)
                delete ec->_delayed_snap_event;
                ec->_delayed_snap_event = new DelayedSnapEvent(ec, dse_item, dse_item2,
                        event, origin); // watchdog is reset, i.e. pushed forward in time
                // If the watchdog expires before a new motion event is received, we will snap (as explained
                // above). This means however that when the timer is too short, we will always snap and that the
                // speed threshold is ineffective. In the extreme case the delay is set to zero, and snapping will
                // be immediate, as it used to be in the old days ;-).
            } else { // Speed is very low, so we're virtually at stand still
                // But if we're really standing still, then we should snap now. We could use some low-pass filtering,
                // otherwise snapping occurs for each jitter movement. For this filtering we'll leave the watchdog to expire,
                // snap, and set a new watchdog again.
                if (ec->_delayed_snap_event == NULL) { // no watchdog has been set
                    // it might have already expired, so we'll set a new one; the snapping frequency will be limited this way
                    ec->_delayed_snap_event = new DelayedSnapEvent(ec, dse_item,
                            dse_item2, event, origin);
                } // else: watchdog has been set before and we'll wait for it to expire
            }
        } else {
            // This is the first GDK_MOTION_NOTIFY event, so postpone snapping and set the watchdog
            g_assert(ec->_delayed_snap_event == NULL);
            ec->_delayed_snap_event = new DelayedSnapEvent(ec, dse_item, dse_item2,
                    event, origin);
        }

        prev_pos = event_pos;
        prev_time = event_t;
    }
}

/**
 * When the snap delay watchdog timer barks, this method will be called and will re-inject the last motion
 * event in an appropriate place, with snapping being turned on again.
 */
gboolean sp_event_context_snap_watchdog_callback(gpointer data) {
    // Snap NOW! For this the "postponed" flag will be reset and the last motion event will be repeated
    DelayedSnapEvent *dse = reinterpret_cast<DelayedSnapEvent*> (data);

    if (dse == NULL) {
        // This might occur when this method is called directly, i.e. not through the timer
        // E.g. on GDK_BUTTON_RELEASE in sp_event_context_root_handler()
        return FALSE;
    }

    SPEventContext *ec = dse->getEventContext();
    if (ec == NULL) {
        delete dse;
        return false;
    }
    if (ec->desktop == NULL) {
        ec->_delayed_snap_event = NULL;
        delete dse;
        return false;
    }
    
    ec->_dse_callback_in_process = true;

    SPDesktop *dt = ec->desktop;
    dt->namedview->snap_manager.snapprefs.setSnapPostponedGlobally(false);

    // Depending on where the delayed snap event originated from, we will inject it back at it's origin
    // The switch below takes care of that and prepares the relevant parameters
    switch (dse->getOrigin()) {
    case DelayedSnapEvent::EVENTCONTEXT_ROOT_HANDLER:
        sp_event_context_virtual_root_handler(ec, dse->getEvent());
        break;
    case DelayedSnapEvent::EVENTCONTEXT_ITEM_HANDLER: {
        gpointer item = dse->getItem();
        if (item && SP_IS_ITEM(item)) {
            sp_event_context_virtual_item_handler(ec, SP_ITEM(item), dse->getEvent());
        }
    }
        break;
    case DelayedSnapEvent::KNOT_HANDLER: {
        gpointer knot = dse->getItem2();
        if (knot && SP_IS_KNOT(knot)) {
            sp_knot_handler_request_position(dse->getEvent(), SP_KNOT(knot));
        }
    }
        break;
    case DelayedSnapEvent::CONTROL_POINT_HANDLER: {
        using Inkscape::UI::ControlPoint;
        gpointer pitem2 = dse->getItem2();
        if (!pitem2)
        {
            ec->_delayed_snap_event = NULL;
            delete dse;
            return false;
        }
        ControlPoint *point = reinterpret_cast<ControlPoint*> (pitem2);
        if (point) {
            if (point->position().isFinite() && (dt == point->_desktop)) {            
                point->_eventHandler(ec, dse->getEvent());
            }
            else {
                //workaround:
                //[Bug 781893] Crash after moving a Bezier node after Knot path effect?
                // --> at some time, some point with X = 0 and Y = nan (not a number) is created ...
                //     even so, the desktop pointer is invalid and equal to 0xff
                g_warning ("encountered non finite point when evaluating snapping callback");
            }
        }
    }
        break;
    case DelayedSnapEvent::GUIDE_HANDLER: {
        gpointer item = dse->getItem();
        gpointer item2 = dse->getItem2();
        if (item && item2) {
            g_assert(SP_IS_CANVAS_ITEM(item));
            g_assert(SP_IS_GUIDE(item2));
            sp_dt_guide_event(SP_CANVAS_ITEM(item), dse->getEvent(), item2);
        }
    }
        break;
    case DelayedSnapEvent::GUIDE_HRULER:
    case DelayedSnapEvent::GUIDE_VRULER: {
        gpointer item = dse->getItem();
        gpointer item2 = dse->getItem2();
        if (item && item2) {
            g_assert(GTK_IS_WIDGET(item));
            g_assert(SP_IS_DESKTOP_WIDGET(item2));
            if (dse->getOrigin() == DelayedSnapEvent::GUIDE_HRULER) {
                sp_dt_hruler_event(GTK_WIDGET(item), dse->getEvent(), SP_DESKTOP_WIDGET(item2));
            } else {
                sp_dt_vruler_event(GTK_WIDGET(item), dse->getEvent(), SP_DESKTOP_WIDGET(item2));
            }
        }
    }
        break;
    default:
        g_warning("Origin of snap-delay event has not been defined!;");
        break;
    }

    ec->_delayed_snap_event = NULL;
    delete dse;

    ec->_dse_callback_in_process = false;

    return FALSE; //Kills the timer and stops it from executing this callback over and over again.
}

void sp_event_context_discard_delayed_snap_event(SPEventContext *ec) {
    delete ec->_delayed_snap_event;
    ec->_delayed_snap_event = NULL;
    ec->desktop->namedview->snap_manager.snapprefs.setSnapPostponedGlobally(false);
}

/*
 Local Variables:
 mode:c++
 c-file-style:"stroustrup"
 c-file-offsets:((innamespace . 0)(inline-open . 0)(case-label . +))
 indent-tabs-mode:nil
 fill-column:99
 End:
 */
// vim: filetype=cpp:expandtab:shiftwidth=4:tabstop=8:softtabstop=4:fileencoding=utf-8:textwidth=99 :<|MERGE_RESOLUTION|>--- conflicted
+++ resolved
@@ -618,28 +618,12 @@
             ret = sp_shortcut_invoke(shortcut, desktop);
             break;
 
-<<<<<<< HEAD
-        case GDK_KEY_D:
-        case GDK_KEY_d:
-            if (!MOD__SHIFT && !MOD__CTRL && !MOD__ALT) {
-                sp_toggle_dropper(desktop);
-                ret = TRUE;
-            }
-            break;
-
-=======
->>>>>>> 8f989e27
         case GDK_KEY_Q:
         case GDK_KEY_q:
             if (desktop->quick_zoomed()) {
                 ret = TRUE;
             }
-<<<<<<< HEAD
-
-            if (!MOD__SHIFT && !MOD__CTRL && !MOD__ALT) {
-=======
             if (!MOD__SHIFT(event) && !MOD__CTRL(event) && !MOD__ALT(event)) {
->>>>>>> 8f989e27
                 desktop->zoom_quick(true);
                 ret = TRUE;
             }
