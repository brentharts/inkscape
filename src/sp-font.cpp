--- conflicted
+++ resolved
@@ -23,40 +23,10 @@
 
 #include "display/nr-svgfonts.h"
 
-static void sp_font_build(SPObject *object, SPDocument *document, Inkscape::XML::Node *repr);
-static void sp_font_release(SPObject *object);
-static void sp_font_set(SPObject *object, unsigned int key, const gchar *value);
-static Inkscape::XML::Node *sp_font_write(SPObject *object, Inkscape::XML::Document *doc, Inkscape::XML::Node *repr, guint flags);
-
-static void sp_font_child_added(SPObject *object, Inkscape::XML::Node *child, Inkscape::XML::Node *ref);
-static void sp_font_remove_child(SPObject *object, Inkscape::XML::Node *child);
-static void sp_font_update(SPObject *object, SPCtx *ctx, guint flags);
-
 G_DEFINE_TYPE(SPFont, sp_font, SP_TYPE_OBJECT);
 
 static void sp_font_class_init(SPFontClass *fc)
 {
-    SPObjectClass *sp_object_class = (SPObjectClass *) fc;
-
-<<<<<<< HEAD
-    parent_class = (SPObjectClass *) g_type_class_ref(SP_TYPE_OBJECT);
-
-    //sp_object_class->build = sp_font_build;
-//    sp_object_class->release = sp_font_release;
-//    sp_object_class->set = sp_font_set;
-//    sp_object_class->write = sp_font_write;
-//    sp_object_class->child_added = sp_font_child_added;
-//    sp_object_class->remove_child = sp_font_remove_child;
-//    sp_object_class->update = sp_font_update;
-=======
-    sp_object_class->build = sp_font_build;
-    sp_object_class->release = sp_font_release;
-    sp_object_class->set = sp_font_set;
-    sp_object_class->write = sp_font_write;
-    sp_object_class->child_added = sp_font_child_added;
-    sp_object_class->remove_child = sp_font_remove_child;
-    sp_object_class->update = sp_font_update;
->>>>>>> 50ee0508
 }
 
 //I think we should have extra stuff here and in the set method in order to set default value as specified at http://www.w3.org/TR/SVG/fonts.html
@@ -76,6 +46,8 @@
 static void sp_font_init(SPFont *font)
 {
 	font->cfont = new CFont(font);
+
+	delete font->cobject;
 	font->cobject = font->cfont;
 
     font->horiz_origin_x = 0;
@@ -86,23 +58,6 @@
     font->vert_adv_y = FNT_UNITS_PER_EM;
 }
 
-<<<<<<< HEAD
-//static void sp_font_build(SPObject *object, SPDocument *document, Inkscape::XML::Node *repr)
-//{
-//    if (((SPObjectClass *) (parent_class))->build) {
-//        ((SPObjectClass *) (parent_class))->build(object, document, repr);
-//    }
-//
-//    object->readAttr( "horiz-origin-x" );
-//    object->readAttr( "horiz-origin-y" );
-//    object->readAttr( "horiz-adv-x" );
-//    object->readAttr( "vert-origin-x" );
-//    object->readAttr( "vert-origin-y" );
-//    object->readAttr( "vert-adv-y" );
-//
-//    document->addResource("font", object);
-//}
-
 void CFont::onBuild(SPDocument *document, Inkscape::XML::Node *repr) {
 	CObject::onBuild(document, repr);
 
@@ -116,22 +71,6 @@
 	object->readAttr( "vert-adv-y" );
 
 	document->addResource("font", object);
-=======
-static void sp_font_build(SPObject *object, SPDocument *document, Inkscape::XML::Node *repr)
-{
-    if (((SPObjectClass *) (sp_font_parent_class))->build) {
-        ((SPObjectClass *) (sp_font_parent_class))->build(object, document, repr);
-    }
-
-    object->readAttr( "horiz-origin-x" );
-    object->readAttr( "horiz-origin-y" );
-    object->readAttr( "horiz-adv-x" );
-    object->readAttr( "vert-origin-x" );
-    object->readAttr( "vert-origin-y" );
-    object->readAttr( "vert-adv-y" );
-
-    document->addResource("font", object);
->>>>>>> 50ee0508
 }
 
 static void sp_font_children_modified(SPFont */*sp_font*/)
@@ -141,31 +80,10 @@
 /**
  * Callback for child_added event.
  */
-static void
-sp_font_child_added(SPObject *object, Inkscape::XML::Node *child, Inkscape::XML::Node *ref)
-{
-//    SPFont *f = SP_FONT(object);
-//
-//    if (((SPObjectClass *) parent_class)->child_added)
-//        (* ((SPObjectClass *) parent_class)->child_added)(object, child, ref);
-//
-//    sp_font_children_modified(f);
-//    object->parent->requestModified(SP_OBJECT_MODIFIED_FLAG);
-	((SPFont*)object)->cfont->onChildAdded(child, ref);
-}
-
-<<<<<<< HEAD
 void CFont::onChildAdded(Inkscape::XML::Node *child, Inkscape::XML::Node *ref) {
 	SPFont* object = this->spfont;
     SPFont *f = SP_FONT(object);
-//
-//    if (((SPObjectClass *) parent_class)->child_added)
-//        (* ((SPObjectClass *) parent_class)->child_added)(object, child, ref);
     CObject::onChildAdded(child, ref);
-=======
-    if (((SPObjectClass *) sp_font_parent_class)->child_added)
-        (* ((SPObjectClass *) sp_font_parent_class)->child_added)(object, child, ref);
->>>>>>> 50ee0508
 
     sp_font_children_modified(f);
     object->parent->requestModified(SP_OBJECT_MODIFIED_FLAG);
@@ -175,132 +93,23 @@
 /**
  * Callback for remove_child event.
  */
-static void
-sp_font_remove_child(SPObject *object, Inkscape::XML::Node *child)
-{
-//    SPFont *f = SP_FONT(object);
-//
-//    if (((SPObjectClass *) parent_class)->remove_child)
-//        (* ((SPObjectClass *) parent_class)->remove_child)(object, child);
-//
-//    sp_font_children_modified(f);
-//    object->parent->requestModified(SP_OBJECT_MODIFIED_FLAG);
-	((SPFont*)object)->cfont->onRemoveChild(child);
-}
-
 void CFont::onRemoveChild(Inkscape::XML::Node* child) {
 	SPFont* object = this->spfont;
     SPFont *f = SP_FONT(object);
 
-<<<<<<< HEAD
-//    if (((SPObjectClass *) parent_class)->remove_child)
-//        (* ((SPObjectClass *) parent_class)->remove_child)(object, child);
     CObject::onRemoveChild(child);
-=======
-    if (((SPObjectClass *) sp_font_parent_class)->remove_child)
-        (* ((SPObjectClass *) sp_font_parent_class)->remove_child)(object, child);
->>>>>>> 50ee0508
 
     sp_font_children_modified(f);
     object->parent->requestModified(SP_OBJECT_MODIFIED_FLAG);
 }
 
-static void sp_font_release(SPObject *object)
-{
-//    //SPFont *font = SP_FONT(object);
-//    object->document->removeResource("font", object);
-//
-//    if (((SPObjectClass *) parent_class)->release) {
-//        ((SPObjectClass *) parent_class)->release(object);
-//    }
-	((SPFont*)object)->cfont->onRelease();
-}
-
 void CFont::onRelease() {
     //SPFont *font = SP_FONT(object);
 	SPFont* object = this->spfont;
 
     object->document->removeResource("font", object);
 
-<<<<<<< HEAD
-//    if (((SPObjectClass *) parent_class)->release) {
-//        ((SPObjectClass *) parent_class)->release(object);
-//    }
     CObject::onRelease();
-=======
-    if (((SPObjectClass *) sp_font_parent_class)->release) {
-        ((SPObjectClass *) sp_font_parent_class)->release(object);
-    }
->>>>>>> 50ee0508
-}
-
-static void sp_font_set(SPObject *object, unsigned int key, const gchar *value)
-{
-//    SPFont *font = SP_FONT(object);
-//
-//    // TODO these are floating point, so some epsilon comparison would be good
-//    switch (key) {
-//        case SP_ATTR_HORIZ_ORIGIN_X:
-//        {
-//            double number = value ? g_ascii_strtod(value, 0) : 0;
-//            if (number != font->horiz_origin_x){
-//                font->horiz_origin_x = number;
-//                object->requestModified(SP_OBJECT_MODIFIED_FLAG);
-//            }
-//            break;
-//        }
-//        case SP_ATTR_HORIZ_ORIGIN_Y:
-//        {
-//            double number = value ? g_ascii_strtod(value, 0) : 0;
-//            if (number != font->horiz_origin_y){
-//                font->horiz_origin_y = number;
-//                object->requestModified(SP_OBJECT_MODIFIED_FLAG);
-//            }
-//            break;
-//        }
-//        case SP_ATTR_HORIZ_ADV_X:
-//        {
-//            double number = value ? g_ascii_strtod(value, 0) : FNT_DEFAULT_ADV;
-//            if (number != font->horiz_adv_x){
-//                font->horiz_adv_x = number;
-//                object->requestModified(SP_OBJECT_MODIFIED_FLAG);
-//            }
-//            break;
-//        }
-//        case SP_ATTR_VERT_ORIGIN_X:
-//        {
-//            double number = value ? g_ascii_strtod(value, 0) : FNT_DEFAULT_ADV / 2.0;
-//            if (number != font->vert_origin_x){
-//                font->vert_origin_x = number;
-//                object->requestModified(SP_OBJECT_MODIFIED_FLAG);
-//            }
-//            break;
-//        }
-//        case SP_ATTR_VERT_ORIGIN_Y:
-//        {
-//            double number = value ? g_ascii_strtod(value, 0) : FNT_DEFAULT_ASCENT;
-//            if (number != font->vert_origin_y){
-//                font->vert_origin_y = number;
-//                object->requestModified(SP_OBJECT_MODIFIED_FLAG);
-//            }
-//            break;
-//        }
-//        case SP_ATTR_VERT_ADV_Y:
-//        {
-//            double number = value ? g_ascii_strtod(value, 0) : FNT_UNITS_PER_EM;
-//            if (number != font->vert_adv_y){
-//                font->vert_adv_y = number;
-//                object->requestModified(SP_OBJECT_MODIFIED_FLAG);
-//            }
-//            break;
-//        }
-//        default:
-//            if (((SPObjectClass *) (parent_class))->set) {
-//                ((SPObjectClass *) (parent_class))->set(object, key, value);
-//            }
-//            break;
-//    }
-	((SPFont*)object)->cfont->onSet(key, value);
 }
 
 void CFont::onSet(unsigned int key, const gchar *value) {
@@ -364,16 +173,7 @@
             break;
         }
         default:
-<<<<<<< HEAD
-//            if (((SPObjectClass *) (parent_class))->set) {
-//                ((SPObjectClass *) (parent_class))->set(object, key, value);
-//            }
         	CObject::onSet(key, value);
-=======
-            if (((SPObjectClass *) (sp_font_parent_class))->set) {
-                ((SPObjectClass *) (sp_font_parent_class))->set(object, key, value);
-            }
->>>>>>> 50ee0508
             break;
     }
 }
@@ -381,24 +181,6 @@
 /**
  * Receives update notifications.
  */
-static void
-sp_font_update(SPObject *object, SPCtx *ctx, guint flags)
-{
-//    if (flags & (SP_OBJECT_MODIFIED_FLAG)) {
-//        object->readAttr( "horiz-origin-x" );
-//        object->readAttr( "horiz-origin-y" );
-//        object->readAttr( "horiz-adv-x" );
-//        object->readAttr( "vert-origin-x" );
-//        object->readAttr( "vert-origin-y" );
-//        object->readAttr( "vert-adv-y" );
-//    }
-//
-//    if (((SPObjectClass *) parent_class)->update) {
-//        ((SPObjectClass *) parent_class)->update(object, ctx, flags);
-//    }
-	((SPFont*)object)->cfont->onUpdate(ctx, flags);
-}
-
 void CFont::onUpdate(SPCtx *ctx, guint flags) {
 	SPFont* object = this->spfont;
 
@@ -411,54 +193,10 @@
         object->readAttr( "vert-adv-y" );
     }
 
-<<<<<<< HEAD
-//    if (((SPObjectClass *) parent_class)->update) {
-//        ((SPObjectClass *) parent_class)->update(object, ctx, flags);
-//    }
     CObject::onUpdate(ctx, flags);
-=======
-    if (((SPObjectClass *) sp_font_parent_class)->update) {
-        ((SPObjectClass *) sp_font_parent_class)->update(object, ctx, flags);
-    }
->>>>>>> 50ee0508
 }
 
 #define COPY_ATTR(rd,rs,key) (rd)->setAttribute((key), rs->attribute(key));
-
-static Inkscape::XML::Node *sp_font_write(SPObject *object, Inkscape::XML::Document *xml_doc, Inkscape::XML::Node *repr, guint flags)
-{
-//    SPFont *font = SP_FONT(object);
-//
-//    if ((flags & SP_OBJECT_WRITE_BUILD) && !repr) {
-//        repr = xml_doc->createElement("svg:font");
-//    }
-//
-//    sp_repr_set_svg_double(repr, "horiz-origin-x", font->horiz_origin_x);
-//    sp_repr_set_svg_double(repr, "horiz-origin-y", font->horiz_origin_y);
-//    sp_repr_set_svg_double(repr, "horiz-adv-x", font->horiz_adv_x);
-//    sp_repr_set_svg_double(repr, "vert-origin-x", font->vert_origin_x);
-//    sp_repr_set_svg_double(repr, "vert-origin-y", font->vert_origin_y);
-//    sp_repr_set_svg_double(repr, "vert-adv-y", font->vert_adv_y);
-//
-//    if (repr != object->getRepr()) {
-//        // All the below COPY_ATTR funtions are directly using
-//        //  the XML Tree while they shouldn't
-//        COPY_ATTR(repr, object->getRepr(), "horiz-origin-x");
-//        COPY_ATTR(repr, object->getRepr(), "horiz-origin-y");
-//        COPY_ATTR(repr, object->getRepr(), "horiz-adv-x");
-//        COPY_ATTR(repr, object->getRepr(), "vert-origin-x");
-//        COPY_ATTR(repr, object->getRepr(), "vert-origin-y");
-//        COPY_ATTR(repr, object->getRepr(), "vert-adv-y");
-//    }
-//
-//    if (((SPObjectClass *) (parent_class))->write) {
-//        ((SPObjectClass *) (parent_class))->write(object, xml_doc, repr, flags);
-//    }
-//
-//    return repr;
-
-	return ((SPFont*)object)->cfont->onWrite(xml_doc, repr, flags);
-}
 
 Inkscape::XML::Node* CFont::onWrite(Inkscape::XML::Document *xml_doc, Inkscape::XML::Node *repr, guint flags) {
 	SPFont* object = this->spfont;
@@ -486,24 +224,10 @@
         COPY_ATTR(repr, object->getRepr(), "vert-adv-y");
     }
 
-<<<<<<< HEAD
-//    if (((SPObjectClass *) (parent_class))->write) {
-//        ((SPObjectClass *) (parent_class))->write(object, xml_doc, repr, flags);
-//    }
     CObject::onWrite(xml_doc, repr, flags);
 
     return repr;
 }
-
-#endif //#ifdef ENABLE_SVG_FONTS
-=======
-    if (((SPObjectClass *) (sp_font_parent_class))->write) {
-        ((SPObjectClass *) (sp_font_parent_class))->write(object, xml_doc, repr, flags);
-    }
-
-    return repr;
-}
->>>>>>> 50ee0508
 /*
   Local Variables:
   mode:c++
