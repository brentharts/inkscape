/** \file
 * SVG \<svg\> implementation.
 */
/*
 * Authors:
 *   Lauris Kaplinski <lauris@kaplinski.com>
 *   Jon A. Cruz <jon@joncruz.org>
 *   Abhishek Sharma
 *
 * Copyright (C) 1999-2002 Lauris Kaplinski
 * Copyright (C) 2000-2001 Ximian, Inc.
 *
 * Released under GNU GPL, read the file 'COPYING' for more information
 */

#ifdef HAVE_CONFIG_H
# include "config.h"
#endif

#include <string>
#include <2geom/transforms.h>

#include "attributes.h"
#include "print.h"
#include "document.h"
#include "inkscape-version.h"
#include "sp-defs.h"
#include "sp-root.h"
#include "display/drawing-group.h"
#include "svg/stringstream.h"
#include "svg/svg.h"
#include "xml/repr.h"

static void sp_root_build(SPObject *object, SPDocument *document, Inkscape::XML::Node *repr);
static void sp_root_release(SPObject *object);
static void sp_root_set(SPObject *object, unsigned int key, gchar const *value);
static void sp_root_child_added(SPObject *object, Inkscape::XML::Node *child, Inkscape::XML::Node *ref);
static void sp_root_remove_child(SPObject *object, Inkscape::XML::Node *child);
static void sp_root_update(SPObject *object, SPCtx *ctx, guint flags);
static void sp_root_modified(SPObject *object, guint flags);
static Inkscape::XML::Node *sp_root_write(SPObject *object, Inkscape::XML::Document *doc, Inkscape::XML::Node *repr, guint flags);

static Inkscape::DrawingItem *sp_root_show(SPItem *item, Inkscape::Drawing &drawing, unsigned int key, unsigned int flags);
static void sp_root_print(SPItem *item, SPPrintContext *ctx);

G_DEFINE_TYPE(SPRoot, sp_root, SP_TYPE_GROUP);

/**
 * Initializes an SPRootClass object by setting its class and parent class objects, and registering
 * function pointers (i.e.\ gobject-style virtual functions) for various operations.
 */
static void sp_root_class_init(SPRootClass *klass)
{
    SPObjectClass *sp_object_class = reinterpret_cast<SPObjectClass *>(klass);
    SPItemClass *sp_item_class = reinterpret_cast<SPItemClass *>(klass);

<<<<<<< HEAD
    parent_class = reinterpret_cast<SPGroupClass *>(g_type_class_ref(SP_TYPE_GROUP));

    //sp_object_class->build = sp_root_build;
//    sp_object_class->release = sp_root_release;
//    sp_object_class->set = sp_root_set;
//    sp_object_class->child_added = sp_root_child_added;
//    sp_object_class->remove_child = sp_root_remove_child;
//    sp_object_class->update = sp_root_update;
//    sp_object_class->modified = sp_root_modified;
//    sp_object_class->write = sp_root_write;

//    sp_item_class->show = sp_root_show;
//    sp_item_class->print = sp_root_print;
}

CRoot::CRoot(SPRoot* root) : CGroup(root) {
	this->sproot = root;
}

CRoot::~CRoot() {
=======
    sp_object_class->build = sp_root_build;
    sp_object_class->release = sp_root_release;
    sp_object_class->set = sp_root_set;
    sp_object_class->child_added = sp_root_child_added;
    sp_object_class->remove_child = sp_root_remove_child;
    sp_object_class->update = sp_root_update;
    sp_object_class->modified = sp_root_modified;
    sp_object_class->write = sp_root_write;

    sp_item_class->show = sp_root_show;
    sp_item_class->print = sp_root_print;
>>>>>>> 50ee0508
}

/**
 * Initializes an SPRoot object by setting its default parameter values.
 */
static void sp_root_init(SPRoot *root)
{
	root->croot = new CRoot(root);
	root->cgroup = root->croot;
	root->clpeitem = root->croot;
	root->citem = root->croot;
	root->cobject = root->croot;

    static Inkscape::Version const zero_version(0, 0);

    sp_version_from_string(SVG_VERSION, &root->original.svg);
    root->version.svg = zero_version;
    root->original.svg = zero_version;
    root->version.inkscape = zero_version;
    root->original.inkscape = zero_version;

    root->x.unset();
    root->y.unset();
    root->width.unset(SVGLength::PERCENT, 1.0, 1.0);
    root->height.unset(SVGLength::PERCENT, 1.0, 1.0);

    root->viewBox_set = FALSE;

    root->c2p.setIdentity();

    root->defs = NULL;
}

void CRoot::onBuild(SPDocument *document, Inkscape::XML::Node *repr) {
	SPRoot* object = this->sproot;

    SPGroup *group = (SPGroup *) object;
    SPRoot *root = (SPRoot *) object;

    //XML Tree being used directly here while it shouldn't be.
    if ( !object->getRepr()->attribute("version") ) {
        repr->setAttribute("version", SVG_VERSION);
    }

    object->readAttr( "version" );
    object->readAttr( "inkscape:version" );
    /* It is important to parse these here, so objects will have viewport build-time */
    object->readAttr( "x" );
    object->readAttr( "y" );
    object->readAttr( "width" );
    object->readAttr( "height" );
    object->readAttr( "viewBox" );
    object->readAttr( "preserveAspectRatio" );
    object->readAttr( "onload" );

<<<<<<< HEAD
    CGroup::onBuild(document, repr);
=======
    if (((SPObjectClass *) sp_root_parent_class)->build)
        (* ((SPObjectClass *) sp_root_parent_class)->build) (object, document, repr);
>>>>>>> 50ee0508

    // Search for first <defs> node
    for (SPObject *o = group->firstChild() ; o ; o = o->getNext() ) {
        if (SP_IS_DEFS(o)) {
            root->defs = SP_DEFS(o);
            break;
        }
    }

    // clear transform, if any was read in - SVG does not allow transform= on <svg>
    SP_ITEM(object)->transform = Geom::identity();
}

// CPPIFY: remove
/**
 * Fills in the data for an SPObject from its Inkscape::XML::Node object.
 * It fills in data such as version, x, y, width, height, etc.
 * It then calls the object's parent class object's build function.
 */
static void sp_root_build(SPObject *object, SPDocument *document, Inkscape::XML::Node *repr)
{
	((SPRoot*)object)->croot->onBuild(document, repr);
}

void CRoot::onRelease() {
	SPRoot* object = this->sproot;

    SPRoot *root = (SPRoot *) object;
    root->defs = NULL;

<<<<<<< HEAD
    CGroup::onRelease();
=======
    if (((SPObjectClass *) sp_root_parent_class)->release)
        ((SPObjectClass *) sp_root_parent_class)->release(object);
>>>>>>> 50ee0508
}

// CPPIFY: remove
/**
 * This is a destructor routine for SPRoot objects.  It de-references any \<def\> items and calls
 * the parent class destructor.
 */
static void sp_root_release(SPObject *object)
{
	((SPRoot*)object)->croot->onRelease();
}

void CRoot::onSet(unsigned int key, const gchar* value) {
	SPRoot* object = this->sproot;
    SPRoot *root = object;

    switch (key) {
        case SP_ATTR_VERSION:
            if (!sp_version_from_string(value, &root->version.svg)) {
                root->version.svg = root->original.svg;
            }
            break;
        case SP_ATTR_INKSCAPE_VERSION:
            if (!sp_version_from_string(value, &root->version.inkscape)) {
                root->version.inkscape = root->original.inkscape;
            }
            break;
        case SP_ATTR_X:
            if (!root->x.readAbsolute(value)) {
                /* fixme: em, ex, % are probably valid, but require special treatment (Lauris) */
                root->x.unset();
            }
            /* fixme: I am almost sure these do not require viewport flag (Lauris) */
            object->requestDisplayUpdate(SP_OBJECT_MODIFIED_FLAG | SP_OBJECT_VIEWPORT_MODIFIED_FLAG);
            break;
        case SP_ATTR_Y:
            if (!root->y.readAbsolute(value)) {
                /* fixme: em, ex, % are probably valid, but require special treatment (Lauris) */
                root->y.unset();
            }
            /* fixme: I am almost sure these do not require viewport flag (Lauris) */
            object->requestDisplayUpdate(SP_OBJECT_MODIFIED_FLAG | SP_OBJECT_VIEWPORT_MODIFIED_FLAG);
            break;
        case SP_ATTR_WIDTH:
            if (!root->width.readAbsolute(value) || !(root->width.computed > 0.0)) {
                /* fixme: em, ex, % are probably valid, but require special treatment (Lauris) */
                root->width.unset(SVGLength::PERCENT, 1.0, 1.0);
            }
            object->requestDisplayUpdate(SP_OBJECT_MODIFIED_FLAG | SP_OBJECT_VIEWPORT_MODIFIED_FLAG);
            break;
        case SP_ATTR_HEIGHT:
            if (!root->height.readAbsolute(value) || !(root->height.computed > 0.0)) {
                /* fixme: em, ex, % are probably valid, but require special treatment (Lauris) */
                root->height.unset(SVGLength::PERCENT, 1.0, 1.0);
            }
            object->requestDisplayUpdate(SP_OBJECT_MODIFIED_FLAG | SP_OBJECT_VIEWPORT_MODIFIED_FLAG);
            break;
        case SP_ATTR_VIEWBOX:
            if (value) {
                double x, y, width, height;
                char *eptr;
                /* fixme: We have to take original item affine into account */
                /* fixme: Think (Lauris) */
                eptr = (gchar *) value;
                x = g_ascii_strtod(eptr, &eptr);
                while (*eptr && ((*eptr == ',') || (*eptr == ' '))) eptr++;
                y = g_ascii_strtod(eptr, &eptr);
                while (*eptr && ((*eptr == ',') || (*eptr == ' '))) eptr++;
                width = g_ascii_strtod(eptr, &eptr);
                while (*eptr && ((*eptr == ',') || (*eptr == ' '))) eptr++;
                height = g_ascii_strtod(eptr, &eptr);
                while (*eptr && ((*eptr == ',') || (*eptr == ' '))) eptr++;
                if ((width > 0) && (height > 0)) {
                    /* Set viewbox */
                    root->viewBox = Geom::Rect::from_xywh(x, y, width, height);
                    root->viewBox_set = TRUE;
                } else {
                    root->viewBox_set = FALSE;
                }
            } else {
                root->viewBox_set = FALSE;
            }
            object->requestDisplayUpdate(SP_OBJECT_MODIFIED_FLAG | SP_OBJECT_VIEWPORT_MODIFIED_FLAG);
            break;
        case SP_ATTR_PRESERVEASPECTRATIO:
            /* Do setup before, so we can use break to escape */
            root->aspect_set = FALSE;
            root->aspect_align = SP_ASPECT_XMID_YMID;
            root->aspect_clip = SP_ASPECT_MEET;
            object->requestDisplayUpdate(SP_OBJECT_MODIFIED_FLAG | SP_OBJECT_VIEWPORT_MODIFIED_FLAG);
            if (value) {
                int len;
                gchar c[256];
                gchar const *p, *e;
                unsigned int align, clip;
                p = value;
                while (*p && *p == 32) p += 1;
                if (!*p) break;
                e = p;
                while (*e && *e != 32) e += 1;
                len = e - p;
                if (len > 8) break;
                memcpy(c, value, len);
                c[len] = 0;
                /* Now the actual part */
                if (!strcmp(c, "none")) {
                    align = SP_ASPECT_NONE;
                } else if (!strcmp(c, "xMinYMin")) {
                    align = SP_ASPECT_XMIN_YMIN;
                } else if (!strcmp(c, "xMidYMin")) {
                    align = SP_ASPECT_XMID_YMIN;
                } else if (!strcmp(c, "xMaxYMin")) {
                    align = SP_ASPECT_XMAX_YMIN;
                } else if (!strcmp(c, "xMinYMid")) {
                    align = SP_ASPECT_XMIN_YMID;
                } else if (!strcmp(c, "xMidYMid")) {
                    align = SP_ASPECT_XMID_YMID;
                } else if (!strcmp(c, "xMaxYMid")) {
                    align = SP_ASPECT_XMAX_YMID;
                } else if (!strcmp(c, "xMinYMax")) {
                    align = SP_ASPECT_XMIN_YMAX;
                } else if (!strcmp(c, "xMidYMax")) {
                    align = SP_ASPECT_XMID_YMAX;
                } else if (!strcmp(c, "xMaxYMax")) {
                    align = SP_ASPECT_XMAX_YMAX;
                } else {
                    break;
                }
                clip = SP_ASPECT_MEET;
                while (*e && *e == 32) e += 1;
                if (*e) {
                    if (!strcmp(e, "meet")) {
                        clip = SP_ASPECT_MEET;
                    } else if (!strcmp(e, "slice")) {
                        clip = SP_ASPECT_SLICE;
                    } else {
                        break;
                    }
                }
                root->aspect_set = TRUE;
                root->aspect_align = align;
                root->aspect_clip = clip;
            }
            break;
        case SP_ATTR_ONLOAD:
            root->onload = (char *) value;
            break;
        default:
            /* Pass the set event to the parent */
<<<<<<< HEAD
            CGroup::onSet(key, value);
=======
            if (((SPObjectClass *) sp_root_parent_class)->set) {
                ((SPObjectClass *) sp_root_parent_class)->set(object, key, value);
            }
>>>>>>> 50ee0508
            break;
    }
}

// CPPIFY: remove
/**
 * Sets the attribute given by key for SPRoot objects to the value specified by value.
 */
static void sp_root_set(SPObject *object, unsigned int key, gchar const *value)
{
	((SPRoot*)object)->croot->onSet(key, value);
}

void CRoot::onChildAdded(Inkscape::XML::Node *child, Inkscape::XML::Node *ref) {
	SPRoot* object = this->sproot;

    SPRoot *root = (SPRoot *) object;
    SPGroup *group = (SPGroup *) object;

<<<<<<< HEAD
    CGroup::onChildAdded(child, ref);
=======
    if (((SPObjectClass *) (sp_root_parent_class))->child_added) {
        (* ((SPObjectClass *) (sp_root_parent_class))->child_added)(object, child, ref);
    }
>>>>>>> 50ee0508

    SPObject *co = object->document->getObjectByRepr(child);
    g_assert (co != NULL || !strcmp("comment", child->name())); // comment repr node has no object

    if (co && SP_IS_DEFS(co)) {
        // We search for first <defs> node - it is not beautiful, but works
        for (SPObject *c = group->firstChild() ; c ; c = c->getNext() ) {
            if (SP_IS_DEFS(c)) {
                root->defs = SP_DEFS(c);
                break;
            }
        }
    }
}

// CPPIFY: remove
/**
 * This routine is for adding a child SVG object to an SPRoot object.
 * The SPRoot object is taken to be an SPGroup.
 */
static void sp_root_child_added(SPObject *object, Inkscape::XML::Node *child, Inkscape::XML::Node *ref)
{
	((SPRoot*)object)->croot->onChildAdded(child, ref);
}

void CRoot::onRemoveChild(Inkscape::XML::Node* child) {
	SPRoot* object = this->sproot;

    SPRoot *root = (SPRoot *) object;

    if ( root->defs && (root->defs->getRepr() == child) ) {
        SPObject *iter = 0;
        // We search for first remaining <defs> node - it is not beautiful, but works
        for ( iter = object->firstChild() ; iter ; iter = iter->getNext() ) {
            if ( SP_IS_DEFS(iter) && (SPDefs *)iter != root->defs ) {
                root->defs = (SPDefs *)iter;
                break;
            }
        }
        if (!iter) {
            /* we should probably create a new <defs> here? */
            root->defs = NULL;
        }
    }

<<<<<<< HEAD
    CGroup::onRemoveChild(child);
=======
    if (((SPObjectClass *) (sp_root_parent_class))->remove_child) {
        (* ((SPObjectClass *) (sp_root_parent_class))->remove_child)(object, child);
    }
>>>>>>> 50ee0508
}

// CPPIFY: remove
/**
 * Removes the given child from this SPRoot object.
 */
static void sp_root_remove_child(SPObject *object, Inkscape::XML::Node *child)
{
	((SPRoot*)object)->croot->onRemoveChild(child);
}

void CRoot::onUpdate(SPCtx *ctx, guint flags) {
	SPRoot* object = this->sproot;

    SPRoot *root = SP_ROOT(object);
    SPItemCtx *ictx = (SPItemCtx *) ctx;

    /* fixme: This will be invoked too often (Lauris) */
    /* fixme: We should calculate only if parent viewport has changed (Lauris) */
    /* If position is specified as percentage, calculate actual values */
    if (root->x.unit == SVGLength::PERCENT) {
        root->x.computed = root->x.value * ictx->viewport.width();
    }
    if (root->y.unit == SVGLength::PERCENT) {
        root->y.computed = root->y.value * ictx->viewport.height();
    }
    if (root->width.unit == SVGLength::PERCENT) {
        root->width.computed = root->width.value * ictx->viewport.width();
    }
    if (root->height.unit == SVGLength::PERCENT) {
        root->height.computed = root->height.value * ictx->viewport.height();
    }

    /* Create copy of item context */
    SPItemCtx rctx = *ictx;

    /* Calculate child to parent transformation */
    root->c2p.setIdentity();

    if (object->parent) {
        /*
         * fixme: I am not sure whether setting x and y does or does not
         * fixme: translate the content of inner SVG.
         * fixme: Still applying translation and setting viewport to width and
         * fixme: height seems natural, as this makes the inner svg element
         * fixme: self-contained. The spec is vague here.
         */
        root->c2p = Geom::Affine(Geom::Translate(root->x.computed,
                                                 root->y.computed));
    }

    if (root->viewBox_set) {
        double x, y, width, height;
        /* Determine actual viewbox in viewport coordinates */
        if (root->aspect_align == SP_ASPECT_NONE) {
            x = 0.0;
            y = 0.0;
            width = root->width.computed;
            height = root->height.computed;
        } else {
            double scalex, scaley, scale;
            /* Things are getting interesting */
            scalex = root->width.computed / root->viewBox.width();
            scaley = root->height.computed / root->viewBox.height();
            scale = (root->aspect_clip == SP_ASPECT_MEET) ? MIN(scalex, scaley) : MAX(scalex, scaley);
            width = root->viewBox.width() * scale;
            height = root->viewBox.height() * scale;
            /* Now place viewbox to requested position */
            /* todo: Use an array lookup to find the 0.0/0.5/1.0 coefficients,
               as is done for dialogs/align.cpp. */
            switch (root->aspect_align) {
                case SP_ASPECT_XMIN_YMIN:
                    x = 0.0;
                    y = 0.0;
                    break;
                case SP_ASPECT_XMID_YMIN:
                    x = 0.5 * (root->width.computed - width);
                    y = 0.0;
                    break;
                case SP_ASPECT_XMAX_YMIN:
                    x = 1.0 * (root->width.computed - width);
                    y = 0.0;
                    break;
                case SP_ASPECT_XMIN_YMID:
                    x = 0.0;
                    y = 0.5 * (root->height.computed - height);
                    break;
                case SP_ASPECT_XMID_YMID:
                    x = 0.5 * (root->width.computed - width);
                    y = 0.5 * (root->height.computed - height);
                    break;
                case SP_ASPECT_XMAX_YMID:
                    x = 1.0 * (root->width.computed - width);
                    y = 0.5 * (root->height.computed - height);
                    break;
                case SP_ASPECT_XMIN_YMAX:
                    x = 0.0;
                    y = 1.0 * (root->height.computed - height);
                    break;
                case SP_ASPECT_XMID_YMAX:
                    x = 0.5 * (root->width.computed - width);
                    y = 1.0 * (root->height.computed - height);
                    break;
                case SP_ASPECT_XMAX_YMAX:
                    x = 1.0 * (root->width.computed - width);
                    y = 1.0 * (root->height.computed - height);
                    break;
                default:
                    x = 0.0;
                    y = 0.0;
                    break;
            }
        }

        /* Compose additional transformation from scale and position */
        Geom::Scale const viewBox_length( root->viewBox.dimensions() );
        Geom::Scale const new_length(width, height);

        /* Append viewbox transformation */
        /* TODO: The below looks suspicious to me (pjrm): I wonder whether the RHS
           expression should have c2p at the beginning rather than at the end.  Test it. */
        root->c2p = Geom::Translate(-root->viewBox.min()) * ( new_length * viewBox_length.inverse() ) * Geom::Translate(x, y) * root->c2p;
    }

    rctx.i2doc = root->c2p * rctx.i2doc;

    /* Initialize child viewport */
    if (root->viewBox_set) {
        rctx.viewport = root->viewBox;
    } else {
        /* fixme: I wonder whether this logic is correct (Lauris) */
        Geom::Point minp(0,0);
        if (object->parent) {
            minp = Geom::Point(root->x.computed, root->y.computed);
        }
        rctx.viewport = Geom::Rect::from_xywh(minp[Geom::X], minp[Geom::Y], root->width.computed, root->height.computed);
    }

    rctx.i2vp = Geom::identity();

    /* And invoke parent method */
<<<<<<< HEAD
    CGroup::onUpdate((SPCtx *) &rctx, flags);
=======
    if (((SPObjectClass *) (sp_root_parent_class))->update)
        ((SPObjectClass *) (sp_root_parent_class))->update(object, (SPCtx *) &rctx, flags);
>>>>>>> 50ee0508

    /* As last step set additional transform of drawing group */
    for (SPItemView *v = root->display; v != NULL; v = v->next) {
        Inkscape::DrawingGroup *g = dynamic_cast<Inkscape::DrawingGroup *>(v->arenaitem);
        g->setChildTransform(root->c2p);
    }
}

// CPPIFY: remove
/**
 * This callback routine updates the SPRoot object when its attributes have been changed.
 */
static void sp_root_update(SPObject *object, SPCtx *ctx, guint flags)
{
	((SPRoot*)object)->croot->onUpdate(ctx, flags);
}

void CRoot::onModified(unsigned int flags) {
	SPRoot* object = this->sproot;

    SPRoot *root = SP_ROOT(object);

<<<<<<< HEAD
    CGroup::onModified(flags);
=======
    if (((SPObjectClass *) (sp_root_parent_class))->modified)
        (* ((SPObjectClass *) (sp_root_parent_class))->modified)(object, flags);
>>>>>>> 50ee0508

    /* fixme: (Lauris) */
    if (!object->parent && (flags & SP_OBJECT_VIEWPORT_MODIFIED_FLAG)) {
        root->document->emitResizedSignal(root->width.computed, root->height.computed);
    }
}

// CPPIFY: remove
/**
 * Calls the <tt>modified</tt> routine of the SPRoot object's parent class.
 * Also, if the viewport has been modified, it sets the document size to the new
 * height and width.
 */
static void sp_root_modified(SPObject *object, guint flags)
{
	((SPRoot*)object)->croot->onModified(flags);
}

Inkscape::XML::Node* CRoot::onWrite(Inkscape::XML::Document *xml_doc, Inkscape::XML::Node *repr, guint flags) {
	SPRoot* object = this->sproot;

    SPRoot *root = SP_ROOT(object);

    if ((flags & SP_OBJECT_WRITE_BUILD) && !repr) {
        repr = xml_doc->createElement("svg:svg");
    }

    if (flags & SP_OBJECT_WRITE_EXT) {
        repr->setAttribute("inkscape:version", Inkscape::version_string);
    }

    if ( !repr->attribute("version") ) {
        gchar* myversion = sp_version_to_string(root->version.svg);
        repr->setAttribute("version", myversion);
        g_free(myversion);
    }

    if (fabs(root->x.computed) > 1e-9)
        sp_repr_set_svg_double(repr, "x", root->x.computed);
    if (fabs(root->y.computed) > 1e-9)
        sp_repr_set_svg_double(repr, "y", root->y.computed);

    /* Unlike all other SPObject, here we want to preserve absolute units too (and only here,
     * according to the recommendation in http://www.w3.org/TR/SVG11/coords.html#Units).
     */
    repr->setAttribute("width", sp_svg_length_write_with_units(root->width).c_str());
    repr->setAttribute("height", sp_svg_length_write_with_units(root->height).c_str());

    if (root->viewBox_set) {
        Inkscape::SVGOStringStream os;
        os << root->viewBox.left() << " " << root->viewBox.top() << " "
           << root->viewBox.width() << " " << root->viewBox.height();
        repr->setAttribute("viewBox", os.str().c_str());
    }

<<<<<<< HEAD
    CGroup::onWrite(xml_doc, repr, flags);
=======
    if (((SPObjectClass *) (sp_root_parent_class))->write)
        ((SPObjectClass *) (sp_root_parent_class))->write(object, xml_doc, repr, flags);
>>>>>>> 50ee0508

    return repr;
}

// CPPIFY: remove
/**
 * Writes the object into the repr object, then calls the parent's write routine.
 */
static Inkscape::XML::Node *
sp_root_write(SPObject *object, Inkscape::XML::Document *xml_doc, Inkscape::XML::Node *repr, guint flags)
{
	return ((SPRoot*)object)->croot->onWrite(xml_doc, repr, flags);
}

Inkscape::DrawingItem* CRoot::onShow(Inkscape::Drawing &drawing, unsigned int key, unsigned int flags) {
	SPRoot* item = this->sproot;

    SPRoot *root = SP_ROOT(item);

<<<<<<< HEAD
    Inkscape::DrawingItem *ai = 0;

    ai = CGroup::onShow(drawing, key, flags);

    if (ai) {
    	Inkscape::DrawingGroup *g = dynamic_cast<Inkscape::DrawingGroup *>(ai);
    	g->setChildTransform(root->c2p);
=======
    Inkscape::DrawingItem *ai;
    if (((SPItemClass *) (sp_root_parent_class))->show) {
        ai = ((SPItemClass *) (sp_root_parent_class))->show(item, drawing, key, flags);
        if (ai) {
            Inkscape::DrawingGroup *g = dynamic_cast<Inkscape::DrawingGroup *>(ai);
            g->setChildTransform(root->c2p);
        }
    } else {
        ai = NULL;
>>>>>>> 50ee0508
    }

    return ai;
}

// CPPIFY: remove
/**
 * Displays the SPRoot item on the drawing.
 */
static Inkscape::DrawingItem *
sp_root_show(SPItem *item, Inkscape::Drawing &drawing, unsigned int key, unsigned int flags)
{
	return ((SPRoot*)item)->croot->onShow(drawing, key, flags);
}

void CRoot::onPrint(SPPrintContext* ctx) {
	SPRoot* item = this->sproot;

    SPRoot *root = SP_ROOT(item);

    sp_print_bind(ctx, root->c2p, 1.0);

<<<<<<< HEAD
//    if (((SPItemClass *) (parent_class))->print) {
//        ((SPItemClass *) (parent_class))->print(item, ctx);
//    }
    // CPPIFY: correct one?
    CGroup::onPrint(ctx);
=======
    if (((SPItemClass *) (sp_root_parent_class))->print) {
        ((SPItemClass *) (sp_root_parent_class))->print(item, ctx);
    }
>>>>>>> 50ee0508

    sp_print_release(ctx);
}

// CPPIFY: remove
/**
 * Virtual print callback.
 */
static void sp_root_print(SPItem *item, SPPrintContext *ctx)
{
	((SPRoot*)item)->croot->onPrint(ctx);
}

/*
  Local Variables:
  mode:c++
  c-file-style:"stroustrup"
  c-file-offsets:((innamespace . 0)(inline-open . 0)(case-label . +))
  indent-tabs-mode:nil
  fill-column:99
  End:
*/
// vim: filetype=cpp:expandtab:shiftwidth=4:tabstop=8:softtabstop=4:fileencoding=utf-8:textwidth=99 :<|MERGE_RESOLUTION|>--- conflicted
+++ resolved
@@ -31,18 +31,6 @@
 #include "svg/svg.h"
 #include "xml/repr.h"
 
-static void sp_root_build(SPObject *object, SPDocument *document, Inkscape::XML::Node *repr);
-static void sp_root_release(SPObject *object);
-static void sp_root_set(SPObject *object, unsigned int key, gchar const *value);
-static void sp_root_child_added(SPObject *object, Inkscape::XML::Node *child, Inkscape::XML::Node *ref);
-static void sp_root_remove_child(SPObject *object, Inkscape::XML::Node *child);
-static void sp_root_update(SPObject *object, SPCtx *ctx, guint flags);
-static void sp_root_modified(SPObject *object, guint flags);
-static Inkscape::XML::Node *sp_root_write(SPObject *object, Inkscape::XML::Document *doc, Inkscape::XML::Node *repr, guint flags);
-
-static Inkscape::DrawingItem *sp_root_show(SPItem *item, Inkscape::Drawing &drawing, unsigned int key, unsigned int flags);
-static void sp_root_print(SPItem *item, SPPrintContext *ctx);
-
 G_DEFINE_TYPE(SPRoot, sp_root, SP_TYPE_GROUP);
 
 /**
@@ -51,23 +39,6 @@
  */
 static void sp_root_class_init(SPRootClass *klass)
 {
-    SPObjectClass *sp_object_class = reinterpret_cast<SPObjectClass *>(klass);
-    SPItemClass *sp_item_class = reinterpret_cast<SPItemClass *>(klass);
-
-<<<<<<< HEAD
-    parent_class = reinterpret_cast<SPGroupClass *>(g_type_class_ref(SP_TYPE_GROUP));
-
-    //sp_object_class->build = sp_root_build;
-//    sp_object_class->release = sp_root_release;
-//    sp_object_class->set = sp_root_set;
-//    sp_object_class->child_added = sp_root_child_added;
-//    sp_object_class->remove_child = sp_root_remove_child;
-//    sp_object_class->update = sp_root_update;
-//    sp_object_class->modified = sp_root_modified;
-//    sp_object_class->write = sp_root_write;
-
-//    sp_item_class->show = sp_root_show;
-//    sp_item_class->print = sp_root_print;
 }
 
 CRoot::CRoot(SPRoot* root) : CGroup(root) {
@@ -75,19 +46,6 @@
 }
 
 CRoot::~CRoot() {
-=======
-    sp_object_class->build = sp_root_build;
-    sp_object_class->release = sp_root_release;
-    sp_object_class->set = sp_root_set;
-    sp_object_class->child_added = sp_root_child_added;
-    sp_object_class->remove_child = sp_root_remove_child;
-    sp_object_class->update = sp_root_update;
-    sp_object_class->modified = sp_root_modified;
-    sp_object_class->write = sp_root_write;
-
-    sp_item_class->show = sp_root_show;
-    sp_item_class->print = sp_root_print;
->>>>>>> 50ee0508
 }
 
 /**
@@ -96,6 +54,8 @@
 static void sp_root_init(SPRoot *root)
 {
 	root->croot = new CRoot(root);
+
+	delete root->cgroup;
 	root->cgroup = root->croot;
 	root->clpeitem = root->croot;
 	root->citem = root->croot;
@@ -143,12 +103,7 @@
     object->readAttr( "preserveAspectRatio" );
     object->readAttr( "onload" );
 
-<<<<<<< HEAD
     CGroup::onBuild(document, repr);
-=======
-    if (((SPObjectClass *) sp_root_parent_class)->build)
-        (* ((SPObjectClass *) sp_root_parent_class)->build) (object, document, repr);
->>>>>>> 50ee0508
 
     // Search for first <defs> node
     for (SPObject *o = group->firstChild() ; o ; o = o->getNext() ) {
@@ -162,40 +117,15 @@
     SP_ITEM(object)->transform = Geom::identity();
 }
 
-// CPPIFY: remove
-/**
- * Fills in the data for an SPObject from its Inkscape::XML::Node object.
- * It fills in data such as version, x, y, width, height, etc.
- * It then calls the object's parent class object's build function.
- */
-static void sp_root_build(SPObject *object, SPDocument *document, Inkscape::XML::Node *repr)
-{
-	((SPRoot*)object)->croot->onBuild(document, repr);
-}
-
 void CRoot::onRelease() {
 	SPRoot* object = this->sproot;
 
     SPRoot *root = (SPRoot *) object;
     root->defs = NULL;
 
-<<<<<<< HEAD
     CGroup::onRelease();
-=======
-    if (((SPObjectClass *) sp_root_parent_class)->release)
-        ((SPObjectClass *) sp_root_parent_class)->release(object);
->>>>>>> 50ee0508
-}
-
-// CPPIFY: remove
-/**
- * This is a destructor routine for SPRoot objects.  It de-references any \<def\> items and calls
- * the parent class destructor.
- */
-static void sp_root_release(SPObject *object)
-{
-	((SPRoot*)object)->croot->onRelease();
-}
+}
+
 
 void CRoot::onSet(unsigned int key, const gchar* value) {
 	SPRoot* object = this->sproot;
@@ -334,24 +264,9 @@
             break;
         default:
             /* Pass the set event to the parent */
-<<<<<<< HEAD
             CGroup::onSet(key, value);
-=======
-            if (((SPObjectClass *) sp_root_parent_class)->set) {
-                ((SPObjectClass *) sp_root_parent_class)->set(object, key, value);
-            }
->>>>>>> 50ee0508
-            break;
-    }
-}
-
-// CPPIFY: remove
-/**
- * Sets the attribute given by key for SPRoot objects to the value specified by value.
- */
-static void sp_root_set(SPObject *object, unsigned int key, gchar const *value)
-{
-	((SPRoot*)object)->croot->onSet(key, value);
+            break;
+    }
 }
 
 void CRoot::onChildAdded(Inkscape::XML::Node *child, Inkscape::XML::Node *ref) {
@@ -360,13 +275,7 @@
     SPRoot *root = (SPRoot *) object;
     SPGroup *group = (SPGroup *) object;
 
-<<<<<<< HEAD
     CGroup::onChildAdded(child, ref);
-=======
-    if (((SPObjectClass *) (sp_root_parent_class))->child_added) {
-        (* ((SPObjectClass *) (sp_root_parent_class))->child_added)(object, child, ref);
-    }
->>>>>>> 50ee0508
 
     SPObject *co = object->document->getObjectByRepr(child);
     g_assert (co != NULL || !strcmp("comment", child->name())); // comment repr node has no object
@@ -380,16 +289,6 @@
             }
         }
     }
-}
-
-// CPPIFY: remove
-/**
- * This routine is for adding a child SVG object to an SPRoot object.
- * The SPRoot object is taken to be an SPGroup.
- */
-static void sp_root_child_added(SPObject *object, Inkscape::XML::Node *child, Inkscape::XML::Node *ref)
-{
-	((SPRoot*)object)->croot->onChildAdded(child, ref);
 }
 
 void CRoot::onRemoveChild(Inkscape::XML::Node* child) {
@@ -412,22 +311,7 @@
         }
     }
 
-<<<<<<< HEAD
     CGroup::onRemoveChild(child);
-=======
-    if (((SPObjectClass *) (sp_root_parent_class))->remove_child) {
-        (* ((SPObjectClass *) (sp_root_parent_class))->remove_child)(object, child);
-    }
->>>>>>> 50ee0508
-}
-
-// CPPIFY: remove
-/**
- * Removes the given child from this SPRoot object.
- */
-static void sp_root_remove_child(SPObject *object, Inkscape::XML::Node *child)
-{
-	((SPRoot*)object)->croot->onRemoveChild(child);
 }
 
 void CRoot::onUpdate(SPCtx *ctx, guint flags) {
@@ -560,12 +444,7 @@
     rctx.i2vp = Geom::identity();
 
     /* And invoke parent method */
-<<<<<<< HEAD
     CGroup::onUpdate((SPCtx *) &rctx, flags);
-=======
-    if (((SPObjectClass *) (sp_root_parent_class))->update)
-        ((SPObjectClass *) (sp_root_parent_class))->update(object, (SPCtx *) &rctx, flags);
->>>>>>> 50ee0508
 
     /* As last step set additional transform of drawing group */
     for (SPItemView *v = root->display; v != NULL; v = v->next) {
@@ -574,26 +453,12 @@
     }
 }
 
-// CPPIFY: remove
-/**
- * This callback routine updates the SPRoot object when its attributes have been changed.
- */
-static void sp_root_update(SPObject *object, SPCtx *ctx, guint flags)
-{
-	((SPRoot*)object)->croot->onUpdate(ctx, flags);
-}
-
 void CRoot::onModified(unsigned int flags) {
 	SPRoot* object = this->sproot;
 
     SPRoot *root = SP_ROOT(object);
 
-<<<<<<< HEAD
     CGroup::onModified(flags);
-=======
-    if (((SPObjectClass *) (sp_root_parent_class))->modified)
-        (* ((SPObjectClass *) (sp_root_parent_class))->modified)(object, flags);
->>>>>>> 50ee0508
 
     /* fixme: (Lauris) */
     if (!object->parent && (flags & SP_OBJECT_VIEWPORT_MODIFIED_FLAG)) {
@@ -601,16 +466,6 @@
     }
 }
 
-// CPPIFY: remove
-/**
- * Calls the <tt>modified</tt> routine of the SPRoot object's parent class.
- * Also, if the viewport has been modified, it sets the document size to the new
- * height and width.
- */
-static void sp_root_modified(SPObject *object, guint flags)
-{
-	((SPRoot*)object)->croot->onModified(flags);
-}
 
 Inkscape::XML::Node* CRoot::onWrite(Inkscape::XML::Document *xml_doc, Inkscape::XML::Node *repr, guint flags) {
 	SPRoot* object = this->sproot;
@@ -649,24 +504,9 @@
         repr->setAttribute("viewBox", os.str().c_str());
     }
 
-<<<<<<< HEAD
     CGroup::onWrite(xml_doc, repr, flags);
-=======
-    if (((SPObjectClass *) (sp_root_parent_class))->write)
-        ((SPObjectClass *) (sp_root_parent_class))->write(object, xml_doc, repr, flags);
->>>>>>> 50ee0508
 
     return repr;
-}
-
-// CPPIFY: remove
-/**
- * Writes the object into the repr object, then calls the parent's write routine.
- */
-static Inkscape::XML::Node *
-sp_root_write(SPObject *object, Inkscape::XML::Document *xml_doc, Inkscape::XML::Node *repr, guint flags)
-{
-	return ((SPRoot*)object)->croot->onWrite(xml_doc, repr, flags);
 }
 
 Inkscape::DrawingItem* CRoot::onShow(Inkscape::Drawing &drawing, unsigned int key, unsigned int flags) {
@@ -674,7 +514,6 @@
 
     SPRoot *root = SP_ROOT(item);
 
-<<<<<<< HEAD
     Inkscape::DrawingItem *ai = 0;
 
     ai = CGroup::onShow(drawing, key, flags);
@@ -682,30 +521,9 @@
     if (ai) {
     	Inkscape::DrawingGroup *g = dynamic_cast<Inkscape::DrawingGroup *>(ai);
     	g->setChildTransform(root->c2p);
-=======
-    Inkscape::DrawingItem *ai;
-    if (((SPItemClass *) (sp_root_parent_class))->show) {
-        ai = ((SPItemClass *) (sp_root_parent_class))->show(item, drawing, key, flags);
-        if (ai) {
-            Inkscape::DrawingGroup *g = dynamic_cast<Inkscape::DrawingGroup *>(ai);
-            g->setChildTransform(root->c2p);
-        }
-    } else {
-        ai = NULL;
->>>>>>> 50ee0508
     }
 
     return ai;
-}
-
-// CPPIFY: remove
-/**
- * Displays the SPRoot item on the drawing.
- */
-static Inkscape::DrawingItem *
-sp_root_show(SPItem *item, Inkscape::Drawing &drawing, unsigned int key, unsigned int flags)
-{
-	return ((SPRoot*)item)->croot->onShow(drawing, key, flags);
 }
 
 void CRoot::onPrint(SPPrintContext* ctx) {
@@ -715,29 +533,11 @@
 
     sp_print_bind(ctx, root->c2p, 1.0);
 
-<<<<<<< HEAD
-//    if (((SPItemClass *) (parent_class))->print) {
-//        ((SPItemClass *) (parent_class))->print(item, ctx);
-//    }
-    // CPPIFY: correct one?
     CGroup::onPrint(ctx);
-=======
-    if (((SPItemClass *) (sp_root_parent_class))->print) {
-        ((SPItemClass *) (sp_root_parent_class))->print(item, ctx);
-    }
->>>>>>> 50ee0508
 
     sp_print_release(ctx);
 }
 
-// CPPIFY: remove
-/**
- * Virtual print callback.
- */
-static void sp_root_print(SPItem *item, SPPrintContext *ctx)
-{
-	((SPRoot*)item)->croot->onPrint(ctx);
-}
 
 /*
   Local Variables:
