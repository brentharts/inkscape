--- conflicted
+++ resolved
@@ -17,18 +17,11 @@
 #define SP_TYPE_DESC            (sp_desc_get_type ())
 #define SP_IS_DESC(obj)         (G_TYPE_CHECK_INSTANCE_TYPE ((obj), SP_TYPE_DESC))
 
-<<<<<<< HEAD
-class SPDesc;
-class SPDescClass;
-
 class CDesc;
 
 class SPDesc : public SPObject {
 public:
 	CDesc* cdesc;
-=======
-struct SPDesc : public SPObject {
->>>>>>> 50ee0508
 };
 
 struct SPDescClass {
