/** \file
 * Superclass for all the filter primitives
 *
 */
/*
 * Authors:
 *   Kees Cook <kees@outflux.net>
 *   Niko Kiirala <niko@kiirala.com>
 *   Abhishek Sharma
 *
 * Copyright (C) 2004-2007 Authors
 *
 * Released under GNU GPL, read the file 'COPYING' for more information
 */

#ifdef HAVE_CONFIG_H
# include "config.h"
#endif

#include <string.h>

#include "attributes.h"
#include "style.h"
#include "sp-filter-primitive.h"
#include "xml/repr.h"
#include "sp-filter.h"
#include "display/nr-filter-primitive.h"
#include "display/nr-filter-types.h"

/* FilterPrimitive base class */

static void sp_filter_primitive_class_init(SPFilterPrimitiveClass *klass);
static void sp_filter_primitive_init(SPFilterPrimitive *filter_primitive);

static void sp_filter_primitive_build(SPObject *object, SPDocument *document, Inkscape::XML::Node *repr);
static void sp_filter_primitive_release(SPObject *object);
static void sp_filter_primitive_set(SPObject *object, unsigned int key, gchar const *value);
static void sp_filter_primitive_update(SPObject *object, SPCtx *ctx, guint flags);
static Inkscape::XML::Node *sp_filter_primitive_write(SPObject *object, Inkscape::XML::Document *doc, Inkscape::XML::Node *repr, guint flags);

static SPObjectClass *filter_primitive_parent_class;

GType sp_filter_primitive_get_type()
{
    static GType filter_primitive_type = 0;

    if (!filter_primitive_type) {
        GTypeInfo filter_primitive_info = {
            sizeof(SPFilterPrimitiveClass),
            NULL, NULL,
            (GClassInitFunc) sp_filter_primitive_class_init,
            NULL, NULL,
            sizeof(SPFilterPrimitive),
            16,
            (GInstanceInitFunc) sp_filter_primitive_init,
            NULL,    /* value_table */
        };
        filter_primitive_type = g_type_register_static(SP_TYPE_OBJECT, "SPFilterPrimitive", &filter_primitive_info, (GTypeFlags)0);
    }
    return filter_primitive_type;
}

static void sp_filter_primitive_class_init(SPFilterPrimitiveClass *klass)
{
    SPObjectClass *sp_object_class = (SPObjectClass *)(klass);

    filter_primitive_parent_class = static_cast<SPObjectClass *>(g_type_class_peek_parent(klass));

   // sp_object_class->build = sp_filter_primitive_build;
//    sp_object_class->release = sp_filter_primitive_release;
//    sp_object_class->write = sp_filter_primitive_write;
//    sp_object_class->set = sp_filter_primitive_set;
//    sp_object_class->update = sp_filter_primitive_update;
    
    /* This should never be called on this base class, but only on derived
     * classes. */
    //klass->build_renderer = NULL;
}

CFilterPrimitive::CFilterPrimitive(SPFilterPrimitive* fp) : CObject(fp) {
	this->spfilterprimitive = fp;
}

CFilterPrimitive::~CFilterPrimitive() {
}

// CPPIFY: Make pure virtual.
void CFilterPrimitive::onBuildRenderer(Inkscape::Filters::Filter* filter) {
	// throw;
}


static void sp_filter_primitive_init(SPFilterPrimitive *filter_primitive)
{
	filter_primitive->cfilterprimitive = new CFilterPrimitive(filter_primitive);
	filter_primitive->cobject = filter_primitive->cfilterprimitive;

    filter_primitive->image_in = Inkscape::Filters::NR_FILTER_SLOT_NOT_SET;
    filter_primitive->image_out = Inkscape::Filters::NR_FILTER_SLOT_NOT_SET;

    // We must keep track if a value is set or not, if not set then the region defaults to 0%, 0%,
    // 100%, 100% ("x", "y", "width", "height") of the -> filter <- region.  If set then
    // percentages are in terms of bounding box or viewbox, depending on value of "primitiveUnits"

    // NB: SVGLength.set takes prescaled percent values: 1 means 100%
    filter_primitive->x.unset(SVGLength::PERCENT, 0, 0);
    filter_primitive->y.unset(SVGLength::PERCENT, 0, 0);
    filter_primitive->width.unset(SVGLength::PERCENT, 1, 0);
    filter_primitive->height.unset(SVGLength::PERCENT, 1, 0);
}

/**
 * Reads the Inkscape::XML::Node, and initializes SPFilterPrimitive variables.  For this to get called,
 * our name must be associated with a repr via "sp_object_type_register".  Best done through
 * sp-object-repr.cpp's repr_name_entries array.
 */
<<<<<<< HEAD
//static void
//sp_filter_primitive_build(SPObject *object, SPDocument *document, Inkscape::XML::Node *repr)
//{
//    if ((static_cast<SPObjectClass *>(filter_primitive_parent_class))->build) {
//        (static_cast<SPObjectClass *>(filter_primitive_parent_class))->build(object, document, repr);
//    }
//
//    object->readAttr( "in" );
//    object->readAttr( "result" );
//    object->readAttr( "x" );
//    object->readAttr( "y" );
//    object->readAttr( "width" );
//    object->readAttr( "height" );
//}

void CFilterPrimitive::onBuild(SPDocument *document, Inkscape::XML::Node *repr) {
	SPFilterPrimitive* object = this->spfilterprimitive;

	//    if ((static_cast<SPObjectClass *>(filter_primitive_parent_class))->build) {
	//        (static_cast<SPObjectClass *>(filter_primitive_parent_class))->build(object, document, repr);
	//    }
	CObject::onBuild(document, repr);

	object->readAttr( "in" );
	object->readAttr( "result" );
	object->readAttr( "x" );
	object->readAttr( "y" );
	object->readAttr( "width" );
	object->readAttr( "height" );
=======
static void
sp_filter_primitive_build(SPObject *object, SPDocument *document, Inkscape::XML::Node *repr)
{
    object->readAttr( "style" ); // struct not derived from SPItem, we need to do this ourselves.
    object->readAttr( "in" );
    object->readAttr( "result" );
    object->readAttr( "x" );
    object->readAttr( "y" );
    object->readAttr( "width" );
    object->readAttr( "height" );

    if ((static_cast<SPObjectClass *>(filter_primitive_parent_class))->build) {
        (static_cast<SPObjectClass *>(filter_primitive_parent_class))->build(object, document, repr);
    }
>>>>>>> 50ee0508
}

/**
 * Drops any allocated memory.
 */
static void sp_filter_primitive_release(SPObject *object)
{
//    /* deal with our children and our selves here */
//    if ((static_cast<SPObjectClass *>(filter_primitive_parent_class))->release)
//        (static_cast<SPObjectClass *>(filter_primitive_parent_class))->release(object);
	((SPFilterPrimitive*)object)->cfilterprimitive->onRelease();
}

void CFilterPrimitive::onRelease() {
	CObject::onRelease();
}

/**
 * Sets a specific value in the SPFilterPrimitive.
 */
static void
sp_filter_primitive_set(SPObject *object, unsigned int key, gchar const *value)
{
//    SPFilterPrimitive *filter_primitive = SP_FILTER_PRIMITIVE(object);
//    (void)filter_primitive;
//    int image_nr;
//    switch (key) {
//        case SP_ATTR_IN:
//            if (value) {
//                image_nr = sp_filter_primitive_read_in(filter_primitive, value);
//            } else {
//                image_nr = Inkscape::Filters::NR_FILTER_SLOT_NOT_SET;
//            }
//            if (image_nr != filter_primitive->image_in) {
//                filter_primitive->image_in = image_nr;
//                object->parent->requestModified(SP_OBJECT_MODIFIED_FLAG);
//            }
//            break;
//        case SP_ATTR_RESULT:
//            if (value) {
//                image_nr = sp_filter_primitive_read_result(filter_primitive, value);
//            } else {
//                image_nr = Inkscape::Filters::NR_FILTER_SLOT_NOT_SET;
//            }
//            if (image_nr != filter_primitive->image_out) {
//                filter_primitive->image_out = image_nr;
//                object->parent->requestModified(SP_OBJECT_MODIFIED_FLAG);
//            }
//            break;
//
//        /* Filter primitive sub-region */
//        case SP_ATTR_X:
//            filter_primitive->x.readOrUnset(value);
//            object->requestModified(SP_OBJECT_MODIFIED_FLAG);
//            break;
//        case SP_ATTR_Y:
//            filter_primitive->y.readOrUnset(value);
//            object->requestModified(SP_OBJECT_MODIFIED_FLAG);
//            break;
//        case SP_ATTR_WIDTH:
//            filter_primitive->width.readOrUnset(value);
//            object->requestModified(SP_OBJECT_MODIFIED_FLAG);
//            break;
//        case SP_ATTR_HEIGHT:
//            filter_primitive->height.readOrUnset(value);
//            object->requestModified(SP_OBJECT_MODIFIED_FLAG);
//            break;
//    }
//
//    /* See if any parents need this value. */
//    if (((SPObjectClass *) filter_primitive_parent_class)->set) {
//        ((SPObjectClass *) filter_primitive_parent_class)->set(object, key, value);
//    }
	((SPFilterPrimitive*)object)->cfilterprimitive->onSet(key, value);
}

void CFilterPrimitive::onSet(unsigned int key, gchar const *value) {
	SPFilterPrimitive* object = this->spfilterprimitive;

    SPFilterPrimitive *filter_primitive = SP_FILTER_PRIMITIVE(object);
    (void)filter_primitive;
    int image_nr;
    switch (key) {
        case SP_ATTR_IN:
            if (value) {
                image_nr = sp_filter_primitive_read_in(filter_primitive, value);
            } else {
                image_nr = Inkscape::Filters::NR_FILTER_SLOT_NOT_SET;
            }
            if (image_nr != filter_primitive->image_in) {
                filter_primitive->image_in = image_nr;
                object->parent->requestModified(SP_OBJECT_MODIFIED_FLAG);
            }
            break;
        case SP_ATTR_RESULT:
            if (value) {
                image_nr = sp_filter_primitive_read_result(filter_primitive, value);
            } else {
                image_nr = Inkscape::Filters::NR_FILTER_SLOT_NOT_SET;
            }
            if (image_nr != filter_primitive->image_out) {
                filter_primitive->image_out = image_nr;
                object->parent->requestModified(SP_OBJECT_MODIFIED_FLAG);
            }
            break;

        /* Filter primitive sub-region */
        case SP_ATTR_X:
            filter_primitive->x.readOrUnset(value);
            object->requestModified(SP_OBJECT_MODIFIED_FLAG);
            break;
        case SP_ATTR_Y:
            filter_primitive->y.readOrUnset(value);
            object->requestModified(SP_OBJECT_MODIFIED_FLAG);
            break;
        case SP_ATTR_WIDTH:
            filter_primitive->width.readOrUnset(value);
            object->requestModified(SP_OBJECT_MODIFIED_FLAG);
            break;
        case SP_ATTR_HEIGHT:
            filter_primitive->height.readOrUnset(value);
            object->requestModified(SP_OBJECT_MODIFIED_FLAG);
            break;
    }

    /* See if any parents need this value. */
//    if (((SPObjectClass *) filter_primitive_parent_class)->set) {
//        ((SPObjectClass *) filter_primitive_parent_class)->set(object, key, value);
//    }
    CObject::onSet(key, value);
}

/**
 * Receives update notifications.
 */
static void
sp_filter_primitive_update(SPObject *object, SPCtx *ctx, guint flags)
{
//    //SPFilterPrimitive *filter_primitive = SP_FILTER_PRIMITIVE(object);
//
//    if (flags & SP_OBJECT_MODIFIED_FLAG) {
//        object->readAttr( "in" );
//        object->readAttr( "result" );
//        object->readAttr( "x" );
//        object->readAttr( "y" );
//        object->readAttr( "width" );
//        object->readAttr( "height" );
//    }
//
//    if (((SPObjectClass *) filter_primitive_parent_class)->update) {
//        ((SPObjectClass *) filter_primitive_parent_class)->update(object, ctx, flags);
//    }
	((SPFilterPrimitive*)object)->cfilterprimitive->onUpdate(ctx, flags);
}

void CFilterPrimitive::onUpdate(SPCtx *ctx, guint flags) {
	SPFilterPrimitive* object = this->spfilterprimitive;

    //SPFilterPrimitive *filter_primitive = SP_FILTER_PRIMITIVE(object);

    // Is this required?
    if (flags & SP_OBJECT_MODIFIED_FLAG) {
        object->readAttr( "style" );
        object->readAttr( "in" );
        object->readAttr( "result" );
        object->readAttr( "x" );
        object->readAttr( "y" );
        object->readAttr( "width" );
        object->readAttr( "height" );
    }

//    if (((SPObjectClass *) filter_primitive_parent_class)->update) {
//        ((SPObjectClass *) filter_primitive_parent_class)->update(object, ctx, flags);
//    }
    CObject::onUpdate(ctx, flags);
}

/**
 * Writes its settings to an incoming repr object, if any.
 */
static Inkscape::XML::Node *
sp_filter_primitive_write(SPObject *object, Inkscape::XML::Document *doc, Inkscape::XML::Node *repr, guint flags)
{
//    SPFilterPrimitive *prim = SP_FILTER_PRIMITIVE(object);
//    SPFilter *parent = SP_FILTER(object->parent);
//
//    if (!repr) {
//        repr = object->getRepr()->duplicate(doc);
//    }
//
//    gchar const *in_name = sp_filter_name_for_image(parent, prim->image_in);
//    repr->setAttribute("in", in_name);
//
//    gchar const *out_name = sp_filter_name_for_image(parent, prim->image_out);
//    repr->setAttribute("result", out_name);
//
//    /* Do we need to add x,y,width,height? */
//    if (((SPObjectClass *) filter_primitive_parent_class)->write) {
//        ((SPObjectClass *) filter_primitive_parent_class)->write(object, doc, repr, flags);
//    }
//
//    return repr;
	return ((SPFilterPrimitive*)object)->cfilterprimitive->onWrite(doc, repr, flags);
}

Inkscape::XML::Node* CFilterPrimitive::onWrite(Inkscape::XML::Document *doc, Inkscape::XML::Node *repr, guint flags) {
	SPFilterPrimitive* object = this->spfilterprimitive;

    SPFilterPrimitive *prim = SP_FILTER_PRIMITIVE(object);
    SPFilter *parent = SP_FILTER(object->parent);

    if (!repr) {
        repr = object->getRepr()->duplicate(doc);
    }

    gchar const *in_name = sp_filter_name_for_image(parent, prim->image_in);
    repr->setAttribute("in", in_name);

    gchar const *out_name = sp_filter_name_for_image(parent, prim->image_out);
    repr->setAttribute("result", out_name);

    /* Do we need to add x,y,width,height? */
//    if (((SPObjectClass *) filter_primitive_parent_class)->write) {
//        ((SPObjectClass *) filter_primitive_parent_class)->write(object, doc, repr, flags);
//    }
    CObject::onWrite(doc, repr, flags);

    return repr;
}

int sp_filter_primitive_read_in(SPFilterPrimitive *prim, gchar const *name)
{
    if (!name) return Inkscape::Filters::NR_FILTER_SLOT_NOT_SET;
    // TODO: are these case sensitive or not? (assumed yes)
    switch (name[0]) {
        case 'S':
            if (strcmp(name, "SourceGraphic") == 0)
                return Inkscape::Filters::NR_FILTER_SOURCEGRAPHIC;
            if (strcmp(name, "SourceAlpha") == 0)
                return Inkscape::Filters::NR_FILTER_SOURCEALPHA;
            if (strcmp(name, "StrokePaint") == 0)
                return Inkscape::Filters::NR_FILTER_STROKEPAINT;
            break;
        case 'B':
            if (strcmp(name, "BackgroundImage") == 0)
                return Inkscape::Filters::NR_FILTER_BACKGROUNDIMAGE;
            if (strcmp(name, "BackgroundAlpha") == 0)
                return Inkscape::Filters::NR_FILTER_BACKGROUNDALPHA;
            break;
        case 'F':
            if (strcmp(name, "FillPaint") == 0)
                return Inkscape::Filters::NR_FILTER_FILLPAINT;
            break;
    }

    SPFilter *parent = SP_FILTER(prim->parent);
    int ret = sp_filter_get_image_name(parent, name);
    if (ret >= 0) return ret;

    return Inkscape::Filters::NR_FILTER_SLOT_NOT_SET;
}

int sp_filter_primitive_read_result(SPFilterPrimitive *prim, gchar const *name)
{
    SPFilter *parent = SP_FILTER(prim->parent);
    int ret = sp_filter_get_image_name(parent, name);
    if (ret >= 0) return ret;

    ret = sp_filter_set_image_name(parent, name);
    if (ret >= 0) return ret;

    return Inkscape::Filters::NR_FILTER_SLOT_NOT_SET;
}

/**
 * Gives name for output of previous filter. Makes things clearer when prim
 * is a filter with two or more inputs. Returns the slot number of result
 * of previous primitive, or NR_FILTER_SOURCEGRAPHIC if this is the first
 * primitive.
 */
int sp_filter_primitive_name_previous_out(SPFilterPrimitive *prim) {
    SPFilter *parent = SP_FILTER(prim->parent);
    SPObject *i = parent->children;
    while (i && i->next != prim) i = i->next;
    if (i) {
        SPFilterPrimitive *i_prim = SP_FILTER_PRIMITIVE(i);
        if (i_prim->image_out < 0) {
            Glib::ustring name = sp_filter_get_new_result_name(parent);
            int slot = sp_filter_set_image_name(parent, name.c_str());
            i_prim->image_out = slot;
            //XML Tree is being directly used while it shouldn't be.
            i_prim->getRepr()->setAttribute("result", name.c_str());
            return slot;
        } else {
            return i_prim->image_out;
        }
    }
    return Inkscape::Filters::NR_FILTER_SOURCEGRAPHIC;
}

/* Common initialization for filter primitives */
void sp_filter_primitive_renderer_common(SPFilterPrimitive *sp_prim, Inkscape::Filters::FilterPrimitive *nr_prim)
{
    g_assert(sp_prim != NULL);
    g_assert(nr_prim != NULL);

    
    nr_prim->set_input(sp_prim->image_in);
    nr_prim->set_output(sp_prim->image_out);

    /* TODO: place here code to handle input images, filter area etc. */
    nr_prim->set_subregion( sp_prim->x, sp_prim->y, sp_prim->width, sp_prim->height );

    // Give renderer access to filter properties
    nr_prim->setStyle( sp_prim->style );
}



/*
  Local Variables:
  mode:c++
  c-file-style:"stroustrup"
  c-file-offsets:((innamespace . 0)(inline-open . 0)(case-label . +))
  indent-tabs-mode:nil
  fill-column:99
  End:
*/
// vim: filetype=cpp:expandtab:shiftwidth=4:tabstop=8:softtabstop=4:fileencoding=utf-8:textwidth=99 :<|MERGE_RESOLUTION|>--- conflicted
+++ resolved
@@ -31,12 +31,6 @@
 
 static void sp_filter_primitive_class_init(SPFilterPrimitiveClass *klass);
 static void sp_filter_primitive_init(SPFilterPrimitive *filter_primitive);
-
-static void sp_filter_primitive_build(SPObject *object, SPDocument *document, Inkscape::XML::Node *repr);
-static void sp_filter_primitive_release(SPObject *object);
-static void sp_filter_primitive_set(SPObject *object, unsigned int key, gchar const *value);
-static void sp_filter_primitive_update(SPObject *object, SPCtx *ctx, guint flags);
-static Inkscape::XML::Node *sp_filter_primitive_write(SPObject *object, Inkscape::XML::Document *doc, Inkscape::XML::Node *repr, guint flags);
 
 static SPObjectClass *filter_primitive_parent_class;
 
@@ -63,18 +57,7 @@
 static void sp_filter_primitive_class_init(SPFilterPrimitiveClass *klass)
 {
     SPObjectClass *sp_object_class = (SPObjectClass *)(klass);
-
     filter_primitive_parent_class = static_cast<SPObjectClass *>(g_type_class_peek_parent(klass));
-
-   // sp_object_class->build = sp_filter_primitive_build;
-//    sp_object_class->release = sp_filter_primitive_release;
-//    sp_object_class->write = sp_filter_primitive_write;
-//    sp_object_class->set = sp_filter_primitive_set;
-//    sp_object_class->update = sp_filter_primitive_update;
-    
-    /* This should never be called on this base class, but only on derived
-     * classes. */
-    //klass->build_renderer = NULL;
 }
 
 CFilterPrimitive::CFilterPrimitive(SPFilterPrimitive* fp) : CObject(fp) {
@@ -89,10 +72,11 @@
 	// throw;
 }
 
-
 static void sp_filter_primitive_init(SPFilterPrimitive *filter_primitive)
 {
 	filter_primitive->cfilterprimitive = new CFilterPrimitive(filter_primitive);
+
+	delete filter_primitive->cobject;
 	filter_primitive->cobject = filter_primitive->cfilterprimitive;
 
     filter_primitive->image_in = Inkscape::Filters::NR_FILTER_SLOT_NOT_SET;
@@ -114,65 +98,23 @@
  * our name must be associated with a repr via "sp_object_type_register".  Best done through
  * sp-object-repr.cpp's repr_name_entries array.
  */
-<<<<<<< HEAD
-//static void
-//sp_filter_primitive_build(SPObject *object, SPDocument *document, Inkscape::XML::Node *repr)
-//{
-//    if ((static_cast<SPObjectClass *>(filter_primitive_parent_class))->build) {
-//        (static_cast<SPObjectClass *>(filter_primitive_parent_class))->build(object, document, repr);
-//    }
-//
-//    object->readAttr( "in" );
-//    object->readAttr( "result" );
-//    object->readAttr( "x" );
-//    object->readAttr( "y" );
-//    object->readAttr( "width" );
-//    object->readAttr( "height" );
-//}
-
 void CFilterPrimitive::onBuild(SPDocument *document, Inkscape::XML::Node *repr) {
 	SPFilterPrimitive* object = this->spfilterprimitive;
 
-	//    if ((static_cast<SPObjectClass *>(filter_primitive_parent_class))->build) {
-	//        (static_cast<SPObjectClass *>(filter_primitive_parent_class))->build(object, document, repr);
-	//    }
-	CObject::onBuild(document, repr);
-
+    object->readAttr( "style" ); // struct not derived from SPItem, we need to do this ourselves.
 	object->readAttr( "in" );
 	object->readAttr( "result" );
 	object->readAttr( "x" );
 	object->readAttr( "y" );
 	object->readAttr( "width" );
 	object->readAttr( "height" );
-=======
-static void
-sp_filter_primitive_build(SPObject *object, SPDocument *document, Inkscape::XML::Node *repr)
-{
-    object->readAttr( "style" ); // struct not derived from SPItem, we need to do this ourselves.
-    object->readAttr( "in" );
-    object->readAttr( "result" );
-    object->readAttr( "x" );
-    object->readAttr( "y" );
-    object->readAttr( "width" );
-    object->readAttr( "height" );
-
-    if ((static_cast<SPObjectClass *>(filter_primitive_parent_class))->build) {
-        (static_cast<SPObjectClass *>(filter_primitive_parent_class))->build(object, document, repr);
-    }
->>>>>>> 50ee0508
+
+	CObject::onBuild(document, repr);
 }
 
 /**
  * Drops any allocated memory.
  */
-static void sp_filter_primitive_release(SPObject *object)
-{
-//    /* deal with our children and our selves here */
-//    if ((static_cast<SPObjectClass *>(filter_primitive_parent_class))->release)
-//        (static_cast<SPObjectClass *>(filter_primitive_parent_class))->release(object);
-	((SPFilterPrimitive*)object)->cfilterprimitive->onRelease();
-}
-
 void CFilterPrimitive::onRelease() {
 	CObject::onRelease();
 }
@@ -180,62 +122,6 @@
 /**
  * Sets a specific value in the SPFilterPrimitive.
  */
-static void
-sp_filter_primitive_set(SPObject *object, unsigned int key, gchar const *value)
-{
-//    SPFilterPrimitive *filter_primitive = SP_FILTER_PRIMITIVE(object);
-//    (void)filter_primitive;
-//    int image_nr;
-//    switch (key) {
-//        case SP_ATTR_IN:
-//            if (value) {
-//                image_nr = sp_filter_primitive_read_in(filter_primitive, value);
-//            } else {
-//                image_nr = Inkscape::Filters::NR_FILTER_SLOT_NOT_SET;
-//            }
-//            if (image_nr != filter_primitive->image_in) {
-//                filter_primitive->image_in = image_nr;
-//                object->parent->requestModified(SP_OBJECT_MODIFIED_FLAG);
-//            }
-//            break;
-//        case SP_ATTR_RESULT:
-//            if (value) {
-//                image_nr = sp_filter_primitive_read_result(filter_primitive, value);
-//            } else {
-//                image_nr = Inkscape::Filters::NR_FILTER_SLOT_NOT_SET;
-//            }
-//            if (image_nr != filter_primitive->image_out) {
-//                filter_primitive->image_out = image_nr;
-//                object->parent->requestModified(SP_OBJECT_MODIFIED_FLAG);
-//            }
-//            break;
-//
-//        /* Filter primitive sub-region */
-//        case SP_ATTR_X:
-//            filter_primitive->x.readOrUnset(value);
-//            object->requestModified(SP_OBJECT_MODIFIED_FLAG);
-//            break;
-//        case SP_ATTR_Y:
-//            filter_primitive->y.readOrUnset(value);
-//            object->requestModified(SP_OBJECT_MODIFIED_FLAG);
-//            break;
-//        case SP_ATTR_WIDTH:
-//            filter_primitive->width.readOrUnset(value);
-//            object->requestModified(SP_OBJECT_MODIFIED_FLAG);
-//            break;
-//        case SP_ATTR_HEIGHT:
-//            filter_primitive->height.readOrUnset(value);
-//            object->requestModified(SP_OBJECT_MODIFIED_FLAG);
-//            break;
-//    }
-//
-//    /* See if any parents need this value. */
-//    if (((SPObjectClass *) filter_primitive_parent_class)->set) {
-//        ((SPObjectClass *) filter_primitive_parent_class)->set(object, key, value);
-//    }
-	((SPFilterPrimitive*)object)->cfilterprimitive->onSet(key, value);
-}
-
 void CFilterPrimitive::onSet(unsigned int key, gchar const *value) {
 	SPFilterPrimitive* object = this->spfilterprimitive;
 
@@ -286,35 +172,12 @@
     }
 
     /* See if any parents need this value. */
-//    if (((SPObjectClass *) filter_primitive_parent_class)->set) {
-//        ((SPObjectClass *) filter_primitive_parent_class)->set(object, key, value);
-//    }
     CObject::onSet(key, value);
 }
 
 /**
  * Receives update notifications.
  */
-static void
-sp_filter_primitive_update(SPObject *object, SPCtx *ctx, guint flags)
-{
-//    //SPFilterPrimitive *filter_primitive = SP_FILTER_PRIMITIVE(object);
-//
-//    if (flags & SP_OBJECT_MODIFIED_FLAG) {
-//        object->readAttr( "in" );
-//        object->readAttr( "result" );
-//        object->readAttr( "x" );
-//        object->readAttr( "y" );
-//        object->readAttr( "width" );
-//        object->readAttr( "height" );
-//    }
-//
-//    if (((SPObjectClass *) filter_primitive_parent_class)->update) {
-//        ((SPObjectClass *) filter_primitive_parent_class)->update(object, ctx, flags);
-//    }
-	((SPFilterPrimitive*)object)->cfilterprimitive->onUpdate(ctx, flags);
-}
-
 void CFilterPrimitive::onUpdate(SPCtx *ctx, guint flags) {
 	SPFilterPrimitive* object = this->spfilterprimitive;
 
@@ -331,40 +194,12 @@
         object->readAttr( "height" );
     }
 
-//    if (((SPObjectClass *) filter_primitive_parent_class)->update) {
-//        ((SPObjectClass *) filter_primitive_parent_class)->update(object, ctx, flags);
-//    }
     CObject::onUpdate(ctx, flags);
 }
 
 /**
  * Writes its settings to an incoming repr object, if any.
  */
-static Inkscape::XML::Node *
-sp_filter_primitive_write(SPObject *object, Inkscape::XML::Document *doc, Inkscape::XML::Node *repr, guint flags)
-{
-//    SPFilterPrimitive *prim = SP_FILTER_PRIMITIVE(object);
-//    SPFilter *parent = SP_FILTER(object->parent);
-//
-//    if (!repr) {
-//        repr = object->getRepr()->duplicate(doc);
-//    }
-//
-//    gchar const *in_name = sp_filter_name_for_image(parent, prim->image_in);
-//    repr->setAttribute("in", in_name);
-//
-//    gchar const *out_name = sp_filter_name_for_image(parent, prim->image_out);
-//    repr->setAttribute("result", out_name);
-//
-//    /* Do we need to add x,y,width,height? */
-//    if (((SPObjectClass *) filter_primitive_parent_class)->write) {
-//        ((SPObjectClass *) filter_primitive_parent_class)->write(object, doc, repr, flags);
-//    }
-//
-//    return repr;
-	return ((SPFilterPrimitive*)object)->cfilterprimitive->onWrite(doc, repr, flags);
-}
-
 Inkscape::XML::Node* CFilterPrimitive::onWrite(Inkscape::XML::Document *doc, Inkscape::XML::Node *repr, guint flags) {
 	SPFilterPrimitive* object = this->spfilterprimitive;
 
@@ -382,9 +217,6 @@
     repr->setAttribute("result", out_name);
 
     /* Do we need to add x,y,width,height? */
-//    if (((SPObjectClass *) filter_primitive_parent_class)->write) {
-//        ((SPObjectClass *) filter_primitive_parent_class)->write(object, doc, repr, flags);
-//    }
     CObject::onWrite(doc, repr, flags);
 
     return repr;
