--- conflicted
+++ resolved
@@ -193,24 +193,8 @@
     event.state = accel_mods;
     event.hardware_keycode = hardware_keycode;
 
-<<<<<<< HEAD
     return sp_shortcut_get_from_event(&event);
 }
-=======
-    shortcut = accel_key |
-               ( (gdkmodifier & GDK_SHIFT_MASK) || ( accel_key != keyval) ?
-                 SP_SHORTCUT_SHIFT_MASK : 0 ) |
-               ( gdkmodifier & GDK_CONTROL_MASK ?
-                 SP_SHORTCUT_CONTROL_MASK : 0 ) |
-               ( gdkmodifier & GDK_SUPER_MASK ?
-                 SP_SHORTCUT_SUPER_MASK : 0 ) |
-               ( gdkmodifier & GDK_HYPER_MASK ?
-                 SP_SHORTCUT_HYPER_MASK : 0 ) |
-               ( gdkmodifier & GDK_META_MASK ?
-                 SP_SHORTCUT_META_MASK : 0 ) |
-               ( gdkmodifier & GDK_MOD1_MASK ?
-                 SP_SHORTCUT_ALT_MASK : 0 );
->>>>>>> a40cb016
 
 /*
  * Returns the Inkscape-internal integral shortcut representation for a key event.
