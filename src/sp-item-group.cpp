/*
 * SVG <g> implementation
 *
 * Authors:
 *   Lauris Kaplinski <lauris@kaplinski.com>
 *   bulia byak <buliabyak@users.sf.net>
 *   Johan Engelen <j.b.c.engelen@ewi.utwente.nl>
 *   Jon A. Cruz <jon@joncruz.org>
 *   Abhishek Sharma
 *
 * Copyright (C) 1999-2006 authors
 * Copyright (C) 2000-2001 Ximian, Inc.
 *
 * Released under GNU GPL, read the file 'COPYING' for more information
 */

#ifdef HAVE_CONFIG_H
# include "config.h"
#endif

#include <glibmm/i18n.h>
#include <cstring>
#include <string>

#include "display/nr-arena-group.h"
#include "display/curve.h"
#include "xml/repr.h"
#include "svg/svg.h"
#include "document.h"
#include "style.h"
#include "attributes.h"
#include "sp-item-transform.h"
#include "sp-root.h"
#include "sp-use.h"
#include "sp-offset.h"
#include "sp-clippath.h"
#include "sp-mask.h"
#include "sp-path.h"
#include "box3d.h"
#include "persp3d.h"
#include "inkscape.h"
#include "desktop-handles.h"
#include "selection.h"
#include "live_effects/effect.h"
#include "live_effects/lpeobject.h"
#include "live_effects/lpeobject-reference.h"
#include "sp-title.h"
#include "sp-desc.h"
#include "sp-switch.h"

using Inkscape::DocumentUndo;

static void sp_group_class_init (SPGroupClass *klass);
static void sp_group_init (SPGroup *group);
static void sp_group_build(SPObject *object, SPDocument *document, Inkscape::XML::Node *repr);
static void sp_group_release(SPObject *object);
static void sp_group_dispose(GObject *object);

static void sp_group_child_added (SPObject * object, Inkscape::XML::Node * child, Inkscape::XML::Node * ref);
static void sp_group_remove_child (SPObject * object, Inkscape::XML::Node * child);
static void sp_group_order_changed (SPObject * object, Inkscape::XML::Node * child, Inkscape::XML::Node * old_ref, Inkscape::XML::Node * new_ref);
static void sp_group_update (SPObject *object, SPCtx *ctx, guint flags);
static void sp_group_modified (SPObject *object, guint flags);
static Inkscape::XML::Node *sp_group_write (SPObject *object, Inkscape::XML::Document *doc, Inkscape::XML::Node *repr, guint flags);
static void sp_group_set(SPObject *object, unsigned key, char const *value);

static void sp_group_bbox(SPItem const *item, NRRect *bbox, Geom::Affine const &transform, unsigned const flags);
static void sp_group_print (SPItem * item, SPPrintContext *ctx);
static gchar * sp_group_description (SPItem * item);
static NRArenaItem *sp_group_show (SPItem *item, NRArena *arena, unsigned int key, unsigned int flags);
static void sp_group_hide (SPItem * item, unsigned int key);
static void sp_group_snappoints (SPItem const *item, std::vector<Inkscape::SnapCandidatePoint> &p, Inkscape::SnapPreferences const *snapprefs);

static void sp_group_update_patheffect(SPLPEItem *lpeitem, bool write);
static void sp_group_perform_patheffect(SPGroup *group, SPGroup *topgroup, bool write);

static SPLPEItemClass * parent_class;

GType
sp_group_get_type (void)
{
    static GType group_type = 0;
    if (!group_type) {
        GTypeInfo group_info = {
            sizeof (SPGroupClass),
            NULL,	/* base_init */
            NULL,	/* base_finalize */
            (GClassInitFunc) sp_group_class_init,
            NULL,	/* class_finalize */
            NULL,	/* class_data */
            sizeof (SPGroup),
            16,	/* n_preallocs */
            (GInstanceInitFunc) sp_group_init,
            NULL,	/* value_table */
        };
        group_type = g_type_register_static (SP_TYPE_LPE_ITEM, "SPGroup", &group_info, (GTypeFlags)0);
    }
    return group_type;
}

static void
sp_group_class_init (SPGroupClass *klass)
{
    GObjectClass * object_class;
    SPObjectClass * sp_object_class;
    SPItemClass * item_class;
    SPLPEItemClass * lpe_item_class;

    object_class = (GObjectClass *) klass;
    sp_object_class = (SPObjectClass *) klass;
    item_class = (SPItemClass *) klass;
    lpe_item_class = (SPLPEItemClass *) klass;

    parent_class = (SPLPEItemClass *)g_type_class_ref (SP_TYPE_LPE_ITEM);

    object_class->dispose = sp_group_dispose;

    sp_object_class->child_added = sp_group_child_added;
    sp_object_class->remove_child = sp_group_remove_child;
    sp_object_class->order_changed = sp_group_order_changed;
    sp_object_class->update = sp_group_update;
    sp_object_class->modified = sp_group_modified;
    sp_object_class->set = sp_group_set;
    sp_object_class->write = sp_group_write;
    sp_object_class->release = sp_group_release;
    sp_object_class->build = sp_group_build;

    item_class->bbox = sp_group_bbox;
    item_class->print = sp_group_print;
    item_class->description = sp_group_description;
    item_class->show = sp_group_show;
    item_class->hide = sp_group_hide;
    item_class->snappoints = sp_group_snappoints;

    lpe_item_class->update_patheffect = sp_group_update_patheffect;
}

static void
sp_group_init (SPGroup *group)
{
    group->_layer_mode = SPGroup::GROUP;
    group->group = new CGroup(group);
    new (&group->_display_modes) std::map<unsigned int, SPGroup::LayerMode>();
}

static void sp_group_build(SPObject *object, SPDocument *document, Inkscape::XML::Node *repr)
{
    object->readAttr( "inkscape:groupmode" );

    if (((SPObjectClass *)parent_class)->build) {
        ((SPObjectClass *)parent_class)->build(object, document, repr);
    }
}

static void sp_group_release(SPObject *object) {
    if ( SP_GROUP(object)->_layer_mode == SPGroup::LAYER ) {
        object->document->removeResource("layer", object);
    }
    if (((SPObjectClass *)parent_class)->release) {
        ((SPObjectClass *)parent_class)->release(object);
    }
}

static void
sp_group_dispose(GObject *object)
{
    SP_GROUP(object)->_display_modes.~map();
    delete SP_GROUP(object)->group;
}

static void
sp_group_child_added (SPObject *object, Inkscape::XML::Node *child, Inkscape::XML::Node *ref)
{
    SPItem *item;

    item = SP_ITEM (object);

    if (((SPObjectClass *) (parent_class))->child_added)
        (* ((SPObjectClass *) (parent_class))->child_added) (object, child, ref);

    SP_GROUP(object)->group->onChildAdded(child);
}

/* fixme: hide (Lauris) */

static void
sp_group_remove_child (SPObject * object, Inkscape::XML::Node * child)
{
    if (((SPObjectClass *) (parent_class))->remove_child)
        (* ((SPObjectClass *) (parent_class))->remove_child) (object, child);

    SP_GROUP(object)->group->onChildRemoved(child);
}

static void
sp_group_order_changed (SPObject *object, Inkscape::XML::Node *child, Inkscape::XML::Node *old_ref, Inkscape::XML::Node *new_ref)
{
    if (((SPObjectClass *) (parent_class))->order_changed)
        (* ((SPObjectClass *) (parent_class))->order_changed) (object, child, old_ref, new_ref);

    SP_GROUP(object)->group->onOrderChanged(child, old_ref, new_ref);
}

static void
sp_group_update (SPObject *object, SPCtx *ctx, unsigned int flags)
{
    if (((SPObjectClass *) (parent_class))->update)
        ((SPObjectClass *) (parent_class))->update (object, ctx, flags);

    SP_GROUP(object)->group->onUpdate(ctx, flags);
}

static void
sp_group_modified (SPObject *object, guint flags)
{
    if (((SPObjectClass *) (parent_class))->modified)
        ((SPObjectClass *) (parent_class))->modified (object, flags);

    SP_GROUP(object)->group->onModified(flags);
}

static Inkscape::XML::Node * sp_group_write(SPObject *object, Inkscape::XML::Document *xml_doc, Inkscape::XML::Node *repr, guint flags)
{
    SPGroup *group = SP_GROUP(object);

    if (flags & SP_OBJECT_WRITE_BUILD) {
        GSList *l;
        if (!repr) {
            if (SP_IS_SWITCH(object)) {
                repr = xml_doc->createElement("svg:switch");
            } else {
                repr = xml_doc->createElement("svg:g");
            }
        }
        l = NULL;
        for (SPObject *child = object->firstChild(); child; child = child->getNext() ) {
            if ( !SP_IS_TITLE(child) && !SP_IS_DESC(child) ) {
                Inkscape::XML::Node *crepr = child->updateRepr(xml_doc, NULL, flags);
                if (crepr) {
                    l = g_slist_prepend (l, crepr);
                }
            }
        }
        while (l) {
            repr->addChild((Inkscape::XML::Node *) l->data, NULL);
            Inkscape::GC::release((Inkscape::XML::Node *) l->data);
            l = g_slist_remove (l, l->data);
        }
    } else {
        for (SPObject *child = object->firstChild() ; child ; child = child->getNext() ) {
            if ( !SP_IS_TITLE(child) && !SP_IS_DESC(child) ) {
                child->updateRepr(flags);
            }
        }
    }

    if ( flags & SP_OBJECT_WRITE_EXT ) {
        const char *value;
        if ( group->_layer_mode == SPGroup::LAYER ) {
            value = "layer";
        } else if ( group->_layer_mode == SPGroup::MASK_HELPER ) {
            value = "maskhelper";
        } else if ( flags & SP_OBJECT_WRITE_ALL ) {
            value = "group";
        } else {
            value = NULL;
        }
        repr->setAttribute("inkscape:groupmode", value);
    }

    if (((SPObjectClass *) (parent_class))->write) {
        ((SPObjectClass *) (parent_class))->write (object, xml_doc, repr, flags);
    }

    return repr;
}

static void
sp_group_bbox(SPItem const *item, NRRect *bbox, Geom::Affine const &transform, unsigned const flags)
{
    SP_GROUP(item)->group->calculateBBox(bbox, transform, flags);
}

static void
sp_group_print (SPItem * item, SPPrintContext *ctx)
{
    SP_GROUP(item)->group->onPrint(ctx);
}

static gchar * sp_group_description (SPItem * item)
{
    return SP_GROUP(item)->group->getDescription();
}

static void sp_group_set(SPObject *object, unsigned key, char const *value) {
    SPGroup *group = SP_GROUP(object);

    switch (key) {
        case SP_ATTR_INKSCAPE_GROUPMODE:
            if ( value && !strcmp(value, "layer") ) {
                group->setLayerMode(SPGroup::LAYER);
            } else if ( value && !strcmp(value, "maskhelper") ) {
                group->setLayerMode(SPGroup::MASK_HELPER);
            } else {
                group->setLayerMode(SPGroup::GROUP);
            }
            break;
        default: {
            if (((SPObjectClass *) (parent_class))->set) {
                (* ((SPObjectClass *) (parent_class))->set)(object, key, value);
            }
        }
    }
}

static NRArenaItem *
sp_group_show (SPItem *item, NRArena *arena, unsigned int key, unsigned int flags)
{
    return SP_GROUP(item)->group->show(arena, key, flags);
}

static void
sp_group_hide (SPItem *item, unsigned int key)
{
    SP_GROUP(item)->group->hide(key);
}

static void sp_group_snappoints(SPItem const *item, std::vector<Inkscape::SnapCandidatePoint> &p, Inkscape::SnapPreferences const *snapprefs)
{
    for ( SPObject const *o = item->firstChild(); o; o = o->getNext() )
    {
        if (SP_IS_ITEM(o)) {
            SP_ITEM(o)->getSnappoints(p, snapprefs);
        }
    }
}


void
sp_item_group_ungroup (SPGroup *group, GSList **children, bool do_done)
{
    g_return_if_fail (group != NULL);
    g_return_if_fail (SP_IS_GROUP (group));

    SPDocument *doc = group->document;
    SPObject *root = doc->getRoot();
    SPObject *defs = SP_OBJECT(SP_ROOT(root)->defs);

    SPItem *gitem = SP_ITEM (group);
    Inkscape::XML::Node *grepr = gitem->getRepr();

    g_return_if_fail (!strcmp (grepr->name(), "svg:g") || !strcmp (grepr->name(), "svg:a") || !strcmp (grepr->name(), "svg:switch"));

    // this converts the gradient/pattern fill/stroke on the group, if any, to userSpaceOnUse
    gitem->adjust_paint_recursive (Geom::identity(), Geom::identity(), false);

    SPItem *pitem = SP_ITEM(gitem->parent);
    Inkscape::XML::Node *prepr = pitem->getRepr();

	if (SP_IS_BOX3D(gitem)) {
		group = box3d_convert_to_group(SP_BOX3D(gitem));
		gitem = SP_ITEM(group);
	}

	sp_lpe_item_remove_all_path_effects(SP_LPE_ITEM(group), false);

    /* Step 1 - generate lists of children objects */
    GSList *items = NULL;
    GSList *objects = NULL;
    for (SPObject *child = group->firstChild() ; child; child = child->getNext() ) {

        if (SP_IS_ITEM (child)) {

            SPItem *citem = SP_ITEM (child);

            /* Merging of style */
            // this converts the gradient/pattern fill/stroke, if any, to userSpaceOnUse; we need to do
            // it here _before_ the new transform is set, so as to use the pre-transform bbox
            citem->adjust_paint_recursive (Geom::identity(), Geom::identity(), false);

            sp_style_merge_from_dying_parent(child->style, gitem->style);
            /*
             * fixme: We currently make no allowance for the case where child is cloned
             * and the group has any style settings.
             *
             * (This should never occur with documents created solely with the current
             * version of inkscape without using the XML editor: we usually apply group
             * style changes to children rather than to the group itself.)
             *
             * If the group has no style settings, then
             * sp_style_merge_from_dying_parent should be a no-op.  Otherwise (i.e. if
             * we change the child's style to compensate for its parent going away)
             * then those changes will typically be reflected in any clones of child,
             * whereas we'd prefer for Ungroup not to affect the visual appearance.
             *
             * The only way of preserving styling appearance in general is for child to
             * be put into a new group -- a somewhat surprising response to an Ungroup
             * command.  We could add a new groupmode:transparent that would mostly
             * hide the existence of such groups from the user (i.e. editing behaves as
             * if the transparent group's children weren't in a group), though that's
             * extra complication & maintenance burden and this case is rare.
             */

            child->updateRepr();

            Inkscape::XML::Node *nrepr = child->getRepr()->duplicate(prepr->document());

            // Merging transform
            Geom::Affine ctrans;
            Geom::Affine const g(gitem->transform);
            if (SP_IS_USE(citem) && sp_use_get_original (SP_USE(citem)) &&
                sp_use_get_original( SP_USE(citem) )->parent == SP_OBJECT(group)) {
                // make sure a clone's effective transform is the same as was under group
                ctrans = g.inverse() * citem->transform * g;
            } else {
                // We should not apply the group's transformation to both a linked offset AND to its source
                if (SP_IS_OFFSET(citem)) { // Do we have an offset at hand (whether it's dynamic or linked)?
                    SPItem *source = sp_offset_get_source(SP_OFFSET(citem));
                    // When dealing with a chain of linked offsets, the transformation of an offset will be
                    // tied to the transformation of the top-most source, not to any of the intermediate
                    // offsets. So let's find the top-most source
                    while (source != NULL && SP_IS_OFFSET(source)) {
                        source = sp_offset_get_source(SP_OFFSET(source));
                    }
                    if (source != NULL && // If true then we must be dealing with a linked offset ...
                        group->isAncestorOf(source) == false) { // ... of which the source is not in the same group
                        ctrans = citem->transform * g; // then we should apply the transformation of the group to the offset
                    } else {
                        ctrans = citem->transform;
                    }
                } else {
                    ctrans = citem->transform * g;
                }
            }

            // FIXME: constructing a transform that would fully preserve the appearance of a
            // textpath if it is ungrouped with its path seems to be impossible in general
            // case. E.g. if the group was squeezed, to keep the ungrouped textpath squeezed
            // as well, we'll need to relink it to some "virtual" path which is inversely
            // stretched relative to the actual path, and then squeeze the textpath back so it
            // would both fit the actual path _and_ be squeezed as before. It's a bummer.

            // This is just a way to temporarily remember the transform in repr. When repr is
            // reattached outside of the group, the transform will be written more properly
            // (i.e. optimized into the object if the corresponding preference is set)
            gchar *affinestr=sp_svg_transform_write(ctrans);
            nrepr->setAttribute("transform", affinestr);
            g_free(affinestr);

            items = g_slist_prepend (items, nrepr);

        } else {
            Inkscape::XML::Node *nrepr = child->getRepr()->duplicate(prepr->document());
            objects = g_slist_prepend (objects, nrepr);
        }
    }

    /* Step 2 - clear group */
    // remember the position of the group
    gint pos = group->getRepr()->position();

    // the group is leaving forever, no heir, clones should take note; its children however are going to reemerge
    group->deleteObject(true, false);

    /* Step 3 - add nonitems */
    if (objects) {
        Inkscape::XML::Node *last_def = defs->getRepr()->lastChild();
        while (objects) {
            Inkscape::XML::Node *repr = (Inkscape::XML::Node *) objects->data;
            if (!sp_repr_is_meta_element(repr)) {
                defs->getRepr()->addChild(repr, last_def);
            }
            Inkscape::GC::release(repr);
            objects = g_slist_remove (objects, objects->data);
        }
    }

    /* Step 4 - add items */
    while (items) {
        Inkscape::XML::Node *repr = (Inkscape::XML::Node *) items->data;
        // add item
        prepr->appendChild(repr);
        // restore position; since the items list was prepended (i.e. reverse), we now add
        // all children at the same pos, which inverts the order once again
        repr->setPosition(pos > 0 ? pos : 0);

        // fill in the children list if non-null
        SPItem *item = (SPItem *) doc->getObjectByRepr(repr);

        item->doWriteTransform(repr, item->transform, NULL, false);

        Inkscape::GC::release(repr);
        if (children && SP_IS_ITEM (item))
            *children = g_slist_prepend (*children, item);

        items = g_slist_remove (items, items->data);
    }

    if (do_done) {
        DocumentUndo::done(doc, SP_VERB_NONE, _("Ungroup"));
    }
}

/*
 * some API for list aspect of SPGroup
 */

GSList *sp_item_group_item_list(SPGroup * group)
{
    g_return_val_if_fail(group != NULL, NULL);
    g_return_val_if_fail(SP_IS_GROUP(group), NULL);

    GSList *s = NULL;

    for (SPObject *o = group->firstChild() ; o ; o = o->getNext() ) {
        if ( SP_IS_ITEM(o) ) {
            s = g_slist_prepend(s, o);
        }
    }

    return g_slist_reverse (s);
}

SPObject *sp_item_group_get_child_by_name(SPGroup *group, SPObject *ref, const gchar *name)
{
    SPObject *child = (ref) ? ref->getNext() : group->firstChild();
    while ( child && strcmp(child->getRepr()->name(), name) ) {
        child = child->getNext();
    }
    return child;
}

void SPGroup::setLayerMode(LayerMode mode) {
    if ( _layer_mode != mode ) {
        if ( mode == LAYER ) {
            this->document->addResource("layer", this);
        } else if ( _layer_mode == LAYER ) {
            this->document->removeResource("layer", this);
        }
        _layer_mode = mode;
        _updateLayerMode();
    }
}

SPGroup::LayerMode SPGroup::layerDisplayMode(unsigned int dkey) const {
    std::map<unsigned int, LayerMode>::const_iterator iter;
    iter = _display_modes.find(dkey);
    if ( iter != _display_modes.end() ) {
        return (*iter).second;
    } else {
        return GROUP;
    }
}

void SPGroup::setLayerDisplayMode(unsigned int dkey, SPGroup::LayerMode mode) {
    if ( layerDisplayMode(dkey) != mode ) {
        _display_modes[dkey] = mode;
        _updateLayerMode(dkey);
    }
}

void SPGroup::_updateLayerMode(unsigned int display_key) {
    SPItemView *view;
    for ( view = this->display ; view ; view = view->next ) {
        if ( !display_key || view->key == display_key ) {
            NRArenaGroup *arena_group=NR_ARENA_GROUP(view->arenaitem);
            if (arena_group) {
                nr_arena_group_set_transparent(arena_group, effectiveLayerMode(view->key) == SPGroup::LAYER);
            }
        }
    }
}

void SPGroup::translateChildItems(Geom::Translate const &tr)
{
    if ( hasChildren() ) {
        for (SPObject *o = firstChild() ; o ; o = o->getNext() ) {
            if ( SP_IS_ITEM(o) ) {
                sp_item_move_rel(reinterpret_cast<SPItem *>(o), tr);
            }
        }
    }
}

CGroup::CGroup(SPGroup *group) {
    _group = group;
}

CGroup::~CGroup() {
}

void CGroup::onChildAdded(Inkscape::XML::Node *child) {
    SPObject *last_child = _group->lastChild();
    if (last_child && last_child->getRepr() == child) {
        // optimization for the common special case where the child is being added at the end
        SPObject *ochild = last_child;
        if ( SP_IS_ITEM(ochild) ) {
            /* TODO: this should be moved into SPItem somehow */
            SPItemView *v;
            NRArenaItem *ac;

            for (v = _group->display; v != NULL; v = v->next) {
                ac = SP_ITEM (ochild)->invoke_show (NR_ARENA_ITEM_ARENA (v->arenaitem), v->key, v->flags);

                if (ac) {
                    nr_arena_item_append_child (v->arenaitem, ac);
                }
            }
        }
    } else {    // general case
        SPObject *ochild = _group->get_child_by_repr(child);
        if ( ochild && SP_IS_ITEM(ochild) ) {
            /* TODO: this should be moved into SPItem somehow */
            SPItemView *v;
            NRArenaItem *ac;

            unsigned position = SP_ITEM(ochild)->pos_in_parent();

            for (v = _group->display; v != NULL; v = v->next) {
                ac = SP_ITEM (ochild)->invoke_show (NR_ARENA_ITEM_ARENA (v->arenaitem), v->key, v->flags);

                if (ac) {
                    nr_arena_item_add_child (v->arenaitem, ac, NULL);
                    nr_arena_item_set_order (ac, position);
                }
            }
        }
    }

    _group->requestModified(SP_OBJECT_MODIFIED_FLAG);
}

void CGroup::onChildRemoved(Inkscape::XML::Node */*child*/) {
    _group->requestModified(SP_OBJECT_MODIFIED_FLAG);
}

void CGroup::onUpdate(SPCtx *ctx, unsigned int flags) {
    SPItemCtx *ictx, cctx;

    ictx = (SPItemCtx *) ctx;
    cctx = *ictx;

    if (flags & SP_OBJECT_MODIFIED_FLAG) {
      flags |= SP_OBJECT_PARENT_MODIFIED_FLAG;
    }

    flags &= SP_OBJECT_MODIFIED_CASCADE;

    if (flags & SP_OBJECT_STYLE_MODIFIED_FLAG) {
      SPObject *object = _group;
      for (SPItemView *v = _group->display; v != NULL; v = v->next) {
          nr_arena_group_set_style(NR_ARENA_GROUP(v->arenaitem), object->style);
      }
    }

    GSList *l = g_slist_reverse(_group->childList(true, SPObject::ActionUpdate));
    while (l) {
        SPObject *child = SP_OBJECT (l->data);
        l = g_slist_remove (l, child);
        if (flags || (child->uflags & (SP_OBJECT_MODIFIED_FLAG | SP_OBJECT_CHILD_MODIFIED_FLAG))) {
            if (SP_IS_ITEM (child)) {
                SPItem const &chi = *SP_ITEM(child);
                cctx.i2doc = chi.transform * ictx->i2doc;
                cctx.i2vp = chi.transform * ictx->i2vp;
                child->updateDisplay((SPCtx *)&cctx, flags);
            } else {
                child->updateDisplay(ctx, flags);
            }
        }
        g_object_unref (G_OBJECT (child));
    }
}

void CGroup::onModified(guint flags) {
    SPObject *child;

    if (flags & SP_OBJECT_MODIFIED_FLAG) flags |= SP_OBJECT_PARENT_MODIFIED_FLAG;
    flags &= SP_OBJECT_MODIFIED_CASCADE;

    if (flags & SP_OBJECT_STYLE_MODIFIED_FLAG) {
      SPObject *object = _group;
      for (SPItemView *v = _group->display; v != NULL; v = v->next) {
          nr_arena_group_set_style(NR_ARENA_GROUP(v->arenaitem), object->style);
      }
    }

    GSList *l = g_slist_reverse(_group->childList(true));
    while (l) {
        child = SP_OBJECT (l->data);
        l = g_slist_remove (l, child);
        if (flags || (child->mflags & (SP_OBJECT_MODIFIED_FLAG | SP_OBJECT_CHILD_MODIFIED_FLAG))) {
            child->emitModified(flags);
        }
        g_object_unref (G_OBJECT (child));
    }
}

void CGroup::calculateBBox(NRRect *bbox, Geom::Affine const &transform, unsigned const flags) {

    Geom::OptRect dummy_bbox;

    GSList *l = _group->childList(false, SPObject::ActionBBox);
    while (l) {
        SPObject *o = SP_OBJECT (l->data);
        if (SP_IS_ITEM(o) && !SP_ITEM(o)->isHidden()) {
            SPItem *child = SP_ITEM(o);
<<<<<<< HEAD
            Geom::Matrix const ct(child->transform * transform);
=======
            Geom::Affine const ct(to_2geom(child->transform) * transform);
>>>>>>> 9e724f14
            child->invoke_bbox_full( dummy_bbox, ct, flags, FALSE);
        }
        l = g_slist_remove (l, o);
    }

    *bbox = NRRect(dummy_bbox);
}

void CGroup::onPrint(SPPrintContext *ctx) {
    GSList *l = g_slist_reverse(_group->childList(false));
    while (l) {
        SPObject *o = SP_OBJECT (l->data);
        if (SP_IS_ITEM(o)) {
            SP_ITEM(o)->invoke_print (ctx);
        }
        l = g_slist_remove (l, o);
    }
}

gint CGroup::getItemCount() {
    gint len = 0;
    for (SPObject *o = _group->firstChild() ; o ; o = o->getNext() ) {
        if (SP_IS_ITEM(o)) {
            len++;
        }
    }

    return len;
}

gchar *CGroup::getDescription() {
    gint len = getItemCount();
    return g_strdup_printf(
            ngettext("<b>Group</b> of <b>%d</b> object",
                 "<b>Group</b> of <b>%d</b> objects",
                 len), len);
}

NRArenaItem *CGroup::show (NRArena *arena, unsigned int key, unsigned int flags) {
    NRArenaItem *ai;
    SPObject *object = _group;

    ai = NRArenaGroup::create(arena);

    nr_arena_group_set_transparent(NR_ARENA_GROUP (ai),
                                   _group->effectiveLayerMode(key) ==
                         SPGroup::LAYER);
    nr_arena_group_set_style(NR_ARENA_GROUP(ai), object->style);

    _showChildren(arena, ai, key, flags);
    return ai;
}

void CGroup::_showChildren (NRArena *arena, NRArenaItem *ai, unsigned int key, unsigned int flags) {
    NRArenaItem *ac = NULL;
    NRArenaItem *ar = NULL;
    SPItem * child = NULL;
    GSList *l = g_slist_reverse(_group->childList(false, SPObject::ActionShow));
    while (l) {
        SPObject *o = SP_OBJECT (l->data);
        if (SP_IS_ITEM (o)) {
            child = SP_ITEM (o);
            ac = child->invoke_show (arena, key, flags);
            if (ac) {
                nr_arena_item_add_child (ai, ac, ar);
                ar = ac;
            }
        }
        l = g_slist_remove (l, o);
    }
}

void CGroup::hide (unsigned int key) {
    SPItem * child;

    GSList *l = g_slist_reverse(_group->childList(false, SPObject::ActionShow));
    while (l) {
        SPObject *o = SP_OBJECT (l->data);
        if (SP_IS_ITEM (o)) {
            child = SP_ITEM (o);
            child->invoke_hide (key);
        }
        l = g_slist_remove (l, o);
    }

    if (((SPItemClass *) parent_class)->hide)
        ((SPItemClass *) parent_class)->hide (_group, key);
}

void CGroup::onOrderChanged (Inkscape::XML::Node *child, Inkscape::XML::Node *, Inkscape::XML::Node *)
{
    SPObject *ochild = _group->get_child_by_repr(child);
    if ( ochild && SP_IS_ITEM(ochild) ) {
        /* TODO: this should be moved into SPItem somehow */
        SPItemView *v;
        unsigned position = SP_ITEM(ochild)->pos_in_parent();
        for ( v = SP_ITEM (ochild)->display ; v != NULL ; v = v->next ) {
            nr_arena_item_set_order (v->arenaitem, position);
        }
    }

    _group->requestModified(SP_OBJECT_MODIFIED_FLAG);
}

static void
sp_group_update_patheffect (SPLPEItem *lpeitem, bool write)
{
#ifdef GROUP_VERBOSE
    g_message("sp_group_update_patheffect: %p\n", lpeitem);
#endif
    g_return_if_fail (lpeitem != NULL);
    g_return_if_fail (SP_IS_GROUP (lpeitem));

    GSList const *item_list = sp_item_group_item_list(SP_GROUP(lpeitem));
    for ( GSList const *iter = item_list; iter; iter = iter->next ) {
        SPObject *subitem = static_cast<SPObject *>(iter->data);
        if (SP_IS_LPE_ITEM(subitem)) {
            if (SP_LPE_ITEM_CLASS (G_OBJECT_GET_CLASS (subitem))->update_patheffect) {
                SP_LPE_ITEM_CLASS (G_OBJECT_GET_CLASS (subitem))->update_patheffect (SP_LPE_ITEM(subitem), write);
            }
        }
    }

    if (sp_lpe_item_has_path_effect(lpeitem) && sp_lpe_item_path_effects_enabled(lpeitem)) {
        for (PathEffectList::iterator it = lpeitem->path_effect_list->begin(); it != lpeitem->path_effect_list->end(); it++)
        {
            LivePathEffectObject *lpeobj = (*it)->lpeobject;
            if (lpeobj && lpeobj->get_lpe()) {
                lpeobj->get_lpe()->doBeforeEffect(lpeitem);
            }
        }

        sp_group_perform_patheffect(SP_GROUP(lpeitem), SP_GROUP(lpeitem), write);
    }
}

static void
sp_group_perform_patheffect(SPGroup *group, SPGroup *topgroup, bool write)
{
    GSList const *item_list = sp_item_group_item_list(SP_GROUP(group));
    for ( GSList const *iter = item_list; iter; iter = iter->next ) {
        SPObject *subitem = static_cast<SPObject *>(iter->data);
        if (SP_IS_GROUP(subitem)) {
            sp_group_perform_patheffect(SP_GROUP(subitem), topgroup, write);
        } else if (SP_IS_SHAPE(subitem)) {
            SPCurve * c = NULL;
            if (SP_IS_PATH(subitem)) {
                c = sp_path_get_original_curve(SP_PATH(subitem));
            } else {
                c = SP_SHAPE(subitem)->getCurve();
            }
            // only run LPEs when the shape has a curve defined
            if (c) {
                sp_lpe_item_perform_path_effect(SP_LPE_ITEM(topgroup), c);
                SP_SHAPE(subitem)->setCurve(c, TRUE);

                if (write) {
                    Inkscape::XML::Node *repr = subitem->getRepr();
                    gchar *str = sp_svg_write_path(c->get_pathvector());
                    repr->setAttribute("d", str);
#ifdef GROUP_VERBOSE
g_message("sp_group_perform_patheffect writes 'd' attribute");
#endif
                    g_free(str);
                }

                c->unref();
            }
        }
    }
}

/*
  Local Variables:
  mode:c++
  c-file-style:"stroustrup"
  c-file-offsets:((innamespace . 0)(inline-open . 0)(case-label . +))
  indent-tabs-mode:nil
  fill-column:99
  End:
*/
// vim: filetype=cpp:expandtab:shiftwidth=4:tabstop=8:softtabstop=4 :<|MERGE_RESOLUTION|>--- conflicted
+++ resolved
@@ -704,11 +704,7 @@
         SPObject *o = SP_OBJECT (l->data);
         if (SP_IS_ITEM(o) && !SP_ITEM(o)->isHidden()) {
             SPItem *child = SP_ITEM(o);
-<<<<<<< HEAD
-            Geom::Matrix const ct(child->transform * transform);
-=======
-            Geom::Affine const ct(to_2geom(child->transform) * transform);
->>>>>>> 9e724f14
+            Geom::Affine const ct(child->transform * transform);
             child->invoke_bbox_full( dummy_bbox, ct, flags, FALSE);
         }
         l = g_slist_remove (l, o);
