--- conflicted
+++ resolved
@@ -168,14 +168,14 @@
     color: inherit;
 }
 
-<<<<<<< HEAD
+
 /* atribute dialog popup size */
 .attrpop textview {
     font-size: 1em;
-=======
+}
+
 .mono-font {
     /* note: monospaced font is set by ThemeContext::adjust_global_font_scale() */
->>>>>>> ec1fbf2c
 }
 
 /*
@@ -218,77 +218,12 @@
     border-width:0;
 }
 
-<<<<<<< HEAD
+#start-screen-window .combo {
+    padding:15px 20px;
+}
+
 .inksmall {
     font-size: 0.8em;
-}
-
-#CommandPaletteBase {
-    background-color: @theme_base_color; /* some themes don't seem to have a background color for list rows defined and would end up transparent otherwise */
-    border: 5px solid @theme_bg_color;
-    border-radius: 5px;
-}
-
-#CommandPaletteBase list row:not(:last-child) {
-    border-bottom: 1px solid @bg_color5;
-}
-
-/* LPE Dialog add */
-#LPESelectorFlowBox GtkFlowBoxChild,
-#LPESelectorFlowBox flowboxchild {
-    border-width: 0px;
-    border-radius: 6px;
-    margin: 10px;
-    padding: 10px;
-    margin-bottom: 0px;
-    padding-bottom: 10px;
-    outline: none;
-}
-
-#LPESelectorFlowBox flowboxchild * {
-    color: @theme_fg_color;
-}
-
-#LPESelectorFlowBox flowboxchild image,
-#LPESelectorFlowBox flowboxchild label {
-    background-color: transparent;
-    background-image: image(transparent);
-}
-
-#LPESelectorFlowBox flowboxchild:selected image,
-#LPESelectorFlowBox flowboxchild:selected label {
-    color: @theme_selected_fg_color;
-}
-
-#LPESelectorFlowBox *:selected #LPESelectorEffectFavTop,
-#LPESelectorFlowBox *:selected:focus #LPESelectorEffectFavTop {
-    opacity: 0;
-}
-
-#LPESelectorFlowBox .lpename {
-    font-size: 1.2em;
-    margin-bottom: 5px;
-}
-
-#LPESelectorFlowBox .lpeinfo {
-    font-size: 1.2em;
-    padding: 20px;
-}
-
-#LPESelectorFlowBox .lpedisabled {
-    opacity: 0.3;
-}
-
-#LPESelectorEffectInfoPop {
-    padding: 15px;
-=======
-#start-screen-window .combo {
-    padding:15px 20px;
-}
-
-.inksmall {
-    font-size: 11px;
->>>>>>> ec1fbf2c
 }
 
 .menu-category {
@@ -296,34 +231,10 @@
     font-weight: bold;
 }
 
-<<<<<<< HEAD
-#LPEExperimental image {
-    color: transparent;
-}
-
-#LPEDialogSelector .searchbar entry image,
-#LPEDialogSelector .searchbar label,
-#LPEDialogSelector .searchbar #LPESelectorEffectFavShowImage {
-    color: @theme_fg_color;
-}
-
-#LPEDialogSelector.LPEPackMore flowboxchild {
-margin:5px 1px 0px;
-padding:3px 3px 10px 3px;
-}
-
-#LPEDialogSelector.LPEPackMore flowboxchild label {
-  font-size: 1.1em;
-}
-
-#LPEDialogSelector.LPEPackMore #LPESelectorEffectInfoPop label{
-  font-size: 1em;
-=======
 .small-heading {
     font-size: smaller;
     font-weight: bold;
     opacity: 0.5;
->>>>>>> ec1fbf2c
 }
 
 .halfrem-vert-space {
