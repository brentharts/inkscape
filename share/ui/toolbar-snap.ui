<?xml version="1.0" encoding="UTF-8"?>
<!-- Generated with glade 3.38.1 -->
<interface>
  <requires lib="gtk+" version="3.22"/>
  <object class="GtkPopover" id="advanced">
    <property name="can-focus">False</property>
    <child>
      <!-- n-columns=3 n-rows=32 -->
      <object class="GtkGrid">
        <property name="visible">True</property>
        <property name="can-focus">False</property>
        <property name="halign">start</property>
        <property name="valign">start</property>
        <property name="margin-start">8</property>
        <property name="margin-end">16</property>
        <property name="margin-top">8</property>
        <property name="margin-bottom">8</property>
        <child>
          <object class="GtkCheckButton" id="snap-toggle">
            <property name="label" translatable="yes">Enable snapping</property>
            <property name="visible">True</property>
            <property name="can-focus">True</property>
            <property name="receives-default">False</property>
            <property name="halign">start</property>
            <property name="action-name">doc.snap-global-toggle</property>
            <property name="draw-indicator">True</property>
          </object>
          <packing>
            <property name="left-attach">0</property>
            <property name="top-attach">1</property>
            <property name="width">2</property>
          </packing>
        </child>
        <child>
          <object class="GtkCheckButton" id="snap-bbox">
            <property name="label" translatable="yes">Snap to bounding boxes</property>
            <property name="visible">True</property>
            <property name="can-focus">True</property>
            <property name="receives-default">False</property>
            <property name="halign">start</property>
            <property name="action-name">doc.snap-bbox</property>
            <property name="draw-indicator">True</property>
          </object>
          <packing>
            <property name="left-attach">0</property>
            <property name="top-attach">3</property>
            <property name="width">2</property>
          </packing>
        </child>
        <child>
          <object class="GtkCheckButton" id="snap-bbox-edge">
            <property name="label" translatable="yes">Edges</property>
            <property name="visible">True</property>
            <property name="can-focus">True</property>
            <property name="receives-default">False</property>
            <property name="halign">start</property>
            <property name="action-name">doc.snap-bbox-edge</property>
            <property name="draw-indicator">True</property>
          </object>
          <packing>
            <property name="left-attach">1</property>
            <property name="top-attach">4</property>
          </packing>
        </child>
        <child>
          <object class="GtkCheckButton" id="snap-bbox-corner">
            <property name="label" translatable="yes">Corners</property>
            <property name="visible">True</property>
            <property name="can-focus">True</property>
            <property name="receives-default">False</property>
            <property name="halign">start</property>
            <property name="action-name">doc.snap-bbox-corner</property>
            <property name="draw-indicator">True</property>
          </object>
          <packing>
            <property name="left-attach">1</property>
            <property name="top-attach">5</property>
          </packing>
        </child>
        <child>
          <object class="GtkCheckButton" id="snap-bbox-midpoint">
            <property name="label" translatable="yes">Edge midpoints</property>
            <property name="visible">True</property>
            <property name="can-focus">True</property>
            <property name="receives-default">False</property>
            <property name="halign">start</property>
            <property name="action-name">doc.snap-bbox-edge-midpoint</property>
            <property name="draw-indicator">True</property>
          </object>
          <packing>
            <property name="left-attach">1</property>
            <property name="top-attach">6</property>
          </packing>
        </child>
        <child>
          <object class="GtkCheckButton" id="snap-bbox-center">
            <property name="label" translatable="yes">Box center</property>
            <property name="visible">True</property>
            <property name="can-focus">True</property>
            <property name="receives-default">False</property>
            <property name="halign">start</property>
            <property name="action-name">doc.snap-bbox-center</property>
            <property name="draw-indicator">True</property>
          </object>
          <packing>
            <property name="left-attach">1</property>
            <property name="top-attach">7</property>
          </packing>
        </child>
        <child>
          <object class="GtkCheckButton" id="snap-nodes">
            <property name="label" translatable="yes">Snap to nodes</property>
            <property name="visible">True</property>
            <property name="can-focus">True</property>
            <property name="receives-default">False</property>
            <property name="halign">start</property>
            <property name="action-name">doc.snap-node-category</property>
            <property name="draw-indicator">True</property>
          </object>
          <packing>
            <property name="left-attach">0</property>
            <property name="top-attach">9</property>
            <property name="width">2</property>
          </packing>
        </child>
        <child>
          <object class="GtkCheckButton">
            <property name="label" translatable="yes">Paths</property>
            <property name="visible">True</property>
            <property name="can-focus">True</property>
            <property name="receives-default">False</property>
            <property name="halign">start</property>
            <property name="action-name">doc.snap-path</property>
            <property name="draw-indicator">True</property>
          </object>
          <packing>
            <property name="left-attach">1</property>
            <property name="top-attach">10</property>
          </packing>
        </child>
        <child>
          <object class="GtkCheckButton">
            <property name="label" translatable="yes">Path intersections</property>
            <property name="visible">True</property>
            <property name="can-focus">True</property>
            <property name="receives-default">False</property>
            <property name="halign">start</property>
            <property name="action-name">doc.snap-path-intersection</property>
            <property name="draw-indicator">True</property>
          </object>
          <packing>
            <property name="left-attach">1</property>
            <property name="top-attach">11</property>
          </packing>
        </child>
        <child>
          <object class="GtkCheckButton">
            <property name="label" translatable="yes">Cusp nodes</property>
            <property name="visible">True</property>
            <property name="can-focus">True</property>
            <property name="receives-default">False</property>
            <property name="halign">start</property>
            <property name="action-name">doc.snap-node-cusp</property>
            <property name="draw-indicator">True</property>
          </object>
          <packing>
            <property name="left-attach">1</property>
            <property name="top-attach">12</property>
          </packing>
        </child>
        <child>
          <object class="GtkCheckButton">
            <property name="label" translatable="yes">Smooth nodes</property>
            <property name="visible">True</property>
            <property name="can-focus">True</property>
            <property name="receives-default">False</property>
            <property name="halign">start</property>
            <property name="action-name">doc.snap-node-smooth</property>
            <property name="draw-indicator">True</property>
          </object>
          <packing>
            <property name="left-attach">1</property>
            <property name="top-attach">13</property>
          </packing>
        </child>
        <child>
          <object class="GtkCheckButton">
            <property name="label" translatable="yes">Line midpoints</property>
            <property name="visible">True</property>
            <property name="can-focus">True</property>
            <property name="receives-default">False</property>
            <property name="halign">start</property>
            <property name="action-name">doc.snap-line-midpoint</property>
            <property name="draw-indicator">True</property>
          </object>
          <packing>
            <property name="left-attach">1</property>
            <property name="top-attach">14</property>
          </packing>
        </child>
        <child>
          <object class="GtkCheckButton">
            <property name="label" translatable="yes">Object midpoint</property>
            <property name="visible">True</property>
            <property name="can-focus">True</property>
            <property name="receives-default">False</property>
            <property name="halign">start</property>
            <property name="action-name">doc.snap-object-midpoint</property>
            <property name="draw-indicator">True</property>
          </object>
          <packing>
            <property name="left-attach">1</property>
            <property name="top-attach">17</property>
          </packing>
        </child>
        <child>
          <object class="GtkCheckButton" id="snap-other">
            <property name="label" translatable="yes">Snap to other points</property>
            <property name="visible">True</property>
            <property name="can-focus">True</property>
            <property name="receives-default">False</property>
            <property name="halign">start</property>
            <property name="action-name">doc.snap-others</property>
            <property name="draw-indicator">True</property>
          </object>
          <packing>
            <property name="left-attach">0</property>
            <property name="top-attach">16</property>
            <property name="width">2</property>
          </packing>
        </child>
        <child>
          <object class="GtkCheckButton">
            <property name="label" translatable="yes">Object rotation center</property>
            <property name="visible">True</property>
            <property name="can-focus">True</property>
            <property name="receives-default">False</property>
            <property name="halign">start</property>
            <property name="action-name">doc.snap-rotation-center</property>
            <property name="draw-indicator">True</property>
          </object>
          <packing>
            <property name="left-attach">1</property>
            <property name="top-attach">18</property>
          </packing>
        </child>
        <child>
          <object class="GtkCheckButton">
            <property name="label" translatable="yes">Text baseline and anchors</property>
            <property name="visible">True</property>
            <property name="can-focus">True</property>
            <property name="receives-default">False</property>
            <property name="halign">start</property>
            <property name="action-name">doc.snap-text-baseline</property>
            <property name="draw-indicator">True</property>
          </object>
          <packing>
            <property name="left-attach">1</property>
            <property name="top-attach">19</property>
          </packing>
        </child>
        <child>
          <object class="GtkCheckButton" id="snap-grid">
            <property name="label" translatable="yes">Snap to grid</property>
            <property name="visible">True</property>
            <property name="can-focus">True</property>
            <property name="receives-default">False</property>
            <property name="halign">start</property>
            <property name="action-name">doc.snap-grid</property>
            <property name="draw-indicator">True</property>
          </object>
          <packing>
            <property name="left-attach">0</property>
            <property name="top-attach">26</property>
            <property name="width">2</property>
          </packing>
        </child>
        <child>
          <object class="GtkCheckButton" id="snap-guides">
            <property name="label" translatable="yes">Snap to guide lines</property>
            <property name="visible">True</property>
            <property name="can-focus">True</property>
            <property name="receives-default">False</property>
            <property name="halign">start</property>
            <property name="action-name">doc.snap-guide</property>
            <property name="draw-indicator">True</property>
          </object>
          <packing>
            <property name="left-attach">0</property>
            <property name="top-attach">27</property>
            <property name="width">2</property>
          </packing>
        </child>
        <child>
          <object class="GtkCheckButton" id="snap-page-border">
            <property name="label" translatable="yes">Snap to page border</property>
            <property name="visible">True</property>
            <property name="can-focus">True</property>
            <property name="receives-default">False</property>
            <property name="halign">start</property>
            <property name="action-name">doc.snap-page-border</property>
            <property name="draw-indicator">True</property>
          </object>
          <packing>
            <property name="left-attach">0</property>
            <property name="top-attach">28</property>
            <property name="width">2</property>
          </packing>
        </child>
        <child>
          <object class="GtkLabel">
            <property name="visible">True</property>
            <property name="can-focus">False</property>
            <property name="label" translatable="yes">       </property>
          </object>
          <packing>
            <property name="left-attach">1</property>
            <property name="top-attach">2</property>
          </packing>
        </child>
        <child>
          <object class="GtkLabel">
            <property name="visible">True</property>
            <property name="can-focus">False</property>
            <property name="label" translatable="yes">       </property>
          </object>
          <packing>
            <property name="left-attach">1</property>
            <property name="top-attach">8</property>
          </packing>
        </child>
        <child>
          <object class="GtkLabel">
            <property name="visible">True</property>
            <property name="can-focus">False</property>
            <property name="label" translatable="yes">       </property>
          </object>
          <packing>
            <property name="left-attach">1</property>
            <property name="top-attach">15</property>
          </packing>
        </child>
        <child>
          <object class="GtkLabel">
            <property name="visible">True</property>
            <property name="can-focus">False</property>
            <property name="label" translatable="yes">       </property>
          </object>
          <packing>
            <property name="left-attach">1</property>
            <property name="top-attach">22</property>
          </packing>
        </child>
        <child>
          <object class="GtkCheckButton" id="align-sna">
            <property name="label" translatable="yes">Alignment snapping</property>
            <property name="visible">True</property>
            <property name="can-focus">True</property>
            <property name="receives-default">False</property>
            <property name="halign">start</property>
            <property name="action-name">doc.snap-alignment</property>
            <property name="draw-indicator">True</property>
          </object>
          <packing>
            <property name="left-attach">0</property>
            <property name="top-attach">23</property>
            <property name="width">2</property>
          </packing>
        </child>
        <child>
          <object class="GtkLabel">
            <property name="visible">True</property>
            <property name="can-focus">False</property>
            <property name="label" translatable="yes">       </property>
          </object>
          <packing>
            <property name="left-attach">1</property>
            <property name="top-attach">25</property>
          </packing>
        </child>
        <child>
          <object class="GtkCheckButton" id="align-snap-self">
            <property name="label" translatable="yes">Self snap</property>
            <property name="visible">True</property>
            <property name="can-focus">True</property>
            <property name="receives-default">False</property>
            <property name="halign">start</property>
            <property name="action-name">doc.snap-alignment-self</property>
            <property name="draw-indicator">True</property>
          </object>
          <packing>
            <property name="left-attach">1</property>
            <property name="top-attach">24</property>
          </packing>
        </child>
        <child>
          <object class="GtkLinkButton" id="simple-link">
            <property name="label" translatable="yes">Simple</property>
            <property name="visible">True</property>
            <property name="can-focus">True</property>
            <property name="receives-default">True</property>
            <property name="halign">end</property>
            <property name="relief">none</property>
          </object>
          <packing>
            <property name="left-attach">1</property>
            <property name="top-attach">30</property>
            <property name="width">2</property>
          </packing>
        </child>
        <child>
          <object class="GtkLabel">
            <property name="visible">True</property>
            <property name="can-focus">False</property>
            <property name="label" translatable="yes">       </property>
          </object>
          <packing>
            <property name="left-attach">1</property>
            <property name="top-attach">29</property>
          </packing>
        </child>
        <child>
          <object class="GtkImage">
            <property name="visible">True</property>
            <property name="can-focus">False</property>
            <property name="halign">start</property>
            <property name="valign">center</property>
            <property name="icon-name">snap-bounding-box-edges</property>
          </object>
          <packing>
            <property name="left-attach">2</property>
            <property name="top-attach">4</property>
          </packing>
        </child>
        <child>
          <object class="GtkImage">
            <property name="visible">True</property>
            <property name="can-focus">False</property>
            <property name="halign">start</property>
            <property name="valign">center</property>
            <property name="icon-name">snap-bounding-box-corners</property>
          </object>
          <packing>
            <property name="left-attach">2</property>
            <property name="top-attach">5</property>
          </packing>
        </child>
        <child>
          <object class="GtkImage">
            <property name="visible">True</property>
            <property name="can-focus">False</property>
            <property name="halign">start</property>
            <property name="valign">center</property>
            <property name="icon-name">snap-bounding-box-midpoints</property>
          </object>
          <packing>
            <property name="left-attach">2</property>
            <property name="top-attach">6</property>
          </packing>
        </child>
        <child>
          <object class="GtkImage">
            <property name="visible">True</property>
            <property name="can-focus">False</property>
            <property name="halign">start</property>
            <property name="valign">center</property>
            <property name="icon-name">snap-bounding-box-center</property>
          </object>
          <packing>
            <property name="left-attach">2</property>
            <property name="top-attach">7</property>
          </packing>
        </child>
        <child>
          <object class="GtkImage">
            <property name="visible">True</property>
            <property name="can-focus">False</property>
            <property name="halign">start</property>
            <property name="valign">center</property>
            <property name="icon-name">snap-nodes-path</property>
          </object>
          <packing>
            <property name="left-attach">2</property>
            <property name="top-attach">10</property>
          </packing>
        </child>
        <child>
          <object class="GtkImage">
            <property name="visible">True</property>
            <property name="can-focus">False</property>
            <property name="halign">start</property>
            <property name="valign">center</property>
            <property name="icon-name">snap-nodes-intersection</property>
          </object>
          <packing>
            <property name="left-attach">2</property>
            <property name="top-attach">11</property>
          </packing>
        </child>
        <child>
          <object class="GtkImage">
            <property name="visible">True</property>
            <property name="can-focus">False</property>
            <property name="halign">start</property>
            <property name="valign">center</property>
            <property name="icon-name">snap-nodes-cusp</property>
          </object>
          <packing>
            <property name="left-attach">2</property>
            <property name="top-attach">12</property>
          </packing>
        </child>
        <child>
          <object class="GtkImage">
            <property name="visible">True</property>
            <property name="can-focus">False</property>
            <property name="halign">start</property>
            <property name="valign">center</property>
            <property name="icon-name">snap-nodes-smooth</property>
          </object>
          <packing>
            <property name="left-attach">2</property>
            <property name="top-attach">13</property>
          </packing>
        </child>
        <child>
          <object class="GtkImage">
            <property name="visible">True</property>
            <property name="can-focus">False</property>
            <property name="halign">start</property>
            <property name="valign">center</property>
            <property name="icon-name">snap-nodes-midpoint</property>
          </object>
          <packing>
            <property name="left-attach">2</property>
            <property name="top-attach">14</property>
          </packing>
        </child>
        <child>
          <object class="GtkImage">
            <property name="visible">True</property>
            <property name="can-focus">False</property>
            <property name="halign">start</property>
            <property name="valign">center</property>
            <property name="icon-name">snap-nodes-center</property>
          </object>
          <packing>
            <property name="left-attach">2</property>
            <property name="top-attach">17</property>
          </packing>
        </child>
        <child>
          <object class="GtkImage">
            <property name="visible">True</property>
            <property name="can-focus">False</property>
            <property name="halign">start</property>
            <property name="valign">center</property>
            <property name="icon-name">snap-nodes-rotation-center</property>
          </object>
          <packing>
            <property name="left-attach">2</property>
            <property name="top-attach">18</property>
          </packing>
        </child>
        <child>
          <object class="GtkImage">
            <property name="visible">True</property>
            <property name="can-focus">False</property>
            <property name="halign">start</property>
            <property name="valign">center</property>
            <property name="icon-name">snap-text-baseline</property>
          </object>
          <packing>
            <property name="left-attach">2</property>
            <property name="top-attach">19</property>
          </packing>
        </child>
        <child>
          <object class="GtkImage">
            <property name="visible">True</property>
            <property name="can-focus">False</property>
            <property name="halign">start</property>
            <property name="valign">center</property>
            <property name="icon-name">grid-rectangular</property>
          </object>
          <packing>
            <property name="left-attach">2</property>
            <property name="top-attach">26</property>
          </packing>
        </child>
        <child>
          <object class="GtkImage">
            <property name="visible">True</property>
            <property name="can-focus">False</property>
            <property name="halign">start</property>
            <property name="valign">center</property>
            <property name="icon-name">guides</property>
          </object>
          <packing>
            <property name="left-attach">2</property>
            <property name="top-attach">27</property>
          </packing>
        </child>
        <child>
          <object class="GtkImage">
            <property name="visible">True</property>
            <property name="can-focus">False</property>
            <property name="halign">start</property>
            <property name="valign">center</property>
            <property name="icon-name">snap-page</property>
          </object>
          <packing>
            <property name="left-attach">2</property>
            <property name="top-attach">28</property>
          </packing>
        </child>
        <child>
          <object class="GtkLabel">
            <property name="visible">True</property>
            <property name="can-focus">False</property>
            <property name="label" translatable="yes">       </property>
          </object>
          <packing>
            <property name="left-attach">0</property>
            <property name="top-attach">2</property>
          </packing>
        </child>
        <child>
          <object class="GtkCheckButton">
            <property name="label" translatable="yes">Path mask</property>
            <property name="visible">True</property>
            <property name="can-focus">True</property>
            <property name="receives-default">False</property>
            <property name="action-name">doc.snap-path-mask</property>
            <property name="draw-indicator">True</property>
          </object>
          <packing>
            <property name="left-attach">1</property>
            <property name="top-attach">20</property>
          </packing>
        </child>
        <child>
          <object class="GtkCheckButton">
            <property name="label" translatable="yes">Path clip</property>
            <property name="visible">True</property>
            <property name="can-focus">True</property>
            <property name="receives-default">False</property>
            <property name="action-name">doc.snap-path-clip</property>
            <property name="draw-indicator">True</property>
          </object>
          <packing>
            <property name="left-attach">1</property>
            <property name="top-attach">21</property>
          </packing>
        </child>
        <child>
          <object class="GtkImage">
            <property name="visible">True</property>
            <property name="can-focus">False</property>
            <property name="halign">start</property>
            <property name="valign">center</property>
            <property name="icon-name">path-mask-edit</property>
          </object>
          <packing>
            <property name="left-attach">2</property>
            <property name="top-attach">20</property>
          </packing>
        </child>
        <child>
          <object class="GtkImage">
            <property name="visible">True</property>
            <property name="can-focus">False</property>
            <property name="halign">start</property>
            <property name="valign">center</property>
            <property name="icon-name">path-clip-edit</property>
          </object>
          <packing>
            <property name="left-attach">2</property>
            <property name="top-attach">21</property>
          </packing>
        </child>
        <child>
          <placeholder/>
        </child>
        <child>
          <placeholder/>
        </child>
        <child>
          <placeholder/>
        </child>
        <child>
          <placeholder/>
        </child>
        <child>
          <placeholder/>
        </child>
        <child>
          <placeholder/>
        </child>
        <child>
          <placeholder/>
        </child>
        <child>
          <placeholder/>
        </child>
        <child>
          <placeholder/>
        </child>
        <child>
          <placeholder/>
        </child>
        <child>
          <placeholder/>
        </child>
        <child>
          <placeholder/>
        </child>
        <child>
          <placeholder/>
        </child>
        <child>
          <placeholder/>
        </child>
        <child>
          <placeholder/>
        </child>
        <child>
          <placeholder/>
        </child>
        <child>
          <placeholder/>
        </child>
        <child>
          <placeholder/>
        </child>
        <child>
          <placeholder/>
        </child>
        <child>
          <placeholder/>
        </child>
        <child>
          <placeholder/>
        </child>
        <child>
          <placeholder/>
        </child>
        <child>
          <placeholder/>
        </child>
        <child>
          <placeholder/>
        </child>
        <child>
          <placeholder/>
        </child>
        <child>
          <placeholder/>
        </child>
        <child>
          <placeholder/>
        </child>
        <child>
          <placeholder/>
        </child>
        <child>
          <placeholder/>
        </child>
        <child>
          <placeholder/>
        </child>
        <child>
          <placeholder/>
        </child>
        <child>
          <placeholder/>
        </child>
        <child>
          <placeholder/>
        </child>
        <child>
          <placeholder/>
        </child>
        <child>
          <placeholder/>
        </child>
        <child>
          <placeholder/>
        </child>
        <child>
          <placeholder/>
        </child>
        <child>
          <placeholder/>
        </child>
        <child>
          <placeholder/>
        </child>
      </object>
    </child>
  </object>
  <object class="GtkImage" id="image1">
    <property name="visible">True</property>
    <property name="can-focus">False</property>
    <property name="icon-name">snap-bounding-box-center</property>
  </object>
  <object class="GtkImage" id="image2">
    <property name="visible">True</property>
    <property name="can-focus">False</property>
    <property name="icon-name">snap-nodes-cusp</property>
  </object>
  <object class="GtkImage" id="image3">
    <property name="visible">True</property>
    <property name="can-focus">False</property>
    <property name="icon-name">align-horizontal-left-to-anchor-symbolic</property>
  </object>
  <object class="GtkPopover" id="simple">
    <property name="can-focus">False</property>
    <child>
      <!-- n-columns=4 n-rows=9 -->
      <object class="GtkGrid">
        <property name="visible">True</property>
        <property name="can-focus">False</property>
        <property name="halign">start</property>
        <property name="valign">start</property>
        <property name="margin-start">8</property>
        <property name="margin-end">16</property>
        <property name="margin-top">8</property>
        <property name="margin-bottom">8</property>
        <property name="row-spacing">4</property>
        <property name="column-spacing">4</property>
        <child>
          <object class="GtkCheckButton" id="simple-snap-toggle">
            <property name="label" translatable="yes">Enable snapping</property>
            <property name="visible">True</property>
            <property name="can-focus">True</property>
            <property name="receives-default">False</property>
            <property name="halign">start</property>
            <property name="action-name">doc.snap-global-toggle</property>
            <property name="draw-indicator">True</property>
          </object>
          <packing>
            <property name="left-attach">0</property>
            <property name="top-attach">1</property>
            <property name="width">3</property>
          </packing>
        </child>
        <child>
          <object class="GtkLabel">
            <property name="visible">True</property>
            <property name="can-focus">False</property>
            <property name="halign">start</property>
            <property name="margin-top">8</property>
            <property name="label" translatable="yes">Include:</property>
          </object>
          <packing>
            <property name="left-attach">1</property>
            <property name="top-attach">2</property>
            <property name="width">2</property>
          </packing>
        </child>
        <child>
          <object class="GtkToggleButton" id="simple-snap-bbox">
            <property name="visible">True</property>
            <property name="can-focus">False</property>
            <property name="focus-on-click">False</property>
            <property name="receives-default">True</property>
            <property name="action-name">doc.simple-snap-bbox</property>
            <property name="image">image1</property>
          </object>
          <packing>
            <property name="left-attach">1</property>
            <property name="top-attach">3</property>
          </packing>
        </child>
        <child>
          <object class="GtkLabel">
            <property name="visible">True</property>
            <property name="can-focus">False</property>
            <property name="halign">start</property>
            <property name="label" translatable="yes">Bounding boxes</property>
          </object>
          <packing>
            <property name="left-attach">2</property>
            <property name="top-attach">3</property>
          </packing>
        </child>
        <child>
          <object class="GtkToggleButton" id="simple-snap-nodes">
            <property name="visible">True</property>
            <property name="can-focus">False</property>
            <property name="focus-on-click">False</property>
            <property name="receives-default">True</property>
            <property name="action-name">doc.simple-snap-nodes</property>
            <property name="image">image2</property>
          </object>
          <packing>
            <property name="left-attach">1</property>
            <property name="top-attach">4</property>
          </packing>
        </child>
        <child>
          <object class="GtkLabel">
            <property name="visible">True</property>
            <property name="can-focus">False</property>
            <property name="halign">start</property>
            <property name="label" translatable="yes">Nodes</property>
          </object>
          <packing>
            <property name="left-attach">2</property>
            <property name="top-attach">4</property>
          </packing>
        </child>
        <child>
          <object class="GtkToggleButton" id="align-snap">
            <property name="visible">True</property>
            <property name="can-focus">False</property>
            <property name="focus-on-click">False</property>
            <property name="receives-default">True</property>
            <property name="action-name">doc.simple-snap-alignment</property>
            <property name="image">image3</property>
          </object>
          <packing>
            <property name="left-attach">1</property>
            <property name="top-attach">5</property>
          </packing>
        </child>
        <child>
          <object class="GtkLabel" id="simple-align-snap">
            <property name="visible">True</property>
            <property name="can-focus">False</property>
            <property name="halign">start</property>
            <property name="label" translatable="yes">Alignment snap</property>
          </object>
          <packing>
            <property name="left-attach">2</property>
            <property name="top-attach">5</property>
          </packing>
        </child>
        <child>
          <object class="GtkLabel">
            <property name="visible">True</property>
            <property name="can-focus">False</property>
            <property name="label" translatable="yes">       </property>
          </object>
          <packing>
            <property name="left-attach">1</property>
            <property name="top-attach">6</property>
          </packing>
        </child>
        <child>
          <object class="GtkLinkButton" id="advanced-link">
            <property name="label" translatable="yes">Advanced</property>
            <property name="visible">True</property>
            <property name="can-focus">True</property>
            <property name="receives-default">True</property>
            <property name="halign">end</property>
            <property name="relief">none</property>
          </object>
          <packing>
            <property name="left-attach">2</property>
            <property name="top-attach">7</property>
          </packing>
        </child>
        <child>
          <object class="GtkLabel">
            <property name="visible">True</property>
            <property name="can-focus">False</property>
            <property name="label" translatable="yes">       </property>
          </object>
          <packing>
            <property name="left-attach">0</property>
            <property name="top-attach">2</property>
          </packing>
        </child>
        <child>
          <placeholder/>
        </child>
        <child>
          <placeholder/>
        </child>
        <child>
          <placeholder/>
        </child>
        <child>
          <placeholder/>
        </child>
        <child>
          <placeholder/>
        </child>
        <child>
          <placeholder/>
        </child>
        <child>
          <placeholder/>
        </child>
        <child>
          <placeholder/>
        </child>
        <child>
          <placeholder/>
        </child>
        <child>
          <placeholder/>
        </child>
        <child>
          <placeholder/>
        </child>
        <child>
          <placeholder/>
        </child>
        <child>
          <placeholder/>
        </child>
        <child>
          <placeholder/>
        </child>
        <child>
          <placeholder/>
        </child>
        <child>
          <placeholder/>
        </child>
        <child>
          <placeholder/>
        </child>
        <child>
          <placeholder/>
        </child>
        <child>
          <placeholder/>
        </child>
        <child>
          <placeholder/>
        </child>
        <child>
          <placeholder/>
        </child>
        <child>
          <placeholder/>
        </child>
      </object>
    </child>
  </object>
  <object class="GtkToolbar" id="snap-toolbar">
    <property name="visible">True</property>
    <property name="can-focus">False</property>
    <child>
      <object class="GtkToggleToolButton">
        <property name="visible">True</property>
        <property name="can-focus">False</property>
        <property name="action-name">doc.snap-global-toggle</property>
        <property name="label" translatable="yes">Snapping New</property>
        <property name="icon-name">snap</property>
      </object>
      <packing>
        <property name="expand">False</property>
        <property name="homogeneous">True</property>
      </packing>
    </child>
    <child>
      <object class="GtkToolItem" id="tool-item-advanced">
        <property name="visible">True</property>
        <property name="can-focus">False</property>
        <property name="no-show-all">True</property>
        <child>
          <object class="GtkMenuButton" id="btn-advanced">
            <property name="visible">True</property>
            <property name="can-focus">True</property>
            <property name="focus-on-click">False</property>
            <property name="receives-default">True</property>
            <property name="direction">left</property>
            <property name="popover">advanced</property>
            <child>
              <placeholder/>
            </child>
          </object>
        </child>
      </object>
      <packing>
        <property name="expand">False</property>
        <property name="homogeneous">False</property>
      </packing>
    </child>
    <child>
      <object class="GtkToolItem" id="tool-item-simple">
        <property name="visible">True</property>
        <property name="can-focus">False</property>
        <property name="no-show-all">True</property>
        <child>
          <object class="GtkMenuButton" id="btn-simple">
            <property name="visible">True</property>
            <property name="can-focus">True</property>
            <property name="focus-on-click">False</property>
            <property name="receives-default">True</property>
            <property name="direction">left</property>
            <property name="popover">simple</property>
            <child>
              <placeholder/>
            </child>
          </object>
        </child>
      </object>
      <packing>
        <property name="expand">False</property>
        <property name="homogeneous">False</property>
      </packing>
    </child>
<<<<<<< HEAD
=======

    <!-- Alignment -->

    <child>
      <object class="GtkSeparatorToolItem">
        <property name="visible">True</property>
      </object>
    </child>

    <child>
      <object class="GtkToggleToolButton">
        <property name="visible">True</property>
        <property name="action_name">doc.snap-alignment</property>
        <property name="icon_name">snap-alignment</property>
        <property name="label" translatable="true">Alignment</property>
      </object>
    </child>

    <child>
      <object class="GtkToggleToolButton">
        <property name="visible">True</property>
        <property name="action_name">doc.snap-alignment-self</property>
        <property name="icon_name">snap-alignment-self</property>
        <property name="label" translatable="true">Self Alignment</property>
      </object>
    </child>

    <!-- Distribution -->

    <child>
      <object class="GtkSeparatorToolItem">
        <property name="visible">True</property>
      </object>
    </child>

    <child>
      <object class="GtkToggleToolButton">
        <property name="visible">True</property>
        <property name="action_name">doc.snap-distribution</property>
        <property name="icon_name">snap-distribution</property>
        <property name="label" translatable="true">Distribution</property>
      </object>
    </child>

>>>>>>> ac437530
  </object>
</interface><|MERGE_RESOLUTION|>--- conflicted
+++ resolved
@@ -1106,8 +1106,6 @@
         <property name="homogeneous">False</property>
       </packing>
     </child>
-<<<<<<< HEAD
-=======
 
     <!-- Alignment -->
 
@@ -1152,6 +1150,5 @@
       </object>
     </child>
 
->>>>>>> ac437530
   </object>
 </interface>