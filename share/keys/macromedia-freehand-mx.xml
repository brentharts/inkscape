--- conflicted
+++ resolved
@@ -412,12 +412,7 @@
 
   <bind action="DialogMetadata" />
   <bind action="DialogClonetiler" />
-<<<<<<< HEAD
   <bind action="DialogArrange" />
-  <bind action="DialogScript" />
-=======
-  <bind action="DialogGridArrange" />
->>>>>>> bad6e2e0
   <bind action="DialogDebug" />
   <bind action="DialogInput" />
 
