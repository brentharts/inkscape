--- conflicted
+++ resolved
@@ -383,15 +383,10 @@
         // Extra attributes.
         AttributeInfo("-inkscape-stroke", true),
         AttributeInfo("id", true),
-<<<<<<< HEAD
-        AttributeInfo("inkscape:bbox-nodes", true),
-        AttributeInfo("inkscape:bbox-paths", true),
+        // AttributeInfo("inkscape:bbox-nodes", true),
+        // AttributeInfo("inkscape:bbox-paths", true),
         AttributeInfo("inkscape:blackoutcolor", true),
         AttributeInfo("inkscape:blackoutopacity", true),
-=======
-        // AttributeInfo("inkscape:bbox-nodes", true),
-        // AttributeInfo("inkscape:bbox-paths", true),
->>>>>>> 08a625f0
         AttributeInfo("inkscape:box3dsidetype", true),
         AttributeInfo("inkscape:collect", true),
         AttributeInfo("inkscape:color", true),
